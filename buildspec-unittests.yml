--- conflicted
+++ resolved
@@ -18,10 +18,5 @@
       - start_time=`date +%s`
       - AWS_ACCESS_KEY_ID= AWS_SECRET_ACCESS_KEY= AWS_SESSION_TOKEN=
         AWS_CONTAINER_CREDENTIALS_RELATIVE_URI= AWS_DEFAULT_REGION=
-<<<<<<< HEAD
-        tox -e py36,py37 --parallel all -- tests/unit
-      - ./ci-scripts/displaytime.sh 'py36,py37 unit' $start_time
-=======
-        tox -e py27,py36,py37,py38 --parallel all -- tests/unit
-      - ./ci-scripts/displaytime.sh 'py27,py36,py37,py38 unit' $start_time
->>>>>>> 0ed415f9
+        tox -e py36,py37,py38 --parallel all -- tests/unit
+      - ./ci-scripts/displaytime.sh 'py36,py37,py38 unit' $start_time