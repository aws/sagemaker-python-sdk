version: 0.2

phases:
  pre_build:
    commands:
      - start-dockerd

  build:
    commands:
      - IGNORE_COVERAGE=-

      # local mode tests
      - start_time=`date +%s`
<<<<<<< HEAD
      - execute-command-if-has-matching-changes "tox -e py37 -- tests/integ -m local_mode --durations 50" "tests/integ" "tests/data" "tests/conftest.py" "tests/__init__.py" "src/*.py" "setup.py" "setup.cfg" "buildspec-localmodetests.yml"
      - ./ci-scripts/displaytime.sh 'py37 local mode' $start_time
=======
      - execute-command-if-has-matching-changes "tox -e py27,py38 -- tests/integ -m local_mode --durations 50" "tests/integ" "tests/data" "tests/conftest.py" "tests/__init__.py" "src/*.py" "setup.py" "setup.cfg" "buildspec-localmodetests.yml"
      - ./ci-scripts/displaytime.sh 'py27,py38 local mode' $start_time
>>>>>>> 0ed415f9
<|MERGE_RESOLUTION|>--- conflicted
+++ resolved
@@ -11,10 +11,5 @@
 
       # local mode tests
       - start_time=`date +%s`
-<<<<<<< HEAD
-      - execute-command-if-has-matching-changes "tox -e py37 -- tests/integ -m local_mode --durations 50" "tests/integ" "tests/data" "tests/conftest.py" "tests/__init__.py" "src/*.py" "setup.py" "setup.cfg" "buildspec-localmodetests.yml"
-      - ./ci-scripts/displaytime.sh 'py37 local mode' $start_time
-=======
-      - execute-command-if-has-matching-changes "tox -e py27,py38 -- tests/integ -m local_mode --durations 50" "tests/integ" "tests/data" "tests/conftest.py" "tests/__init__.py" "src/*.py" "setup.py" "setup.cfg" "buildspec-localmodetests.yml"
-      - ./ci-scripts/displaytime.sh 'py27,py38 local mode' $start_time
->>>>>>> 0ed415f9
+      - execute-command-if-has-matching-changes "tox -e py38 -- tests/integ -m local_mode --durations 50" "tests/integ" "tests/data" "tests/conftest.py" "tests/__init__.py" "src/*.py" "setup.py" "setup.cfg" "buildspec-localmodetests.yml"
+      - ./ci-scripts/displaytime.sh 'py38 local mode' $start_time