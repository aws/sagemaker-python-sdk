--- conflicted
+++ resolved
@@ -1,14 +1,13 @@
 (hyperpod-overview)=
 # Installing SageMaker Hyperpod CLI and SDK
 
-<<<<<<< HEAD
 ## Prerequisites
 
 1. AWS CLI configured with the appropriate region
 2. Python 3.8–3.11
 3. MacOS or Linux (Windows not currently supported)  
 
-Let’s get set up with the SageMaker Hyperpod command line interface (CLI) and SDK. Install them via pip into your python3 environment:
+Now let’s get set up with the SageMaker Hyperpod command line interface (CLI) and SDK. Install them via pip into your python3 environment:
 
 ```bash
 pip install sagemaker-hyperpod
@@ -16,25 +15,4 @@
 To verify CLI installation:
 ```bash
 hp --version
-=======
-SageMaker HyperPod is an AWS service designed for large-scale, distributed machine learning training and inference. It provides a high-level abstraction over Kubernetes, offering a CLI and Python SDK to:
-
-* **Manage training clusters**
-* **Run distributed training jobs**
-* **Deploy inference endpoints (JumpStart or custom models)**
-
-SageMaker HyperPod accelerates ML workflows by reducing the operational complexity of managing infrastructure at scale.
-
-```{toctree}
-:caption: Getting Started
-:hidden:
-:maxdepth: 1
-
-installation
-train
-inference
-reference
-examples/index
-troubleshooting
->>>>>>> df983c01
 ```