# Copyright Amazon.com, Inc. or its affiliates. All Rights Reserved.
#
# Licensed under the Apache License, Version 2.0 (the "License"). You
# may not use this file except in compliance with the License. A copy of
# the License is located at
#
#     http://aws.amazon.com/apache2.0/
#
# or in the "license" file accompanying this file. This file is
# distributed on an "AS IS" BASIS, WITHOUT WARRANTIES OR CONDITIONS OF
# ANY KIND, either express or implied. See the License for the specific
# language governing permissions and limitations under the License.
"""The Pipeline entity for workflow."""
from __future__ import absolute_import

import json

import logging
from datetime import datetime
from typing import Any, Dict, List, Set, Sequence, Union, Optional

import attr
import botocore
import pytz
from botocore.exceptions import ClientError, WaiterError

from sagemaker.core import s3
from sagemaker.core.local.local_session import LocalSession
from sagemaker.core._studio import _append_project_tags
from sagemaker.core.config.config_schema import PIPELINE_ROLE_ARN_PATH, PIPELINE_TAGS_PATH
from sagemaker.core.remote_function.core.serialization import deserialize_obj_from_s3
from sagemaker.core.remote_function.core.stored_function import RESULTS_FOLDER
from sagemaker.core.remote_function.errors import RemoteFunctionError
from sagemaker.core.remote_function.job import JOBS_CONTAINER_ENTRYPOINT
from sagemaker.core.s3 import s3_path_join
from sagemaker.core.helper.session_helper import Session
from sagemaker.core.common_utils import (
    resolve_value_from_config,
    retry_with_backoff,
    format_tags,
    Tags,
)

# Orchestration imports (now in mlops)
from sagemaker.mlops.workflow.callback_step import CallbackOutput, CallbackStep
from sagemaker.mlops.workflow._event_bridge_client_helper import (
    EventBridgeSchedulerHelper,
    RESOURCE_NOT_FOUND,
    RESOURCE_NOT_FOUND_EXCEPTION,
    EXECUTION_TIME_PIPELINE_PARAMETER_FORMAT,
)
from sagemaker.mlops.workflow.lambda_step import LambdaOutput, LambdaStep
from sagemaker.mlops.workflow.mlflow_config import MlflowConfig
from sagemaker.core.helper.pipeline_variable import (
    RequestType,
    PipelineVariable,
)

# Primitive imports (stay in core)
from sagemaker.core.workflow.execution_variables import ExecutionVariables
from sagemaker.core.workflow.parameters import Parameter

# Orchestration imports (now in mlops)
from sagemaker.core.workflow.pipeline_definition_config import PipelineDefinitionConfig
from sagemaker.mlops.workflow.pipeline_experiment_config import PipelineExperimentConfig
from sagemaker.mlops.workflow.parallelism_config import ParallelismConfiguration

# Primitive imports (stay in core)
from sagemaker.core.workflow.properties import Properties

# Orchestration imports (now in mlops)
from sagemaker.mlops.workflow.selective_execution_config import SelectiveExecutionConfig
from sagemaker.core.workflow.step_outputs import StepOutput
from sagemaker.mlops.workflow.steps import Step
from sagemaker.mlops.workflow.condition_step import ConditionStep
from sagemaker.mlops.workflow.triggers import (
    PipelineSchedule,
    Trigger,
    validate_default_parameters_for_schedules,
)
from sagemaker.core.workflow.utilities import list_to_request
from sagemaker.mlops.workflow._steps_compiler import StepsCompiler

logger = logging.getLogger(__name__)

_DEFAULT_EXPERIMENT_CFG = PipelineExperimentConfig(
    ExecutionVariables.PIPELINE_NAME, ExecutionVariables.PIPELINE_EXECUTION_ID
)

_DEFAULT_DEFINITION_CFG = PipelineDefinitionConfig(use_custom_job_prefix=False)


class Pipeline:
    """Pipeline for workflow."""

    def __init__(
        self,
        name: str = "",
        parameters: Optional[Sequence[Parameter]] = None,
        pipeline_experiment_config: Optional[PipelineExperimentConfig] = _DEFAULT_EXPERIMENT_CFG,
        mlflow_config: Optional[MlflowConfig] = None,
        steps: Optional[Sequence[Union[Step, StepOutput]]] = None,
        sagemaker_session: Optional[Session] = None,
        pipeline_definition_config: Optional[PipelineDefinitionConfig] = _DEFAULT_DEFINITION_CFG,
    ):
        """Initialize a Pipeline

        Args:
            name (str): The name of the pipeline.
            parameters (Sequence[Parameter]): The list of the parameters.
            pipeline_experiment_config (Optional[PipelineExperimentConfig]): If set,
                the workflow will attempt to create an experiment and trial before
                executing the steps. Creation will be skipped if an experiment or a trial with
                the same name already exists. By default, pipeline name is used as
                experiment name and execution id is used as the trial name.
                If set to None, no experiment or trial will be created automatically.
            mlflow_config (Optional[MlflowConfig]): If set, the pipeline will be configured
                with MLflow tracking for experiment tracking and model versioning.
            steps (Sequence[Union[Step, StepOutput]]): The list of the
                non-conditional steps associated with the pipeline. Any steps that are within the
                `if_steps` or `else_steps` of a `ConditionStep` cannot be listed in the steps of a
                pipeline. Of particular note, the workflow service rejects any pipeline definitions
                that specify a step in the list of steps of a pipeline and that step in the
                `if_steps` or `else_steps` of any `ConditionStep`.
            sagemaker_session (sagemaker.core.helper.session.Session): Session object that manages interactions
                with Amazon SageMaker APIs and any other AWS services needed. If not specified, the
                pipeline creates one using the default AWS configuration chain.
            pipeline_definition_config (Optional[PipelineDefinitionConfig]): If set,
                the workflow customizes the pipeline definition using the configurations
                specified. By default, custom job-prefixing is turned off.
        """
        self.name = name
        self.parameters = parameters if parameters else []
        self.pipeline_experiment_config = pipeline_experiment_config
        self.mlflow_config = mlflow_config
        self.steps = steps if steps else []
        self.sagemaker_session = sagemaker_session if sagemaker_session else Session()
        self.pipeline_definition_config = pipeline_definition_config

        self._version = "2020-12-01"
        self._metadata = dict()

        # EventBridge helper for client.create() calls
        self._event_bridge_scheduler_helper = EventBridgeSchedulerHelper(
            self.sagemaker_session.boto_session.client("scheduler"),
        )

    @property
    def latest_pipeline_version_id(self):
        """Retrieves the latest version id of this pipeline"""
        summaries = self.list_pipeline_versions(max_results=1)["PipelineVersionSummaries"]
        if not summaries:
            return None
        else:
            return summaries[0].get("PipelineVersionId")

    def create(
        self,
        role_arn: str = None,
        description: str = None,
        tags: Optional[Tags] = None,
        parallelism_config: ParallelismConfiguration = None,
    ) -> Dict[str, Any]:
        """Creates a Pipeline in the Pipelines service.

        Args:
            role_arn (str): The role arn that is assumed by the pipeline to create step artifacts.
            description (str): A description of the pipeline.
            tags (Optional[Tags]): Tags to be passed to the pipeline.
            parallelism_config (Optional[ParallelismConfiguration]): Parallelism configuration
                that is applied to each of the executions of the pipeline. It takes precedence
                over the parallelism configuration of the parent pipeline.

        Returns:
            A response dict from the service.
        """
        role_arn = resolve_value_from_config(
            role_arn, PIPELINE_ROLE_ARN_PATH, sagemaker_session=self.sagemaker_session
        )
        if not role_arn:
            # Originally IAM role was a required parameter.
            # Now we marked that as Optional because we can fetch it from SageMakerConfig
            # Because of marking that parameter as optional, we should validate if it is None, even
            # after fetching the config.
            raise ValueError("An AWS IAM role is required to create a Pipeline.")
        if self.sagemaker_session.local_mode:
            if parallelism_config:
                logger.warning("Pipeline parallelism config is not supported in the local mode.")
            # TODO: replace with sagemaker-core methods
            return self.sagemaker_session.sagemaker_client.create_pipeline(self, description)
        tags = format_tags(tags)
        tags = _append_project_tags(tags)
        tags = self.sagemaker_session._append_sagemaker_config_tags(tags, PIPELINE_TAGS_PATH)
        kwargs = self._create_args(role_arn, description, parallelism_config)
        update_args(
            kwargs,
            Tags=tags,
        )
        # TODO: replace with sagemaker-core methods
        return self.sagemaker_session.sagemaker_client.create_pipeline(**kwargs)

    def _create_args(
        self, role_arn: str, description: str, parallelism_config: ParallelismConfiguration
    ):
        """Constructs the keyword argument dict for a create_pipeline call.

        Args:
            role_arn (str): The role arn that is assumed by pipelines to create step artifacts.
            description (str): A description of the pipeline.
            parallelism_config (Optional[ParallelismConfiguration]): Parallelism configuration
                that is applied to each of the executions of the pipeline. It takes precedence
                over the parallelism configuration of the parent pipeline.

        Returns:
            A keyword argument dict for calling create_pipeline.
        """
        pipeline_definition = self.definition()
        kwargs = dict(
            PipelineName=self.name,
            RoleArn=role_arn,
        )

        # If pipeline definition is large, upload to S3 bucket and
        # provide PipelineDefinitionS3Location to request instead.
        if len(pipeline_definition.encode("utf-8")) < 1024 * 100:
            kwargs["PipelineDefinition"] = pipeline_definition
        else:
            bucket, object_key = s3.determine_bucket_and_prefix(
                bucket=None, key_prefix=self.name, sagemaker_session=self.sagemaker_session
            )

            desired_s3_uri = s3.s3_path_join("s3://", bucket, object_key)
            s3.S3Uploader.upload_string_as_file_body(
                body=pipeline_definition,
                desired_s3_uri=desired_s3_uri,
                sagemaker_session=self.sagemaker_session,
            )
            kwargs["PipelineDefinitionS3Location"] = {
                "Bucket": bucket,
                "ObjectKey": object_key,
            }

        update_args(
            kwargs, PipelineDescription=description, ParallelismConfiguration=parallelism_config
        )
        return kwargs

    def describe(self, pipeline_version_id: int = None) -> Dict[str, Any]:
        """Describes a Pipeline in the Workflow service.

        Args:
            pipeline_version_id (Optional[str]): version ID of the pipeline to describe.

        Returns:
            Response dict from the service. See `boto3 client documentation
            <https://boto3.amazonaws.com/v1/documentation/api/latest/reference/services/\
sagemaker.html#SageMaker.Client.describe_pipeline>`_
        """
        kwargs = dict(PipelineName=self.name)
        if pipeline_version_id:
            kwargs["PipelineVersionId"] = pipeline_version_id

        return self.sagemaker_session.sagemaker_client.describe_pipeline(**kwargs)

    def update(
        self,
        role_arn: str = None,
        description: str = None,
        parallelism_config: ParallelismConfiguration = None,
    ) -> Dict[str, Any]:
        """Updates a Pipeline in the Workflow service.

        Args:
            role_arn (str): The role arn that is assumed by pipelines to create step artifacts.
            description (str): A description of the pipeline.
            parallelism_config (Optional[ParallelismConfiguration]): Parallelism configuration
                that is applied to each of the executions of the pipeline. It takes precedence
                over the parallelism configuration of the parent pipeline.

        Returns:
            A response dict from the service.
        """
        role_arn = resolve_value_from_config(
            role_arn, PIPELINE_ROLE_ARN_PATH, sagemaker_session=self.sagemaker_session
        )
        if not role_arn:
            # Originally IAM role was a required parameter.
            # Now we marked that as Optional because we can fetch it from SageMakerConfig
            # Because of marking that parameter as optional, we should validate if it is None, even
            # after fetching the config.
            raise ValueError("An AWS IAM role is required to update a Pipeline.")
        if self.sagemaker_session.local_mode:
            if parallelism_config:
                logger.warning("Pipeline parallelism config is not supported in the local mode.")
            return self.sagemaker_session.sagemaker_client.update_pipeline(self, description)

        kwargs = self._create_args(role_arn, description, parallelism_config)
        return self.sagemaker_session.sagemaker_client.update_pipeline(**kwargs)

    def upsert(
        self,
        role_arn: str = None,
        description: str = None,
        tags: Optional[Tags] = None,
        parallelism_config: ParallelismConfiguration = None,
    ) -> Dict[str, Any]:
        """Creates a pipeline or updates it, if it already exists.

        Args:
            role_arn (str): The role arn that is assumed by workflow to create step artifacts.
            description (str): A description of the pipeline.
            tags (Optional[Tags]): Tags to be passed.
            parallelism_config (Optional[Config for parallel steps, Parallelism configuration that
                is applied to each of the executions

        Returns:
            response dict from service
        """
        role_arn = resolve_value_from_config(
            role_arn, PIPELINE_ROLE_ARN_PATH, sagemaker_session=self.sagemaker_session
        )
        tags = format_tags(tags)
        if not role_arn:
            # Originally IAM role was a required parameter.
            # Now we marked that as Optional because we can fetch it from SageMakerConfig
            # Because of marking that parameter as optional, we should validate if it is None, even
            # after fetching the config.
            raise ValueError("An AWS IAM role is required to create or update a Pipeline.")
        try:
            response = self.create(role_arn, description, tags, parallelism_config)
        except ClientError as ce:
            error_code = ce.response["Error"]["Code"]
            error_message = ce.response["Error"]["Message"]
            if not (error_code == "ValidationException" and "already exists" in error_message):
                raise ce
            # already exists
            response = self.update(role_arn, description, parallelism_config=parallelism_config)
            # add new tags to existing resource
            if tags is not None:
                old_tags = self.sagemaker_session.sagemaker_client.list_tags(
                    ResourceArn=response["PipelineArn"]
                )["Tags"]

                tag_keys = [tag["Key"] for tag in tags]
                for old_tag in old_tags:
                    if old_tag["Key"] not in tag_keys:
                        tags.append(old_tag)

                self.sagemaker_session.sagemaker_client.add_tags(
                    ResourceArn=response["PipelineArn"], Tags=tags
                )
        return response

    def delete(self) -> Dict[str, Any]:
        """Deletes a Pipeline in the Workflow service.

        Returns:
            A response dict from the service.
        """
        logger.info(
            "If triggers have been setup for this target, they will become orphaned."
            "You will need to clean them up manually via the CLI or EventBridge console."
        )
        return self.sagemaker_session.sagemaker_client.delete_pipeline(PipelineName=self.name)

    def start(
        self,
        parameters: Dict[str, Union[str, bool, int, float]] = None,
        execution_display_name: str = None,
        execution_description: str = None,
        parallelism_config: ParallelismConfiguration = None,
        selective_execution_config: SelectiveExecutionConfig = None,
<<<<<<< HEAD
        mlflow_experiment_name: str = None,
=======
        pipeline_version_id: int = None,
>>>>>>> a74f9ab3
    ):
        """Starts a Pipeline execution in the Workflow service.

        Args:
            parameters (Dict[str, Union[str, bool, int, float]]): values to override
                pipeline parameters.
            execution_display_name (str): The display name of the pipeline execution.
            execution_description (str): A description of the execution.
            parallelism_config (Optional[ParallelismConfiguration]): Parallelism configuration
                that is applied to each of the executions of the pipeline. It takes precedence
                over the parallelism configuration of the parent pipeline.
            selective_execution_config (Optional[SelectiveExecutionConfig]): The configuration for
                selective step execution.
<<<<<<< HEAD
            mlflow_experiment_name (str): Optional MLflow experiment name to override
                the experiment name specified in the pipeline's mlflow_config.
                If provided, this will override the experiment name for this specific
                pipeline execution only, without modifying the pipeline definition.
=======
            pipeline_version_id (Optional[str]): version ID of the pipeline to start the execution from. If not
                specified, uses the latest version ID.
>>>>>>> a74f9ab3

        Returns:
            A `_PipelineExecution` instance, if successful.
        """
        if selective_execution_config is not None:
            if (
                selective_execution_config.source_pipeline_execution_arn is None
                and selective_execution_config.reference_latest_execution
            ):
                selective_execution_config.source_pipeline_execution_arn = (
                    self._get_latest_execution_arn()
                )
            selective_execution_config = selective_execution_config.to_request()

        kwargs = dict(PipelineName=self.name)
        update_args(
            kwargs,
            PipelineExecutionDescription=execution_description,
            PipelineExecutionDisplayName=execution_display_name,
            ParallelismConfiguration=parallelism_config,
            SelectiveExecutionConfig=selective_execution_config,
<<<<<<< HEAD
            MlflowExperimentName=mlflow_experiment_name,
=======
            PipelineVersionId=pipeline_version_id,
>>>>>>> a74f9ab3
        )
        if self.sagemaker_session.local_mode:
            update_args(kwargs, PipelineParameters=parameters)
            return self.sagemaker_session.sagemaker_client.start_pipeline_execution(**kwargs)
        update_args(kwargs, PipelineParameters=format_start_parameters(parameters))

        # retry on AccessDeniedException to cover case of tag propagation delay
        response = retry_with_backoff(
            lambda: self.sagemaker_session.sagemaker_client.start_pipeline_execution(**kwargs),
            botocore_client_error_code="AccessDeniedException",
        )
        return _PipelineExecution(
            arn=response["PipelineExecutionArn"],
            sagemaker_session=self.sagemaker_session,
        )

    def definition(self) -> str:
        """Converts a request structure to string representation for workflow service calls.

        Returns:
            A JSON formatted string of pipeline definition.
        """
        compiled_steps = StepsCompiler(
            pipeline_name=self.name,
            sagemaker_session=self.sagemaker_session,
            steps=self.steps,
            pipeline_definition_config=self.pipeline_definition_config,
        ).build()

        request_dict = {
            "Version": self._version,
            "Metadata": self._metadata,
            "Parameters": list_to_request(self.parameters),
            "PipelineExperimentConfig": (
                self.pipeline_experiment_config.to_request()
                if self.pipeline_experiment_config is not None
                else None
            ),
            "MlflowConfig": (
                self.mlflow_config.to_request() if self.mlflow_config is not None else None
            ),
            "Steps": list_to_request(compiled_steps),
        }
        callback_output_to_step_map = _map_callback_outputs(self.steps)
        lambda_output_to_step_name = _map_lambda_outputs(self.steps)
        request_dict["PipelineExperimentConfig"] = interpolate(
            request_dict["PipelineExperimentConfig"],
            callback_output_to_step_map=callback_output_to_step_map,
            lambda_output_to_step_map=lambda_output_to_step_name,
            pipeline_name=self.name,
        )
        request_dict["MlflowConfig"] = interpolate(
            request_dict["MlflowConfig"],
            callback_output_to_step_map=callback_output_to_step_map,
            lambda_output_to_step_map=lambda_output_to_step_name,
            pipeline_name=self.name,
        )
        request_dict["Steps"] = interpolate(
            request_dict["Steps"],
            callback_output_to_step_map=callback_output_to_step_map,
            lambda_output_to_step_map=lambda_output_to_step_name,
            pipeline_name=self.name,
        )

        return json.dumps(request_dict)

    def list_executions(
        self,
        sort_by: str = None,
        sort_order: str = None,
        max_results: int = None,
        next_token: str = None,
    ) -> Dict[str, Any]:
        """Lists a pipeline's executions.

        Args:
            sort_by (str): The field by which to sort results(CreationTime/PipelineExecutionArn).
            sort_order (str): The sort order for results (Ascending/Descending).
            max_results (int): The maximum number of pipeline executions to return in the response.
            next_token (str):  If the result of the previous `ListPipelineExecutions` request was
                truncated, the response includes a `NextToken`. To retrieve the next set of pipeline
                executions, use the token in the next request.

        Returns:
            List of Pipeline Execution Summaries. See
            boto3 client list_pipeline_executions
            https://boto3.amazonaws.com/v1/documentation/api/latest/reference/services/sagemaker.html#SageMaker.Client.list_pipeline_executions
        """
        kwargs = dict(PipelineName=self.name)
        update_args(
            kwargs,
            SortBy=sort_by,
            SortOrder=sort_order,
            NextToken=next_token,
            MaxResults=max_results,
        )
        response = self.sagemaker_session.sagemaker_client.list_pipeline_executions(**kwargs)

        # Return only PipelineExecutionSummaries and NextToken from the list_pipeline_executions
        # response
        return {
            key: response[key]
            for key in ["PipelineExecutionSummaries", "NextToken"]
            if key in response
        }

    def list_pipeline_versions(
        self, sort_order: str = None, max_results: int = None, next_token: str = None
    ) -> str:
        """Lists a pipeline's versions.

        Args:
            sort_order (str): The sort order for results (Ascending/Descending).
            max_results (int): The maximum number of pipeline executions to return in the response.
            next_token (str):  If the result of the previous `ListPipelineExecutions` request was
                truncated, the response includes a `NextToken`. To retrieve the next set of pipeline
                executions, use the token in the next request.

        Returns:
            List of Pipeline Version Summaries. See
            boto3 client list_pipeline_versions
            https://boto3.amazonaws.com/v1/documentation/api/latest/reference/services/sagemaker/client/list_pipeline_versions.html#
        """
        kwargs = dict(PipelineName=self.name)
        update_args(
            kwargs,
            SortOrder=sort_order,
            NextToken=next_token,
            MaxResults=max_results,
        )

        # TODO: replace with sagemaker-core methods
        return self.sagemaker_session.sagemaker_client.list_pipeline_versions(**kwargs)

    def _get_latest_execution_arn(self):
        """Retrieves the latest execution of this pipeline"""
        response = self.list_executions(
            sort_by="CreationTime",
            sort_order="Descending",
            max_results=1,
        )
        if response["PipelineExecutionSummaries"]:
            return response["PipelineExecutionSummaries"][0]["PipelineExecutionArn"]
        return None

    def build_parameters_from_execution(
        self,
        pipeline_execution_arn: str,
        parameter_value_overrides: Dict[str, Union[str, bool, int, float]] = None,
    ) -> Dict[str, Union[str, bool, int, float]]:
        """Gets the parameters from an execution, update with optional parameter value overrides.

        Args:
            pipeline_execution_arn (str): The arn of the reference pipeline execution.
            parameter_value_overrides (Dict[str, Union[str, bool, int, float]]): Parameter dict
                to be updated with the parameters from the referenced execution.

        Returns:
            A parameter dict built from an execution and provided parameter value overrides.
        """
        execution_parameters = self._get_parameters_for_execution(pipeline_execution_arn)
        if parameter_value_overrides is not None:
            self._validate_parameter_overrides(
                pipeline_execution_arn, execution_parameters, parameter_value_overrides
            )
            execution_parameters.update(parameter_value_overrides)
        return execution_parameters

    def _get_parameters_for_execution(self, pipeline_execution_arn: str) -> Dict[str, str]:
        """Gets all the parameters from an execution.

        Args:
            pipeline_execution_arn (str): The arn of the pipeline execution.

        Returns:
            A parameter dict from the execution.
        """
        pipeline_execution = _PipelineExecution(
            arn=pipeline_execution_arn,
            sagemaker_session=self.sagemaker_session,
        )

        response = pipeline_execution.list_parameters()
        parameter_list = response["PipelineParameters"]
        while response.get("NextToken") is not None:
            response = pipeline_execution.list_parameters(next_token=response["NextToken"])
            parameter_list.extend(response["PipelineParameters"])

        return {parameter["Name"]: parameter["Value"] for parameter in parameter_list}

    @staticmethod
    def _validate_parameter_overrides(
        pipeline_execution_arn: str,
        execution_parameters: Dict[str, str],
        parameter_overrides: Dict[str, Union[str, bool, int, float]],
    ):
        """Validates the parameter overrides are present in the execution parameters.

        Args:
            pipeline_execution_arn (str): The arn of the pipeline execution.
            execution_parameters (Dict[str, str]): A parameter dict from the execution.
            parameter_overrides (Dict[str, Union[str, bool, int, float]]): Parameter dict to be
                updated in the parameters from the referenced execution.

        Raises:
            ValueError: If any parameters in parameter overrides is not present in the
                execution parameters.
        """
        invalid_parameters = set(parameter_overrides) - set(execution_parameters)
        if invalid_parameters:
            raise ValueError(
                f"The following parameter overrides provided: {str(invalid_parameters)} "
                + f"are not present in the pipeline execution: {pipeline_execution_arn}"
            )

    def put_triggers(
        self,
        triggers: List[Trigger],
        role_arn: str = None,
    ) -> List[str]:
        """Attach triggers to a parent SageMaker Pipeline.

        Args:
            triggers (List[Trigger]): List of supported triggers. Currently, this can only be of
                type PipelineSchedule.
            role_arn (str): The role arn that is assumed by EventBridge service.

        Returns:
            List[str]: Successfully created trigger Arn(s). Currently, the pythonSDK only supports
                PipelineSchedule triggers, thus, this is a list of EventBridge Schedule Arn(s)
                that were created/upserted.
        """
        _role_arn = role_arn or resolve_value_from_config(
            role_arn, PIPELINE_ROLE_ARN_PATH, sagemaker_session=self.sagemaker_session
        )
        if not _role_arn:
            # Originally IAM role was a required parameter.
            # Now we marked that as Optional because we can fetch it from SageMakerConfig
            # Because of marking that parameter as optional, we should validate if it is None, even
            # after fetching the config.
            raise ValueError("An AWS IAM role is required to create triggers for a pipeline.")
        if not triggers:
            raise TypeError(
                "No Triggers provided. Please specify at least one to setup pipeline triggers."
            )

        # Ensure pipeline exists first
        try:
            describe_pipeline_response = self.describe()
        except ClientError as e:
            if RESOURCE_NOT_FOUND == e.response["Error"]["Code"]:
                raise RuntimeError(
                    f"Cannot create triggers for pipeline {self.name} that does not exist. "
                    f"Please create the pipeline before assigning triggers to it."
                )
            raise e

        validate_default_parameters_for_schedules(self.parameters)
        created_triggers = set()
        for trigger in triggers:
            if isinstance(trigger, PipelineSchedule):
                _start_date = trigger.start_date or datetime.now(tz=pytz.utc)
                _schedule_expression = trigger.resolve_schedule_expression()
                _state = trigger.resolve_trigger_state()
                _schedule_name = trigger.resolve_trigger_name(self.name)

                logger.info("Creating/Updating EventBridge Schedule for pipeline: %s.", self.name)
                event_bridge_schedule_arn = self._event_bridge_scheduler_helper.upsert_schedule(
                    schedule_name=_schedule_name,
                    pipeline_arn=describe_pipeline_response["PipelineArn"],
                    schedule_expression=_schedule_expression,
                    state=_state,
                    start_date=_start_date,
                    role=_role_arn,
                )
                logger.info(
                    "Created/Updated EventBridge Schedule for pipeline: %s with ScheduleName: %s",
                    self.name,
                    _schedule_name,
                )
                created_triggers.add(event_bridge_schedule_arn["ScheduleArn"])
            else:
                raise TypeError(f"Unsupported TriggerType: {trigger.__class__.__name__}")

        return list(created_triggers)

    def describe_trigger(self, trigger_name: str) -> Dict[str, Any]:
        """Describe Trigger for a parent SageMaker Pipeline.

        Args:
            trigger_name (str): Trigger name to be described. Currently, this can only
                be an EventBridge schedule name.

        Returns:
            Dict[str, str]: Trigger describe responses from EventBridge.
        """
        if not trigger_name:
            raise TypeError(
                "No trigger name provided. Please specify at least one to describe pipeline "
                "triggers."
            )

        event_bridge_schedule = self._event_bridge_scheduler_helper.describe_schedule(
            schedule_name=trigger_name
        )
        describe_response_dict = {}
        if event_bridge_schedule:
            describe_response_dict.update(
                dict(
                    Schedule_Arn=event_bridge_schedule["Arn"],
                    Schedule_Expression=event_bridge_schedule["ScheduleExpression"],
                    Schedule_State=event_bridge_schedule["State"],
                    Schedule_Start_Date=event_bridge_schedule["StartDate"].strftime(
                        EXECUTION_TIME_PIPELINE_PARAMETER_FORMAT
                    ),
                    Schedule_Role=event_bridge_schedule["Target"]["RoleArn"],
                )
            )
        return describe_response_dict

    def delete_triggers(self, trigger_names: List[str]):
        """Delete Triggers for a parent SageMaker Pipeline if they exist.

        Args:
            trigger_names (List[str]): List of trigger names to be deleted. Currently, these can
                only be EventBridge schedule names.
        """
        for trigger_name in trigger_names:
            #  /default group is used
            logger.info("Deleting Pipeline Schedule: %s ...", trigger_name)
            try:
                self._event_bridge_scheduler_helper.delete_schedule(schedule_name=trigger_name)
            except ClientError as e:
                if RESOURCE_NOT_FOUND_EXCEPTION == e.response["Error"]["Code"]:
                    logger.warning(
                        "Pipeline Schedule %s does not exist. The schedule could have "
                        "been already deleted or never created in the first place.",
                        trigger_name,
                    )
                    continue
                raise e
            logger.info("Deleted Pipeline Schedule: %s ...", trigger_name)


def format_start_parameters(parameters: Dict[str, Any]) -> List[Dict[str, Any]]:
    """Formats start parameter overrides as a list of dicts.

    This list of dicts adheres to the request schema of:

        `{"Name": "MyParameterName", "Value": "MyValue"}`

    Args:
        parameters (Dict[str, Any]): A dict of named values where the keys are
            the names of the parameters to pass values into.
    """
    if parameters is None:
        return None
    return [{"Name": name, "Value": str(value)} for name, value in parameters.items()]


def interpolate(
    request_obj: RequestType,
    callback_output_to_step_map: Dict[str, str],
    lambda_output_to_step_map: Dict[str, str],
    pipeline_name: str,  # TODO: remove it once its ExecutionVariable fixed in backend
) -> RequestType:
    """Replaces Parameter values in a list of nested Dict[str, Any] with their workflow expression.

    Args:
        request_obj (RequestType): The request dict.
        callback_output_to_step_map (Dict[str, str]): A dict of output name -> step name.
        lambda_output_to_step_map (Dict[str, str]): A dict of output name -> step name.
        pipeline_name (str): The name of the pipeline to be interpolated.

    Returns:
        RequestType: The request dict with Parameter values replaced by their expression.
    """
    try:
        return _interpolate(
            request_obj,
            callback_output_to_step_map=callback_output_to_step_map,
            lambda_output_to_step_map=lambda_output_to_step_map,
            pipeline_name=pipeline_name,
        )
    except TypeError as type_err:
        raise TypeError("Not able to interpolate Pipeline definition: %s" % type_err)


def _interpolate(
    obj: Union[RequestType, Any],
    callback_output_to_step_map: Dict[str, str],
    lambda_output_to_step_map: Dict[str, str],
    pipeline_name: str,
):
    """Walks the nested request dict, replacing Parameter type values with workflow expressions.

    Args:
        obj (Union[RequestType, Any]): The request dict.
        callback_output_to_step_map (Dict[str, str]): A dict of output name -> step name.
        lambda_output_to_step_map (Dict[str, str]): A dict of output name -> step name.
        pipeline_name (str): The name of the pipeline to be interpolated.
    """
    if isinstance(obj, (PipelineVariable, Parameter, Properties, StepOutput)):
        return obj.expr

    if isinstance(obj, CallbackOutput):
        step_name = callback_output_to_step_map[obj.output_name]
        return obj.expr(step_name)
    if isinstance(obj, LambdaOutput):
        step_name = lambda_output_to_step_map[obj.output_name]
        return obj.expr(step_name)
    if isinstance(obj, dict):
        new = obj.__class__()
        for key, value in obj.items():
            new[key] = interpolate(
                value,
                callback_output_to_step_map,
                lambda_output_to_step_map,
                pipeline_name=pipeline_name,
            )
    elif isinstance(obj, (list, set, tuple)):
        new = obj.__class__(
            interpolate(
                value,
                callback_output_to_step_map,
                lambda_output_to_step_map,
                pipeline_name=pipeline_name,
            )
            for value in obj
        )
    else:
        return obj
    return new


def _map_callback_outputs(steps: List[Step]):
    """Iterate over the provided steps, building a map of callback output parameters to step names.

    Args:
        steps (List[Step]): The steps list.
    """

    callback_output_map = {}
    for step in steps:
        if isinstance(step, CallbackStep):
            if step.outputs:
                for output in step.outputs:
                    callback_output_map[output.output_name] = step.name

    return callback_output_map


def _map_lambda_outputs(steps: List[Step]):
    """Iterate over the provided steps, building a map of lambda output parameters to step names.

    Args:
        steps (List[Step]): The steps list.
    """

    lambda_output_map = {}
    for step in steps:
        if isinstance(step, LambdaStep):
            if step.outputs:
                for output in step.outputs:
                    lambda_output_map[output.output_name] = step.name

    return lambda_output_map


def update_args(args: Dict[str, Any], **kwargs):
    """Updates the request arguments dict with a value, if populated.

    This handles the case when the service API doesn't like NoneTypes for argument values.

    Args:
        request_args (Dict[str, Any]): The request arguments dict.
        kwargs: key, value pairs to update the args dict with.
    """
    for key, value in kwargs.items():
        if value is not None:
            args.update({key: value})


def _generate_step_map(steps: Sequence[Step], step_map: dict):
    """Helper method to create a mapping from Step name to itself."""
    for step in steps:
        if step.name in step_map:
            raise ValueError(
                "Pipeline steps cannot have duplicate names. In addition, steps added in "
                "the ConditionStep cannot be added in the Pipeline steps list."
            )
        step_map[step.name] = step
        if isinstance(step, ConditionStep):
            _generate_step_map(step.if_steps + step.else_steps, step_map)


@attr.s
class _PipelineExecution:
    """Internal class for encapsulating pipeline execution instances.

    Attributes:
        arn (str): The arn of the pipeline execution.
        sagemaker_session (sagemaker.core.helper.session.Session): Session object which manages interactions
            with Amazon SageMaker APIs and any other AWS services needed. If not specified, the
            pipeline creates one using the default AWS configuration chain.
    """

    arn: str = attr.ib()
    sagemaker_session: Session = attr.ib(factory=Session)

    def stop(self):
        """Stops a pipeline execution."""
        return self.sagemaker_session.sagemaker_client.stop_pipeline_execution(
            PipelineExecutionArn=self.arn
        )

    def describe(self):
        """Describes a pipeline execution.

        Returns:
             Information about the pipeline execution. See
             `boto3 client describe_pipeline_execution
             <https://boto3.amazonaws.com/v1/documentation/api/latest/reference/services/\
sagemaker.html#SageMaker.Client.describe_pipeline_execution>`_.
        """
        return self.sagemaker_session.sagemaker_client.describe_pipeline_execution(
            PipelineExecutionArn=self.arn,
        )

    def list_steps(self):
        """Describes a pipeline execution's steps.

        Returns:
             Information about the steps of the pipeline execution. See
             `boto3 client list_pipeline_execution_steps
             <https://boto3.amazonaws.com/v1/documentation/api/latest/reference/services/\
sagemaker.html#SageMaker.Client.list_pipeline_execution_steps>`_.
        """
        response = self.sagemaker_session.sagemaker_client.list_pipeline_execution_steps(
            PipelineExecutionArn=self.arn
        )
        return response["PipelineExecutionSteps"]

    def list_parameters(self, max_results: int = None, next_token: str = None):
        """Gets a list of parameters for a pipeline execution.

        Args:
            max_results (int): The maximum number of parameters to return in the response.
            next_token (str):  If the result of the previous `ListPipelineParametersForExecution`
                request was truncated, the response includes a `NextToken`. To retrieve the next
                set of parameters, use the token in the next request.

        Returns:
            Information about the parameters of the pipeline execution. This function is also
            a wrapper for `list_pipeline_parameters_for_execution
            <https://boto3.amazonaws.com/v1/documentation/api/latest/reference/services/sagemaker.html#SageMaker.Client.list_pipeline_parameters_for_execution>`_.
        """
        kwargs = dict(PipelineExecutionArn=self.arn)
        update_args(
            kwargs,
            MaxResults=max_results,
            NextToken=next_token,
        )
        return self.sagemaker_session.sagemaker_client.list_pipeline_parameters_for_execution(
            **kwargs
        )

    def wait(self, delay=30, max_attempts=60):
        """Waits for a pipeline execution.

        Args:
            delay (int): The polling interval. (Defaults to 30 seconds)
            max_attempts (int): The maximum number of polling attempts.
                (Defaults to 60 polling attempts)
        """
        waiter_id = "PipelineExecutionComplete"
        # TODO: this waiter should be included in the botocore
        model = botocore.waiter.WaiterModel(
            {
                "version": 2,
                "waiters": {
                    waiter_id: {
                        "delay": delay,
                        "maxAttempts": max_attempts,
                        "operation": "DescribePipelineExecution",
                        "acceptors": [
                            {
                                "expected": "Succeeded",
                                "matcher": "path",
                                "state": "success",
                                "argument": "PipelineExecutionStatus",
                            },
                            {
                                "expected": "Failed",
                                "matcher": "path",
                                "state": "failure",
                                "argument": "PipelineExecutionStatus",
                            },
                        ],
                    }
                },
            }
        )
        waiter = botocore.waiter.create_waiter_with_client(
            waiter_id, model, self.sagemaker_session.sagemaker_client
        )
        waiter.wait(PipelineExecutionArn=self.arn)

    def result(self, step_name: str):
        """Retrieves the output of the provided step if it is a ``@step`` decorated function.

        Args:
            step_name (str): The name of the pipeline step.
        Returns:
            The step output.

        Raises:
              ValueError if the provided step is not a ``@step`` decorated function.
              RemoteFunctionError if the provided step is not in "Completed" status
        """
        try:
            self.wait()
        except WaiterError as e:
            if "Waiter encountered a terminal failure state" not in str(e):
                raise

        return get_function_step_result(
            step_name=step_name,
            step_list=self.list_steps(),
            execution_id=self.arn.split("/")[-1],
            sagemaker_session=self.sagemaker_session,
        )


def get_function_step_result(
    step_name: str,
    step_list: list,
    execution_id: str,
    sagemaker_session: Session,
):
    """Helper function to retrieve the output of a ``@step`` decorated function.

    Args:
        step_name (str): The name of the pipeline step.
        step_list (list): A list of executed pipeline steps of the specified execution.
        execution_id (str): The specified id of the pipeline execution.
        sagemaker_session (Session): Session object which manages interactions
            with Amazon SageMaker APIs and any other AWS services needed.
    Returns:
        The step output.

    Raises:
        ValueError if the provided step is not a ``@step`` decorated function.
        RemoteFunctionError if the provided step is not in "Completed" status
    """
    _ERROR_MSG_OF_WRONG_STEP_TYPE = (
        "This method can only be used on pipeline steps created using @step decorator."
    )
    _ERROR_MSG_OF_STEP_INCOMPLETE = (
        f"Unable to retrieve step output as the step {step_name} is not in Completed status."
    )

    step = next(filter(lambda x: x["StepName"] == step_name, step_list), None)
    if not step:
        raise ValueError(f"Invalid step name {step_name}")

    if isinstance(sagemaker_session, LocalSession) and not step.get("Metadata", None):
        # In local mode, if the training job failed,
        # it's not tracked in LocalSagemakerClient and it's not describable.
        # Thus, the step Metadata is not set.
        raise RuntimeError(_ERROR_MSG_OF_STEP_INCOMPLETE)

    step_type = next(iter(step["Metadata"]))
    step_metadata = next(iter(step["Metadata"].values()))
    if step_type != "TrainingJob":
        raise ValueError(_ERROR_MSG_OF_WRONG_STEP_TYPE)

    job_arn = step_metadata["Arn"]
    job_name = job_arn.split("/")[-1]

    if isinstance(sagemaker_session, LocalSession):
        describe_training_job_response = sagemaker_session.sagemaker_client.describe_training_job(
            job_name
        )
    else:
        describe_training_job_response = sagemaker_session.describe_training_job(job_name)
    container_args = describe_training_job_response["AlgorithmSpecification"]["ContainerEntrypoint"]
    if container_args != JOBS_CONTAINER_ENTRYPOINT:
        raise ValueError(_ERROR_MSG_OF_WRONG_STEP_TYPE)
    s3_output_path = describe_training_job_response["OutputDataConfig"]["S3OutputPath"]

    s3_uri_suffix = s3_path_join(execution_id, step_name, RESULTS_FOLDER)
    if s3_output_path.endswith(s3_uri_suffix) or s3_output_path[0:-1].endswith(s3_uri_suffix):
        s3_uri = s3_output_path
    else:
        # This is the obsoleted version of s3_output_path
        # Keeping it for backward compatible
        s3_uri = s3_path_join(s3_output_path, s3_uri_suffix)

    job_status = describe_training_job_response["TrainingJobStatus"]
    if job_status == "Completed":
        return deserialize_obj_from_s3(
            sagemaker_session=sagemaker_session,
            s3_uri=s3_uri,
        )

    raise RemoteFunctionError(_ERROR_MSG_OF_STEP_INCOMPLETE)


class PipelineGraph:
    """Helper class representing the Pipeline Directed Acyclic Graph (DAG)

    Attributes:
        steps (Sequence[Step]): Sequence of `Step`s
            that represent each node in the pipeline DAG
    """

    def __init__(self, steps: Sequence[Step]):
        self.step_map = {}
        _generate_step_map(steps, self.step_map)
        self.adjacency_list = self._initialize_adjacency_list()
        if self.is_cyclic():
            raise ValueError("Cycle detected in pipeline step graph.")

    @classmethod
    def from_pipeline(cls, pipeline: Pipeline):
        """Create a PipelineGraph object from the Pipeline object."""
        compiled_steps = StepsCompiler(
            pipeline_name=pipeline.name,
            sagemaker_session=pipeline.sagemaker_session,
            pipeline_definition_config=pipeline.pipeline_definition_config,
            steps=pipeline.steps,
        ).build()
        return cls(compiled_steps)

    def _initialize_adjacency_list(self) -> Dict[str, List[str]]:
        """Generate an adjacency list representing the step dependency DAG in this pipeline."""
        from collections import defaultdict

        dependency_list = defaultdict(set)
        for step in self.step_map.values():
            if isinstance(step, Step):
                dependency_list[step.name].update(step._find_step_dependencies(self.step_map))

            if isinstance(step, ConditionStep):
                for child_step in step.if_steps + step.else_steps:
                    if isinstance(child_step, Step):
                        dependency_list[child_step.name].add(step.name)

        adjacency_list = {}
        for step in dependency_list:
            for step_dependency in dependency_list[step]:
                adjacency_list[step_dependency] = list(
                    set(adjacency_list.get(step_dependency, []) + [step])
                )
        for step in dependency_list:
            if step not in adjacency_list:
                adjacency_list[step] = []
        return adjacency_list

    def is_cyclic(self) -> bool:
        """Check if this pipeline graph is cyclic.

        Returns true if it is cyclic, false otherwise.
        """

        def is_cyclic_helper(current_step):
            visited_steps.add(current_step)
            recurse_steps.add(current_step)
            for child_step in self.adjacency_list[current_step]:
                if child_step in recurse_steps:
                    return True
                if child_step not in visited_steps:
                    if is_cyclic_helper(child_step):
                        return True
            recurse_steps.remove(current_step)
            return False

        visited_steps = set()
        recurse_steps = set()
        for step in self.adjacency_list:
            if step not in visited_steps:
                if is_cyclic_helper(step):
                    return True
        return False

    def get_steps_in_sub_dag(self, current_step: Step, sub_dag_steps: Set[str] = None) -> Set[str]:
        """Get names of all steps (including current step) in the sub dag of current step.

        Returns a set of step names in the sub dag.
        """
        if sub_dag_steps is None:
            sub_dag_steps = set()

        current_steps = [current_step]

        for step in current_steps:
            if step.name not in self.adjacency_list:
                raise ValueError("Step: %s does not exist in the pipeline." % step.name)
            sub_dag_steps.add(step.name)
            for sub_step in self.adjacency_list[step.name]:
                self.get_steps_in_sub_dag(self.step_map.get(sub_step), sub_dag_steps)
        return sub_dag_steps

    def __iter__(self):
        """Perform topological sort traversal of the Pipeline Graph."""

        def topological_sort(current_step):
            visited_steps.add(current_step)
            for child_step in self.adjacency_list[current_step]:
                if child_step not in visited_steps:
                    topological_sort(child_step)
            self.stack.append(current_step)

        visited_steps = set()
        self.stack = []  # pylint: disable=W0201
        for step in self.adjacency_list:
            if step not in visited_steps:
                topological_sort(step)
        return self

    def __next__(self) -> Step:
        """Return the next Step node from the Topological sort order."""

        while self.stack:
            return self.step_map.get(self.stack.pop())
        raise StopIteration<|MERGE_RESOLUTION|>--- conflicted
+++ resolved
@@ -370,11 +370,8 @@
         execution_description: str = None,
         parallelism_config: ParallelismConfiguration = None,
         selective_execution_config: SelectiveExecutionConfig = None,
-<<<<<<< HEAD
         mlflow_experiment_name: str = None,
-=======
         pipeline_version_id: int = None,
->>>>>>> a74f9ab3
     ):
         """Starts a Pipeline execution in the Workflow service.
 
@@ -388,15 +385,12 @@
                 over the parallelism configuration of the parent pipeline.
             selective_execution_config (Optional[SelectiveExecutionConfig]): The configuration for
                 selective step execution.
-<<<<<<< HEAD
             mlflow_experiment_name (str): Optional MLflow experiment name to override
                 the experiment name specified in the pipeline's mlflow_config.
                 If provided, this will override the experiment name for this specific
                 pipeline execution only, without modifying the pipeline definition.
-=======
             pipeline_version_id (Optional[str]): version ID of the pipeline to start the execution from. If not
                 specified, uses the latest version ID.
->>>>>>> a74f9ab3
 
         Returns:
             A `_PipelineExecution` instance, if successful.
@@ -418,11 +412,8 @@
             PipelineExecutionDisplayName=execution_display_name,
             ParallelismConfiguration=parallelism_config,
             SelectiveExecutionConfig=selective_execution_config,
-<<<<<<< HEAD
             MlflowExperimentName=mlflow_experiment_name,
-=======
             PipelineVersionId=pipeline_version_id,
->>>>>>> a74f9ab3
         )
         if self.sagemaker_session.local_mode:
             update_args(kwargs, PipelineParameters=parameters)
