--- conflicted
+++ resolved
@@ -11,11 +11,7 @@
 
 
 setup(name="sagemaker",
-<<<<<<< HEAD
-      version="1.pytorch",
-=======
-      version="1.2.2",
->>>>>>> f3eae638
+      version="1.2.pytorch",
       description="Open source library for training and deploying models on Amazon SageMaker.",
       packages=find_packages('src'),
       package_dir={'': 'src'},
