--- conflicted
+++ resolved
@@ -82,18 +82,11 @@
 # Can be used to specify which tests to run, e.g.: tox -- -s
 commands =
     python -c "import os; os.system('install-custom-pkgs --install-boto-wheels')"
-<<<<<<< HEAD
-    pip install 'apache-airflow==2.9.3' --constraint "https://raw.githubusercontent.com/apache/airflow/constraints-2.9.3/constraints-3.8.txt"
-    pip install 'torch==2.0.1+cpu' -f 'https://download.pytorch.org/whl/torch_stable.html'
-    pip install 'torchvision==0.15.2+cpu' -f 'https://download.pytorch.org/whl/torch_stable.html'
-    pip install 'dill>=0.3.8'
-    pip install 'altair>=5.3' # needed for amtviz
-=======
     pip install 'apache-airflow==2.10.4' --constraint "https://raw.githubusercontent.com/apache/airflow/constraints-2.10.4/constraints-3.9.txt"
     pip install 'torch==2.3.1+cpu' -f 'https://download.pytorch.org/whl/torch_stable.html'
     pip install 'torchvision==0.18.1+cpu' -f 'https://download.pytorch.org/whl/torch_stable.html'
     pip install 'dill>=0.3.9'
->>>>>>> 6fb3b813
+    pip install 'altair>=5.3' # needed for amtviz
 
     pytest {posargs}
 deps = .[test]
