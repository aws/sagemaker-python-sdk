# Tox (http://tox.testrun.org/) is a tool for running tests
# in multiple virtualenvs. This configuration file will run the
# test suite on all supported python versions. To use it, "pip install tox"
# and then run "tox" from this directory.

[tox]
<<<<<<< HEAD
envlist = py27,py35,flake8,pylint,twine
=======
envlist = py27,py35,flake8,pylint,sphinx
>>>>>>> 9270da78
skip_missing_interpreters = False

[travis]
python =
  3.5: py35, flake8, pylint

[flake8]
max-line-length = 120
exclude =
    build/
    .git
    __pycache__
    examples/
    *pb2.py
    .tox
    tests/data/
    venv/
    *service_pb2_grpc.py
max-complexity = 10
ignore =
    FI10,
    FI12,
    FI13,
    FI14,
    FI15,
    FI16,
    FI17,
    FI50,
    FI51,
    FI52,
    FI53,
    FI54,
    FI55,
    FI56,
    FI57,
    W503

require-code = True

[testenv]
# TEAMCITY_VERSION environment variable exists during build on Teamcity. teamcity-messages uses it in order to enable
# reporting to TeamCity.
passenv =
    TEAMCITY_VERSION
    AWS_ACCESS_KEY_ID
    AWS_SECRET_ACCESS_KEY
    AWS_SESSION_TOKEN
# {posargs} can be passed in by additional arguments specified when invoking tox.
# Can be used to specify which tests to run, e.g.: tox -- -s
commands =
    coverage run --source sagemaker -m pytest {posargs}
    {env:IGNORE_COVERAGE:} coverage report --fail-under=90 --omit */tensorflow/tensorflow_serving/*
deps = .[test]

[testenv:flake8]
basepython = python
deps =
    flake8
    flake8-future-import
commands = flake8

[testenv:pylint]
basepython = python3
deps =
    pylint==2.1.1
commands =
    python -m pylint --rcfile=.pylintrc -j 0 src/sagemaker

<<<<<<< HEAD
[testenv:twine]
basepython = python
# twine check was added starting in 1.12.0
# https://github.com/pypa/twine/blob/master/docs/changelog.rst
deps =
    twine>=1.12.0
# https://packaging.python.org/guides/making-a-pypi-friendly-readme/#validating-restructuredtext-markup
commands =
    python setup.py sdist
    twine check dist/*.tar.gz
=======
[testenv:sphinx]
basepython = python3
changedir = doc
# Based on: https://github.com/rtfd/readthedocs.org/blob/8f0c78dde5edcc85acf90462a8518735a25482d3/readthedocs/doc_builder/python_environments.py#L263
install_command = python -m pip install --upgrade -I {packages}
# Based on: https://github.com/rtfd/readthedocs.org/blob/8f0c78dde5edcc85acf90462a8518735a25482d3/readthedocs/doc_builder/python_environments.py#L280
deps =
    Pygments==2.2.0
    setuptools<40
    docutils==0.13.1
    mock==1.0.1
    pillow==2.6.1
    alabaster>=0.7,<0.8,!=0.7.5
    commonmark==0.5.4
    recommonmark==0.4.0
    sphinx<1.8
    sphinx-rtd-theme<0.5
    readthedocs-sphinx-ext<0.6
# pip install requirements.txt is separate as RTD does it in separate steps
# having the requirements.txt installed in deps above results in Double Requirement exception
# https://github.com/pypa/pip/issues/988
commands =
    pip install --exists-action=w -r requirements.txt
    sphinx-build -T -W -b html -d _build/doctrees-readthedocs -D language=en . _build/html
>>>>>>> 9270da78
<|MERGE_RESOLUTION|>--- conflicted
+++ resolved
@@ -4,11 +4,8 @@
 # and then run "tox" from this directory.
 
 [tox]
-<<<<<<< HEAD
-envlist = py27,py35,flake8,pylint,twine
-=======
-envlist = py27,py35,flake8,pylint,sphinx
->>>>>>> 9270da78
+envlist = py27,py35,flake8,pylint,twine,sphinx
+
 skip_missing_interpreters = False
 
 [travis]
@@ -77,7 +74,6 @@
 commands =
     python -m pylint --rcfile=.pylintrc -j 0 src/sagemaker
 
-<<<<<<< HEAD
 [testenv:twine]
 basepython = python
 # twine check was added starting in 1.12.0
@@ -88,7 +84,7 @@
 commands =
     python setup.py sdist
     twine check dist/*.tar.gz
-=======
+
 [testenv:sphinx]
 basepython = python3
 changedir = doc
@@ -112,5 +108,4 @@
 # https://github.com/pypa/pip/issues/988
 commands =
     pip install --exists-action=w -r requirements.txt
-    sphinx-build -T -W -b html -d _build/doctrees-readthedocs -D language=en . _build/html
->>>>>>> 9270da78
+    sphinx-build -T -W -b html -d _build/doctrees-readthedocs -D language=en . _build/html