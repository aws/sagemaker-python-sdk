# Copyright Amazon.com, Inc. or its affiliates. All Rights Reserved.
#
# Licensed under the Apache License, Version 2.0 (the "License"). You
# may not use this file except in compliance with the License. A copy of
# the License is located at
#
#     http://aws.amazon.com/apache2.0/
#
# or in the "license" file accompanying this file. This file is
# distributed on an "AS IS" BASIS, WITHOUT WARRANTIES OR CONDITIONS OF
# ANY KIND, either express or implied. See the License for the specific
# language governing permissions and limitations under the License.
"""The pipeline context for workflow"""
from __future__ import absolute_import

import warnings
import inspect
from functools import wraps
from typing import Dict, Optional, Callable

from sagemaker.core.helper.session_helper import Session, SessionSettings
from sagemaker.core.local.local_session import LocalSession
from sagemaker.core.workflow.pipeline_definition_config import PipelineDefinitionConfig


class _StepArguments:
    """Step arguments entity for `Step`"""

    # pylint: disable=keyword-arg-before-vararg
    def __init__(self, caller_name: str = None, func: Callable = None, *func_args, **func_kwargs):
        """Create a `_StepArguments`

        Args:
            caller_name (str): The name of the caller function which is intercepted by the
                PipelineSession to get the step arguments.
            func (Callable): The job class function that generates the step arguments used
                when creating the job ( fit() for a training job )
            *func_args: The args for func
            **func_kwargs: The kwargs for func
        """
        self.caller_name = caller_name
        self.func = func
        self.func_args = func_args
        self.func_kwargs = func_kwargs


class _JobStepArguments(_StepArguments):
    """Step arguments entity for job step types

    Job step types include: TrainingStep, ProcessingStep, TuningStep, TransformStep
    """

    def __init__(self, caller_name: str, args: dict):
        """Create a `_JobStepArguments`

        Args:
            caller_name (str): The name of the caller function which is intercepted by the
                PipelineSession to get the step arguments.
            args (dict): The arguments to be used for composing the SageMaker API request.
        """
        super(_JobStepArguments, self).__init__(caller_name)
        self.args = args


class _ModelStepArguments(_StepArguments):
    """Step arguments entity for `ModelStep`"""

    def __init__(self, model):
        """Create a `_ModelStepArguments`

        Args:
            model (Model or PipelineModel): A `sagemaker.model.Model`
                or `sagemaker.pipeline.PipelineModel` instance
        """
        super(_ModelStepArguments, self).__init__()
        self.model = model
        self.create_model_package_request = None
        self.create_model_request = None
        self.need_runtime_repack = set()
        self.runtime_repack_output_prefix = None


class _PipelineConfig:
    """Context for building a step.

    Args:
        pipeline_name (str): pipeline name
        step_name (str): step name
        sagemaker_session (Session): a SageMaker Session
        code_hash (str): a hash of the code artifact for the particular step
        config_hash (str): a hash of the config artifact for the particular step (Processing)
        pipeline_definition_config (PipelineDefinitionConfig): a configuration used to toggle
            feature flags persistent in a pipeline definition
        upload_runtime_scripts (bool): flag used to manage upload of runtime scripts to s3 for
          a _FunctionStep in pipeline
        upload_workspace (bool): flag used to manage the upload of workspace to s3 for a
          _FunctionStep in pipeline
    """

    def __init__(
        self,
        pipeline_name: str,
        step_name: str,
        sagemaker_session: Session,
        code_hash: str,
        config_hash: str,
        pipeline_definition_config: PipelineDefinitionConfig,
        pipeline_build_time: str = None,
        upload_runtime_scripts: bool = True,
        upload_workspace: bool = True,
        function_step_secret_token: Optional[str] = None,
    ):
        self._pipeline_name = pipeline_name
        self._step_name = step_name
        self._sagemaker_session = sagemaker_session
        self.code_hash = code_hash
        self.config_hash = config_hash
        self.pipeline_definition_config = pipeline_definition_config
        self.upload_runtime_scripts = upload_runtime_scripts
        self.upload_workspace = upload_workspace
        self._function_step_secret_token = function_step_secret_token
        self.pipeline_build_time = pipeline_build_time

    @property
    def pipeline_name(self):
        """str: pipeline name"""
        return self._pipeline_name

    @property
    def step_name(self):
        """str: step name"""
        return self._step_name

    @property
    def sagemaker_session(self):
        """Session: a SageMaker Session"""
        return self._sagemaker_session

    @property
    def function_step_secret_token(self):
        """str: a secret token for a function step"""
        return self._function_step_secret_token


class PipelineSession(Session):
    """Managing interactions with SageMaker APIs and AWS services needed under Pipeline Context

    This class inherits the SageMaker session, it provides convenient methods
    for manipulating entities and resources that Amazon SageMaker uses,
    such as training jobs, endpoints, and input datasets in S3. When composing
    SageMaker Model-Building Pipeline, PipelineSession is recommended over
    regular SageMaker Session
    """

    def __init__(
        self,
        boto_session=None,
        sagemaker_client=None,
        default_bucket=None,
        settings=SessionSettings(),
        sagemaker_config: dict = None,
        default_bucket_prefix: str = None,
    ):
        """Initialize a ``PipelineSession``.

        Args:
            boto_session (boto3.session.Session): The underlying Boto3 session which AWS service
                calls are delegated to (default: None). If not provided, one is created with
                default AWS configuration chain.
            sagemaker_client (boto3.SageMaker.Client): Client which makes Amazon SageMaker service
                calls other than ``InvokeEndpoint`` (default: None). Estimators created using this
                ``Session`` use this client. If not provided, one will be created using this
                instance's ``boto_session``.
            default_bucket (str): The default Amazon S3 bucket to be used by this session.
                This will be created the next time an Amazon S3 bucket is needed (by calling
                :func:`default_bucket`).
                If not provided, a default bucket will be created based on the following format:
                "sagemaker-{region}-{aws-account-id}".
                Example: "sagemaker-my-custom-bucket".
            settings (sagemaker.session_settings.SessionSettings): Optional. Set of optional
                parameters to apply to the session.
            sagemaker_config: A dictionary containing default values for the
                SageMaker Python SDK. (default: None). The dictionary must adhere to the schema
                defined at `~sagemaker.config.config_schema.SAGEMAKER_PYTHON_SDK_CONFIG_SCHEMA`.
                If sagemaker_config is not provided and configuration files exist (at the default
                paths for admins and users, or paths set through the environment variables
                SAGEMAKER_ADMIN_CONFIG_OVERRIDE and SAGEMAKER_USER_CONFIG_OVERRIDE),
                a new dictionary will be generated from those configuration files. Alternatively,
                this dictionary can be generated by calling
                :func:`~sagemaker.config.load_sagemaker_config` and then be provided to the
                Session.
            default_bucket_prefix (str): The default prefix to use for S3 Object Keys. When
                objects are saved to the Session's default_bucket, the Object Key used will
                start with the default_bucket_prefix. If not provided here or within
                sagemaker_config, no additional prefix will be added.
        """
        super().__init__(
            boto_session=boto_session,
            sagemaker_client=sagemaker_client,
            default_bucket=default_bucket,
            settings=settings,
            sagemaker_config=sagemaker_config,
            default_bucket_prefix=default_bucket_prefix,
        )
        self._context = None

    @property
    def context(self):
        """Hold contextual information useful to the session"""
        return self._context

    @context.setter
    def context(self, value: Optional[_StepArguments] = None):
        self._context = value

    def _intercept_create_request(self, request: Dict, create, func_name: str = None):
        """This function intercepts the create job request

        Args:
            request (dict): the create job request
            create (functor): a functor calls the sagemaker client create method
            func_name (str): the name of the function needed intercepting
        """
        if func_name == "create_model":
            self.context.create_model_request = request
            self.context.caller_name = func_name
        elif func_name == "create_model_package_from_containers":
            self.context.create_model_package_request = request
            self.context.caller_name = func_name
        else:
            self.context = _JobStepArguments(func_name, request)

    def init_model_step_arguments(self, model):
        """Create a `_ModelStepArguments` (if not exist) as pipeline context

        Args:
            model (Model or PipelineModel): A `sagemaker.model.Model`
                or `sagemaker.pipeline.PipelineModel` instance
        """
        if not isinstance(self._context, _ModelStepArguments):
            self._context = _ModelStepArguments(model)


class LocalPipelineSession(LocalSession, PipelineSession):
    """Managing a session that executes Sagemaker pipelines and jobs locally in a pipeline context.

    This class inherits from the LocalSession and PipelineSession classes.
    When running Sagemaker pipelines locally, this class is preferred over LocalSession.
    """

    def __init__(
        self,
        boto_session=None,
        default_bucket=None,
        s3_endpoint_url=None,
        disable_local_code=False,
        default_bucket_prefix=None,
    ):
        """Initialize a ``LocalPipelineSession``.

        Args:
            boto_session (boto3.session.Session): The underlying Boto3 session which AWS service
                calls are delegated to (default: None). If not provided, one is created with
                default AWS configuration chain.
            default_bucket (str): The default Amazon S3 bucket to be used by this session.
                This will be created the next time an Amazon S3 bucket is needed (by calling
                :func:`default_bucket`).
                If not provided, a default bucket will be created based on the following format:
                "sagemaker-{region}-{aws-account-id}".
                Example: "sagemaker-my-custom-bucket".
            s3_endpoint_url (str): Override the default endpoint URL for Amazon S3,
                if set (default: None).
            disable_local_code (bool): Set to True to override the default AWS configuration chain
                to disable the `local.local_code` setting, which may not be supported for some SDK
                features (default: False).
            default_bucket_prefix (str): The default prefix to use for S3 Object Keys. When
                objects are saved to the Session's default_bucket, the Object Key used will
                start with the default_bucket_prefix. If not provided here or within
                sagemaker_config, no additional prefix will be added.
        """

        super().__init__(
            boto_session=boto_session,
            default_bucket=default_bucket,
            s3_endpoint_url=s3_endpoint_url,
            disable_local_code=disable_local_code,
            default_bucket_prefix=default_bucket_prefix,
        )


def runnable_by_pipeline(run_func):
    """A convenient Decorator

    This is a decorator designed to annotate, during pipeline session,
    the methods that downstream managed to
        1. preprocess user inputs, outputs, and configurations
        2. generate the create request
        3. start the job.
    For instance, `Processor.run`, `Estimator.fit`, or `Transformer.transform`.
    This decorator will essentially run 1, and capture the request shape from 2,
    then instead of starting a new job in 3, it will return request shape from 2
    to `sagemaker.workflow.steps.Step`. The request shape will be used to construct
    the arguments needed to compose that particular step as part of the pipeline.
    The job will be started during pipeline execution.
    """

    @wraps(run_func)
    def wrapper(*args, **kwargs):
        self_instance = args[0]
        if isinstance(self_instance.sagemaker_session, PipelineSession):
            run_func_params = inspect.signature(run_func).parameters
            arg_list = list(args)

            override_wait, override_logs = False, False
            for i, (arg_name, _) in enumerate(run_func_params.items()):
                if i >= len(arg_list):
                    break
                if arg_name == "wait":
                    override_wait = True
                    arg_list[i] = False
                elif arg_name == "logs":
                    override_logs = True
                    arg_list[i] = False

            args = tuple(arg_list)

            if not override_wait and "wait" in run_func_params.keys():
                kwargs["wait"] = False
            if not override_logs and "logs" in run_func_params.keys():
                kwargs["logs"] = False

            warnings.warn(
                "Running within a PipelineSession, there will be No Wait, "
                "No Logs, and No Job being started.",
                UserWarning,
            )
            if run_func.__name__ in ["register", "build"]:
                self_instance.sagemaker_session.init_model_step_arguments(self_instance)
                run_func(*args, **kwargs)
                context = self_instance.sagemaker_session.context
                self_instance.sagemaker_session.context = None
                return context

            return _StepArguments(retrieve_caller_name(self_instance), run_func, *args, **kwargs)

        return run_func(*args, **kwargs)

    return wrapper


def retrieve_caller_name(job_instance):
    """Convenience method for runnable_by_pipeline decorator

    This function takes an instance of a job class and maps it
    to the pipeline session function that creates the job request.

    Args:
        job_instance: A job class instance, one of the following types:
            - Processor (from sagemaker.core.processing)
            - ModelTrainer (from sagemaker.train.model_trainer)
            - Transformer (from sagemaker.core.transformer)
            - HyperparameterTuner (from sagemaker.train.tuner)

    Note:
        This function uses duck typing to avoid importing from Train package,
        which would create architecture violations (Core should not depend on Train).
        Instead of isinstance checks, we check for characteristic attributes/methods.
    """

    from sagemaker.core.processing import Processor
    from sagemaker.core.transformer import Transformer

    # from sagemaker.utils.automl.automl import AutoML

    if isinstance(job_instance, Processor):
        return "run"

    # Duck typing for ModelTrainer: has 'train' method and 'training_image' attribute
    # This avoids importing from sagemaker.train which would violate architecture
    if hasattr(job_instance, "train") and hasattr(job_instance, "training_image"):
        return "train"

    if isinstance(job_instance, Transformer):
        return "transform"
<<<<<<< HEAD

    # Duck typing for HyperparameterTuner: has 'fit' method and 'best_estimator' method
    # This avoids importing from sagemaker.train which would violate architecture
    if hasattr(job_instance, "fit") and hasattr(job_instance, "best_estimator"):
        return "tune"

=======
    
    # Duck typing for HyperparameterTuner: has 'tune' method and 'model_trainer' attribute
    # This covers both V2 (fit/best_estimator) and V3 (tune/model_trainer) implementations
    if (hasattr(job_instance, 'fit') and hasattr(job_instance, 'best_estimator')) or \
       (hasattr(job_instance, 'tune') and hasattr(job_instance, 'model_trainer')):
        return "tune"
>>>>>>> d99b5967
    # if isinstance(job_instance, AutoML):
    #     return "auto_ml"

    return None<|MERGE_RESOLUTION|>--- conflicted
+++ resolved
@@ -382,21 +382,12 @@
 
     if isinstance(job_instance, Transformer):
         return "transform"
-<<<<<<< HEAD
-
-    # Duck typing for HyperparameterTuner: has 'fit' method and 'best_estimator' method
-    # This avoids importing from sagemaker.train which would violate architecture
-    if hasattr(job_instance, "fit") and hasattr(job_instance, "best_estimator"):
-        return "tune"
-
-=======
     
     # Duck typing for HyperparameterTuner: has 'tune' method and 'model_trainer' attribute
     # This covers both V2 (fit/best_estimator) and V3 (tune/model_trainer) implementations
     if (hasattr(job_instance, 'fit') and hasattr(job_instance, 'best_estimator')) or \
        (hasattr(job_instance, 'tune') and hasattr(job_instance, 'model_trainer')):
         return "tune"
->>>>>>> d99b5967
     # if isinstance(job_instance, AutoML):
     #     return "auto_ml"
 
