--- conflicted
+++ resolved
@@ -616,7 +616,11 @@
         repo_name:
         repo_version:
     """
-<<<<<<< HEAD
+    logger.warning(
+        "'get_image_uri' method will be deprecated in favor of 'ImageURIProvider' class "
+        "in SageMaker Python SDK v2."
+    )
+
     repo_version = str(repo_version)
 
     if repo_name == XGBOOST_NAME:
@@ -637,30 +641,6 @@
                 repo_version = xgboost_version_matches[-1]
 
         supported_framework_versions = [
-=======
-    logger.warning(
-        "'get_image_uri' method will be deprecated in favor of 'ImageURIProvider' class "
-        "in SageMaker Python SDK v2."
-    )
-
-    if repo_name == "xgboost":
-        if not _is_latest_xgboost_version(repo_version):
-            logging.warning(
-                "There is a more up to date SageMaker XGBoost image. "
-                "To use the newer image, please set 'repo_version'="
-                "'%s'. For example:\n"
-                "\tget_image_uri(region, 'xgboost', '%s').",
-                XGBOOST_LATEST_VERSION,
-                XGBOOST_LATEST_VERSION,
-            )
-
-        if repo_version in [XGBOOST_VERSION_0_90] + _generate_version_equivalents(
-            XGBOOST_VERSION_0_90_1
-        ):
-            return get_xgboost_image_uri(region_name, XGBOOST_VERSION_0_90_1)
-
-        supported_version = [
->>>>>>> 382d86f1
             version
             for version in XGBOOST_SUPPORTED_VERSIONS
             if repo_version in _generate_version_equivalents(version)
