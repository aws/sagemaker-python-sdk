--- conflicted
+++ resolved
@@ -108,13 +108,8 @@
 
     __framework_name__ = 'tensorflow'
 
-<<<<<<< HEAD
     def __init__(self, training_steps=None, evaluation_steps=None, checkpoint_path=None, py_version='py2',
-                 requirements_file='', **kwargs):
-=======
-    def __init__(self, training_steps=None, evaluation_steps=None, checkpoint_path=None, py_version="py2",
-                 framework_version=TF_VERSION, **kwargs):
->>>>>>> 5846fb6b
+                 framework_version=TF_VERSION, requirements_file='', **kwargs):
         """Initialize an ``TensorFlow`` estimator.
         Args:
             training_steps (int): Perform this many steps of training. `None`, the default means train forever.
@@ -123,13 +118,10 @@
             checkpoint_path (str): Identifies S3 location where checkpoint data during model training can be
                 saved (default: None). For distributed model training, this parameter is required.
             py_version (str): Python version you want to use for executing your model training code (default: 'py2').
-<<<<<<< HEAD
+            framework_version (str): TensorFlow version you want to use for executing your model training code.
+                List of supported versions https://github.com/aws/sagemaker-python-sdk#tensorflow-sagemaker-estimators
             requirements_file (str): Path to a ``requirements.txt`` file (default: ''). The path should be within and
                 relative to ``source_dir``.
-=======
-            framework_version (str): TensorFlow version you want to use for executing your model training code.
-                List of supported versions https://github.com/aws/sagemaker-python-sdk#tensorflow-sagemaker-estimators
->>>>>>> 5846fb6b
             **kwargs: Additional kwargs passed to the Framework constructor.
         """
         super(TensorFlow, self).__init__(**kwargs)
@@ -256,15 +248,9 @@
         """
         env = {'SAGEMAKER_REQUIREMENTS': self.requirements_file}
         return TensorFlowModel(self.model_data, self.role, self.entry_point, source_dir=self.source_dir,
-<<<<<<< HEAD
-                               enable_cloudwatch_metrics=self.enable_cloudwatch_metrics, env=env,
-                               name=self._current_job_name, container_log_level=self.container_log_level,
-                               code_location=self.code_location, py_version=self.py_version,
-=======
-                               enable_cloudwatch_metrics=self.enable_cloudwatch_metrics, name=self._current_job_name,
+                               enable_cloudwatch_metrics=self.enable_cloudwatch_metrics, env=env, name=self._current_job_name,
                                container_log_level=self.container_log_level, code_location=self.code_location,
                                py_version=self.py_version, framework_version=self.framework_version,
->>>>>>> 5846fb6b
                                model_server_workers=model_server_workers, sagemaker_session=self.sagemaker_session)
 
     def hyperparameters(self):
