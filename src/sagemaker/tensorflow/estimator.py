--- conflicted
+++ resolved
@@ -301,15 +301,9 @@
                 See :func:`~sagemaker.tensorflow.model.TensorFlowModel` for full details.
         """
         env = {'SAGEMAKER_REQUIREMENTS': self.requirements_file}
-<<<<<<< HEAD
-        return TensorFlowModel(self.model_data, self.role, self.entry_point, image=self.image_name,
-                               source_dir=self.source_dir, enable_cloudwatch_metrics=self.enable_cloudwatch_metrics,
-                               env=env, name=self._current_job_name, container_log_level=self.container_log_level,
-=======
         return TensorFlowModel(self.model_data, self.role, self.entry_point, source_dir=self._model_source_dir(),
-                               enable_cloudwatch_metrics=self.enable_cloudwatch_metrics, env=env,
+                               enable_cloudwatch_metrics=self.enable_cloudwatch_metrics, env=env, image=self.image_name,
                                name=self._current_job_name, container_log_level=self.container_log_level,
->>>>>>> 54b6660f
                                code_location=self.code_location, py_version=self.py_version,
                                framework_version=self.framework_version, model_server_workers=model_server_workers,
                                sagemaker_session=self.sagemaker_session)
