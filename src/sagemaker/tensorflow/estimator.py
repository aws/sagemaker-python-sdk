# Copyright 2017-2019 Amazon.com, Inc. or its affiliates. All Rights Reserved.
#
# Licensed under the Apache License, Version 2.0 (the "License"). You
# may not use this file except in compliance with the License. A copy of
# the License is located at
#
#     http://aws.amazon.com/apache2.0/
#
# or in the "license" file accompanying this file. This file is
# distributed on an "AS IS" BASIS, WITHOUT WARRANTIES OR CONDITIONS OF
# ANY KIND, either express or implied. See the License for the specific
# language governing permissions and limitations under the License.
"""Placeholder docstring"""
from __future__ import absolute_import

import contextlib
import logging
import os
import shutil
import subprocess
import tempfile
import threading
import time

from sagemaker.estimator import Framework
import sagemaker.fw_utils as fw
from sagemaker.tensorflow.defaults import TF_VERSION
from sagemaker.tensorflow.model import TensorFlowModel
from sagemaker.tensorflow.serving import Model
from sagemaker import utils
from sagemaker.vpc_utils import VPC_CONFIG_DEFAULT

logger = logging.getLogger("sagemaker")


_FRAMEWORK_MODE_ARGS = (
    "training_steps",
    "evaluation_steps",
    "requirements_file",
    "checkpoint_path",
)
_SCRIPT_MODE = "tensorflow-scriptmode"
_SCRIPT_MODE_SERVING_ERROR_MSG = (
    "Script mode containers does not support serving yet. "
    "Please use our new tensorflow-serving container by creating the model "
    "with 'endpoint_type' set to 'tensorflow-serving'."
)
_SCRIPT_MODE_TENSORBOARD_WARNING = (
    "Tensorboard is not supported with script mode. You can run the following "
    "command: tensorboard --logdir %s --host localhost --port 6006 This can be "
    "run from anywhere with access to the S3 URI used as the logdir."
)


class Tensorboard(threading.Thread):
    """Placeholder docstring"""

    def __init__(self, estimator, logdir=None):
        """Initialize ``Tensorboard`` instance.

        Args:
            estimator (sagemaker.estimator.Framework): A SageMaker ``Estimator``.
            logdir (str): Directory for logs (default: None). If not specified, a temporary directory is made.
        """
        threading.Thread.__init__(self)
        self.event = threading.Event()
        self.estimator = estimator
        self.logdir = logdir or tempfile.mkdtemp()

    @staticmethod
    def _cmd_exists(cmd):
        """Placeholder docstring"""
        return any(
            os.access(os.path.join(path, cmd), os.X_OK)
            for path in os.environ["PATH"].split(os.pathsep)
        )

    @staticmethod
    def _sync_directories(from_directory, to_directory):
        """Sync to_directory with from_directory by copying each file in
        to_directory with new contents. Files in to_directory will be
        overwritten by files of the same name in from_directory. We need to
        keep two copies of the log directory because otherwise TensorBoard
        picks up temp files from `aws s3 sync` and then stops reading the
        correct tfevent files. We walk the directory and copy each file
        individually because the directory that TensorBoard watches needs to
        always exist.

        Args:
            from_directory (str): The directory with updated files.
            to_directory (str): The directory to be synced.
        """
        if not os.path.exists(to_directory):
            os.mkdir(to_directory)
        for root, dirs, files in os.walk(from_directory):
            to_root = root.replace(from_directory, to_directory)
            for directory in dirs:
                to_child_dir = os.path.join(to_root, directory)
                if not os.path.exists(to_child_dir):
                    os.mkdir(to_child_dir)
            for fname in files:
                from_file = os.path.join(root, fname)
                to_file = os.path.join(to_root, fname)
                with open(from_file, "rb") as a, open(to_file, "wb") as b:
                    b.write(a.read())

    @staticmethod
    @contextlib.contextmanager
    def _temporary_directory():
        """Context manager for a temporary directory. This is similar to
        tempfile.TemporaryDirectory in python>=3.2.
        """
        name = tempfile.mkdtemp()
        try:
            yield name
        finally:
            shutil.rmtree(name)

    def validate_requirements(self):
        """Ensure that TensorBoard and the AWS CLI are installed.

        These dependencies are required for using TensorBoard.

        Raises:
            EnvironmentError: If at least one requirement is not installed.
        """
        if not self._cmd_exists("tensorboard"):
            raise EnvironmentError(
                "TensorBoard is not installed in the system. Please install TensorBoard using the"
                " following command: \n pip install tensorboard"
            )

        if not self._cmd_exists("aws"):
            raise EnvironmentError(
                "The AWS CLI is not installed in the system. Please install the AWS CLI using the"
                " following command: \n pip install awscli"
            )

    def create_tensorboard_process(self):
        """Create a TensorBoard process.

        Returns:
            tuple: A tuple containing:
                int: The port number.
                process: The TensorBoard process.

        Raises:
            OSError: If no ports between 6006 and 6105 are available for starting TensorBoard.
        """
        port = 6006

        for _ in range(100):
            p = subprocess.Popen(
                [
                    "tensorboard",
                    "--logdir",
                    self.logdir,
                    "--host",
                    "localhost",
                    "--port",
                    str(port),
                ],
                stdout=subprocess.PIPE,
                stderr=subprocess.PIPE,
            )
            self.event.wait(5)
            if p.poll():
                port += 1
            else:
                return port, p

        raise OSError(
            "No available ports to start TensorBoard. Attempted all ports between 6006 and 6105"
        )

    def run(self):
        """Run TensorBoard process."""
        port, tensorboard_process = self.create_tensorboard_process()

        logger.info("TensorBoard 0.1.7 at http://localhost:%s", port)
        while not self.estimator.checkpoint_path:
            self.event.wait(1)
        with self._temporary_directory() as aws_sync_dir:
            while not self.event.is_set():
                args = ["aws", "s3", "sync", self.estimator.checkpoint_path, aws_sync_dir]
                subprocess.call(args, stdout=subprocess.PIPE, stderr=subprocess.PIPE)
                self._sync_directories(aws_sync_dir, self.logdir)
                self.event.wait(10)
        tensorboard_process.terminate()


class TensorFlow(Framework):
    """Handle end-to-end training and deployment of user-provided TensorFlow code."""

    __framework_name__ = "tensorflow"

    LATEST_VERSION = "1.13"
    """The latest version of TensorFlow included in the SageMaker pre-built Docker images."""

    _LOWEST_SCRIPT_MODE_ONLY_VERSION = [1, 13]

    def __init__(
        self,
        training_steps=None,
        evaluation_steps=None,
        checkpoint_path=None,
        py_version="py2",
        framework_version=None,
        model_dir=None,
        requirements_file="",
        image_name=None,
        script_mode=False,
        distributions=None,
        **kwargs
    ):
        """Initialize a ``TensorFlow`` estimator.

        Args:
            training_steps (int): Perform this many steps of training. `None`, the default means train forever.
            evaluation_steps (int): Perform this many steps of evaluation. `None`, the default means that evaluation
                runs until input from eval_input_fn is exhausted (or another exception is raised).
            checkpoint_path (str): Identifies S3 location where checkpoint data during model training can be
                saved (default: None). For distributed model training, this parameter is required.
            py_version (str): Python version you want to use for executing your model training code (default: 'py2').
            framework_version (str): TensorFlow version you want to use for executing your model training code.
                List of supported versions https://github.com/aws/sagemaker-python-sdk#tensorflow-sagemaker-estimators.
                If not specified, this will default to 1.11.
            model_dir (str): S3 location where the checkpoint data and models can be exported to during training
                (default: None). If not specified a default S3 URI will be generated. It will be passed in the
                training script as one of the command line arguments.
            requirements_file (str): Path to a ``requirements.txt`` file (default: ''). The path should be within and
                relative to ``source_dir``. Details on the format can be found in the
                `Pip User Guide <https://pip.pypa.io/en/stable/reference/pip_install/#requirements-file-format>`_.
            image_name (str): If specified, the estimator will use this image for training and hosting, instead of
                selecting the appropriate SageMaker official image based on framework_version and py_version. It can
                be an ECR url or dockerhub image and tag.

                Examples:
                    123.dkr.ecr.us-west-2.amazonaws.com/my-custom-image:1.0
                    custom-image:latest.
            script_mode (bool): If set to True will the estimator will use the Script Mode containers (default: False).
                This will be ignored if py_version is set to 'py3'.
            distributions (dict): A dictionary with information on how to run distributed training
                (default: None). Currently we support distributed training with parameter servers and MPI.
                To enable parameter server use the following setup:

                .. code:: python

                    {
                        'parameter_server':
                        {
                            'enabled': True
                        }
                    }

                To enable MPI:

                .. code:: python

                    {
                        'mpi':
                        {
                            'enabled': True
                        }
                    }

            **kwargs: Additional kwargs passed to the Framework constructor.
        """
        if framework_version is None:
            logger.warning(fw.empty_framework_version_warning(TF_VERSION, self.LATEST_VERSION))
        self.framework_version = framework_version or TF_VERSION

        super(TensorFlow, self).__init__(image_name=image_name, **kwargs)
        self.checkpoint_path = checkpoint_path

        if py_version == "py2":
            logger.warning("tensorflow py2 container will be deprecated soon.")

        self.py_version = py_version
        self.training_steps = training_steps
        self.evaluation_steps = evaluation_steps
        self.model_dir = model_dir
        self.script_mode = script_mode
        self.distributions = distributions or {}

        self._validate_args(
            py_version=py_version,
            script_mode=script_mode,
            framework_version=framework_version,
            training_steps=training_steps,
            evaluation_steps=evaluation_steps,
            requirements_file=requirements_file,
            checkpoint_path=checkpoint_path,
        )
        self._validate_requirements_file(requirements_file)
        self.requirements_file = requirements_file

    def _validate_args(
        self,
        py_version,
        script_mode,
        framework_version,
        training_steps,
        evaluation_steps,
        requirements_file,
        checkpoint_path,
    ):
        """Placeholder docstring"""

        if py_version == "py3" or script_mode:

            if framework_version is None:
                raise AttributeError(fw.EMPTY_FRAMEWORK_VERSION_ERROR)

            found_args = []
            if training_steps:
                found_args.append("training_steps")
            if evaluation_steps:
                found_args.append("evaluation_steps")
            if requirements_file:
                found_args.append("requirements_file")
            if checkpoint_path:
                found_args.append("checkpoint_path")
            if found_args:
                raise AttributeError(
                    "{} are deprecated in script mode. Please do not set {}.".format(
                        ", ".join(_FRAMEWORK_MODE_ARGS), ", ".join(found_args)
                    )
                )

        if (not self._script_mode_enabled()) and self._only_script_mode_supported():
            logger.warning(
                "Legacy mode is deprecated in versions 1.13 and higher. Using script mode instead."
            )
            self.script_mode = True

    def _only_script_mode_supported(self):
        """Placeholder docstring"""
        return [
            int(s) for s in self.framework_version.split(".")
        ] >= self._LOWEST_SCRIPT_MODE_ONLY_VERSION

    def _validate_requirements_file(self, requirements_file):
        """Placeholder docstring"""
        if not requirements_file:
            return

        if not self.source_dir:
            raise ValueError("Must specify source_dir along with a requirements file.")

        if self.source_dir.lower().startswith("s3://"):
            return

        if os.path.isabs(requirements_file):
            raise ValueError(
                "Requirements file {} is not a path relative to source_dir.".format(
                    requirements_file
                )
            )

        if not os.path.exists(os.path.join(self.source_dir, requirements_file)):
            raise ValueError("Requirements file {} does not exist.".format(requirements_file))

    def fit(self, inputs=None, wait=True, logs=True, job_name=None, run_tensorboard_locally=False):
        """Train a model using the input training dataset.

        See :func:`~sagemaker.estimator.EstimatorBase.fit` for more details.

        Args:
            inputs (str or dict or sagemaker.session.s3_input): Information about the training data.
                This can be one of three types:

                * (str) - the S3 location where training data is saved.
                * (dict[str, str] or dict[str, sagemaker.session.s3_input]) - If using multiple channels for
                    training data, you can specify a dict mapping channel names
                    to strings or :func:`~sagemaker.session.s3_input` objects.
                * (sagemaker.session.s3_input) - channel configuration for S3 data sources that can provide
                    additional information as well as the path to the training dataset.
                    See :func:`sagemaker.session.s3_input` for full details.

            wait (bool): Whether the call should wait until the job completes (default: True).
            logs (bool): Whether to show the logs produced by the job.
                Only meaningful when wait is True (default: True).
            job_name (str): Training job name. If not specified, the estimator generates a default job name,
                based on the training image name and current timestamp.
            run_tensorboard_locally (bool): Whether to execute TensorBoard in a different process with
                downloaded checkpoint information (default: False). This is an experimental feature, and requires
                TensorBoard and AWS CLI to be installed. It terminates TensorBoard when execution ends.
        """

        def fit_super():
            super(TensorFlow, self).fit(inputs, wait, logs, job_name)

        if run_tensorboard_locally and wait is False:
            raise ValueError("Tensorboard is not supported with async fit")

        if self._script_mode_enabled() and run_tensorboard_locally:
            logger.warning(_SCRIPT_MODE_TENSORBOARD_WARNING, self.model_dir)
            fit_super()
        elif run_tensorboard_locally:
            tensorboard = Tensorboard(self)
            tensorboard.validate_requirements()

            try:
                tensorboard.start()
                fit_super()
            finally:
                # sleep 20 secs for tensorboard start up if fit() quits instantly
                time.sleep(20)
                tensorboard.event.set()
                tensorboard.join()
        else:
            fit_super()

    @classmethod
    def _prepare_init_params_from_job_description(cls, job_details, model_channel_name=None):
        """Convert the job description to init params that can be handled by the class constructor

        Args:
            job_details: the returned job details from a describe_training_job API call.

        Returns:
             dictionary: The transformed init_params

        """
        init_params = super(TensorFlow, cls)._prepare_init_params_from_job_description(
            job_details, model_channel_name
        )

        # Move some of the tensorflow specific init params from hyperparameters into the main init params.
        for argument in ("checkpoint_path", "training_steps", "evaluation_steps", "model_dir"):
            value = init_params["hyperparameters"].pop(argument, None)
            if value is not None:
                init_params[argument] = value

        image_name = init_params.pop("image")
        framework, py_version, tag, script_mode = fw.framework_name_from_image(image_name)
        if not framework:
            # If we were unable to parse the framework name from the image it is not one of our
            # officially supported images, in this case just add the image to the init params.
            init_params["image_name"] = image_name
            return init_params

        if script_mode:
            init_params["script_mode"] = True

        init_params["py_version"] = py_version

        # We switched image tagging scheme from regular image version (e.g. '1.0') to more expressive
        # containing framework version, device type and python version (e.g. '1.5-gpu-py2').
        # For backward compatibility map deprecated image tag '1.0' to a '1.4' framework version
        # otherwise extract framework version from the tag itself.
        init_params["framework_version"] = (
            "1.4" if tag == "1.0" else fw.framework_version_from_tag(tag)
        )

        training_job_name = init_params["base_job_name"]
        if framework != cls.__framework_name__:
            raise ValueError(
                "Training job: {} didn't use image for requested framework".format(
                    training_job_name
                )
            )

        return init_params

    def create_model(
        self,
        model_server_workers=None,
        role=None,
        vpc_config_override=VPC_CONFIG_DEFAULT,
        endpoint_type=None,
        entry_point=None,
        source_dir=None,
        dependencies=None,
    ):
        """Create a ``Model`` object that can be used for creating SageMaker model entities,
        deploying to a SageMaker endpoint, or starting SageMaker Batch Transform jobs.

        Args:
            role (str): The ``ExecutionRoleArn`` IAM Role ARN for the ``Model``, which is also used during
                transform jobs. If not specified, the role from the Estimator will be used.
            model_server_workers (int): Optional. The number of worker processes used by the inference server.
                If None, server will use one worker per vCPU.
            vpc_config_override (dict[str, list[str]]): Optional override for VpcConfig set on the model.
                Default: use subnets and security groups from this Estimator.
                * 'Subnets' (list[str]): List of subnet ids.
                * 'SecurityGroupIds' (list[str]): List of security group ids.
            endpoint_type (str): Optional. Selects the software stack used by the inference server.
                If  not specified, the model will be configured to use the default
                SageMaker model server. If 'tensorflow-serving', the model will be configured to
                use the SageMaker Tensorflow Serving container.
            entry_point (str): Path (absolute or relative) to the local Python source file which should be executed
                as the entry point to training. If not specified and ``endpoint_type`` is 'tensorflow-serving',
                no entry point is used. If ``endpoint_type`` is also ``None``, then the training entry point is used.
            source_dir (str): Path (absolute or relative) to a directory with any other serving
                source code dependencies aside from the entry point file. If not specified and
                ``endpoint_type`` is 'tensorflow-serving', no source_dir is used. If ``endpoint_type`` is also ``None``,
                then the model source directory from training is used.
            dependencies (list[str]): A list of paths to directories (absolute or relative) with
                any additional libraries that will be exported to the container.
                If not specified and ``endpoint_type`` is 'tensorflow-serving', ``dependencies`` is set to ``None``.
                If ``endpoint_type`` is also ``None``, then the dependencies from training are used.

        Returns:
<<<<<<< HEAD
            sagemaker.tensorflow.model.TensorFlowModel or sagemaker.tensorflow.serving.Model: A ``Model`` object.
                See :class:`~sagemaker.tensorflow.serving.Model` or :class:`~sagemaker.tensorflow.model.TensorFlowModel`
                for full details.
=======
            sagemaker.tensorflow.model.TensorFlowModel: A SageMaker ``TensorFlowModel`` object.
            See :func:`~sagemaker.tensorflow.model.TensorFlowModel` for full details.
>>>>>>> 356283e8
        """
        role = role or self.role

        if endpoint_type == "tensorflow-serving" or self._script_mode_enabled():
            return self._create_tfs_model(
                role=role,
                vpc_config_override=vpc_config_override,
                entry_point=entry_point,
                source_dir=source_dir,
                dependencies=dependencies,
            )

        return self._create_default_model(
            model_server_workers=model_server_workers,
            role=role,
            vpc_config_override=vpc_config_override,
            entry_point=entry_point,
            source_dir=source_dir,
            dependencies=dependencies,
        )

<<<<<<< HEAD
    def _create_tfs_model(
        self,
        role=None,
        vpc_config_override=VPC_CONFIG_DEFAULT,
        entry_point=None,
        source_dir=None,
        dependencies=None,
    ):
=======
    def _create_tfs_model(self, role=None, vpc_config_override=VPC_CONFIG_DEFAULT):
        """Placeholder docstring"""
>>>>>>> 356283e8
        return Model(
            model_data=self.model_data,
            role=role,
            image=self.image_name,
            name=self._current_job_name,
            container_log_level=self.container_log_level,
            framework_version=utils.get_short_version(self.framework_version),
            sagemaker_session=self.sagemaker_session,
            vpc_config=self.get_vpc_config(vpc_config_override),
            entry_point=entry_point,
            source_dir=source_dir,
            dependencies=dependencies,
        )

<<<<<<< HEAD
    def _create_default_model(
        self,
        model_server_workers,
        role,
        vpc_config_override,
        entry_point=None,
        source_dir=None,
        dependencies=None,
    ):
=======
    def _create_default_model(self, model_server_workers, role, vpc_config_override):
        """Placeholder docstring"""
>>>>>>> 356283e8
        return TensorFlowModel(
            self.model_data,
            role,
            entry_point or self.entry_point,
            source_dir=source_dir or self._model_source_dir(),
            enable_cloudwatch_metrics=self.enable_cloudwatch_metrics,
            env={"SAGEMAKER_REQUIREMENTS": self.requirements_file},
            image=self.image_name,
            name=self._current_job_name,
            container_log_level=self.container_log_level,
            code_location=self.code_location,
            py_version=self.py_version,
            framework_version=self.framework_version,
            model_server_workers=model_server_workers,
            sagemaker_session=self.sagemaker_session,
            vpc_config=self.get_vpc_config(vpc_config_override),
            dependencies=dependencies or self.dependencies,
        )

    def hyperparameters(self):
        """Return hyperparameters used by your custom TensorFlow code during model training."""
        hyperparameters = super(TensorFlow, self).hyperparameters()

        self.checkpoint_path = self.checkpoint_path or self._default_s3_path("checkpoints")
        mpi_enabled = False

        if self._script_mode_enabled():
            additional_hyperparameters = {}

            if "parameter_server" in self.distributions:
                ps_enabled = self.distributions["parameter_server"].get("enabled", False)
                additional_hyperparameters[self.LAUNCH_PS_ENV_NAME] = ps_enabled

            if "mpi" in self.distributions:
                mpi_dict = self.distributions["mpi"]
                mpi_enabled = mpi_dict.get("enabled", False)
                additional_hyperparameters[self.LAUNCH_MPI_ENV_NAME] = mpi_enabled

                if mpi_dict.get("processes_per_host"):
                    additional_hyperparameters[self.MPI_NUM_PROCESSES_PER_HOST] = mpi_dict.get(
                        "processes_per_host"
                    )

                additional_hyperparameters[self.MPI_CUSTOM_MPI_OPTIONS] = mpi_dict.get(
                    "custom_mpi_options", ""
                )

            self.model_dir = self.model_dir or self._default_s3_path("model", mpi=mpi_enabled)
            additional_hyperparameters["model_dir"] = self.model_dir
        else:
            additional_hyperparameters = {
                "checkpoint_path": self.checkpoint_path,
                "training_steps": self.training_steps,
                "evaluation_steps": self.evaluation_steps,
                "sagemaker_requirements": self.requirements_file,
            }

        hyperparameters.update(Framework._json_encode_hyperparameters(additional_hyperparameters))
        return hyperparameters

    def _default_s3_path(self, directory, mpi=False):
        """Placeholder docstring"""
        local_code = utils.get_config_value("local.local_code", self.sagemaker_session.config)
        if self.sagemaker_session.local_mode and local_code:
            return "/opt/ml/shared/{}".format(directory)
        if mpi:
            return "/opt/ml/model"
        if self._current_job_name:
            return os.path.join(self.output_path, self._current_job_name, directory)
        return None

    def _script_mode_enabled(self):
        """Placeholder docstring"""
        return self.py_version == "py3" or self.script_mode

    def train_image(self):
        """Placeholder docstring"""
        if self.image_name:
            return self.image_name

        if self._script_mode_enabled():
            return fw.create_image_uri(
                self.sagemaker_session.boto_region_name,
                _SCRIPT_MODE,
                self.train_instance_type,
                self.framework_version,
                self.py_version,
            )

        return super(TensorFlow, self).train_image()

    def transformer(
        self,
        instance_count,
        instance_type,
        strategy=None,
        assemble_with=None,
        output_path=None,
        output_kms_key=None,
        accept=None,
        env=None,
        max_concurrent_transforms=None,
        max_payload=None,
        tags=None,
        role=None,
        model_server_workers=None,
        volume_kms_key=None,
        endpoint_type=None,
        entry_point=None,
    ):
        """Return a ``Transformer`` that uses a SageMaker Model based on the training job. It reuses the
        SageMaker Session and base job name used by the Estimator.

        Args:
            instance_count (int): Number of EC2 instances to use.
            instance_type (str): Type of EC2 instance to use, for example, 'ml.c4.xlarge'.
            strategy (str): The strategy used to decide how to batch records in a single request (default: None).
                Valid values: 'MULTI_RECORD' and 'SINGLE_RECORD'.
            assemble_with (str): How the output is assembled (default: None). Valid values: 'Line' or 'None'.
            output_path (str): S3 location for saving the transform result. If not specified, results are stored to
                a default bucket.
            output_kms_key (str): Optional. KMS key ID for encrypting the transform output (default: None).
            accept (str): The content type accepted by the endpoint deployed during the transform job.
            env (dict): Environment variables to be set for use during the transform job (default: None).
            max_concurrent_transforms (int): The maximum number of HTTP requests to be made to
                each individual transform container at one time.
            max_payload (int): Maximum size of the payload in a single HTTP request to the container in MB.
            tags (list[dict]): List of tags for labeling a transform job. If none specified, then the tags used for
                the training job are used for the transform job.
            role (str): The ``ExecutionRoleArn`` IAM Role ARN for the ``Model``, which is also used during
                transform jobs. If not specified, the role from the Estimator will be used.
            model_server_workers (int): Optional. The number of worker processes used by the inference server.
                If None, server will use one worker per vCPU.
            volume_kms_key (str): Optional. KMS key ID for encrypting the volume attached to the ML
                compute instance (default: None).
            endpoint_type (str): Optional. Selects the software stack used by the inference server.
                If not specified, the model will be configured to use the default
                SageMaker model server.
                If 'tensorflow-serving', the model will be configured to
                use the SageMaker Tensorflow Serving container.
            entry_point (str): Path (absolute or relative) to the local Python source file which should be executed
                as the entry point to training. If not specified and ``endpoint_type`` is 'tensorflow-serving',
                no entry point is used. If ``endpoint_type`` is also ``None``, then the training entry point is used.
        """

        role = role or self.role
        model = self.create_model(
            model_server_workers=model_server_workers,
            role=role,
            vpc_config_override=VPC_CONFIG_DEFAULT,
            endpoint_type=endpoint_type,
            entry_point=entry_point,
        )
        return model.transformer(
            instance_count,
            instance_type,
            strategy=strategy,
            assemble_with=assemble_with,
            output_path=output_path,
            output_kms_key=output_kms_key,
            accept=accept,
            env=env,
            max_concurrent_transforms=max_concurrent_transforms,
            max_payload=max_payload,
            tags=tags,
            volume_kms_key=volume_kms_key,
        )<|MERGE_RESOLUTION|>--- conflicted
+++ resolved
@@ -503,14 +503,9 @@
                 If ``endpoint_type`` is also ``None``, then the dependencies from training are used.
 
         Returns:
-<<<<<<< HEAD
             sagemaker.tensorflow.model.TensorFlowModel or sagemaker.tensorflow.serving.Model: A ``Model`` object.
                 See :class:`~sagemaker.tensorflow.serving.Model` or :class:`~sagemaker.tensorflow.model.TensorFlowModel`
                 for full details.
-=======
-            sagemaker.tensorflow.model.TensorFlowModel: A SageMaker ``TensorFlowModel`` object.
-            See :func:`~sagemaker.tensorflow.model.TensorFlowModel` for full details.
->>>>>>> 356283e8
         """
         role = role or self.role
 
@@ -532,7 +527,6 @@
             dependencies=dependencies,
         )
 
-<<<<<<< HEAD
     def _create_tfs_model(
         self,
         role=None,
@@ -541,10 +535,7 @@
         source_dir=None,
         dependencies=None,
     ):
-=======
-    def _create_tfs_model(self, role=None, vpc_config_override=VPC_CONFIG_DEFAULT):
-        """Placeholder docstring"""
->>>>>>> 356283e8
+        """Placeholder docstring"""
         return Model(
             model_data=self.model_data,
             role=role,
@@ -559,7 +550,6 @@
             dependencies=dependencies,
         )
 
-<<<<<<< HEAD
     def _create_default_model(
         self,
         model_server_workers,
@@ -569,10 +559,7 @@
         source_dir=None,
         dependencies=None,
     ):
-=======
-    def _create_default_model(self, model_server_workers, role, vpc_config_override):
-        """Placeholder docstring"""
->>>>>>> 356283e8
+        """Placeholder docstring"""
         return TensorFlowModel(
             self.model_data,
             role,
