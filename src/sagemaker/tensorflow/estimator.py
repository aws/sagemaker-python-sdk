--- conflicted
+++ resolved
@@ -290,38 +290,6 @@
             **kwargs
         )
 
-<<<<<<< HEAD
-    def _create_default_model(
-        self,
-        model_server_workers,
-        role,
-        vpc_config_override,
-        entry_point=None,
-        source_dir=None,
-        dependencies=None,
-        **kwargs
-    ):
-        """Placeholder docstring"""
-        return TensorFlowModel(
-            self.model_data,
-            role,
-            entry_point or self._model_entry_point(),
-            source_dir=source_dir or self._model_source_dir(),
-            enable_cloudwatch_metrics=self.enable_cloudwatch_metrics,
-            env={"SAGEMAKER_REQUIREMENTS": self.requirements_file},
-            container_log_level=self.container_log_level,
-            code_location=self.code_location,
-            py_version=self.py_version,
-            framework_version=self.framework_version,
-            model_server_workers=model_server_workers,
-            sagemaker_session=self.sagemaker_session,
-            vpc_config=self.get_vpc_config(vpc_config_override),
-            dependencies=dependencies or self.dependencies,
-            **kwargs
-        )
-
-=======
->>>>>>> 9aa708ed
     def hyperparameters(self):
         """Return hyperparameters used by your custom TensorFlow code during model training."""
         hyperparameters = super(TensorFlow, self).hyperparameters()
