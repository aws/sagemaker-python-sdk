--- conflicted
+++ resolved
@@ -193,7 +193,6 @@
         return json.dumps(data)
 
 
-<<<<<<< HEAD
 class IdentitySerializer(BaseSerializer):
     """Serialize data by returning data without modification."""
 
@@ -209,7 +208,8 @@
             object: The unmodified data.
         """
         return data
-=======
+
+
 class JSONLinesSerializer(BaseSerializer):
     """Serialize data to a JSON Lines formatted string."""
 
@@ -236,7 +236,6 @@
             return "\n".join(json.dumps(element) for element in data)
 
         raise ValueError("Object of type %s is not JSON Lines serializable." % type(data))
->>>>>>> 60310350
 
 
 class SparseMatrixSerializer(BaseSerializer):
