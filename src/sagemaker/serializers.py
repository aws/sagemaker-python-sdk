--- conflicted
+++ resolved
@@ -381,16 +381,9 @@
         """
         if isinstance(data, str):
             try:
-<<<<<<< HEAD
-                dataFile = open(data, "rb")
-                dataFileInfo = dataFile.read()
-                dataFile.close()
-                return dataFileInfo
-=======
                 with open(data, "rb") as data_file:
                     data_file_info = data_file.read()
                     return data_file_info
->>>>>>> d610bfb5
             except Exception as e:
                 raise ValueError(f"Could not open/read file: {data}. {e}")
         if isinstance(data, bytes):
