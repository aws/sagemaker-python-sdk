--- conflicted
+++ resolved
@@ -14,11 +14,8 @@
 from __future__ import absolute_import
 
 import abc
-<<<<<<< HEAD
 import io
-=======
 import json
->>>>>>> 0e4c0fa8
 
 import numpy as np
 
@@ -47,7 +44,6 @@
         """The MIME type of the data sent to the inference endpoint."""
 
 
-<<<<<<< HEAD
 class NumpySerializer(BaseSerializer):
     """Serialize data to a buffer using the .npy format."""
 
@@ -99,7 +95,8 @@
         buffer = io.BytesIO()
         np.save(buffer, array)
         return buffer.getvalue()
-=======
+
+
 class JSONSerializer(BaseSerializer):
     """Serialize data to a JSON formatted string."""
 
@@ -128,5 +125,4 @@
         if isinstance(data, np.ndarray):
             return json.dumps(data.tolist())
 
-        return json.dumps(data)
->>>>>>> 0e4c0fa8
+        return json.dumps(data)