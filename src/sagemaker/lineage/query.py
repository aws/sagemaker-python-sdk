--- conflicted
+++ resolved
@@ -214,10 +214,7 @@
 
         self.graph_styles = graph_styles
 
-<<<<<<< HEAD
         # pyvis graph options
-=======
->>>>>>> 83964da9
         self._options = """
             var options = {
             "configure":{
