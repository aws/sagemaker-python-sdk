# Copyright Amazon.com, Inc. or its affiliates. All Rights Reserved.
#
# Licensed under the Apache License, Version 2.0 (the "License"). You
# may not use this file except in compliance with the License. A copy of
# the License is located at
#
#     http://aws.amazon.com/apache2.0/
#
# or in the "license" file accompanying this file. This file is
# distributed on an "AS IS" BASIS, WITHOUT WARRANTIES OR CONDITIONS OF
# ANY KIND, either express or implied. See the License for the specific
# language governing permissions and limitations under the License.
"""This module contains code to create and manage SageMaker ``Context``."""
from __future__ import absolute_import

from datetime import datetime
from typing import Iterator, Optional, List

from sagemaker.apiutils import _base_types
from sagemaker.lineage import (
    _api_types,
    _utils,
    association,
)
from sagemaker.lineage._api_types import ContextSummary
from sagemaker.lineage.query import (
    LineageQuery,
    LineageFilter,
    LineageSourceEnum,
    LineageEntityEnum,
    LineageQueryDirectionEnum,
)
from sagemaker.lineage.artifact import Artifact
from sagemaker.lineage.action import Action
from sagemaker.lineage.lineage_trial_component import LineageTrialComponent


class Context(_base_types.Record):
    """An Amazon SageMaker context, which is part of a SageMaker lineage.

    Attributes:
        context_arn (str): The ARN of the context.
        context_name (str): The name of the context.
        context_type (str): The type of the context.
        description (str): A description of the context.
        source (obj): The source of the context with a URI and type.
        properties (dict): Dictionary of properties.
        tags (List[dict[str, str]]): A list of tags to associate with the context.
        creation_time (datetime): When the context was created.
        created_by (obj): Contextual info on which account created the context.
        last_modified_time (datetime): When the context was last modified.
        last_modified_by (obj): Contextual info on which account created the context.
    """

    context_arn: str = None
    context_name: str = None
    context_type: str = None
    properties: dict = None
    tags: list = None
    creation_time: datetime = None
    created_by: str = None
    last_modified_time: datetime = None
    last_modified_by: str = None

    _boto_load_method: str = "describe_context"
    _boto_create_method: str = "create_context"
    _boto_update_method: str = "update_context"
    _boto_delete_method: str = "delete_context"

    _custom_boto_types = {
        "source": (_api_types.ContextSource, False),
    }

    _boto_update_members = [
        "context_name",
        "description",
        "properties",
        "properties_to_remove",
    ]
    _boto_delete_members = ["context_name"]

    def save(self) -> "Context":
        """Save the state of this Context to SageMaker.

        Returns:
            obj: boto API response.
        """
        return self._invoke_api(self._boto_update_method, self._boto_update_members)

    def delete(self, disassociate: bool = False):
        """Delete the context object.

        Args:
            disassociate (bool): When set to true, disassociate incoming and outgoing association.

        Returns:
            obj: boto API response.
        """
        if disassociate:
            _utils._disassociate(
                source_arn=self.context_arn, sagemaker_session=self.sagemaker_session
            )
            _utils._disassociate(
                destination_arn=self.context_arn,
                sagemaker_session=self.sagemaker_session,
            )
        return self._invoke_api(self._boto_delete_method, self._boto_delete_members)

    def set_tag(self, tag=None):
        """Add a tag to the object.

        Args:
            tag (obj): Key value pair to set tag.

        Returns:
            list({str:str}): a list of key value pairs
        """
        return self._set_tags(resource_arn=self.context_arn, tags=[tag])

    def set_tags(self, tags=None):
        """Add tags to the object.

        Args:
            tags ([{key:value}]): list of key value pairs.

        Returns:
            list({str:str}): a list of key value pairs
        """
        return self._set_tags(resource_arn=self.context_arn, tags=tags)

    @classmethod
    def load(cls, context_name: str, sagemaker_session=None) -> "Context":
        """Load an existing context and return an ``Context`` object representing it.

        Examples:
            .. code-block:: python

                from sagemaker.lineage import context

                my_context = context.Context.create(
                    context_name='MyContext',
                    context_type='Endpoint',
                    source_uri='arn:aws:...')

                my_context.properties["added"] = "property"
                my_context.save()

                for ctx in context.Context.list():
                    print(ctx)

                my_context.delete()

            Args:
                context_name (str): Name of the context
                sagemaker_session (sagemaker.session.Session): Session object which
                    manages interactions with Amazon SageMaker APIs and any other
                    AWS services needed. If not specified, one is created using the
                    default AWS configuration chain.

            Returns:
                Context: A SageMaker ``Context`` object
        """
        context = cls._construct(
            cls._boto_load_method,
            context_name=context_name,
            sagemaker_session=sagemaker_session,
        )
        return context

    @classmethod
    def create(
        cls,
        context_name: str = None,
        source_uri: str = None,
        source_type: str = None,
        context_type: str = None,
        description: str = None,
        properties: dict = None,
        tags: dict = None,
        sagemaker_session=None,
    ) -> "Context":
        """Create a context and return a ``Context`` object representing it.

        Args:
            context_name (str): The name of the context.
            source_uri (str): The source URI of the context.
            source_type (str): The type of the source.
            context_type (str): The type of the context.
            description (str): Description of the context.
            properties (dict): Metadata associated with the context.
            tags (dict): Tags to add to the context.
            sagemaker_session (sagemaker.session.Session): Session object which
                manages interactions with Amazon SageMaker APIs and any other
                AWS services needed. If not specified, one is created using the
                default AWS configuration chain.

        Returns:
            Context: A SageMaker ``Context`` object.
        """
        return super(Context, cls)._construct(
            cls._boto_create_method,
            context_name=context_name,
            source=_api_types.ContextSource(source_uri=source_uri, source_type=source_type),
            context_type=context_type,
            description=description,
            properties=properties,
            tags=tags,
            sagemaker_session=sagemaker_session,
        )

    @classmethod
    def list(
        cls,
        source_uri: Optional[str] = None,
        context_type: Optional[str] = None,
        created_after: Optional[datetime] = None,
        created_before: Optional[datetime] = None,
        sort_by: Optional[str] = None,
        sort_order: Optional[str] = None,
        max_results: Optional[int] = None,
        next_token: Optional[str] = None,
        sagemaker_session=None,
    ) -> Iterator[ContextSummary]:
        """Return a list of context summaries.

        Args:
            source_uri (str, optional): A source URI.
            context_type (str, optional): An context type.
            created_before (datetime.datetime, optional): Return contexts created before this
                instant.
            created_after (datetime.datetime, optional): Return contexts created after this instant.
            sort_by (str, optional): Which property to sort results by.
                One of 'SourceArn', 'CreatedBefore', 'CreatedAfter'
            sort_order (str, optional): One of 'Ascending', or 'Descending'.
            max_results (int, optional): maximum number of contexts to retrieve
            next_token (str, optional): token for next page of results
            sagemaker_session (sagemaker.session.Session): Session object which
                manages interactions with Amazon SageMaker APIs and any other
                AWS services needed. If not specified, one is created using the
                default AWS configuration chain.

        Returns:
            collections.Iterator[ContextSummary]: An iterator
                over ``ContextSummary`` objects.
        """
        return super(Context, cls)._list(
            "list_contexts",
            _api_types.ContextSummary.from_boto,
            "ContextSummaries",
            source_uri=source_uri,
            context_type=context_type,
            created_before=created_before,
            created_after=created_after,
            sort_by=sort_by,
            sort_order=sort_order,
            max_results=max_results,
            next_token=next_token,
            sagemaker_session=sagemaker_session,
        )

    def actions(self, direction: LineageQueryDirectionEnum) -> List[Action]:
        """Use the lineage query to retrieve actions that use this context.

        Args:
            direction (LineageQueryDirectionEnum): The query direction.

        Returns:
            list of Actions: Actions.
        """
        query_filter = LineageFilter(entities=[LineageEntityEnum.ACTION])
        query_result = LineageQuery(self.sagemaker_session).query(
            start_arns=[self.context_arn],
            query_filter=query_filter,
            direction=direction,
            include_edges=False,
        )
        return [vertex.to_lineage_object() for vertex in query_result.vertices]


class EndpointContext(Context):
    """An Amazon SageMaker endpoint context, which is part of a SageMaker lineage."""

    def models(self) -> List[association.Association]:
        """Use Lineage API to get all models deployed by this endpoint.

        Returns:
            list of Associations: Associations that destination represents an endpoint's model.
        """
        endpoint_actions: Iterator = association.Association.list(
            sagemaker_session=self.sagemaker_session,
            source_arn=self.context_arn,
            destination_type="ModelDeployment",
        )

        model_list: list = [
            model
            for endpoint_action in endpoint_actions
            for model in association.Association.list(
                source_arn=endpoint_action.destination_arn,
                destination_type="Model",
                sagemaker_session=self.sagemaker_session,
            )
        ]
        return model_list

    def models_v2(
        self, direction: LineageQueryDirectionEnum = LineageQueryDirectionEnum.DESCENDANTS
    ) -> List[Artifact]:
<<<<<<< HEAD
        """Get artifacts representing models from the context lineage by querying lineage data.
=======
        """Use the lineage query to retrieve downstream model artifacts that use this endpoint.
>>>>>>> 34b07c07

        Args:
            direction (LineageQueryDirectionEnum, optional): The query direction.

        Returns:
            list of Artifacts: Artifacts representing a model.
        """
        # Firstly query out the model_deployment vertices
        query_filter = LineageFilter(
            entities=[LineageEntityEnum.ACTION], sources=[LineageSourceEnum.MODEL_DEPLOYMENT]
        )
        model_deployment_query_result = LineageQuery(self.sagemaker_session).query(
            start_arns=[self.context_arn],
            query_filter=query_filter,
            direction=direction,
            include_edges=False,
        )
        if not model_deployment_query_result:
            return []

        model_deployment_vertices: [] = model_deployment_query_result.vertices

        # Secondary query model based on model deployment
        model_vertices = []
        for vertex in model_deployment_vertices:
            query_result = LineageQuery(self.sagemaker_session).query(
                start_arns=[vertex.arn],
                query_filter=LineageFilter(
                    entities=[LineageEntityEnum.ARTIFACT], sources=[LineageSourceEnum.MODEL]
                ),
                direction=LineageQueryDirectionEnum.DESCENDANTS,
                include_edges=False,
            )
            model_vertices.extend(query_result.vertices)

        if not model_vertices:
            return []

        model_artifacts = []
        for vertex in model_vertices:
            lineage_object = vertex.to_lineage_object()
            model_artifacts.append(lineage_object)

        return model_artifacts

    def dataset_artifacts(
        self, direction: LineageQueryDirectionEnum = LineageQueryDirectionEnum.ASCENDANTS
    ) -> List[Artifact]:
        """Use the lineage query to retrieve datasets that use this endpoint.

        Args:
            direction (LineageQueryDirectionEnum, optional): The query direction.

        Returns:
            list of Artifacts: Artifacts representing a dataset.
        """
        query_filter = LineageFilter(
            entities=[LineageEntityEnum.ARTIFACT], sources=[LineageSourceEnum.DATASET]
        )
        query_result = LineageQuery(self.sagemaker_session).query(
            start_arns=[self.context_arn],
            query_filter=query_filter,
            direction=direction,
            include_edges=False,
        )

        return [vertex.to_lineage_object() for vertex in query_result.vertices]

    def training_job_arns(
        self, direction: LineageQueryDirectionEnum = LineageQueryDirectionEnum.ASCENDANTS
    ) -> List[str]:
        """Get ARNs for all training jobs that appear in the endpoint's lineage.

        Args:
            direction (LineageQueryDirectionEnum, optional): The query direction.

        Returns:
            list of str: Training job ARNs.
        """
        query_filter = LineageFilter(
            entities=[LineageEntityEnum.TRIAL_COMPONENT], sources=[LineageSourceEnum.TRAINING_JOB]
        )
        query_result = LineageQuery(self.sagemaker_session).query(
            start_arns=[self.context_arn],
            query_filter=query_filter,
            direction=direction,
            include_edges=False,
        )

        training_job_arns = []
        for vertex in query_result.vertices:
            trial_component_name = _utils.get_resource_name_from_arn(vertex.arn)
            trial_component = self.sagemaker_session.sagemaker_client.describe_trial_component(
                TrialComponentName=trial_component_name
            )
            training_job_arns.append(trial_component["Source"]["SourceArn"])
        return training_job_arns

    def processing_jobs(
        self, direction: LineageQueryDirectionEnum = LineageQueryDirectionEnum.ASCENDANTS
    ) -> List[LineageTrialComponent]:
        """Use the lineage query to retrieve processing jobs that use this endpoint.

        Args:
            direction (LineageQueryDirectionEnum, optional): The query direction.

        Returns:
            list of LineageTrialComponent: Lineage trial component that represent Processing jobs.
        """
        query_filter = LineageFilter(
            entities=[LineageEntityEnum.TRIAL_COMPONENT], sources=[LineageSourceEnum.PROCESSING_JOB]
        )
        query_result = LineageQuery(self.sagemaker_session).query(
            start_arns=[self.context_arn],
            query_filter=query_filter,
            direction=direction,
            include_edges=False,
        )
        return [vertex.to_lineage_object() for vertex in query_result.vertices]

    def transform_jobs(
        self, direction: LineageQueryDirectionEnum = LineageQueryDirectionEnum.ASCENDANTS
    ) -> List[LineageTrialComponent]:
        """Use the lineage query to retrieve transform jobs that use this endpoint.

        Args:
            direction (LineageQueryDirectionEnum, optional): The query direction.

        Returns:
            list of LineageTrialComponent: Lineage trial component that represent Transform jobs.
        """
        query_filter = LineageFilter(
            entities=[LineageEntityEnum.TRIAL_COMPONENT], sources=[LineageSourceEnum.TRANSFORM_JOB]
        )
        query_result = LineageQuery(self.sagemaker_session).query(
            start_arns=[self.context_arn],
            query_filter=query_filter,
            direction=direction,
            include_edges=False,
        )
        return [vertex.to_lineage_object() for vertex in query_result.vertices]

    def trial_components(
        self, direction: LineageQueryDirectionEnum = LineageQueryDirectionEnum.ASCENDANTS
    ) -> List[LineageTrialComponent]:
        """Use the lineage query to retrieve trial components that use this endpoint.

        Args:
            direction (LineageQueryDirectionEnum, optional): The query direction.

        Returns:
            list of LineageTrialComponent: Lineage trial component.
        """
        query_filter = LineageFilter(entities=[LineageEntityEnum.TRIAL_COMPONENT])
        query_result = LineageQuery(self.sagemaker_session).query(
            start_arns=[self.context_arn],
            query_filter=query_filter,
            direction=direction,
            include_edges=False,
        )
        return [vertex.to_lineage_object() for vertex in query_result.vertices]

    def pipeline_execution_arn(
        self, direction: LineageQueryDirectionEnum = LineageQueryDirectionEnum.ASCENDANTS
    ) -> str:
        """Get the ARN for the pipeline execution associated with this endpoint (if any).

        Args:
            direction (LineageQueryDirectionEnum, optional): The query direction.

        Returns:
            str: A pipeline execution ARN.
        """
        training_job_arns = self.training_job_arns(direction=direction)
        for training_job_arn in training_job_arns:
            tags = self.sagemaker_session.sagemaker_client.list_tags(ResourceArn=training_job_arn)[
                "Tags"
            ]
            for tag in tags:
                if tag["Key"] == "sagemaker:pipeline-execution-arn":
                    return tag["Value"]

        return None


class ModelPackageGroup(Context):
    """An Amazon SageMaker model package group context, which is part of a SageMaker lineage."""

    def pipeline_execution_arn(self) -> str:
        """Get the ARN for the pipeline execution associated with this model package group (if any).

        Returns:
            str: A pipeline execution ARN.
        """
        return self.properties.get("PipelineExecutionArn")<|MERGE_RESOLUTION|>--- conflicted
+++ resolved
@@ -306,11 +306,7 @@
     def models_v2(
         self, direction: LineageQueryDirectionEnum = LineageQueryDirectionEnum.DESCENDANTS
     ) -> List[Artifact]:
-<<<<<<< HEAD
-        """Get artifacts representing models from the context lineage by querying lineage data.
-=======
         """Use the lineage query to retrieve downstream model artifacts that use this endpoint.
->>>>>>> 34b07c07
 
         Args:
             direction (LineageQueryDirectionEnum, optional): The query direction.
