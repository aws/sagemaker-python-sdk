--- conflicted
+++ resolved
@@ -1363,22 +1363,13 @@
         # Don't need to print because no config value was used or defined
         return source_dict
 
-<<<<<<< HEAD
-    if source_dict == inferred_config_dict:
-        # We didn't use any values from the config, but we should print if any of the config
-        # values were defined
-        _print_message_on_sagemaker_config_usage(
-            source_dict, original_config_dict_value, config_key_path
-        )
-    else:
-        # Something from the config was merged in
-        print(
-            "[Sagemaker Config - applied value]\n",
-            "config key = {}\n".format(config_key_path),
-            "config value = {}\n".format(original_config_dict_value),
-            "source value = {}\n".format(source_dict),
-            "combined value that will be used = {}\n".format(inferred_config_dict),
-        )
+    _log_sagemaker_config_merge(
+        source_value=source_dict,
+        config_value=original_config_dict_value,
+        merged_source_and_config_value=inferred_config_dict,
+        config_key_path=config_key_path,
+    )
+
     return inferred_config_dict
 
 
@@ -1423,14 +1414,4 @@
     Raises:
         ValueError: If the instance type is improperly formatted.
     """
-    return volume_size_supported(instance_type)
-=======
-    _log_sagemaker_config_merge(
-        source_value=source_dict,
-        config_value=original_config_dict_value,
-        merged_source_and_config_value=inferred_config_dict,
-        config_key_path=config_key_path,
-    )
-
-    return inferred_config_dict
->>>>>>> 1b90f65b
+    return volume_size_supported(instance_type)