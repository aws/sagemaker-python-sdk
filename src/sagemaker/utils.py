# Copyright Amazon.com, Inc. or its affiliates. All Rights Reserved.
#
# Licensed under the Apache License, Version 2.0 (the "License"). You
# may not use this file except in compliance with the License. A copy of
# the License is located at
#
#     http://aws.amazon.com/apache2.0/
#
# or in the "license" file accompanying this file. This file is
# distributed on an "AS IS" BASIS, WITHOUT WARRANTIES OR CONDITIONS OF
# ANY KIND, either express or implied. See the License for the specific
# language governing permissions and limitations under the License.
"""Placeholder docstring"""
from __future__ import absolute_import

import contextlib
import errno
import logging
import os
import random
import re
import shutil
import tarfile
import tempfile
import time
import json
import abc
import uuid
from datetime import datetime
<<<<<<< HEAD
from typing import Union
=======
from typing import Optional
>>>>>>> dfaea77f

from importlib import import_module
import botocore

from six.moves.urllib import parse

<<<<<<< HEAD
from sagemaker import deprecations, Session
=======
from sagemaker import deprecations

>>>>>>> dfaea77f
from sagemaker.session_settings import SessionSettings
from sagemaker.workflow import is_pipeline_variable, is_pipeline_parameter_string

ECR_URI_PATTERN = r"^(\d+)(\.)dkr(\.)ecr(\.)(.+)(\.)(.*)(/)(.*:.*)$"
MAX_BUCKET_PATHS_COUNT = 5
S3_PREFIX = "s3://"
HTTP_PREFIX = "http://"
HTTPS_PREFIX = "https://"
DEFAULT_SLEEP_TIME_SECONDS = 10
WAITING_DOT_NUMBER = 10


logger = logging.getLogger(__name__)


# Use the base name of the image as the job name if the user doesn't give us one
def name_from_image(image, max_length=63):
    """Create a training job name based on the image name and a timestamp.

    Args:
        image (str): Image name.

    Returns:
        str: Training job name using the algorithm from the image name and a
            timestamp.
        max_length (int): Maximum length for the resulting string (default: 63).
    """
    return name_from_base(base_name_from_image(image), max_length=max_length)


def name_from_base(base, max_length=63, short=False):
    """Append a timestamp to the provided string.

    This function assures that the total length of the resulting string is
    not longer than the specified max length, trimming the input parameter if
    necessary.

    Args:
        base (str): String used as prefix to generate the unique name.
        max_length (int): Maximum length for the resulting string (default: 63).
        short (bool): Whether or not to use a truncated timestamp (default: False).

    Returns:
        str: Input parameter with appended timestamp.
    """
    timestamp = sagemaker_short_timestamp() if short else sagemaker_timestamp()
    trimmed_base = base[: max_length - len(timestamp) - 1]
    return f"{trimmed_base}-{timestamp}"


def unique_name_from_base(base, max_length=63):
    """Placeholder Docstring"""
    random.seed(int(uuid.uuid4()))  # using uuid to randomize, otherwise system timestamp is used.
    unique = "%04x" % random.randrange(16**4)  # 4-digit hex
    ts = str(int(time.time()))
    available_length = max_length - 2 - len(ts) - len(unique)
    trimmed = base[:available_length]
    return f"{trimmed}-{ts}-{unique}"


def base_name_from_image(image, default_base_name=None):
    """Extract the base name of the image to use as the 'algorithm name' for the job.

    Args:
        image (str): Image name.
        default_base_name (str): The default base name

    Returns:
        str: Algorithm name, as extracted from the image name.
    """
    if is_pipeline_variable(image):
        if is_pipeline_parameter_string(image) and image.default_value:
            image_str = image.default_value
        else:
            return default_base_name if default_base_name else "base_name"
    else:
        image_str = image

    m = re.match("^(.+/)?([^:/]+)(:[^:]+)?$", image_str)
    base_name = m.group(2) if m else image_str
    return base_name


def base_from_name(name):
    """Extract the base name of the resource name (for use with future resource name generation).

    This function looks for timestamps that match the ones produced by
    :func:`~sagemaker.utils.name_from_base`.

    Args:
        name (str): The resource name.

    Returns:
        str: The base name, as extracted from the resource name.
    """
    m = re.match(r"^(.+)-(\d{4}-\d{2}-\d{2}-\d{2}-\d{2}-\d{2}-\d{3}|\d{6}-\d{4})", name)
    return m.group(1) if m else name


def sagemaker_timestamp():
    """Return a timestamp with millisecond precision."""
    moment = time.time()
    moment_ms = repr(moment).split(".")[1][:3]
    return time.strftime("%Y-%m-%d-%H-%M-%S-{}".format(moment_ms), time.gmtime(moment))


def sagemaker_short_timestamp():
    """Return a timestamp that is relatively short in length"""
    return time.strftime("%y%m%d-%H%M")


def build_dict(key, value):
    """Return a dict of key and value pair if value is not None, otherwise return an empty dict.

    Args:
        key (str): input key
        value (str): input value

    Returns:
        dict: dict of key and value or an empty dict.
    """
    if value:
        return {key: value}
    return {}


def get_config_value(key_path, config):
    """Placeholder Docstring"""
    if config is None:
        return None

    current_section = config
    for key in key_path.split("."):
        if key in current_section:
            current_section = current_section[key]
        else:
            return None

    return current_section


def get_short_version(framework_version):
    """Return short version in the format of x.x

    Args:
        framework_version: The version string to be shortened.

    Returns:
        str: The short version string
    """
    return ".".join(framework_version.split(".")[:2])


def secondary_training_status_changed(current_job_description, prev_job_description):
    """Returns true if training job's secondary status message has changed.

    Args:
        current_job_description: Current job description, returned from DescribeTrainingJob call.
        prev_job_description: Previous job description, returned from DescribeTrainingJob call.

    Returns:
        boolean: Whether the secondary status message of a training job changed
        or not.
    """
    current_secondary_status_transitions = current_job_description.get("SecondaryStatusTransitions")
    if (
        current_secondary_status_transitions is None
        or len(current_secondary_status_transitions) == 0
    ):
        return False

    prev_job_secondary_status_transitions = (
        prev_job_description.get("SecondaryStatusTransitions")
        if prev_job_description is not None
        else None
    )

    last_message = (
        prev_job_secondary_status_transitions[-1]["StatusMessage"]
        if prev_job_secondary_status_transitions is not None
        and len(prev_job_secondary_status_transitions) > 0
        else ""
    )

    message = current_job_description["SecondaryStatusTransitions"][-1]["StatusMessage"]

    return message != last_message


def secondary_training_status_message(job_description, prev_description):
    """Returns a string contains last modified time and the secondary training job status message.

    Args:
        job_description: Returned response from DescribeTrainingJob call
        prev_description: Previous job description from DescribeTrainingJob call

    Returns:
        str: Job status string to be printed.
    """

    if (
        job_description is None
        or job_description.get("SecondaryStatusTransitions") is None
        or len(job_description.get("SecondaryStatusTransitions")) == 0
    ):
        return ""

    prev_description_secondary_transitions = (
        prev_description.get("SecondaryStatusTransitions") if prev_description is not None else None
    )
    prev_transitions_num = (
        len(prev_description["SecondaryStatusTransitions"])
        if prev_description_secondary_transitions is not None
        else 0
    )
    current_transitions = job_description["SecondaryStatusTransitions"]

    if len(current_transitions) == prev_transitions_num:
        # Secondary status is not changed but the message changed.
        transitions_to_print = current_transitions[-1:]
    else:
        # Secondary status is changed we need to print all the entries.
        transitions_to_print = current_transitions[
            prev_transitions_num - len(current_transitions) :
        ]

    status_strs = []
    for transition in transitions_to_print:
        message = transition["StatusMessage"]
        time_str = datetime.utcfromtimestamp(
            time.mktime(job_description["LastModifiedTime"].timetuple())
        ).strftime("%Y-%m-%d %H:%M:%S")
        status_strs.append("{} {} - {}".format(time_str, transition["Status"], message))

    return "\n".join(status_strs)


def download_folder(bucket_name, prefix, target, sagemaker_session):
    """Download a folder from S3 to a local path

    Args:
        bucket_name (str): S3 bucket name
        prefix (str): S3 prefix within the bucket that will be downloaded. Can
            be a single file.
        target (str): destination path where the downloaded items will be placed
        sagemaker_session (sagemaker.session.Session): a sagemaker session to
            interact with S3.
    """
    boto_session = sagemaker_session.boto_session
    s3 = boto_session.resource("s3", region_name=boto_session.region_name)

    prefix = prefix.lstrip("/")

    # Try to download the prefix as an object first, in case it is a file and not a 'directory'.
    # Do this first, in case the object has broader permissions than the bucket.
    if not prefix.endswith("/"):
        try:
            file_destination = os.path.join(target, os.path.basename(prefix))
            s3.Object(bucket_name, prefix).download_file(file_destination)
            return
        except botocore.exceptions.ClientError as e:
            err_info = e.response["Error"]
            if err_info["Code"] == "404" and err_info["Message"] == "Not Found":
                # S3 also throws this error if the object is a folder,
                # so assume that is the case here, and then raise for an actual 404 later.
                pass
            else:
                raise

    _download_files_under_prefix(bucket_name, prefix, target, s3)


def _download_files_under_prefix(bucket_name, prefix, target, s3):
    """Download all S3 files which match the given prefix

    Args:
        bucket_name (str): S3 bucket name
        prefix (str): S3 prefix within the bucket that will be downloaded
        target (str): destination path where the downloaded items will be placed
        s3 (boto3.resources.base.ServiceResource): S3 resource
    """
    bucket = s3.Bucket(bucket_name)
    for obj_sum in bucket.objects.filter(Prefix=prefix):
        # if obj_sum is a folder object skip it.
        if obj_sum.key.endswith("/"):
            continue
        obj = s3.Object(obj_sum.bucket_name, obj_sum.key)
        s3_relative_path = obj_sum.key[len(prefix) :].lstrip("/")
        file_path = os.path.join(target, s3_relative_path)

        try:
            os.makedirs(os.path.dirname(file_path))
        except OSError as exc:
            # EEXIST means the folder already exists, this is safe to skip
            # anything else will be raised.
            if exc.errno != errno.EEXIST:
                raise
        obj.download_file(file_path)


def create_tar_file(source_files, target=None):
    """Create a tar file containing all the source_files

    Args:
        source_files: (List[str]): List of file paths that will be contained in the tar file
        target:

    Returns:
        (str): path to created tar file
    """
    if target:
        filename = target
    else:
        _, filename = tempfile.mkstemp()

    with tarfile.open(filename, mode="w:gz", dereference=True) as t:
        for sf in source_files:
            # Add all files from the directory into the root of the directory structure of the tar
            t.add(sf, arcname=os.path.basename(sf))
    return filename


@contextlib.contextmanager
def _tmpdir(suffix="", prefix="tmp", directory=None):
    """Create a temporary directory with a context manager.

    The file is deleted when the context exits.
    The prefix, suffix, and dir arguments are the same as for mkstemp().

    Args:
        suffix (str): If suffix is specified, the file name will end with that
            suffix, otherwise there will be no suffix.
        prefix (str): If prefix is specified, the file name will begin with that
            prefix; otherwise, a default prefix is used.
        directory (str): If a directory is specified, the file will be downloaded
            in this directory; otherwise, a default directory is used.

    Returns:
        str: path to the directory
    """
    if directory is not None and not (os.path.exists(directory) and os.path.isdir(directory)):
        raise ValueError(
            "Inputted directory for storing newly generated temporary "
            f"directory does not exist: '{directory}'"
        )
    tmp = tempfile.mkdtemp(suffix=suffix, prefix=prefix, dir=directory)
    yield tmp
    shutil.rmtree(tmp)


def repack_model(
    inference_script,
    source_directory,
    dependencies,
    model_uri,
    repacked_model_uri,
    sagemaker_session,
    kms_key=None,
):
    """Unpack model tarball and creates a new model tarball with the provided code script.

    This function does the following: - uncompresses model tarball from S3 or
    local system into a temp folder - replaces the inference code from the model
    with the new code provided - compresses the new model tarball and saves it
    in S3 or local file system

    Args:
        inference_script (str): path or basename of the inference script that
            will be packed into the model
        source_directory (str): path including all the files that will be packed
            into the model
        dependencies (list[str]): A list of paths to directories (absolute or
            relative) with any additional libraries that will be exported to the
            container (default: []). The library folders will be copied to
            SageMaker in the same folder where the entrypoint is copied.
            Example

                The following call >>> Estimator(entry_point='train.py',
                dependencies=['my/libs/common', 'virtual-env']) results in the
                following inside the container:

                >>> $ ls

                >>> opt/ml/code
                >>>     |------ train.py
                >>>     |------ common
                >>>     |------ virtual-env
        model_uri (str): S3 or file system location of the original model tar
        repacked_model_uri (str): path or file system location where the new
            model will be saved
        sagemaker_session (sagemaker.session.Session): a sagemaker session to
            interact with S3.
        kms_key (str): KMS key ARN for encrypting the repacked model file

    Returns:
        str: path to the new packed model
    """
    dependencies = dependencies or []

    local_download_dir = (
        None
        if sagemaker_session.settings is None
        or sagemaker_session.settings.local_download_dir is None
        else sagemaker_session.settings.local_download_dir
    )
    with _tmpdir(directory=local_download_dir) as tmp:
        model_dir = _extract_model(model_uri, sagemaker_session, tmp)

        _create_or_update_code_dir(
            model_dir,
            inference_script,
            source_directory,
            dependencies,
            sagemaker_session,
            tmp,
        )

        tmp_model_path = os.path.join(tmp, "temp-model.tar.gz")
        with tarfile.open(tmp_model_path, mode="w:gz") as t:
            t.add(model_dir, arcname=os.path.sep)

        _save_model(repacked_model_uri, tmp_model_path, sagemaker_session, kms_key=kms_key)


def _save_model(repacked_model_uri, tmp_model_path, sagemaker_session, kms_key):
    """Placeholder docstring"""
    if repacked_model_uri.lower().startswith("s3://"):
        url = parse.urlparse(repacked_model_uri)
        bucket, key = url.netloc, url.path.lstrip("/")
        new_key = key.replace(os.path.basename(key), os.path.basename(repacked_model_uri))

        settings = (
            sagemaker_session.settings if sagemaker_session is not None else SessionSettings()
        )
        encrypt_artifact = settings.encrypt_repacked_artifacts

        if kms_key:
            extra_args = {"ServerSideEncryption": "aws:kms", "SSEKMSKeyId": kms_key}
        elif encrypt_artifact:
            extra_args = {"ServerSideEncryption": "aws:kms"}
        else:
            extra_args = None
        sagemaker_session.boto_session.resource(
            "s3", region_name=sagemaker_session.boto_region_name
        ).Object(bucket, new_key).upload_file(tmp_model_path, ExtraArgs=extra_args)
    else:
        shutil.move(tmp_model_path, repacked_model_uri.replace("file://", ""))


def _create_or_update_code_dir(
    model_dir, inference_script, source_directory, dependencies, sagemaker_session, tmp
):
    """Placeholder docstring"""
    code_dir = os.path.join(model_dir, "code")
    if source_directory and source_directory.lower().startswith("s3://"):
        local_code_path = os.path.join(tmp, "local_code.tar.gz")
        download_file_from_url(source_directory, local_code_path, sagemaker_session)

        with tarfile.open(name=local_code_path, mode="r:gz") as t:
            t.extractall(path=code_dir)

    elif source_directory:
        if os.path.exists(code_dir):
            shutil.rmtree(code_dir)
        shutil.copytree(source_directory, code_dir)
    else:
        if not os.path.exists(code_dir):
            os.mkdir(code_dir)
        try:
            shutil.copy2(inference_script, code_dir)
        except FileNotFoundError:
            if os.path.exists(os.path.join(code_dir, inference_script)):
                pass
            else:
                raise

    for dependency in dependencies:
        lib_dir = os.path.join(code_dir, "lib")
        if os.path.isdir(dependency):
            shutil.copytree(dependency, os.path.join(lib_dir, os.path.basename(dependency)))
        else:
            if not os.path.exists(lib_dir):
                os.mkdir(lib_dir)
            shutil.copy2(dependency, lib_dir)


def _extract_model(model_uri, sagemaker_session, tmp):
    """Placeholder docstring"""
    tmp_model_dir = os.path.join(tmp, "model")
    os.mkdir(tmp_model_dir)
    if model_uri.lower().startswith("s3://"):
        local_model_path = os.path.join(tmp, "tar_file")
        download_file_from_url(model_uri, local_model_path, sagemaker_session)
    else:
        local_model_path = model_uri.replace("file://", "")
    with tarfile.open(name=local_model_path, mode="r:gz") as t:
        t.extractall(path=tmp_model_dir)
    return tmp_model_dir


def download_file_from_url(url, dst, sagemaker_session):
    """Placeholder docstring"""
    url = parse.urlparse(url)
    bucket, key = url.netloc, url.path.lstrip("/")

    download_file(bucket, key, dst, sagemaker_session)


def download_file(bucket_name, path, target, sagemaker_session):
    """Download a Single File from S3 into a local path

    Args:
        bucket_name (str): S3 bucket name
        path (str): file path within the bucket
        target (str): destination directory for the downloaded file.
        sagemaker_session (sagemaker.session.Session): a sagemaker session to
            interact with S3.
    """
    path = path.lstrip("/")
    boto_session = sagemaker_session.boto_session

    s3 = boto_session.resource("s3", region_name=sagemaker_session.boto_region_name)
    bucket = s3.Bucket(bucket_name)
    bucket.download_file(path, target)


def sts_regional_endpoint(region):
    """Get the AWS STS endpoint specific for the given region.

    We need this function because the AWS SDK does not yet honor
    the ``region_name`` parameter when creating an AWS STS client.

    For the list of regional endpoints, see
    https://docs.aws.amazon.com/IAM/latest/UserGuide/id_credentials_temp_enable-regions.html#id_credentials_region-endpoints.

    Args:
        region (str): AWS region name

    Returns:
        str: AWS STS regional endpoint
    """
    endpoint_data = _botocore_resolver().construct_endpoint("sts", region)
    return "https://{}".format(endpoint_data["hostname"])


def retries(
    max_retry_count,
    exception_message_prefix,
    seconds_to_sleep=DEFAULT_SLEEP_TIME_SECONDS,
):
    """Retries until max retry count is reached.

    Args:
        max_retry_count (int): The retry count.
        exception_message_prefix (str): The message to include in the exception on failure.
        seconds_to_sleep (int): The number of seconds to sleep between executions.

    """
    for i in range(max_retry_count):
        yield i
        time.sleep(seconds_to_sleep)

    raise Exception(
        "'{}' has reached the maximum retry count of {}".format(
            exception_message_prefix, max_retry_count
        )
    )


def retry_with_backoff(callable_func, num_attempts=8, botocore_client_error_code=None):
    """Retry with backoff until maximum attempts are reached

    Args:
        callable_func (callable): The callable function to retry.
        num_attempts (int): The maximum number of attempts to retry.(Default: 8)
        botocore_client_error_code (str): The specific Botocore ClientError exception error code
            on which to retry on.
            If provided other exceptions will be raised directly w/o retry.
            If not provided, retry on any exception.
            (Default: None)
    """
    if num_attempts < 1:
        raise ValueError(
            "The num_attempts must be >= 1, but the given value is {}.".format(num_attempts)
        )
    for i in range(num_attempts):
        try:
            return callable_func()
        except Exception as ex:  # pylint: disable=broad-except
            if not botocore_client_error_code or (
                botocore_client_error_code
                and isinstance(ex, botocore.exceptions.ClientError)
                and ex.response["Error"]["Code"]  # pylint: disable=no-member
                == botocore_client_error_code
            ):
                if i == num_attempts - 1:
                    raise ex
            else:
                raise ex
            logger.error("Retrying in attempt %s, due to %s", (i + 1), str(ex))
            time.sleep(2**i)


def _botocore_resolver():
    """Get the DNS suffix for the given region.

    Args:
        region (str): AWS region name

    Returns:
        str: the DNS suffix
    """
    loader = botocore.loaders.create_loader()
    return botocore.regions.EndpointResolver(loader.load_data("endpoints"))


def _aws_partition(region):
    """Given a region name (ex: "cn-north-1"), return the corresponding aws partition ("aws-cn").

    Args:
        region (str): The region name for which to return the corresponding partition.
        Ex: "cn-north-1"

    Returns:
        str: partition corresponding to the region name passed in. Ex: "aws-cn"
    """
    endpoint_data = _botocore_resolver().construct_endpoint("sts", region)
    return endpoint_data["partition"]


class DeferredError(object):
    """Stores an exception and raises it at a later time if this object is accessed in any way.

    Useful to allow soft-dependencies on imports, so that the ImportError can be raised again
    later if code actually relies on the missing library.

    Example::

        try:
            import obscurelib
        except ImportError as e:
            logger.warning("Failed to import obscurelib. Obscure features will not work.")
            obscurelib = DeferredError(e)
    """

    def __init__(self, exception):
        """Placeholder docstring"""
        self.exc = exception

    def __getattr__(self, name):
        """Called by Python interpreter before using any method or property on the object.

        So this will short-circuit essentially any access to this object.

        Args:
            name:
        """
        raise self.exc


def _module_import_error(py_module, feature, extras):
    """Return error message for module import errors, provide installation details.

    Args:
        py_module (str): Module that failed to be imported
        feature (str): Affected SageMaker feature
        extras (str): Name of the `extras_require` to install the relevant dependencies

    Returns:
        str: Error message with installation instructions.
    """
    error_msg = (
        "Failed to import {}. {} features will be impaired or broken. "
        "Please run \"pip install 'sagemaker[{}]'\" "
        "to install all required dependencies."
    )
    return error_msg.format(py_module, feature, extras)


def get_session_from_role(region: str, assume_role: Union[str, None] = None) -> Session:
    """Method use to get the :class:`sagemaker.session.Session`  from a role and a region.

    Helpful in case it's invoke from a session with a role without permission it can assume
    another role temporarily to perform certain tasks.
    Args:
        assume_role: role name. If not specified it will use the default sagemaker execution role.
        region: region name

    Returns:
        :class:`sagemaker.session`
    """
    boto_session = boto3.Session(region_name=region)

    # It will try to assume the role specified
    if assume_role:
        sts = boto_session.client(
            "sts", region_name=region, endpoint_url="https://sts.eu-west-1.amazonaws.com"
        )

        metadata = sts.assume_role(RoleArn=assume_role, RoleSessionName="SagemakerExecution")

        access_key_id = metadata["Credentials"]["AccessKeyId"]
        secret_access_key = metadata["Credentials"]["SecretAccessKey"]
        session_token = metadata["Credentials"]["SessionToken"]

        boto_session = boto3.session.Session(
            region_name=region,
            aws_access_key_id=access_key_id,
            aws_secret_access_key=secret_access_key,
            aws_session_token=session_token,
        )

    # Sessions
    sagemaker_client = boto_session.client("sagemaker")
    sagemaker_runtime = boto_session.client("sagemaker-runtime")
    runtime_client = boto_session.client(service_name="sagemaker-featurestore-runtime")
    sagemaker_session = Session(
        boto_session=boto_session,
        sagemaker_client=sagemaker_client,
        sagemaker_runtime_client=sagemaker_runtime,
        sagemaker_featurestore_runtime_client=runtime_client,
    )

    return sagemaker_session


class DataConfig(abc.ABC):
    """Abstract base class for accessing data config hosted in AWS resources.

    Provides a skeleton for customization by overriding of method fetch_data_config.
    """

    @abc.abstractmethod
    def fetch_data_config(self):
        """Abstract method implementing retrieval of data config from a pre-configured data source.

        Returns:
            object: The data configuration object.
        """


class S3DataConfig(DataConfig):
    """This class extends the DataConfig class to fetch a data config file hosted on S3"""

    def __init__(
        self,
        sagemaker_session,
        bucket_name,
        prefix,
    ):
        """Initialize a ``S3DataConfig`` instance.

        Args:
            sagemaker_session (Session): SageMaker session instance to use for boto configuration.
            bucket_name (str): Required. Bucket name from which data config needs to be fetched.
            prefix (str): Required. The object prefix for the hosted data config.

        """
        if bucket_name is None or prefix is None:
            raise ValueError(
                "Bucket Name and S3 file Prefix are required arguments and must be provided."
            )

        super(S3DataConfig, self).__init__()

        self.bucket_name = bucket_name
        self.prefix = prefix
        self.sagemaker_session = sagemaker_session

    def fetch_data_config(self):
        """Fetches data configuration from a S3 bucket.

        Returns:
            object: The JSON object containing data configuration.
        """

        json_string = self.sagemaker_session.read_s3_file(self.bucket_name, self.prefix)
        return json.loads(json_string)

    def get_data_bucket(self, region_requested=None):
        """Provides the bucket containing the data for specified region.

        Args:
            region_requested (str): The region for which the data is beig requested.

        Returns:
            str: Name of the S3 bucket containing datasets in the requested region.
        """

        config = self.fetch_data_config()
        region = region_requested if region_requested else self.sagemaker_session.boto_region_name
        return config[region] if region in config.keys() else config["default"]


get_ecr_image_uri_prefix = deprecations.removed_function("get_ecr_image_uri_prefix")


def update_container_with_inference_params(
    framework=None,
    framework_version=None,
    nearest_model_name=None,
    data_input_configuration=None,
<<<<<<< HEAD
    container_obj=None,
=======
    container_def=None,
>>>>>>> dfaea77f
    container_list=None,
):
    """Function to check if inference recommender parameters exist and update container.

    Args:
        framework (str): Machine learning framework of the model package container image
                (default: None).
        framework_version (str): Framework version of the Model Package Container Image
            (default: None).
        nearest_model_name (str): Name of a pre-trained machine learning benchmarked by
            Amazon SageMaker Inference Recommender (default: None).
        data_input_configuration (str): Input object for the model (default: None).
<<<<<<< HEAD
        container_obj (dict): object to be updated.
=======
        container_def (dict): object to be updated.
>>>>>>> dfaea77f
        container_list (list): list to be updated.

    Returns:
        dict: dict with inference recommender params
    """

<<<<<<< HEAD
    if (
        framework is not None
        and framework_version is not None
        and nearest_model_name is not None
        and data_input_configuration is not None
    ):
        if container_list is not None:
            for obj in container_list:
                obj.update(
                    {
                        "Framework": framework,
                        "FrameworkVersion": framework_version,
                        "NearestModelName": nearest_model_name,
                        "ModelInput": {
                            "DataInputConfig": data_input_configuration,
                        },
                    }
                )
        if container_obj is not None:
            container_obj.update(
                {
                    "Framework": framework,
                    "FrameworkVersion": framework_version,
                    "NearestModelName": nearest_model_name,
                    "ModelInput": {
                        "DataInputConfig": data_input_configuration,
                    },
                }
            )
=======
    if container_list is not None:
        for obj in container_list:
            construct_container_object(
                obj,
                data_input_configuration,
                framework,
                framework_version,
                nearest_model_name,
            )

    if container_def is not None:
        construct_container_object(
            container_def,
            data_input_configuration,
            framework,
            framework_version,
            nearest_model_name,
        )

    return container_list or container_def


def construct_container_object(
    obj, data_input_configuration, framework, framework_version, nearest_model_name
):
    """Function to construct container object.

    Args:
        framework (str): Machine learning framework of the model package container image
                (default: None).
        framework_version (str): Framework version of the Model Package Container Image
            (default: None).
        nearest_model_name (str): Name of a pre-trained machine learning benchmarked by
            Amazon SageMaker Inference Recommender (default: None).
        data_input_configuration (str): Input object for the model (default: None).
        obj (dict): object to be updated.

    Returns:
        dict: container object
    """

    if framework is not None:
        obj.update(
            {
                "Framework": framework,
            }
        )

    if framework_version is not None:
        obj.update(
            {
                "FrameworkVersion": framework_version,
            }
        )

    if nearest_model_name is not None:
        obj.update(
            {
                "NearestModelName": nearest_model_name,
            }
        )

    if data_input_configuration is not None:
        obj.update(
            {
                "ModelInput": {
                    "DataInputConfig": data_input_configuration,
                },
            }
        )

    return obj


def pop_out_unused_kwarg(arg_name: str, kwargs: dict, override_val: Optional[str] = None):
    """Pop out the unused key-word argument and give a warning.

    Args:
        arg_name (str): The name of the argument to be checked if it is unused.
        kwargs (dict): The key-word argument dict.
        override_val (str): The value used to override the unused argument (default: None).
    """
    if arg_name not in kwargs:
        return
    warn_msg = "{} supplied in kwargs will be ignored".format(arg_name)
    if override_val:
        warn_msg += " and further overridden with {}.".format(override_val)
    logging.warning(warn_msg)
    kwargs.pop(arg_name)


def to_string(obj: object):
    """Convert an object to string

    This helper function handles converting PipelineVariable object to string as well

    Args:
        obj (object): The object to be converted
    """
    return obj.to_string() if is_pipeline_variable(obj) else str(obj)


def _start_waiting(waiting_time: int):
    """Waiting and print the in progress animation to stdout.

    Args:
        waiting_time (int): The total waiting time.
    """
    interval = float(waiting_time) / WAITING_DOT_NUMBER

    progress = ""
    for _ in range(WAITING_DOT_NUMBER):
        progress += "."
        print(progress, end="\r")
        time.sleep(interval)
    print(len(progress) * " ", end="\r")


def get_module(module_name):
    """Import a module.

    Args:
        module_name (str): name of the module to import.

    Returns:
        object: The imported module.

    Raises:
        Exception: when the module name is not found
    """
    try:
        return import_module(module_name)
    except ImportError:
        raise Exception("Cannot import module {}, please try again.".format(module_name))


def check_and_get_run_experiment_config(experiment_config: Optional[dict] = None) -> dict:
    """Check user input experiment_config or get it from the current Run object if exists.

    Args:
        experiment_config (dict): The experiment_config supplied by the user.

    Returns:
        dict: Return the user supplied experiment_config if it is not None.
            Otherwise fetch the experiment_config from the current Run object if exists.
    """
    from sagemaker.experiments._run_context import _RunContext

    run_obj = _RunContext.get_current_run()
    if experiment_config:
        if run_obj:
            logger.warning(
                "The function is invoked within an Experiment Run context "
                "but another experiment_config (%s) was supplied, so "
                "ignoring the experiment_config fetched from the Run object.",
                experiment_config,
            )
        return experiment_config

    return run_obj.experiment_config if run_obj else None
>>>>>>> dfaea77f
<|MERGE_RESOLUTION|>--- conflicted
+++ resolved
@@ -27,23 +27,15 @@
 import abc
 import uuid
 from datetime import datetime
-<<<<<<< HEAD
-from typing import Union
-=======
 from typing import Optional
->>>>>>> dfaea77f
 
 from importlib import import_module
 import botocore
 
 from six.moves.urllib import parse
 
-<<<<<<< HEAD
-from sagemaker import deprecations, Session
-=======
 from sagemaker import deprecations
 
->>>>>>> dfaea77f
 from sagemaker.session_settings import SessionSettings
 from sagemaker.workflow import is_pipeline_variable, is_pipeline_parameter_string
 
@@ -723,53 +715,6 @@
     return error_msg.format(py_module, feature, extras)
 
 
-def get_session_from_role(region: str, assume_role: Union[str, None] = None) -> Session:
-    """Method use to get the :class:`sagemaker.session.Session`  from a role and a region.
-
-    Helpful in case it's invoke from a session with a role without permission it can assume
-    another role temporarily to perform certain tasks.
-    Args:
-        assume_role: role name. If not specified it will use the default sagemaker execution role.
-        region: region name
-
-    Returns:
-        :class:`sagemaker.session`
-    """
-    boto_session = boto3.Session(region_name=region)
-
-    # It will try to assume the role specified
-    if assume_role:
-        sts = boto_session.client(
-            "sts", region_name=region, endpoint_url="https://sts.eu-west-1.amazonaws.com"
-        )
-
-        metadata = sts.assume_role(RoleArn=assume_role, RoleSessionName="SagemakerExecution")
-
-        access_key_id = metadata["Credentials"]["AccessKeyId"]
-        secret_access_key = metadata["Credentials"]["SecretAccessKey"]
-        session_token = metadata["Credentials"]["SessionToken"]
-
-        boto_session = boto3.session.Session(
-            region_name=region,
-            aws_access_key_id=access_key_id,
-            aws_secret_access_key=secret_access_key,
-            aws_session_token=session_token,
-        )
-
-    # Sessions
-    sagemaker_client = boto_session.client("sagemaker")
-    sagemaker_runtime = boto_session.client("sagemaker-runtime")
-    runtime_client = boto_session.client(service_name="sagemaker-featurestore-runtime")
-    sagemaker_session = Session(
-        boto_session=boto_session,
-        sagemaker_client=sagemaker_client,
-        sagemaker_runtime_client=sagemaker_runtime,
-        sagemaker_featurestore_runtime_client=runtime_client,
-    )
-
-    return sagemaker_session
-
-
 class DataConfig(abc.ABC):
     """Abstract base class for accessing data config hosted in AWS resources.
 
@@ -846,11 +791,7 @@
     framework_version=None,
     nearest_model_name=None,
     data_input_configuration=None,
-<<<<<<< HEAD
-    container_obj=None,
-=======
     container_def=None,
->>>>>>> dfaea77f
     container_list=None,
 ):
     """Function to check if inference recommender parameters exist and update container.
@@ -863,48 +804,13 @@
         nearest_model_name (str): Name of a pre-trained machine learning benchmarked by
             Amazon SageMaker Inference Recommender (default: None).
         data_input_configuration (str): Input object for the model (default: None).
-<<<<<<< HEAD
-        container_obj (dict): object to be updated.
-=======
         container_def (dict): object to be updated.
->>>>>>> dfaea77f
         container_list (list): list to be updated.
 
     Returns:
         dict: dict with inference recommender params
     """
 
-<<<<<<< HEAD
-    if (
-        framework is not None
-        and framework_version is not None
-        and nearest_model_name is not None
-        and data_input_configuration is not None
-    ):
-        if container_list is not None:
-            for obj in container_list:
-                obj.update(
-                    {
-                        "Framework": framework,
-                        "FrameworkVersion": framework_version,
-                        "NearestModelName": nearest_model_name,
-                        "ModelInput": {
-                            "DataInputConfig": data_input_configuration,
-                        },
-                    }
-                )
-        if container_obj is not None:
-            container_obj.update(
-                {
-                    "Framework": framework,
-                    "FrameworkVersion": framework_version,
-                    "NearestModelName": nearest_model_name,
-                    "ModelInput": {
-                        "DataInputConfig": data_input_configuration,
-                    },
-                }
-            )
-=======
     if container_list is not None:
         for obj in container_list:
             construct_container_object(
@@ -1064,5 +970,4 @@
             )
         return experiment_config
 
-    return run_obj.experiment_config if run_obj else None
->>>>>>> dfaea77f
+    return run_obj.experiment_config if run_obj else None