# Copyright Amazon.com, Inc. or its affiliates. All Rights Reserved.
#
# Licensed under the Apache License, Version 2.0 (the "License"). You
# may not use this file except in compliance with the License. A copy of
# the License is located at
#
#     http://aws.amazon.com/apache2.0/
#
# or in the "license" file accompanying this file. This file is
# distributed on an "AS IS" BASIS, WITHOUT WARRANTIES OR CONDITIONS OF
# ANY KIND, either express or implied. See the License for the specific
# language governing permissions and limitations under the License.
"""Placeholder docstring"""
from __future__ import absolute_import

import contextlib
import copy
import errno
import inspect
import logging
import os
import random
import re
import shutil
import tarfile
import tempfile
import time
from functools import lru_cache
from typing import Union, Any, List, Optional, Dict
import json
import abc
import uuid
from datetime import datetime
from os.path import abspath, realpath, dirname, normpath, join as joinpath

from importlib import import_module

import boto3
import botocore
from botocore.utils import merge_dicts
from six.moves.urllib import parse
from six import viewitems

from sagemaker import deprecations
from sagemaker.config import validate_sagemaker_config
from sagemaker.config.config_utils import (
    _log_sagemaker_config_single_substitution,
    _log_sagemaker_config_merge,
)
from sagemaker.enums import RoutingStrategy
from sagemaker.session_settings import SessionSettings
from sagemaker.workflow import is_pipeline_variable, is_pipeline_parameter_string
from sagemaker.workflow.entities import PipelineVariable

ECR_URI_PATTERN = r"^(\d+)(\.)dkr(\.)ecr(\.)(.+)(\.)(.*)(/)(.*:.*)$"
MODEL_PACKAGE_ARN_PATTERN = (
    r"arn:aws([a-z\-]*)?:sagemaker:([a-z0-9\-]*):([0-9]{12}):model-package/(.*)"
)
MODEL_ARN_PATTERN = r"arn:aws([a-z\-]*):sagemaker:([a-z0-9\-]*):([0-9]{12}):model/(.*)"
MAX_BUCKET_PATHS_COUNT = 5
S3_PREFIX = "s3://"
HTTP_PREFIX = "http://"
HTTPS_PREFIX = "https://"
DEFAULT_SLEEP_TIME_SECONDS = 10
WAITING_DOT_NUMBER = 10
MAX_ITEMS = 100
PAGE_SIZE = 10

logger = logging.getLogger(__name__)

TagsDict = Dict[str, Union[str, PipelineVariable]]
Tags = Union[List[TagsDict], TagsDict]


# Use the base name of the image as the job name if the user doesn't give us one
def name_from_image(image, max_length=63):
    """Create a training job name based on the image name and a timestamp.

    Args:
        image (str): Image name.

    Returns:
        str: Training job name using the algorithm from the image name and a
            timestamp.
        max_length (int): Maximum length for the resulting string (default: 63).
    """
    return name_from_base(base_name_from_image(image), max_length=max_length)


def name_from_base(base, max_length=63, short=False):
    """Append a timestamp to the provided string.

    This function assures that the total length of the resulting string is
    not longer than the specified max length, trimming the input parameter if
    necessary.

    Args:
        base (str): String used as prefix to generate the unique name.
        max_length (int): Maximum length for the resulting string (default: 63).
        short (bool): Whether or not to use a truncated timestamp (default: False).

    Returns:
        str: Input parameter with appended timestamp.
    """
    timestamp = sagemaker_short_timestamp() if short else sagemaker_timestamp()
    trimmed_base = base[: max_length - len(timestamp) - 1]
    return "{}-{}".format(trimmed_base, timestamp)


def unique_name_from_base_uuid4(base, max_length=63):
    """Append a UUID to the provided string.

    This function is used to generate a name using UUID instead of timestamps
    for uniqueness.

    Args:
        base (str): String used as prefix to generate the unique name.
        max_length (int): Maximum length for the resulting string (default: 63).

    Returns:
        str: Input parameter with appended timestamp.
    """
    random.seed(int(uuid.uuid4()))  # using uuid to randomize
    unique = str(uuid.uuid4())
    trimmed_base = base[: max_length - len(unique) - 1]
    return "{}-{}".format(trimmed_base, unique)


def unique_name_from_base(base, max_length=63):
    """Placeholder Docstring"""
    random.seed(int(uuid.uuid4()))  # using uuid to randomize, otherwise system timestamp is used.
    unique = "%04x" % random.randrange(16**4)  # 4-digit hex
    ts = str(int(time.time()))
    available_length = max_length - 2 - len(ts) - len(unique)
    trimmed = base[:available_length]
    return "{}-{}-{}".format(trimmed, ts, unique)


def base_name_from_image(image, default_base_name=None):
    """Extract the base name of the image to use as the 'algorithm name' for the job.

    Args:
        image (str): Image name.
        default_base_name (str): The default base name

    Returns:
        str: Algorithm name, as extracted from the image name.
    """
    if is_pipeline_variable(image):
        if is_pipeline_parameter_string(image) and image.default_value:
            image_str = image.default_value
        else:
            return default_base_name if default_base_name else "base_name"
    else:
        image_str = image

    m = re.match("^(.+/)?([^:/]+)(:[^:]+)?$", image_str)
    base_name = m.group(2) if m else image_str
    return base_name


def base_from_name(name):
    """Extract the base name of the resource name (for use with future resource name generation).

    This function looks for timestamps that match the ones produced by
    :func:`~sagemaker.utils.name_from_base`.

    Args:
        name (str): The resource name.

    Returns:
        str: The base name, as extracted from the resource name.
    """
    m = re.match(r"^(.+)-(\d{4}-\d{2}-\d{2}-\d{2}-\d{2}-\d{2}-\d{3}|\d{6}-\d{4})", name)
    return m.group(1) if m else name


def sagemaker_timestamp():
    """Return a timestamp with millisecond precision."""
    moment = time.time()
    moment_ms = repr(moment).split(".")[1][:3]
    return time.strftime("%Y-%m-%d-%H-%M-%S-{}".format(moment_ms), time.gmtime(moment))


def sagemaker_short_timestamp():
    """Return a timestamp that is relatively short in length"""
    return time.strftime("%y%m%d-%H%M")


def build_dict(key, value):
    """Return a dict of key and value pair if value is not None, otherwise return an empty dict.

    Args:
        key (str): input key
        value (str): input value

    Returns:
        dict: dict of key and value or an empty dict.
    """
    if value:
        return {key: value}
    return {}


def get_config_value(key_path, config):
    """Placeholder Docstring"""
    if config is None:
        return None

    current_section = config
    for key in key_path.split("."):
        if key in current_section:
            current_section = current_section[key]
        else:
            return None

    return current_section


def get_nested_value(dictionary: dict, nested_keys: List[str]):
    """Returns a nested value from the given dictionary, and None if none present.

    Raises
        ValueError if the dictionary structure does not match the nested_keys
    """
    if (
        dictionary is not None
        and isinstance(dictionary, dict)
        and nested_keys is not None
        and len(nested_keys) > 0
    ):

        current_section = dictionary

        for key in nested_keys[:-1]:
            current_section = current_section.get(key, None)
            if current_section is None:
                # means the full path of nested_keys doesnt exist in the dictionary
                # or the value was set to None
                return None
            if not isinstance(current_section, dict):
                raise ValueError(
                    "Unexpected structure of dictionary.",
                    "Expected value of type dict at key '{}' but got '{}' for dict '{}'".format(
                        key, current_section, dictionary
                    ),
                )
        return current_section.get(nested_keys[-1], None)

    return None


def set_nested_value(dictionary: dict, nested_keys: List[str], value_to_set: object):
    """Sets a nested value in a dictionary.

    This sets a nested value inside the given dictionary and returns the new dictionary. Note: if
    provided an unintended list of nested keys, this can overwrite an unexpected part of the dict.
    Recommended to use after a check with get_nested_value first
    """

    if dictionary is None:
        dictionary = {}

    if (
        dictionary is not None
        and isinstance(dictionary, dict)
        and nested_keys is not None
        and len(nested_keys) > 0
    ):
        current_section = dictionary
        for key in nested_keys[:-1]:
            if (
                key not in current_section
                or current_section[key] is None
                or not isinstance(current_section[key], dict)
            ):
                current_section[key] = {}
            current_section = current_section[key]

        current_section[nested_keys[-1]] = value_to_set
    return dictionary


def get_short_version(framework_version):
    """Return short version in the format of x.x

    Args:
        framework_version: The version string to be shortened.

    Returns:
        str: The short version string
    """
    return ".".join(framework_version.split(".")[:2])


def secondary_training_status_changed(current_job_description, prev_job_description):
    """Returns true if training job's secondary status message has changed.

    Args:
        current_job_description: Current job description, returned from DescribeTrainingJob call.
        prev_job_description: Previous job description, returned from DescribeTrainingJob call.

    Returns:
        boolean: Whether the secondary status message of a training job changed
        or not.
    """
    current_secondary_status_transitions = current_job_description.get("SecondaryStatusTransitions")
    if (
        current_secondary_status_transitions is None
        or len(current_secondary_status_transitions) == 0
    ):
        return False

    prev_job_secondary_status_transitions = (
        prev_job_description.get("SecondaryStatusTransitions")
        if prev_job_description is not None
        else None
    )

    last_message = (
        prev_job_secondary_status_transitions[-1]["StatusMessage"]
        if prev_job_secondary_status_transitions is not None
        and len(prev_job_secondary_status_transitions) > 0
        else ""
    )

    message = current_job_description["SecondaryStatusTransitions"][-1]["StatusMessage"]

    return message != last_message


def secondary_training_status_message(job_description, prev_description):
    """Returns a string contains last modified time and the secondary training job status message.

    Args:
        job_description: Returned response from DescribeTrainingJob call
        prev_description: Previous job description from DescribeTrainingJob call

    Returns:
        str: Job status string to be printed.
    """

    if (
        job_description is None
        or job_description.get("SecondaryStatusTransitions") is None
        or len(job_description.get("SecondaryStatusTransitions")) == 0
    ):
        return ""

    prev_description_secondary_transitions = (
        prev_description.get("SecondaryStatusTransitions") if prev_description is not None else None
    )
    prev_transitions_num = (
        len(prev_description["SecondaryStatusTransitions"])
        if prev_description_secondary_transitions is not None
        else 0
    )
    current_transitions = job_description["SecondaryStatusTransitions"]

    if len(current_transitions) == prev_transitions_num:
        # Secondary status is not changed but the message changed.
        transitions_to_print = current_transitions[-1:]
    else:
        # Secondary status is changed we need to print all the entries.
        transitions_to_print = current_transitions[
            prev_transitions_num - len(current_transitions) :
        ]

    status_strs = []
    for transition in transitions_to_print:
        message = transition["StatusMessage"]
        time_str = datetime.utcfromtimestamp(
            time.mktime(job_description["LastModifiedTime"].timetuple())
        ).strftime("%Y-%m-%d %H:%M:%S")
        status_strs.append("{} {} - {}".format(time_str, transition["Status"], message))

    return "\n".join(status_strs)


def download_folder(bucket_name, prefix, target, sagemaker_session):
    """Download a folder from S3 to a local path

    Args:
        bucket_name (str): S3 bucket name
        prefix (str): S3 prefix within the bucket that will be downloaded. Can
            be a single file.
        target (str): destination path where the downloaded items will be placed
        sagemaker_session (sagemaker.session.Session): a sagemaker session to
            interact with S3.
    """
    boto_session = sagemaker_session.boto_session
    s3 = boto_session.resource("s3", region_name=boto_session.region_name)

    prefix = prefix.lstrip("/")

    # Try to download the prefix as an object first, in case it is a file and not a 'directory'.
    # Do this first, in case the object has broader permissions than the bucket.
    if not prefix.endswith("/"):
        try:
            file_destination = os.path.join(target, os.path.basename(prefix))
            s3.Object(bucket_name, prefix).download_file(file_destination)
            return
        except botocore.exceptions.ClientError as e:
            err_info = e.response["Error"]
            if err_info["Code"] == "404" and err_info["Message"] == "Not Found":
                # S3 also throws this error if the object is a folder,
                # so assume that is the case here, and then raise for an actual 404 later.
                pass
            else:
                raise

    _download_files_under_prefix(bucket_name, prefix, target, s3)


def _download_files_under_prefix(bucket_name, prefix, target, s3):
    """Download all S3 files which match the given prefix

    Args:
        bucket_name (str): S3 bucket name
        prefix (str): S3 prefix within the bucket that will be downloaded
        target (str): destination path where the downloaded items will be placed
        s3 (boto3.resources.base.ServiceResource): S3 resource
    """
    bucket = s3.Bucket(bucket_name)
    for obj_sum in bucket.objects.filter(Prefix=prefix):
        # if obj_sum is a folder object skip it.
        if obj_sum.key.endswith("/"):
            continue
        obj = s3.Object(obj_sum.bucket_name, obj_sum.key)
        s3_relative_path = obj_sum.key[len(prefix) :].lstrip("/")
        file_path = os.path.join(target, s3_relative_path)

        try:
            os.makedirs(os.path.dirname(file_path))
        except OSError as exc:
            # EEXIST means the folder already exists, this is safe to skip
            # anything else will be raised.
            if exc.errno != errno.EEXIST:
                raise
        obj.download_file(file_path)


def create_tar_file(source_files, target=None):
    """Create a tar file containing all the source_files

    Args:
        source_files: (List[str]): List of file paths that will be contained in the tar file
        target:

    Returns:
        (str): path to created tar file
    """
    if target:
        filename = target
    else:
        _, filename = tempfile.mkstemp()

    with tarfile.open(filename, mode="w:gz", dereference=True) as t:
        for sf in source_files:
            # Add all files from the directory into the root of the directory structure of the tar
            t.add(sf, arcname=os.path.basename(sf))
    return filename


@contextlib.contextmanager
def _tmpdir(suffix="", prefix="tmp", directory=None):
    """Create a temporary directory with a context manager.

    The file is deleted when the context exits, even when there's an exception.
    The prefix, suffix, and dir arguments are the same as for mkstemp().

    Args:
        suffix (str): If suffix is specified, the file name will end with that
            suffix, otherwise there will be no suffix.
        prefix (str): If prefix is specified, the file name will begin with that
            prefix; otherwise, a default prefix is used.
        directory (str): If a directory is specified, the file will be downloaded
            in this directory; otherwise, a default directory is used.

    Returns:
        str: path to the directory
    """
    if directory is not None and not (os.path.exists(directory) and os.path.isdir(directory)):
        raise ValueError(
            "Inputted directory for storing newly generated temporary "
            f"directory does not exist: '{directory}'"
        )
    tmp = tempfile.mkdtemp(suffix=suffix, prefix=prefix, dir=directory)
    try:
        yield tmp
    finally:
        shutil.rmtree(tmp)


def repack_model(
    inference_script,
    source_directory,
    dependencies,
    model_uri,
    repacked_model_uri,
    sagemaker_session,
    kms_key=None,
):
    """Unpack model tarball and creates a new model tarball with the provided code script.

    This function does the following: - uncompresses model tarball from S3 or
    local system into a temp folder - replaces the inference code from the model
    with the new code provided - compresses the new model tarball and saves it
    in S3 or local file system

    Args:
        inference_script (str): path or basename of the inference script that
            will be packed into the model
        source_directory (str): path including all the files that will be packed
            into the model
        dependencies (list[str]): A list of paths to directories (absolute or
            relative) with any additional libraries that will be exported to the
            container (default: []). The library folders will be copied to
            SageMaker in the same folder where the entrypoint is copied.
            Example

                The following call >>> Estimator(entry_point='train.py',
                dependencies=['my/libs/common', 'virtual-env']) results in the
                following inside the container:

                >>> $ ls

                >>> opt/ml/code
                >>>     |------ train.py
                >>>     |------ common
                >>>     |------ virtual-env
        model_uri (str): S3 or file system location of the original model tar
        repacked_model_uri (str): path or file system location where the new
            model will be saved
        sagemaker_session (sagemaker.session.Session): a sagemaker session to
            interact with S3.
        kms_key (str): KMS key ARN for encrypting the repacked model file

    Returns:
        str: path to the new packed model
    """
    dependencies = dependencies or []

    local_download_dir = (
        None
        if sagemaker_session.settings is None
        or sagemaker_session.settings.local_download_dir is None
        else sagemaker_session.settings.local_download_dir
    )
    with _tmpdir(directory=local_download_dir) as tmp:
        model_dir = _extract_model(model_uri, sagemaker_session, tmp)

        _create_or_update_code_dir(
            model_dir,
            inference_script,
            source_directory,
            dependencies,
            sagemaker_session,
            tmp,
        )

        tmp_model_path = os.path.join(tmp, "temp-model.tar.gz")
        with tarfile.open(tmp_model_path, mode="w:gz") as t:
            t.add(model_dir, arcname=os.path.sep)

        _save_model(repacked_model_uri, tmp_model_path, sagemaker_session, kms_key=kms_key)


def _save_model(repacked_model_uri, tmp_model_path, sagemaker_session, kms_key):
    """Placeholder docstring"""
    if repacked_model_uri.lower().startswith("s3://"):
        url = parse.urlparse(repacked_model_uri)
        bucket, key = url.netloc, url.path.lstrip("/")
        new_key = key.replace(os.path.basename(key), os.path.basename(repacked_model_uri))

        settings = (
            sagemaker_session.settings if sagemaker_session is not None else SessionSettings()
        )
        encrypt_artifact = settings.encrypt_repacked_artifacts

        if kms_key:
            extra_args = {"ServerSideEncryption": "aws:kms", "SSEKMSKeyId": kms_key}
        elif encrypt_artifact:
            extra_args = {"ServerSideEncryption": "aws:kms"}
        else:
            extra_args = None
        sagemaker_session.boto_session.resource(
            "s3", region_name=sagemaker_session.boto_region_name
        ).Object(bucket, new_key).upload_file(tmp_model_path, ExtraArgs=extra_args)
    else:
        shutil.move(tmp_model_path, repacked_model_uri.replace("file://", ""))


def _create_or_update_code_dir(
    model_dir, inference_script, source_directory, dependencies, sagemaker_session, tmp
):
    """Placeholder docstring"""
    code_dir = os.path.join(model_dir, "code")
    if source_directory and source_directory.lower().startswith("s3://"):
        local_code_path = os.path.join(tmp, "local_code.tar.gz")
        download_file_from_url(source_directory, local_code_path, sagemaker_session)

        with tarfile.open(name=local_code_path, mode="r:gz") as t:
            custom_extractall_tarfile(t, code_dir)

    elif source_directory:
        if os.path.exists(code_dir):
            shutil.rmtree(code_dir)
        shutil.copytree(source_directory, code_dir)
    else:
        if not os.path.exists(code_dir):
            os.mkdir(code_dir)
        try:
            shutil.copy2(inference_script, code_dir)
        except FileNotFoundError:
            if os.path.exists(os.path.join(code_dir, inference_script)):
                pass
            else:
                raise

    for dependency in dependencies:
        lib_dir = os.path.join(code_dir, "lib")
        if os.path.isdir(dependency):
            shutil.copytree(dependency, os.path.join(lib_dir, os.path.basename(dependency)))
        else:
            if not os.path.exists(lib_dir):
                os.mkdir(lib_dir)
            shutil.copy2(dependency, lib_dir)


def _extract_model(model_uri, sagemaker_session, tmp):
    """Placeholder docstring"""
    tmp_model_dir = os.path.join(tmp, "model")
    os.mkdir(tmp_model_dir)
    if model_uri.lower().startswith("s3://"):
        local_model_path = os.path.join(tmp, "tar_file")
        download_file_from_url(model_uri, local_model_path, sagemaker_session)
    else:
        local_model_path = model_uri.replace("file://", "")
    with tarfile.open(name=local_model_path, mode="r:gz") as t:
        custom_extractall_tarfile(t, tmp_model_dir)
    return tmp_model_dir


def download_file_from_url(url, dst, sagemaker_session):
    """Placeholder docstring"""
    url = parse.urlparse(url)
    bucket, key = url.netloc, url.path.lstrip("/")

    download_file(bucket, key, dst, sagemaker_session)


def download_file(bucket_name, path, target, sagemaker_session):
    """Download a Single File from S3 into a local path

    Args:
        bucket_name (str): S3 bucket name
        path (str): file path within the bucket
        target (str): destination directory for the downloaded file.
        sagemaker_session (sagemaker.session.Session): a sagemaker session to
            interact with S3.
    """
    path = path.lstrip("/")
    boto_session = sagemaker_session.boto_session

    s3 = boto_session.resource("s3", region_name=sagemaker_session.boto_region_name)
    bucket = s3.Bucket(bucket_name)
    bucket.download_file(path, target)


def sts_regional_endpoint(region):
    """Get the AWS STS endpoint specific for the given region.

    We need this function because the AWS SDK does not yet honor
    the ``region_name`` parameter when creating an AWS STS client.

    For the list of regional endpoints, see
    https://docs.aws.amazon.com/IAM/latest/UserGuide/id_credentials_temp_enable-regions.html#id_credentials_region-endpoints.

    Args:
        region (str): AWS region name

    Returns:
        str: AWS STS regional endpoint
    """
    endpoint_data = _botocore_resolver().construct_endpoint("sts", region)
    if region == "il-central-1" and not endpoint_data:
        endpoint_data = {"hostname": "sts.{}.amazonaws.com".format(region)}
    return "https://{}".format(endpoint_data["hostname"])


def retries(
    max_retry_count,
    exception_message_prefix,
    seconds_to_sleep=DEFAULT_SLEEP_TIME_SECONDS,
):
    """Retries until max retry count is reached.

    Args:
        max_retry_count (int): The retry count.
        exception_message_prefix (str): The message to include in the exception on failure.
        seconds_to_sleep (int): The number of seconds to sleep between executions.

    """
    for i in range(max_retry_count):
        yield i
        time.sleep(seconds_to_sleep)

    raise Exception(
        "'{}' has reached the maximum retry count of {}".format(
            exception_message_prefix, max_retry_count
        )
    )


def retry_with_backoff(callable_func, num_attempts=8, botocore_client_error_code=None):
    """Retry with backoff until maximum attempts are reached

    Args:
        callable_func (callable): The callable function to retry.
        num_attempts (int): The maximum number of attempts to retry.(Default: 8)
        botocore_client_error_code (str): The specific Botocore ClientError exception error code
            on which to retry on.
            If provided other exceptions will be raised directly w/o retry.
            If not provided, retry on any exception.
            (Default: None)
    """
    if num_attempts < 1:
        raise ValueError(
            "The num_attempts must be >= 1, but the given value is {}.".format(num_attempts)
        )
    for i in range(num_attempts):
        try:
            return callable_func()
        except Exception as ex:  # pylint: disable=broad-except
            if not botocore_client_error_code or (
                botocore_client_error_code
                and isinstance(ex, botocore.exceptions.ClientError)
                and ex.response["Error"]["Code"]  # pylint: disable=no-member
                == botocore_client_error_code
            ):
                if i == num_attempts - 1:
                    raise ex
            else:
                raise ex
            logger.error("Retrying in attempt %s, due to %s", (i + 1), str(ex))
            time.sleep(2**i)


def _botocore_resolver():
    """Get the DNS suffix for the given region.

    Args:
        region (str): AWS region name

    Returns:
        str: the DNS suffix
    """
    loader = botocore.loaders.create_loader()
    return botocore.regions.EndpointResolver(loader.load_data("endpoints"))


def aws_partition(region):
    """Given a region name (ex: "cn-north-1"), return the corresponding aws partition ("aws-cn").

    Args:
        region (str): The region name for which to return the corresponding partition.
        Ex: "cn-north-1"

    Returns:
        str: partition corresponding to the region name passed in. Ex: "aws-cn"
    """
    endpoint_data = _botocore_resolver().construct_endpoint("sts", region)
    if region == "il-central-1" and not endpoint_data:
        endpoint_data = {"hostname": "sts.{}.amazonaws.com".format(region)}
    return endpoint_data["partition"]


class DeferredError(object):
    """Stores an exception and raises it at a later time if this object is accessed in any way.

    Useful to allow soft-dependencies on imports, so that the ImportError can be raised again
    later if code actually relies on the missing library.

    Example::

        try:
            import obscurelib
        except ImportError as e:
            logger.warning("Failed to import obscurelib. Obscure features will not work.")
            obscurelib = DeferredError(e)
    """

    def __init__(self, exception):
        """Placeholder docstring"""
        self.exc = exception

    def __getattr__(self, name):
        """Called by Python interpreter before using any method or property on the object.

        So this will short-circuit essentially any access to this object.

        Args:
            name:
        """
        raise self.exc


def _module_import_error(py_module, feature, extras):
    """Return error message for module import errors, provide installation details.

    Args:
        py_module (str): Module that failed to be imported
        feature (str): Affected SageMaker feature
        extras (str): Name of the `extras_require` to install the relevant dependencies

    Returns:
        str: Error message with installation instructions.
    """
    error_msg = (
        "Failed to import {}. {} features will be impaired or broken. "
        "Please run \"pip install 'sagemaker[{}]'\" "
        "to install all required dependencies."
    )
    return error_msg.format(py_module, feature, extras)


class DataConfig(abc.ABC):
    """Abstract base class for accessing data config hosted in AWS resources.

    Provides a skeleton for customization by overriding of method fetch_data_config.
    """

    @abc.abstractmethod
    def fetch_data_config(self):
        """Abstract method implementing retrieval of data config from a pre-configured data source.

        Returns:
            object: The data configuration object.
        """


class S3DataConfig(DataConfig):
    """This class extends the DataConfig class to fetch a data config file hosted on S3"""

    def __init__(
        self,
        sagemaker_session,
        bucket_name,
        prefix,
    ):
        """Initialize a ``S3DataConfig`` instance.

        Args:
            sagemaker_session (Session): SageMaker session instance to use for boto configuration.
            bucket_name (str): Required. Bucket name from which data config needs to be fetched.
            prefix (str): Required. The object prefix for the hosted data config.

        """
        if bucket_name is None or prefix is None:
            raise ValueError(
                "Bucket Name and S3 file Prefix are required arguments and must be provided."
            )

        super(S3DataConfig, self).__init__()

        self.bucket_name = bucket_name
        self.prefix = prefix
        self.sagemaker_session = sagemaker_session

    def fetch_data_config(self):
        """Fetches data configuration from a S3 bucket.

        Returns:
            object: The JSON object containing data configuration.
        """

        json_string = self.sagemaker_session.read_s3_file(self.bucket_name, self.prefix)
        return json.loads(json_string)

    def get_data_bucket(self, region_requested=None):
        """Provides the bucket containing the data for specified region.

        Args:
            region_requested (str): The region for which the data is beig requested.

        Returns:
            str: Name of the S3 bucket containing datasets in the requested region.
        """

        config = self.fetch_data_config()
        region = region_requested if region_requested else self.sagemaker_session.boto_region_name
        return config[region] if region in config.keys() else config["default"]


get_ecr_image_uri_prefix = deprecations.removed_function("get_ecr_image_uri_prefix")


def update_container_with_inference_params(
    framework=None,
    framework_version=None,
    nearest_model_name=None,
    data_input_configuration=None,
    container_def=None,
    container_list=None,
):
    """Function to check if inference recommender parameters exist and update container.

    Args:
        framework (str): Machine learning framework of the model package container image
                (default: None).
        framework_version (str): Framework version of the Model Package Container Image
            (default: None).
        nearest_model_name (str): Name of a pre-trained machine learning benchmarked by
            Amazon SageMaker Inference Recommender (default: None).
        data_input_configuration (str): Input object for the model (default: None).
        container_def (dict): object to be updated.
        container_list (list): list to be updated.

    Returns:
        dict: dict with inference recommender params
    """

    if container_list is not None:
        for obj in container_list:
            construct_container_object(
                obj, data_input_configuration, framework, framework_version, nearest_model_name
            )

    if container_def is not None:
        construct_container_object(
            container_def,
            data_input_configuration,
            framework,
            framework_version,
            nearest_model_name,
        )

    return container_list or container_def


def construct_container_object(
    obj, data_input_configuration, framework, framework_version, nearest_model_name
):
    """Function to construct container object.

    Args:
        framework (str): Machine learning framework of the model package container image
                (default: None).
        framework_version (str): Framework version of the Model Package Container Image
            (default: None).
        nearest_model_name (str): Name of a pre-trained machine learning benchmarked by
            Amazon SageMaker Inference Recommender (default: None).
        data_input_configuration (str): Input object for the model (default: None).
        obj (dict): object to be updated.

    Returns:
        dict: container object
    """

    if framework is not None:
        obj.update(
            {
                "Framework": framework,
            }
        )

    if framework_version is not None:
        obj.update(
            {
                "FrameworkVersion": framework_version,
            }
        )

    if nearest_model_name is not None:
        obj.update(
            {
                "NearestModelName": nearest_model_name,
            }
        )

    if data_input_configuration is not None:
        obj.update(
            {
                "ModelInput": {
                    "DataInputConfig": data_input_configuration,
                },
            }
        )

    return obj


def pop_out_unused_kwarg(arg_name: str, kwargs: dict, override_val: Optional[str] = None):
    """Pop out the unused key-word argument and give a warning.

    Args:
        arg_name (str): The name of the argument to be checked if it is unused.
        kwargs (dict): The key-word argument dict.
        override_val (str): The value used to override the unused argument (default: None).
    """
    if arg_name not in kwargs:
        return
    warn_msg = "{} supplied in kwargs will be ignored".format(arg_name)
    if override_val:
        warn_msg += " and further overridden with {}.".format(override_val)
    logging.warning(warn_msg)
    kwargs.pop(arg_name)


def to_string(obj: object):
    """Convert an object to string

    This helper function handles converting PipelineVariable object to string as well

    Args:
        obj (object): The object to be converted
    """
    return obj.to_string() if is_pipeline_variable(obj) else str(obj)


def _start_waiting(waiting_time: int):
    """Waiting and print the in progress animation to stdout.

    Args:
        waiting_time (int): The total waiting time.
    """
    interval = float(waiting_time) / WAITING_DOT_NUMBER

    progress = ""
    for _ in range(WAITING_DOT_NUMBER):
        progress += "."
        print(progress, end="\r")
        time.sleep(interval)
    print(len(progress) * " ", end="\r")


def get_module(module_name):
    """Import a module.

    Args:
        module_name (str): name of the module to import.

    Returns:
        object: The imported module.

    Raises:
        Exception: when the module name is not found
    """
    try:
        return import_module(module_name)
    except ImportError:
        raise Exception("Cannot import module {}, please try again.".format(module_name))


def check_and_get_run_experiment_config(experiment_config: Optional[dict] = None) -> dict:
    """Check user input experiment_config or get it from the current Run object if exists.

    Args:
        experiment_config (dict): The experiment_config supplied by the user.

    Returns:
        dict: Return the user supplied experiment_config if it is not None.
            Otherwise fetch the experiment_config from the current Run object if exists.
    """
    from sagemaker.experiments._run_context import _RunContext

    run_obj = _RunContext.get_current_run()
    if experiment_config:
        if run_obj:
            logger.warning(
                "The function is invoked within an Experiment Run context "
                "but another experiment_config (%s) was supplied, so "
                "ignoring the experiment_config fetched from the Run object.",
                experiment_config,
            )
        return experiment_config

    return run_obj.experiment_config if run_obj else None


def resolve_value_from_config(
    direct_input=None,
    config_path: str = None,
    default_value=None,
    sagemaker_session=None,
    sagemaker_config: dict = None,
):
    """Decides which value for the caller to use.

    Note: This method incorporates information from the sagemaker config.

    Uses this order of prioritization:
    1. direct_input
    2. config value
    3. default_value
    4. None

    Args:
        direct_input: The value that the caller of this method starts with. Usually this is an
            input to the caller's class or method.
        config_path (str): A string denoting the path used to lookup the value in the
            sagemaker config.
        default_value: The value used if not present elsewhere.
        sagemaker_session (sagemaker.session.Session): A SageMaker Session object, used for
            SageMaker interactions (default: None).
        sagemaker_config (dict): The sdk defaults config that is normally accessed through a
            Session object by doing `session.sagemaker_config`. (default: None) This parameter will
            be checked for the config value if (and only if) sagemaker_session is None. This
            parameter exists for the rare cases where the user provided no Session but a default
            Session cannot be initialized before config injection is needed. In that case,
            the config dictionary may be loaded and passed here before a default Session object
            is created.

    Returns:
        The value that should be used by the caller
    """

    config_value = (
        get_sagemaker_config_value(
            sagemaker_session, config_path, sagemaker_config=sagemaker_config
        )
        if config_path
        else None
    )
    _log_sagemaker_config_single_substitution(direct_input, config_value, config_path)

    if direct_input is not None:
        return direct_input

    if config_value is not None:
        return config_value

    return default_value


def get_sagemaker_config_value(sagemaker_session, key, sagemaker_config: dict = None):
    """Returns the value that corresponds to the provided key from the configuration file.

    Args:
        key: Key Path of the config file entry.
        sagemaker_session (sagemaker.session.Session): A SageMaker Session object, used for
            SageMaker interactions.
        sagemaker_config (dict): The sdk defaults config that is normally accessed through a
            Session object by doing `session.sagemaker_config`. (default: None) This parameter will
            be checked for the config value if (and only if) sagemaker_session is None. This
            parameter exists for the rare cases where no Session provided but a default Session
            cannot be initialized before config injection is needed. In that case, the config
            dictionary may be loaded and passed here before a default Session object is created.

    Returns:
        object: The corresponding default value in the configuration file.
    """
    if sagemaker_session:
        config_to_check = sagemaker_session.sagemaker_config
    else:
        config_to_check = sagemaker_config

    if not config_to_check:
        return None

    validate_sagemaker_config(config_to_check)
    config_value = get_config_value(key, config_to_check)
    # Copy the value so any modifications to the output will not modify the source config
    return copy.deepcopy(config_value)


def resolve_class_attribute_from_config(
    clazz: Optional[type],
    instance: Optional[object],
    attribute: str,
    config_path: str,
    default_value=None,
    sagemaker_session=None,
):
    """Utility method that merges config values to data classes.

    Takes an instance of a class and, if not already set, sets the instance's attribute to a
    value fetched from the sagemaker_config or the default_value.

    Uses this order of prioritization to determine what the value of the attribute should be:
    1. current value of attribute
    2. config value
    3. default_value
    4. does not set it

    Args:
        clazz (Optional[type]): Class of 'instance'. Used to generate a new instance if the
               instance is None. If None is provided here, no new object will be created
               if 'instance' doesnt exist. Note: if provided, the constructor should set default
               values to None; Otherwise, the constructor's non-None default will be left
               as-is even if a config value was defined.
        instance (Optional[object]): instance of the Class 'clazz' that has an attribute
                 of 'attribute' to set
        attribute (str): attribute of the instance to set if not already set
        config_path (str): a string denoting the path to use to lookup the config value in the
                           sagemaker config
        default_value: the value to use if not present elsewhere
        sagemaker_session (sagemaker.session.Session): A SageMaker Session object, used for
                SageMaker interactions (default: None).

    Returns:
        The updated class instance that should be used by the caller instead of the
        'instance' parameter that was passed in.
    """
    config_value = get_sagemaker_config_value(sagemaker_session, config_path)

    if config_value is None and default_value is None:
        # return instance unmodified. Could be None or populated
        return instance

    if instance is None:
        if clazz is None or not inspect.isclass(clazz):
            return instance
        # construct a new instance if the instance does not exist
        instance = clazz()

    if not hasattr(instance, attribute):
        raise TypeError(
            "Unexpected structure of object.",
            "Expected attribute {} to be present inside instance {} of class {}".format(
                attribute, instance, clazz
            ),
        )

    current_value = getattr(instance, attribute)
    if current_value is None:
        # only set value if object does not already have a value set
        if config_value is not None:
            setattr(instance, attribute, config_value)
        elif default_value is not None:
            setattr(instance, attribute, default_value)

    _log_sagemaker_config_single_substitution(current_value, config_value, config_path)

    return instance


def resolve_nested_dict_value_from_config(
    dictionary: dict,
    nested_keys: List[str],
    config_path: str,
    default_value: object = None,
    sagemaker_session=None,
):
    """Utility method that sets the value of a key path in a nested dictionary .

    This method takes a dictionary and, if not already set, sets the value for the provided
    list of nested keys to the value fetched from the sagemaker_config or the default_value.

    Uses this order of prioritization to determine what the value of the attribute should be:
    (1) current value of nested key, (2) config value, (3) default_value, (4) does not set it

    Args:
        dictionary: The dict to update.
        nested_keys: The paths of keys where the value should be checked and set if needed.
        config_path (str): A string denoting the path used to find the config value in the
        sagemaker config.
        default_value: The value to use if not present elsewhere.
        sagemaker_session (sagemaker.session.Session): A SageMaker Session object, used for
            SageMaker interactions (default: None).

    Returns:
        The updated dictionary that should be used by the caller instead of the
        'dictionary' parameter that was passed in.
    """
    config_value = get_sagemaker_config_value(sagemaker_session, config_path)

    if config_value is None and default_value is None:
        # if there is nothing to set, return early. And there is no need to traverse through
        # the dictionary or add nested dicts to it
        return dictionary

    try:
        current_nested_value = get_nested_value(dictionary, nested_keys)
    except ValueError as e:
        logging.error("Failed to check dictionary for applying sagemaker config: %s", e)
        return dictionary

    if current_nested_value is None:
        # only set value if not already set
        if config_value is not None:
            dictionary = set_nested_value(dictionary, nested_keys, config_value)
        elif default_value is not None:
            dictionary = set_nested_value(dictionary, nested_keys, default_value)

    _log_sagemaker_config_single_substitution(current_nested_value, config_value, config_path)

    return dictionary


def update_list_of_dicts_with_values_from_config(
    input_list,
    config_key_path,
    required_key_paths: List[str] = None,
    union_key_paths: List[List[str]] = None,
    sagemaker_session=None,
):
    """Updates a list of dictionaries with missing values that are present in Config.

    In some cases, config file might introduce new parameters which requires certain other
    parameters to be provided as part of the input list. Without those parameters, the underlying
    service will throw an exception. This method provides the capability to specify required key
    paths.

    In some other cases, config file might introduce new parameters but the service API requires
    either an existing parameter or the new parameter that was supplied by config but not both

    Args:
        input_list: The input list that was provided as a method parameter.
        config_key_path: The Key Path in the Config file that corresponds to the input_list
        parameter.
        required_key_paths (List[str]): List of required key paths that should be verified in the
        merged output. If a required key path is missing, we will not perform the merge for that
        item.
        union_key_paths (List[List[str]]): List of List of Key paths for which we need to verify
        whether exactly zero/one of the parameters exist.
        For example: If the resultant dictionary can have either 'X1' or 'X2' as parameter or
        neither but not both, then pass [['X1', 'X2']]
        sagemaker_session (sagemaker.session.Session): A SageMaker Session object, used for
            SageMaker interactions (default: None).

    Returns:
        No output. In place merge happens.
    """
    if not input_list:
        return
    inputs_copy = copy.deepcopy(input_list)
    inputs_from_config = get_sagemaker_config_value(sagemaker_session, config_key_path) or []
    unmodified_inputs_from_config = copy.deepcopy(inputs_from_config)

    for i in range(min(len(input_list), len(inputs_from_config))):
        dict_from_inputs = input_list[i]
        dict_from_config = inputs_from_config[i]
        merge_dicts(dict_from_config, dict_from_inputs)
        # Check if required key paths are present in merged dict (dict_from_config)
        required_key_path_check_passed = _validate_required_paths_in_a_dict(
            dict_from_config, required_key_paths
        )
        if not required_key_path_check_passed:
            # Don't do the merge, config is introducing a new parameter which needs a
            # corresponding required parameter.
            continue
        union_key_path_check_passed = _validate_union_key_paths_in_a_dict(
            dict_from_config, union_key_paths
        )
        if not union_key_path_check_passed:
            # Don't do the merge, Union parameters are not obeyed.
            continue
        input_list[i] = dict_from_config

    _log_sagemaker_config_merge(
        source_value=inputs_copy,
        config_value=unmodified_inputs_from_config,
        merged_source_and_config_value=input_list,
        config_key_path=config_key_path,
    )


def _validate_required_paths_in_a_dict(source_dict, required_key_paths: List[str] = None) -> bool:
    """Placeholder docstring"""
    if not required_key_paths:
        return True
    for required_key_path in required_key_paths:
        if get_config_value(required_key_path, source_dict) is None:
            return False
    return True


def _validate_union_key_paths_in_a_dict(
    source_dict, union_key_paths: List[List[str]] = None
) -> bool:
    """Placeholder docstring"""
    if not union_key_paths:
        return True
    for union_key_path in union_key_paths:
        union_parameter_present = False
        for key_path in union_key_path:
            if get_config_value(key_path, source_dict):
                if union_parameter_present:
                    return False
                union_parameter_present = True
    return True


def update_nested_dictionary_with_values_from_config(
    source_dict, config_key_path, sagemaker_session=None
) -> dict:
    """Updates a nested dictionary with missing values that are present in Config.

    Args:
        source_dict: The input nested dictionary that was provided as method parameter.
        config_key_path: The Key Path in the Config file which corresponds to this
        source_dict parameter.
        sagemaker_session (sagemaker.session.Session): A SageMaker Session object, used for
            SageMaker interactions (default: None).

    Returns:
        dict: The merged nested dictionary that is updated with missing values that are present
        in the Config file.
    """
    inferred_config_dict = get_sagemaker_config_value(sagemaker_session, config_key_path) or {}
    original_config_dict_value = copy.deepcopy(inferred_config_dict)
    merge_dicts(inferred_config_dict, source_dict or {})

    if original_config_dict_value == {}:
        # The config value is empty. That means either
        # (1) inferred_config_dict equals source_dict, or
        # (2) if source_dict was None, inferred_config_dict equals {}
        # We should return whatever source_dict was to be safe. Because if for example,
        # a VpcConfig is set to {} instead of None, some boto calls will fail due to
        # ParamValidationError (because a VpcConfig was specified but required parameters for
        # the VpcConfig were missing.)

        # Don't need to print because no config value was used or defined
        return source_dict

    _log_sagemaker_config_merge(
        source_value=source_dict,
        config_value=original_config_dict_value,
        merged_source_and_config_value=inferred_config_dict,
        config_key_path=config_key_path,
    )

    return inferred_config_dict


def stringify_object(obj: Any) -> str:
    """Returns string representation of object, returning only non-None fields."""
    non_none_atts = {key: value for key, value in obj.__dict__.items() if value is not None}
    return f"{type(obj).__name__}: {str(non_none_atts)}"


def volume_size_supported(instance_type: str) -> bool:
    """Returns True if SageMaker allows volume_size to be used for the instance type.

    Raises:
        ValueError: If the instance type is improperly formatted.
    """

    try:

        # local mode does not support volume size
        # instance type given as pipeline parameter does not support volume size
        # do not change the if statement order below.
        if is_pipeline_variable(instance_type) or instance_type.startswith("local"):
            return False

        parts: List[str] = instance_type.split(".")

        if len(parts) == 3 and parts[0] == "ml":
            parts = parts[1:]

        if len(parts) != 2:
            raise ValueError(f"Failed to parse instance type '{instance_type}'")

        # Any instance type with a "d" in the instance family (i.e. c5d, p4d, etc) + g5
        # does not support attaching an EBS volume.
        family = parts[0]
        return "d" not in family and not family.startswith("g5")
    except Exception as e:
        raise ValueError(f"Failed to parse instance type '{instance_type}': {str(e)}")


def instance_supports_kms(instance_type: str) -> bool:
    """Returns True if SageMaker allows KMS keys to be attached to the instance.

    Raises:
        ValueError: If the instance type is improperly formatted.
    """
    return volume_size_supported(instance_type)


def get_instance_type_family(instance_type: str) -> str:
    """Return the family of the instance type.

    Regex matches either "ml.<family>.<size>" or "ml_<family>. If input is None
    or there is no match, return an empty string.
    """
    instance_type_family = ""
    if isinstance(instance_type, str):
        match = re.match(r"^ml[\._]([a-z\d]+)\.?\w*$", instance_type)
        if match is not None:
            instance_type_family = match[1]
    return instance_type_family


def create_paginator_config(max_items: int = None, page_size: int = None) -> Dict[str, int]:
    """Placeholder docstring"""
    return {
        "MaxItems": max_items if max_items else MAX_ITEMS,
        "PageSize": page_size if page_size else PAGE_SIZE,
    }


def format_tags(tags: Tags) -> List[TagsDict]:
    """Process tags to turn them into the expected format for Sagemaker."""
    if isinstance(tags, dict):
        return [{"Key": str(k), "Value": str(v)} for k, v in tags.items()]

    return tags


def _get_resolved_path(path):
    """Return the normalized absolute path of a given path.

    abspath - returns the absolute path without resolving symlinks
    realpath - resolves the symlinks and gets the actual path
    normpath - normalizes paths (e.g. remove redudant separators)
    and handles platform-specific differences
    """
    return normpath(realpath(abspath(path)))


def _is_bad_path(path, base):
    """Checks if the joined path (base directory + file path) is rooted under the base directory

    Ensuring that the file does not attempt to access paths
    outside the expected directory structure.

    Args:
        path (str): The file path.
        base (str): The base directory.

    Returns:
        bool: True if the path is not rooted under the base directory, False otherwise.
    """
    # joinpath will ignore base if path is absolute
    return not _get_resolved_path(joinpath(base, path)).startswith(base)


def _is_bad_link(info, base):
    """Checks if the link is rooted under the base directory.

    Ensuring that the link does not attempt to access paths outside the expected directory structure

    Args:
        info (tarfile.TarInfo): The tar file info.
        base (str): The base directory.

    Returns:
        bool: True if the link is not rooted under the base directory, False otherwise.
    """
    # Links are interpreted relative to the directory containing the link
    tip = _get_resolved_path(joinpath(base, dirname(info.name)))
    return _is_bad_path(info.linkname, base=tip)


def _get_safe_members(members):
    """A generator that yields members that are safe to extract.

    It filters out bad paths and bad links.

    Args:
        members (list): A list of members to check.

    Yields:
        tarfile.TarInfo: The tar file info.
    """
    base = _get_resolved_path(".")

    for file_info in members:
        if _is_bad_path(file_info.name, base):
            logger.error("%s is blocked (illegal path)", file_info.name)
        elif file_info.issym() and _is_bad_link(file_info, base):
            logger.error("%s is blocked: Symlink to %s", file_info.name, file_info.linkname)
        elif file_info.islnk() and _is_bad_link(file_info, base):
            logger.error("%s is blocked: Hard link to %s", file_info.name, file_info.linkname)
        else:
            yield file_info


def custom_extractall_tarfile(tar, extract_path):
    """Extract a tarfile, optionally using data_filter if available.

    # TODO: The function and it's usages can be deprecated once SageMaker Python SDK
    is upgraded to use Python 3.12+

    If the tarfile has a data_filter attribute, it will be used to extract the contents of the file.
    Otherwise, the _get_safe_members function will be used to filter bad paths and bad links.

    Args:
        tar (tarfile.TarFile): The opened tarfile object.
        extract_path (str): The path to extract the contents of the tarfile.

    Returns:
        None
    """
    if hasattr(tarfile, "data_filter"):
        tar.extractall(path=extract_path, filter="data")
    else:
        tar.extractall(path=extract_path, members=_get_safe_members(tar))


def can_model_package_source_uri_autopopulate(source_uri: str):
    """Checks if the source_uri can lead to auto-population of information in the Model registry.

    Args:
        source_uri (str): The source uri.

    Returns:
        bool: True if the source_uri can lead to auto-population, False otherwise.
    """
    return bool(
        re.match(MODEL_PACKAGE_ARN_PATTERN, source_uri) or re.match(MODEL_ARN_PATTERN, source_uri)
    )


def flatten_dict(
    d: Dict[str, Any],
    max_flatten_depth=None,
) -> Dict[str, Any]:
    """Flatten a dictionary object.

    d (Dict[str, Any]):
        The dict that will be flattened.
    max_flatten_depth (Optional[int]):
        Maximum depth to merge.
    """

    def tuple_reducer(k1, k2):
        if k1 is None:
            return (k2,)
        return k1 + (k2,)

    # check max_flatten_depth
    if max_flatten_depth is not None and max_flatten_depth < 1:
        raise ValueError("max_flatten_depth should not be less than 1.")

    reducer = tuple_reducer

    flat_dict = {}

    def _flatten(_d, depth, parent=None):
        key_value_iterable = viewitems(_d)
        has_item = False
        for key, value in key_value_iterable:
            has_item = True
            flat_key = reducer(parent, key)
            if isinstance(value, dict) and (max_flatten_depth is None or depth < max_flatten_depth):
                has_child = _flatten(value, depth=depth + 1, parent=flat_key)
                if has_child:
                    continue

            if flat_key in flat_dict:
                raise ValueError("duplicated key '{}'".format(flat_key))
            flat_dict[flat_key] = value

        return has_item

    _flatten(d, depth=1)
    return flat_dict


def nested_set_dict(d: Dict[str, Any], keys: List[str], value: Any) -> None:
    """Set a value to a sequence of nested keys."""

    key = keys[0]

    if len(keys) == 1:
        d[key] = value
        return
    if not d:
        return

    d = d.setdefault(key, {})
    nested_set_dict(d, keys[1:], value)


def unflatten_dict(d: Dict[str, Any]) -> Dict[str, Any]:
    """Unflatten dict-like object.

    d (Dict[str, Any]) :
        The dict that will be unflattened.
    """

    unflattened_dict = {}
    for flat_key, value in viewitems(d):
        key_tuple = flat_key
        nested_set_dict(unflattened_dict, key_tuple, value)

    return unflattened_dict


def deep_override_dict(
    dict1: Dict[str, Any], dict2: Dict[str, Any], skip_keys: Optional[List[str]] = None
) -> Dict[str, Any]:
    """Overrides any overlapping contents of dict1 with the contents of dict2."""
    if skip_keys is None:
        skip_keys = []

    flattened_dict1 = flatten_dict(dict1)
    flattened_dict2 = flatten_dict(
        {key: value for key, value in dict2.items() if key not in skip_keys}
    )
    flattened_dict1.update(flattened_dict2)
    return unflatten_dict(flattened_dict1) if flattened_dict1 else {}


<<<<<<< HEAD
@lru_cache
def get_instance_rate_per_hour(
    instance_type: str,
    region: str,
) -> Optional[Dict[str, str]]:
    """Gets instance rate per hour for the given instance type.

    Args:
        instance_type (str): The instance type.
        region (str): The region.
    Returns:
        Optional[Dict[str, str]]: Instance rate per hour.
        Example: {'name': 'Instance Rate', 'unit': 'USD/Hrs', 'value': '1.125'}.

    Raises:
        Exception: An exception is raised if
            the IAM role is not authorized to perform pricing:GetProducts.
            or unexpected event happened.
    """
    region_name = "us-east-1"
    if region.startswith("eu") or region.startswith("af"):
        region_name = "eu-central-1"
    elif region.startswith("ap") or region.startswith("cn"):
        region_name = "ap-south-1"

    pricing_client: boto3.client = boto3.client("pricing", region_name=region_name)
    res = pricing_client.get_products(
        ServiceCode="AmazonSageMaker",
        Filters=[
            {"Type": "TERM_MATCH", "Field": "instanceName", "Value": instance_type},
            {"Type": "TERM_MATCH", "Field": "locationType", "Value": "AWS Region"},
            {"Type": "TERM_MATCH", "Field": "regionCode", "Value": region},
        ],
    )

    price_list = res.get("PriceList", [])
    if len(price_list) > 0:
        price_data = price_list[0]
        if isinstance(price_data, str):
            price_data = json.loads(price_data)

        instance_rate_per_hour = extract_instance_rate_per_hour(price_data)
        if instance_rate_per_hour is not None:
            return instance_rate_per_hour
    raise Exception(f"Unable to get instance rate per hour for instance type: {instance_type}.")


def extract_instance_rate_per_hour(price_data: Dict[str, Any]) -> Optional[Dict[str, str]]:
    """Extract instance rate per hour for the given Price JSON data.

    Args:
        price_data (Dict[str, Any]): The Price JSON data.
    Returns:
        Optional[Dict[str, str], None]: Instance rate per hour.
    """

    if price_data is not None:
        price_dimensions = price_data.get("terms", {}).get("OnDemand", {}).values()
        for dimension in price_dimensions:
            for price in dimension.get("priceDimensions", {}).values():
                for currency in price.get("pricePerUnit", {}).keys():
                    value = price.get("pricePerUnit", {}).get(currency)
                    if value is not None:
                        value = str(round(float(value), 3))
                    return {
                        "unit": f"{currency}/{price.get('unit', 'Hrs')}",
                        "value": value,
                        "name": "Instance Rate",
                    }
=======
def _resolve_routing_config(routing_config: Optional[Dict[str, Any]]) -> Optional[Dict[str, Any]]:
    """Resolve Routing Config

    Args:
        routing_config (Optional[Dict[str, Any]]): The routing config.

    Returns:
        Optional[Dict[str, Any]]: The resolved routing config.

    Raises:
        ValueError: If the RoutingStrategy is invalid.
    """

    if routing_config:
        routing_strategy = routing_config.get("RoutingStrategy", None)
        if routing_strategy:
            if isinstance(routing_strategy, RoutingStrategy):
                return {"RoutingStrategy": routing_strategy.name}
            if isinstance(routing_strategy, str) and (
                routing_strategy.upper() == RoutingStrategy.RANDOM.name
                or routing_strategy.upper() == RoutingStrategy.LEAST_OUTSTANDING_REQUESTS.name
            ):
                return {"RoutingStrategy": routing_strategy.upper()}
            raise ValueError(
                "RoutingStrategy must be either RoutingStrategy.RANDOM "
                "or RoutingStrategy.LEAST_OUTSTANDING_REQUESTS"
            )
>>>>>>> 2b357172
    return None<|MERGE_RESOLUTION|>--- conflicted
+++ resolved
@@ -1697,7 +1697,6 @@
     return unflatten_dict(flattened_dict1) if flattened_dict1 else {}
 
 
-<<<<<<< HEAD
 @lru_cache
 def get_instance_rate_per_hour(
     instance_type: str,
@@ -1767,7 +1766,9 @@
                         "value": value,
                         "name": "Instance Rate",
                     }
-=======
+    return None
+
+
 def _resolve_routing_config(routing_config: Optional[Dict[str, Any]]) -> Optional[Dict[str, Any]]:
     """Resolve Routing Config
 
@@ -1795,5 +1796,4 @@
                 "RoutingStrategy must be either RoutingStrategy.RANDOM "
                 "or RoutingStrategy.LEAST_OUTSTANDING_REQUESTS"
             )
->>>>>>> 2b357172
     return None