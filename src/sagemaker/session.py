--- conflicted
+++ resolved
@@ -1579,90 +1579,6 @@
     raise ValueError(message.format(arn))
 
 
-<<<<<<< HEAD
-=======
-class s3_input(object):
-    """Amazon SageMaker channel configurations for S3 data sources.
-
-    Attributes:
-        config (dict[str, dict]): A SageMaker ``DataSource`` referencing a SageMaker
-            ``S3DataSource``.
-    """
-
-    def __init__(
-        self,
-        s3_data,
-        distribution="FullyReplicated",
-        compression=None,
-        content_type=None,
-        record_wrapping=None,
-        s3_data_type="S3Prefix",
-        input_mode=None,
-        attribute_names=None,
-        shuffle_config=None,
-    ):
-        """Create a definition for input data used by an SageMaker training job.
-
-        See AWS documentation on the ``CreateTrainingJob`` API for more details on the parameters.
-
-        Args:
-            s3_data (str): Defines the location of s3 data to train on.
-            distribution (str): Valid values: 'FullyReplicated', 'ShardedByS3Key'
-                (default: 'FullyReplicated').
-            compression (str): Valid values: 'Gzip', None (default: None). This is used only in
-                Pipe input mode.
-            content_type (str): MIME type of the input data (default: None).
-            record_wrapping (str): Valid values: 'RecordIO' (default: None).
-            s3_data_type (str): Valid values: 'S3Prefix', 'ManifestFile', 'AugmentedManifestFile'.
-                If 'S3Prefix', ``s3_data`` defines a prefix of s3 objects to train on. All objects
-                with s3 keys beginning with ``s3_data`` will be used to train. If 'ManifestFile'
-                or 'AugmentedManifestFile', then ``s3_data`` defines a single s3 manifest file or
-                augmented manifest file (respectively), listing the s3 data to train on. Both the
-                ManifestFile and AugmentedManifestFile formats are described in the SageMaker API
-                documentation: https://docs.aws.amazon.com/sagemaker/latest/dg/API_S3DataSource.html
-            input_mode (str): Optional override for this channel's input mode (default: None). By
-                default, channels will use the input mode defined on
-                ``sagemaker.estimator.EstimatorBase.input_mode``, but they will ignore that setting
-                if this parameter is set.
-                * None - Amazon SageMaker will use the input mode specified in the
-                ``Estimator``.
-                * 'File' - Amazon SageMaker copies the training dataset from the S3 location
-                to a local directory.
-                * 'Pipe' - Amazon SageMaker streams data directly from S3 to the container via
-                a Unix-named pipe.
-
-            attribute_names (list[str]): A list of one or more attribute names to use that are
-                found in a specified AugmentedManifestFile.
-            shuffle_config (ShuffleConfig): If specified this configuration enables shuffling on
-                this channel. See the SageMaker API documentation for more info:
-                https://docs.aws.amazon.com/sagemaker/latest/dg/API_ShuffleConfig.html
-        """
-
-        self.config = {
-            "DataSource": {
-                "S3DataSource": {
-                    "S3DataDistributionType": distribution,
-                    "S3DataType": s3_data_type,
-                    "S3Uri": s3_data,
-                }
-            }
-        }
-
-        if compression is not None:
-            self.config["CompressionType"] = compression
-        if content_type is not None:
-            self.config["ContentType"] = content_type
-        if record_wrapping is not None:
-            self.config["RecordWrapperType"] = record_wrapping
-        if input_mode is not None:
-            self.config["InputMode"] = input_mode
-        if attribute_names is not None:
-            self.config["DataSource"]["S3DataSource"]["AttributeNames"] = attribute_names
-        if shuffle_config is not None:
-            self.config["ShuffleConfig"] = {"Seed": shuffle_config.seed}
-
-
->>>>>>> b9f6cfbe
 class ShuffleConfig(object):
     """
     Used to configure channel shuffling using a seed. See SageMaker documentation for
