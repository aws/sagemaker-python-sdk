--- conflicted
+++ resolved
@@ -199,14 +199,10 @@
             key_suffix = name
 
         bucket = bucket or self.default_bucket()
-<<<<<<< HEAD
-        s3 = self.boto_session.resource("s3", region_name=self.boto_region_name)
-=======
         if self.s3_resource is None:
             s3 = self.boto_session.resource("s3", region_name=self.boto_region_name)
         else:
             s3 = self.s3_resource
->>>>>>> d9f4dd16
 
         for local_path, s3_key in files:
             s3.Object(bucket, s3_key).upload_file(local_path, ExtraArgs=extra_args)
@@ -234,15 +230,11 @@
             str: The S3 URI of the uploaded file.
                 The URI format is: ``s3://{bucket name}/{key}``.
         """
-<<<<<<< HEAD
-        s3 = self.boto_session.resource("s3", region_name=self.boto_region_name)
-=======
         if self.s3_resource is None:
             s3 = self.boto_session.resource("s3", region_name=self.boto_region_name)
         else:
             s3 = self.s3_resource
 
->>>>>>> d9f4dd16
         s3_object = s3.Object(bucket_name=bucket, key=key)
 
         if kms_key is not None:
@@ -338,14 +330,10 @@
             [str]: The list of files at the S3 path.
 
         """
-<<<<<<< HEAD
-        s3 = self.boto_session.resource("s3", region_name=self.boto_region_name)
-=======
         if self.s3_resource is None:
             s3 = self.boto_session.resource("s3", region_name=self.boto_region_name)
         else:
             s3 = self.s3_resource
->>>>>>> d9f4dd16
 
         s3_bucket = s3.Bucket(name=bucket)
         s3_objects = s3_bucket.objects.filter(Prefix=key_prefix).all()
