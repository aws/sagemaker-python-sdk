# Copyright Amazon.com, Inc. or its affiliates. All Rights Reserved.
#
# Licensed under the Apache License, Version 2.0 (the "License"). You
# may not use this file except in compliance with the License. A copy of
# the License is located at
#
#     http://aws.amazon.com/apache2.0/
#
# or in the "license" file accompanying this file. This file is
# distributed on an "AS IS" BASIS, WITHOUT WARRANTIES OR CONDITIONS OF
# ANY KIND, either express or implied. See the License for the specific
# language governing permissions and limitations under the License.
"""Placeholder docstring"""
from __future__ import absolute_import, print_function

import json
import logging
import os
import re
import sys
import time
import typing
import warnings
import uuid
from typing import List, Dict, Any, Sequence, Optional

import boto3
import botocore
import botocore.config
from botocore.exceptions import ClientError
import six

import sagemaker.logs
from sagemaker import vpc_utils

from sagemaker._studio import _append_project_tags
from sagemaker.deprecations import deprecated_class
from sagemaker.inputs import ShuffleConfig, TrainingInput, BatchDataCaptureConfig
from sagemaker.user_agent import prepend_user_agent
from sagemaker.utils import (
    name_from_image,
    secondary_training_status_changed,
    secondary_training_status_message,
    sts_regional_endpoint,
    retries,
)
from sagemaker import exceptions
from sagemaker.session_settings import SessionSettings

LOGGER = logging.getLogger("sagemaker")

NOTEBOOK_METADATA_FILE = "/opt/ml/metadata/resource-metadata.json"

_STATUS_CODE_TABLE = {
    "COMPLETED": "Completed",
    "INPROGRESS": "InProgress",
    "IN_PROGRESS": "InProgress",
    "FAILED": "Failed",
    "STOPPED": "Stopped",
    "STOPPING": "Stopping",
    "STARTING": "Starting",
    "PENDING": "Pending",
}


class LogState(object):
    """Placeholder docstring"""

    STARTING = 1
    WAIT_IN_PROGRESS = 2
    TAILING = 3
    JOB_COMPLETE = 4
    COMPLETE = 5


class Session(object):  # pylint: disable=too-many-public-methods
    """Manage interactions with the Amazon SageMaker APIs and any other AWS services needed.

    This class provides convenient methods for manipulating entities and resources that Amazon
    SageMaker uses, such as training jobs, endpoints, and input datasets in S3.
    AWS service calls are delegated to an underlying Boto3 session, which by default
    is initialized using the AWS configuration chain. When you make an Amazon SageMaker API call
    that accesses an S3 bucket location and one is not specified, the ``Session`` creates a default
    bucket based on a naming convention which includes the current AWS account ID.
    """

    def __init__(
        self,
        boto_session=None,
        sagemaker_client=None,
        sagemaker_runtime_client=None,
        sagemaker_featurestore_runtime_client=None,
        default_bucket=None,
        settings=SessionSettings(),
        sagemaker_metrics_client=None,
    ):
        """Initialize a SageMaker ``Session``.

        Args:
            boto_session (boto3.session.Session): The underlying Boto3 session which AWS service
                calls are delegated to (default: None). If not provided, one is created with
                default AWS configuration chain.
            sagemaker_client (boto3.SageMaker.Client): Client which makes Amazon SageMaker service
                calls other than ``InvokeEndpoint`` (default: None). Estimators created using this
                ``Session`` use this client. If not provided, one will be created using this
                instance's ``boto_session``.
            sagemaker_runtime_client (boto3.SageMakerRuntime.Client): Client which makes
                ``InvokeEndpoint`` calls to Amazon SageMaker (default: None). Predictors created
                using this ``Session`` use this client. If not provided, one will be created using
                this instance's ``boto_session``.
            sagemaker_featurestore_runtime_client (boto3.SageMakerFeatureStoreRuntime.Client):
                Client which makes SageMaker FeatureStore record related calls to Amazon SageMaker
                (default: None). If not provided, one will be created using
                this instance's ``boto_session``.
            default_bucket (str): The default Amazon S3 bucket to be used by this session.
                This will be created the next time an Amazon S3 bucket is needed (by calling
                :func:`default_bucket`).
                If not provided, a default bucket will be created based on the following format:
                "sagemaker-{region}-{aws-account-id}".
                Example: "sagemaker-my-custom-bucket".
            settings (sagemaker.session_settings.SessionSettings): Optional. Set of optional
                parameters to apply to the session.
            sagemaker_metrics_client (boto3.SageMakerMetrics.Client):
                Client which makes SageMaker Metrics related calls to Amazon SageMaker
                (default: None). If not provided, one will be created using
                this instance's ``boto_session``.
        """
        self._default_bucket = None
        self._default_bucket_name_override = default_bucket
        self.s3_resource = None
        self.s3_client = None
        self.config = None
        self.lambda_client = None
        self.settings = settings

        self._initialize(
            boto_session=boto_session,
            sagemaker_client=sagemaker_client,
            sagemaker_runtime_client=sagemaker_runtime_client,
            sagemaker_featurestore_runtime_client=sagemaker_featurestore_runtime_client,
            sagemaker_metrics_client=sagemaker_metrics_client,
        )

    def _initialize(
        self,
        boto_session,
        sagemaker_client,
        sagemaker_runtime_client,
        sagemaker_featurestore_runtime_client,
        sagemaker_metrics_client,
    ):
        """Initialize this SageMaker Session.

        Creates or uses a boto_session, sagemaker_client and sagemaker_runtime_client.
        Sets the region_name.
        """
        self.boto_session = boto_session or boto3.DEFAULT_SESSION or boto3.Session()

        self._region_name = self.boto_session.region_name
        if self._region_name is None:
            raise ValueError(
                "Must setup local AWS configuration with a region supported by SageMaker."
            )

        self.sagemaker_client = sagemaker_client or self.boto_session.client("sagemaker")
        prepend_user_agent(self.sagemaker_client)

        if sagemaker_runtime_client is not None:
            self.sagemaker_runtime_client = sagemaker_runtime_client
        else:
            config = botocore.config.Config(read_timeout=80)
            self.sagemaker_runtime_client = self.boto_session.client(
                "runtime.sagemaker", config=config
            )

        prepend_user_agent(self.sagemaker_runtime_client)

        if sagemaker_featurestore_runtime_client:
            self.sagemaker_featurestore_runtime_client = sagemaker_featurestore_runtime_client
        else:
            self.sagemaker_featurestore_runtime_client = self.boto_session.client(
                "sagemaker-featurestore-runtime"
            )

        if sagemaker_metrics_client:
            self.sagemaker_metrics_client = sagemaker_metrics_client
        else:
            self.sagemaker_metrics_client = self.boto_session.client("sagemaker-metrics")
        prepend_user_agent(self.sagemaker_metrics_client)

        self.local_mode = False

    @property
    def boto_region_name(self):
        """Placeholder docstring"""
        return self._region_name

    def upload_data(self, path, bucket=None, key_prefix="data", extra_args=None):
        """Upload local file or directory to S3.

        If a single file is specified for upload, the resulting S3 object key is
        ``{key_prefix}/{filename}`` (filename does not include the local path, if any specified).
        If a directory is specified for upload, the API uploads all content, recursively,
        preserving relative structure of subdirectories. The resulting object key names are:
        ``{key_prefix}/{relative_subdirectory_path}/filename``.

        Args:
            path (str): Path (absolute or relative) of local file or directory to upload.
            bucket (str): Name of the S3 Bucket to upload to (default: None). If not specified, the
                default bucket of the ``Session`` is used (if default bucket does not exist, the
                ``Session`` creates it).
            key_prefix (str): Optional S3 object key name prefix (default: 'data'). S3 uses the
                prefix to create a directory structure for the bucket content that it display in
                the S3 console.
            extra_args (dict): Optional extra arguments that may be passed to the upload operation.
                Similar to ExtraArgs parameter in S3 upload_file function. Please refer to the
                ExtraArgs parameter documentation here:
                https://boto3.amazonaws.com/v1/documentation/api/latest/guide/s3-uploading-files.html#the-extraargs-parameter

        Returns:
            str: The S3 URI of the uploaded file(s). If a file is specified in the path argument,
                the URI format is: ``s3://{bucket name}/{key_prefix}/{original_file_name}``.
                If a directory is specified in the path argument, the URI format is
                ``s3://{bucket name}/{key_prefix}``.
        """
        # Generate a tuple for each file that we want to upload of the form (local_path, s3_key).
        files = []
        key_suffix = None
        if os.path.isdir(path):
            for dirpath, _, filenames in os.walk(path):
                for name in filenames:
                    local_path = os.path.join(dirpath, name)
                    s3_relative_prefix = (
                        "" if path == dirpath else os.path.relpath(dirpath, start=path) + "/"
                    )
                    s3_key = "{}/{}{}".format(key_prefix, s3_relative_prefix, name)
                    files.append((local_path, s3_key))
        else:
            _, name = os.path.split(path)
            s3_key = "{}/{}".format(key_prefix, name)
            files.append((path, s3_key))
            key_suffix = name

        bucket = bucket or self.default_bucket()
        if self.s3_resource is None:
            s3 = self.boto_session.resource("s3", region_name=self.boto_region_name)
        else:
            s3 = self.s3_resource

        for local_path, s3_key in files:
            s3.Object(bucket, s3_key).upload_file(local_path, ExtraArgs=extra_args)

        s3_uri = "s3://{}/{}".format(bucket, key_prefix)
        # If a specific file was used as input (instead of a directory), we return the full S3 key
        # of the uploaded object. This prevents unintentionally using other files under the same
        # prefix during training.
        if key_suffix:
            s3_uri = "{}/{}".format(s3_uri, key_suffix)
        return s3_uri

    def upload_string_as_file_body(self, body, bucket, key, kms_key=None):
        """Upload a string as a file body.

        Args:
            body (str): String representing the body of the file.
            bucket (str): Name of the S3 Bucket to upload to (default: None). If not specified, the
                default bucket of the ``Session`` is used (if default bucket does not exist, the
                ``Session`` creates it).
            key (str): S3 object key. This is the s3 path to the file.
            kms_key (str): The KMS key to use for encrypting the file.

        Returns:
            str: The S3 URI of the uploaded file.
                The URI format is: ``s3://{bucket name}/{key}``.
        """
        if self.s3_resource is None:
            s3 = self.boto_session.resource("s3", region_name=self.boto_region_name)
        else:
            s3 = self.s3_resource

        s3_object = s3.Object(bucket_name=bucket, key=key)

        if kms_key is not None:
            s3_object.put(Body=body, SSEKMSKeyId=kms_key, ServerSideEncryption="aws:kms")
        else:
            s3_object.put(Body=body)

        s3_uri = "s3://{}/{}".format(bucket, key)
        return s3_uri

    def download_data(self, path, bucket, key_prefix="", extra_args=None):
        """Download file or directory from S3.

        Args:
            path (str): Local path where the file or directory should be downloaded to.
            bucket (str): Name of the S3 Bucket to download from.
            key_prefix (str): Optional S3 object key name prefix.
            extra_args (dict): Optional extra arguments that may be passed to the
                download operation. Please refer to the ExtraArgs parameter in the boto3
                documentation here:
                https://boto3.amazonaws.com/v1/documentation/api/latest/guide/s3-example-download-file.html
        """
        # Initialize the S3 client.
        if self.s3_client is None:
            s3 = self.boto_session.client("s3", region_name=self.boto_region_name)
        else:
            s3 = self.s3_client

        # Initialize the variables used to loop through the contents of the S3 bucket.
        keys = []
        next_token = ""
        base_parameters = {"Bucket": bucket, "Prefix": key_prefix}

        # Loop through the contents of the bucket, 1,000 objects at a time. Gathering all keys into
        # a "keys" list.
        while next_token is not None:
            request_parameters = base_parameters.copy()
            if next_token != "":
                request_parameters.update({"ContinuationToken": next_token})
            response = s3.list_objects_v2(**request_parameters)
            contents = response.get("Contents")
            # For each object, save its key or directory.
            for s3_object in contents:
                key = s3_object.get("Key")
                keys.append(key)
            next_token = response.get("NextContinuationToken")

        # For each object key, create the directory on the local machine if needed, and then
        # download the file.
        for key in keys:
            tail_s3_uri_path = os.path.basename(key)
            if not os.path.splitext(key_prefix)[1]:
                tail_s3_uri_path = os.path.relpath(key, key_prefix)
            destination_path = os.path.join(path, tail_s3_uri_path)
            if not os.path.exists(os.path.dirname(destination_path)):
                os.makedirs(os.path.dirname(destination_path))
            s3.download_file(
                Bucket=bucket, Key=key, Filename=destination_path, ExtraArgs=extra_args
            )

    def read_s3_file(self, bucket, key_prefix):
        """Read a single file from S3.

        Args:
            bucket (str): Name of the S3 Bucket to download from.
            key_prefix (str): S3 object key name prefix.

        Returns:
            str: The body of the s3 file as a string.
        """
        if self.s3_client is None:
            s3 = self.boto_session.client("s3", region_name=self.boto_region_name)
        else:
            s3 = self.s3_client

        # Explicitly passing a None kms_key to boto3 throws a validation error.
        s3_object = s3.get_object(Bucket=bucket, Key=key_prefix)

        return s3_object["Body"].read().decode("utf-8")

    def list_s3_files(self, bucket, key_prefix):
        """Lists the S3 files given an S3 bucket and key.

        Args:
            bucket (str): Name of the S3 Bucket to download from.
            key_prefix (str): S3 object key name prefix.

        Returns:
            [str]: The list of files at the S3 path.
        """
        if self.s3_resource is None:
            s3 = self.boto_session.resource("s3", region_name=self.boto_region_name)
        else:
            s3 = self.s3_resource

        s3_bucket = s3.Bucket(name=bucket)
        s3_objects = s3_bucket.objects.filter(Prefix=key_prefix).all()
        return [s3_object.key for s3_object in s3_objects]

    def default_bucket(self):
        """Return the name of the default bucket to use in relevant Amazon SageMaker interactions.

        This function will create the s3 bucket if it does not exist.

        Returns:
            str: The name of the default bucket, which is of the form:
                ``sagemaker-{region}-{AWS account ID}``.
        """

        if self._default_bucket:
            return self._default_bucket

        region = self.boto_session.region_name

        default_bucket = self._default_bucket_name_override
        if not default_bucket:
            account = self.boto_session.client(
                "sts", region_name=region, endpoint_url=sts_regional_endpoint(region)
            ).get_caller_identity()["Account"]
            default_bucket = "sagemaker-{}-{}".format(region, account)

        self._create_s3_bucket_if_it_does_not_exist(bucket_name=default_bucket, region=region)

        self._default_bucket = default_bucket

        return self._default_bucket

    def _create_s3_bucket_if_it_does_not_exist(self, bucket_name, region):
        """Creates an S3 Bucket if it does not exist.

        Also swallows a few common exceptions that indicate that the bucket already exists or
        that it is being created.

        Args:
            bucket_name (str): Name of the S3 bucket to be created.
            region (str): The region in which to create the bucket.

        Raises:
            botocore.exceptions.ClientError: If S3 throws an unexpected exception during bucket
                creation.
                If the exception is due to the bucket already existing or
                already being created, no exception is raised.
        """
        if self.s3_resource is None:
            s3 = self.boto_session.resource("s3", region_name=region)
        else:
            s3 = self.s3_resource

        bucket = s3.Bucket(name=bucket_name)
        if bucket.creation_date is None:
            try:
                # trying head bucket call
                s3.meta.client.head_bucket(Bucket=bucket.name)
            except ClientError as e:
                # bucket does not exist or forbidden to access
                error_code = e.response["Error"]["Code"]
                message = e.response["Error"]["Message"]

                if error_code == "404" and message == "Not Found":
                    # bucket does not exist, create one
                    try:
                        if region == "us-east-1":
                            # 'us-east-1' cannot be specified because it is the default region:
                            # https://github.com/boto/boto3/issues/125
                            s3.create_bucket(Bucket=bucket_name)
                        else:
                            s3.create_bucket(
                                Bucket=bucket_name,
                                CreateBucketConfiguration={"LocationConstraint": region},
                            )

                        LOGGER.info("Created S3 bucket: %s", bucket_name)
                    except ClientError as e:
                        error_code = e.response["Error"]["Code"]
                        message = e.response["Error"]["Message"]

                        if (
                            error_code == "OperationAborted"
                            and "conflicting conditional operation" in message
                        ):
                            # If this bucket is already being concurrently created,
                            # we don't need to create it again.
                            pass
                        else:
                            raise
                elif error_code == "403" and message == "Forbidden":
                    LOGGER.error(
                        "Bucket %s exists, but access is forbidden. Please try again after "
                        "adding appropriate access.",
                        bucket.name,
                    )
                    raise
                else:
                    raise

    def train(  # noqa: C901
        self,
        input_mode,
        input_config,
        role,
        job_name,
        output_config,
        resource_config,
        vpc_config,
        hyperparameters,
        stop_condition,
        tags,
        metric_definitions,
        enable_network_isolation=False,
        image_uri=None,
        training_image_config=None,
        algorithm_arn=None,
        encrypt_inter_container_traffic=False,
        use_spot_instances=False,
        checkpoint_s3_uri=None,
        checkpoint_local_path=None,
        experiment_config=None,
        debugger_rule_configs=None,
        debugger_hook_config=None,
        tensorboard_output_config=None,
        enable_sagemaker_metrics=None,
        profiler_rule_configs=None,
        profiler_config=None,
        environment=None,
        retry_strategy=None,
    ):
        """Create an Amazon SageMaker training job.

        Args:
            input_mode (str): The input mode that the algorithm supports. Valid modes:
                * 'File' - Amazon SageMaker copies the training dataset from the S3 location to
                a directory in the Docker container.
                * 'Pipe' - Amazon SageMaker streams data directly from S3 to the container via a
                Unix-named pipe.
                * 'FastFile' - Amazon SageMaker streams data from S3 on demand instead of
                downloading the entire dataset before training begins.
            input_config (list): A list of Channel objects. Each channel is a named input source.
                Please refer to the format details described:
                https://botocore.readthedocs.io/en/latest/reference/services/sagemaker.html#SageMaker.Client.create_training_job
            role (str): An AWS IAM role (either name or full ARN). The Amazon SageMaker training
                jobs and APIs that create Amazon SageMaker endpoints use this role to access
                training data and model artifacts. You must grant sufficient permissions to this
                role.
            job_name (str): Name of the training job being created.
            output_config (dict): The S3 URI where you want to store the training results and
                optional KMS key ID.
            resource_config (dict): Contains values for ResourceConfig:
                * instance_count (int): Number of EC2 instances to use for training.
                The key in resource_config is 'InstanceCount'.
                * instance_type (str): Type of EC2 instance to use for training, for example,
                'ml.c4.xlarge'. The key in resource_config is 'InstanceType'.
            vpc_config (dict): Contains values for VpcConfig:
                * subnets (list[str]): List of subnet ids.
                The key in vpc_config is 'Subnets'.
                * security_group_ids (list[str]): List of security group ids.
                The key in vpc_config is 'SecurityGroupIds'.
            hyperparameters (dict): Hyperparameters for model training. The hyperparameters are
                made accessible as a dict[str, str] to the training code on SageMaker. For
                convenience, this accepts other types for keys and values, but ``str()`` will be
                called to convert them before training.
            stop_condition (dict): Defines when training shall finish. Contains entries that can
                be understood by the service like ``MaxRuntimeInSeconds``.
            tags (list[dict]): List of tags for labeling a training job. For more, see
                https://docs.aws.amazon.com/sagemaker/latest/dg/API_Tag.html.
            metric_definitions (list[dict]): A list of dictionaries that defines the metric(s)
                used to evaluate the training jobs. Each dictionary contains two keys: 'Name' for
                the name of the metric, and 'Regex' for the regular expression used to extract the
                metric from the logs.
            enable_network_isolation (bool): Whether to request for the training job to run with
                network isolation or not.
            image_uri (str): Docker image containing training code.
            training_image_config(dict): Training image configuration.
                Optionally, the dict can contain 'TrainingRepositoryAccessMode' and
                'TrainingRepositoryCredentialsProviderArn' (under 'TrainingRepositoryAuthConfig').
                For example,

                .. code:: python

                    training_image_config = {
                        "TrainingRepositoryAccessMode": "Vpc",
                        "TrainingRepositoryAuthConfig": {
                            "TrainingRepositoryCredentialsProviderArn":
                              "arn:aws:lambda:us-west-2:1234567890:function:test"
                        },
                    }

                If TrainingRepositoryAccessMode is set to Vpc, the training image is accessed
                through a private Docker registry in customer Vpc. If it's set to Platform or None,
                the training image is accessed through ECR.
                If TrainingRepositoryCredentialsProviderArn is provided, the credentials to
                authenticate to the private Docker registry will be retrieved from this AWS Lambda
                function. (default: ``None``). When it's set to None, SageMaker will not do
                authentication before pulling the image in the private Docker registry.
            algorithm_arn (str): Algorithm Arn from Marketplace.
            encrypt_inter_container_traffic (bool): Specifies whether traffic between training
                containers is encrypted for the training job (default: ``False``).
            use_spot_instances (bool): whether to use spot instances for training.
            checkpoint_s3_uri (str): The S3 URI in which to persist checkpoints
                that the algorithm persists (if any) during training. (default:
                ``None``).
            checkpoint_local_path (str): The local path that the algorithm
                writes its checkpoints to. SageMaker will persist all files
                under this path to `checkpoint_s3_uri` continually during
                training. On job startup the reverse happens - data from the
                s3 location is downloaded to this path before the algorithm is
                started. If the path is unset then SageMaker assumes the
                checkpoints will be provided under `/opt/ml/checkpoints/`.
                (default: ``None``).
            experiment_config (dict[str, str]): Experiment management configuration.
                Optionally, the dict can contain four keys:
                'ExperimentName', 'TrialName',  'TrialComponentDisplayName' and 'RunName'.
                The behavior of setting these keys is as follows:
                * If `ExperimentName` is supplied but `TrialName` is not a Trial will be
                automatically created and the job's Trial Component associated with the Trial.
                * If `TrialName` is supplied and the Trial already exists the job's Trial Component
                will be associated with the Trial.
                * If both `ExperimentName` and `TrialName` are not supplied the trial component
                will be unassociated.
                * `TrialComponentDisplayName` is used for display in Studio.
                * `RunName` is used to record an experiment run.
            enable_sagemaker_metrics (bool): enable SageMaker Metrics Time
                Series. For more information see:
                https://docs.aws.amazon.com/sagemaker/latest/dg/API_AlgorithmSpecification.html#SageMaker-Type-AlgorithmSpecification-EnableSageMakerMetricsTimeSeries
                (default: ``None``).
            profiler_rule_configs (list[dict]): A list of profiler rule
                configurations.src/sagemaker/lineage/artifact.py:285
            profiler_config (dict): Configuration for how profiling information is emitted
                with SageMaker Profiler. (default: ``None``).
            environment (dict[str, str]) : Environment variables to be set for
                use during training job (default: ``None``)
            retry_strategy(dict): Defines RetryStrategy for InternalServerFailures.
                * max_retry_attsmpts (int): Number of times a job should be retried.
                The key in RetryStrategy is 'MaxRetryAttempts'.
        Returns:
            str: ARN of the training job, if it is created.
        """
        tags = _append_project_tags(tags)
        train_request = self._get_train_request(
            input_mode=input_mode,
            input_config=input_config,
            role=role,
            job_name=job_name,
            output_config=output_config,
            resource_config=resource_config,
            vpc_config=vpc_config,
            hyperparameters=hyperparameters,
            stop_condition=stop_condition,
            tags=tags,
            metric_definitions=metric_definitions,
            enable_network_isolation=enable_network_isolation,
            image_uri=image_uri,
            training_image_config=training_image_config,
            algorithm_arn=algorithm_arn,
            encrypt_inter_container_traffic=encrypt_inter_container_traffic,
            use_spot_instances=use_spot_instances,
            checkpoint_s3_uri=checkpoint_s3_uri,
            checkpoint_local_path=checkpoint_local_path,
            experiment_config=experiment_config,
            debugger_rule_configs=debugger_rule_configs,
            debugger_hook_config=debugger_hook_config,
            tensorboard_output_config=tensorboard_output_config,
            enable_sagemaker_metrics=enable_sagemaker_metrics,
            profiler_rule_configs=profiler_rule_configs,
            profiler_config=profiler_config,
            environment=environment,
            retry_strategy=retry_strategy,
        )

        def submit(request):
            LOGGER.info("Creating training-job with name: %s", job_name)
            LOGGER.debug("train request: %s", json.dumps(request, indent=4))
            self.sagemaker_client.create_training_job(**request)

        self._intercept_create_request(train_request, submit, self.train.__name__)

    def _get_train_request(  # noqa: C901
        self,
        input_mode,
        input_config,
        role,
        job_name,
        output_config,
        resource_config,
        vpc_config,
        hyperparameters,
        stop_condition,
        tags,
        metric_definitions,
        enable_network_isolation=False,
        image_uri=None,
        training_image_config=None,
        algorithm_arn=None,
        encrypt_inter_container_traffic=False,
        use_spot_instances=False,
        checkpoint_s3_uri=None,
        checkpoint_local_path=None,
        experiment_config=None,
        debugger_rule_configs=None,
        debugger_hook_config=None,
        tensorboard_output_config=None,
        enable_sagemaker_metrics=None,
        profiler_rule_configs=None,
        profiler_config=None,
        environment=None,
        retry_strategy=None,
    ):
        """Constructs a request compatible for creating an Amazon SageMaker training job.

        Args:
            input_mode (str): The input mode that the algorithm supports. Valid modes:
                * 'File' - Amazon SageMaker copies the training dataset from the S3 location to
                a directory in the Docker container.
                * 'Pipe' - Amazon SageMaker streams data directly from S3 to the container via a
                Unix-named pipe.
                * 'FastFile' - Amazon SageMaker streams data from S3 on demand instead of
                downloading the entire dataset before training begins.
            input_config (list): A list of Channel objects. Each channel is a named input source.
                Please refer to the format details described:
                https://botocore.readthedocs.io/en/latest/reference/services/sagemaker.html#SageMaker.Client.create_training_job
            role (str): An AWS IAM role (either name or full ARN). The Amazon SageMaker training
                jobs and APIs that create Amazon SageMaker endpoints use this role to access
                training data and model artifacts. You must grant sufficient permissions to this
                role.
            job_name (str): Name of the training job being created.
            output_config (dict): The S3 URI where you want to store the training results and
                optional KMS key ID.
            resource_config (dict): Contains values for ResourceConfig:
                * instance_count (int): Number of EC2 instances to use for training.
                The key in resource_config is 'InstanceCount'.
                * instance_type (str): Type of EC2 instance to use for training, for example,
                'ml.c4.xlarge'. The key in resource_config is 'InstanceType'.
            vpc_config (dict): Contains values for VpcConfig:
                * subnets (list[str]): List of subnet ids.
                The key in vpc_config is 'Subnets'.
                * security_group_ids (list[str]): List of security group ids.
                The key in vpc_config is 'SecurityGroupIds'.
            hyperparameters (dict): Hyperparameters for model training. The hyperparameters are
                made accessible as a dict[str, str] to the training code on SageMaker. For
                convenience, this accepts other types for keys and values, but ``str()`` will be
                called to convert them before training.
            stop_condition (dict): Defines when training shall finish. Contains entries that can
                be understood by the service like ``MaxRuntimeInSeconds``.
            tags (list[dict]): List of tags for labeling a training job. For more, see
                https://docs.aws.amazon.com/sagemaker/latest/dg/API_Tag.html.
            metric_definitions (list[dict]): A list of dictionaries that defines the metric(s)
                used to evaluate the training jobs. Each dictionary contains two keys: 'Name' for
                the name of the metric, and 'Regex' for the regular expression used to extract the
                metric from the logs.
            enable_network_isolation (bool): Whether to request for the training job to run with
                network isolation or not.
            image_uri (str): Docker image containing training code.
            training_image_config(dict): Training image configuration.
                Optionally, the dict can contain 'TrainingRepositoryAccessMode' and
                'TrainingRepositoryCredentialsProviderArn' (under 'TrainingRepositoryAuthConfig').
                For example,

                .. code:: python

                    training_image_config = {
                        "TrainingRepositoryAccessMode": "Vpc",
                        "TrainingRepositoryAuthConfig": {
                            "TrainingRepositoryCredentialsProviderArn":
                              "arn:aws:lambda:us-west-2:1234567890:function:test"
                        },
                    }

                If TrainingRepositoryAccessMode is set to Vpc, the training image is accessed
                through a private Docker registry in customer Vpc. If it's set to Platform or None,
                the training image is accessed through ECR.
                If TrainingRepositoryCredentialsProviderArn is provided, the credentials to
                authenticate to the private Docker registry will be retrieved from this AWS Lambda
                function. (default: ``None``). When it's set to None, SageMaker will not do
                authentication before pulling the image in the private Docker registry.
            algorithm_arn (str): Algorithm Arn from Marketplace.
            encrypt_inter_container_traffic (bool): Specifies whether traffic between training
                containers is encrypted for the training job (default: ``False``).
            use_spot_instances (bool): whether to use spot instances for training.
            checkpoint_s3_uri (str): The S3 URI in which to persist checkpoints
                that the algorithm persists (if any) during training. (default:
                ``None``).
            checkpoint_local_path (str): The local path that the algorithm
                writes its checkpoints to. SageMaker will persist all files
                under this path to `checkpoint_s3_uri` continually during
                training. On job startup the reverse happens - data from the
                s3 location is downloaded to this path before the algorithm is
                started. If the path is unset then SageMaker assumes the
                checkpoints will be provided under `/opt/ml/checkpoints/`.
                (default: ``None``).
            experiment_config (dict[str, str]): Experiment management configuration.
                Optionally, the dict can contain four keys:
                'ExperimentName', 'TrialName', 'TrialComponentDisplayName' and 'RunName'.
                The behavior of setting these keys is as follows:
                * If `ExperimentName` is supplied but `TrialName` is not a Trial will be
                automatically created and the job's Trial Component associated with the Trial.
                * If `TrialName` is supplied and the Trial already exists the job's Trial Component
                will be associated with the Trial.
                * If both `ExperimentName` and `TrialName` are not supplied the trial component
                will be unassociated.
                * `TrialComponentDisplayName` is used for display in Studio.
                * `RunName` is used to record an experiment run.
            enable_sagemaker_metrics (bool): enable SageMaker Metrics Time
                Series. For more information see:
                https://docs.aws.amazon.com/sagemaker/latest/dg/API_AlgorithmSpecification.html#SageMaker-Type-AlgorithmSpecification-EnableSageMakerMetricsTimeSeries
                (default: ``None``).
            profiler_rule_configs (list[dict]): A list of profiler rule configurations.
            profiler_config(dict): Configuration for how profiling information is emitted with
                SageMaker Profiler. (default: ``None``).
            environment (dict[str, str]) : Environment variables to be set for
                use during training job (default: ``None``)
            retry_strategy(dict): Defines RetryStrategy for InternalServerFailures.
                * max_retry_attsmpts (int): Number of times a job should be retried.
                The key in RetryStrategy is 'MaxRetryAttempts'.

        Returns:
            Dict: a training request dict
        """
        train_request = {
            "AlgorithmSpecification": {"TrainingInputMode": input_mode},
            "OutputDataConfig": output_config,
            "TrainingJobName": job_name,
            "StoppingCondition": stop_condition,
            "ResourceConfig": resource_config,
            "RoleArn": role,
        }

        if image_uri and algorithm_arn:
            raise ValueError(
                "image_uri and algorithm_arn are mutually exclusive."
                "Both were provided: image_uri: %s algorithm_arn: %s" % (image_uri, algorithm_arn)
            )

        if image_uri is None and algorithm_arn is None:
            raise ValueError("either image_uri or algorithm_arn is required. None was provided.")

        if image_uri is not None:
            train_request["AlgorithmSpecification"]["TrainingImage"] = image_uri

        if training_image_config is not None:
            train_request["AlgorithmSpecification"]["TrainingImageConfig"] = training_image_config

        if algorithm_arn is not None:
            train_request["AlgorithmSpecification"]["AlgorithmName"] = algorithm_arn

        if input_config is not None:
            train_request["InputDataConfig"] = input_config

        if metric_definitions is not None:
            train_request["AlgorithmSpecification"]["MetricDefinitions"] = metric_definitions

        if enable_sagemaker_metrics is not None:
            train_request["AlgorithmSpecification"][
                "EnableSageMakerMetricsTimeSeries"
            ] = enable_sagemaker_metrics

        if hyperparameters and len(hyperparameters) > 0:
            train_request["HyperParameters"] = hyperparameters

        if environment is not None:
            train_request["Environment"] = environment

        if tags is not None:
            train_request["Tags"] = tags

        if vpc_config is not None:
            train_request["VpcConfig"] = vpc_config

        if experiment_config and len(experiment_config) > 0:
            train_request["ExperimentConfig"] = experiment_config

        if enable_network_isolation:
            train_request["EnableNetworkIsolation"] = enable_network_isolation

        if encrypt_inter_container_traffic:
            train_request["EnableInterContainerTrafficEncryption"] = encrypt_inter_container_traffic

        if use_spot_instances:
            # estimator.use_spot_instances may be a Pipeline ParameterBoolean object
            # which is parsed during the Pipeline execution runtime
            train_request["EnableManagedSpotTraining"] = use_spot_instances

        if checkpoint_s3_uri:
            checkpoint_config = {"S3Uri": checkpoint_s3_uri}
            if checkpoint_local_path:
                checkpoint_config["LocalPath"] = checkpoint_local_path
            train_request["CheckpointConfig"] = checkpoint_config

        if debugger_rule_configs is not None:
            train_request["DebugRuleConfigurations"] = debugger_rule_configs

        if debugger_hook_config is not None:
            train_request["DebugHookConfig"] = debugger_hook_config

        if tensorboard_output_config is not None:
            train_request["TensorBoardOutputConfig"] = tensorboard_output_config

        if profiler_rule_configs is not None:
            train_request["ProfilerRuleConfigurations"] = profiler_rule_configs

        if profiler_config is not None:
            train_request["ProfilerConfig"] = profiler_config

        if retry_strategy is not None:
            train_request["RetryStrategy"] = retry_strategy

        return train_request

    def update_training_job(
        self,
        job_name,
        profiler_rule_configs=None,
        profiler_config=None,
        resource_config=None,
    ):
        """Calls the UpdateTrainingJob API for the given job name and returns the response.

        Args:
            job_name (str): Name of the training job being updated.
            profiler_rule_configs (list): List of profiler rule configurations. (default: ``None``).
            profiler_config(dict): Configuration for how profiling information is emitted with
                SageMaker Profiler. (default: ``None``).
            resource_config (dict): Configuration of the resources for the training job. You can
                update the keep-alive period if the warm pool status is `Available`. No other fields
                can be updated. (default: ``None``).
        """
        update_training_job_request = self._get_update_training_job_request(
            job_name=job_name,
            profiler_rule_configs=profiler_rule_configs,
            profiler_config=profiler_config,
            resource_config=resource_config,
        )
        LOGGER.info("Updating training job with name %s", job_name)
        LOGGER.debug("Update request: %s", json.dumps(update_training_job_request, indent=4))
        self.sagemaker_client.update_training_job(**update_training_job_request)

    def _get_update_training_job_request(
        self,
        job_name,
        profiler_rule_configs=None,
        profiler_config=None,
        resource_config=None,
    ):
        """Constructs a request compatible for updating an Amazon SageMaker training job.

        Args:
            job_name (str): Name of the training job being updated.
            profiler_rule_configs (list): List of profiler rule configurations. (default: ``None``).
            profiler_config(dict): Configuration for how profiling information is emitted with
                SageMaker Profiler. (default: ``None``).
            resource_config (dict): Configuration of the resources for the training job. You can
                update the keep-alive period if the warm pool status is `Available`. No other fields
                can be updated. (default: ``None``).

        Returns:
            Dict: an update training request dict
        """
        update_training_job_request = {
            "TrainingJobName": job_name,
        }

        if profiler_rule_configs is not None:
            update_training_job_request["ProfilerRuleConfigurations"] = profiler_rule_configs

        if profiler_config is not None:
            update_training_job_request["ProfilerConfig"] = profiler_config

        if resource_config is not None:
            update_training_job_request["ResourceConfig"] = resource_config

        return update_training_job_request

    def process(
        self,
        inputs,
        output_config,
        job_name,
        resources,
        stopping_condition,
        app_specification,
        environment,
        network_config,
        role_arn,
        tags,
        experiment_config=None,
    ):
        """Create an Amazon SageMaker processing job.

        Args:
            inputs ([dict]): List of up to 10 ProcessingInput dictionaries.
            output_config (dict): A config dictionary, which contains a list of up
                to 10 ProcessingOutput dictionaries, as well as an optional KMS key ID.
            job_name (str): The name of the processing job. The name must be unique
                within an AWS Region in an AWS account. Names should have minimum
                length of 1 and maximum length of 63 characters.
            resources (dict): Encapsulates the resources, including ML instances
                and storage, to use for the processing job.
            stopping_condition (dict[str,int]): Specifies a limit to how long
                the processing job can run, in seconds.
            app_specification (dict[str,str]): Configures the processing job to
                run the given image. Details are in the processing container
                specification.
            environment (dict): Environment variables to start the processing
                container with.
            network_config (dict): Specifies networking options, such as network
                traffic encryption between processing containers, whether to allow
                inbound and outbound network calls to and from processing containers,
                and VPC subnets and security groups to use for VPC-enabled processing
                jobs.
            role_arn (str): The Amazon Resource Name (ARN) of an IAM role that
                Amazon SageMaker can assume to perform tasks on your behalf.
            tags ([dict[str,str]]): A list of dictionaries containing key-value
                pairs.
            experiment_config (dict[str, str]): Experiment management configuration.
                Optionally, the dict can contain three keys:
                'ExperimentName', 'TrialName', and 'TrialComponentDisplayName'.
                The behavior of setting these keys is as follows:
                * If `ExperimentName` is supplied but `TrialName` is not a Trial will be
                automatically created and the job's Trial Component associated with the Trial.
                * If `TrialName` is supplied and the Trial already exists the job's Trial Component
                will be associated with the Trial.
                * If both `ExperimentName` and `TrialName` are not supplied the trial component
                will be unassociated.
                * `TrialComponentDisplayName` is used for display in Studio.
        """
        tags = _append_project_tags(tags)
        process_request = self._get_process_request(
            inputs=inputs,
            output_config=output_config,
            job_name=job_name,
            resources=resources,
            stopping_condition=stopping_condition,
            app_specification=app_specification,
            environment=environment,
            network_config=network_config,
            role_arn=role_arn,
            tags=tags,
            experiment_config=experiment_config,
        )

        def submit(request):
            LOGGER.info("Creating processing-job with name %s", job_name)
            LOGGER.debug("process request: %s", json.dumps(request, indent=4))
            self.sagemaker_client.create_processing_job(**request)

        self._intercept_create_request(process_request, submit, self.process.__name__)

    def _get_process_request(
        self,
        inputs,
        output_config,
        job_name,
        resources,
        stopping_condition,
        app_specification,
        environment,
        network_config,
        role_arn,
        tags,
        experiment_config=None,
    ):
        """Constructs a request compatible for an Amazon SageMaker processing job.

        Args:
            inputs ([dict]): List of up to 10 ProcessingInput dictionaries.
            output_config (dict): A config dictionary, which contains a list of up
                to 10 ProcessingOutput dictionaries, as well as an optional KMS key ID.
            job_name (str): The name of the processing job. The name must be unique
                within an AWS Region in an AWS account. Names should have minimum
                length of 1 and maximum length of 63 characters.
            resources (dict): Encapsulates the resources, including ML instances
                and storage, to use for the processing job.
            stopping_condition (dict[str,int]): Specifies a limit to how long
                the processing job can run, in seconds.
            app_specification (dict[str,str]): Configures the processing job to
                run the given image. Details are in the processing container
                specification.
            environment (dict): Environment variables to start the processing
                container with.
            network_config (dict): Specifies networking options, such as network
                traffic encryption between processing containers, whether to allow
                inbound and outbound network calls to and from processing containers,
                and VPC subnets and security groups to use for VPC-enabled processing
                jobs.
            role_arn (str): The Amazon Resource Name (ARN) of an IAM role that
                Amazon SageMaker can assume to perform tasks on your behalf.
            tags ([dict[str,str]]): A list of dictionaries containing key-value
                pairs.
            experiment_config (dict[str, str]): Experiment management configuration.
                Optionally, the dict can contain three keys:
                'ExperimentName', 'TrialName', and 'TrialComponentDisplayName'.
                The behavior of setting these keys is as follows:
                * If `ExperimentName` is supplied but `TrialName` is not a Trial will be
                automatically created and the job's Trial Component associated with the Trial.
                * If `TrialName` is supplied and the Trial already exists the job's Trial Component
                will be associated with the Trial.
                * If both `ExperimentName` and `TrialName` are not supplied the trial component
                will be unassociated.
                * `TrialComponentDisplayName` is used for display in Studio.

        Returns:
            Dict: a processing job request dict
        """
        process_request = {
            "ProcessingJobName": job_name,
            "ProcessingResources": resources,
            "AppSpecification": app_specification,
            "RoleArn": role_arn,
        }

        if inputs:
            process_request["ProcessingInputs"] = inputs

        if output_config["Outputs"]:
            process_request["ProcessingOutputConfig"] = output_config

        if environment is not None:
            process_request["Environment"] = environment

        if network_config is not None:
            process_request["NetworkConfig"] = network_config

        if stopping_condition is not None:
            process_request["StoppingCondition"] = stopping_condition

        if tags is not None:
            process_request["Tags"] = tags

        if experiment_config:
            process_request["ExperimentConfig"] = experiment_config

        return process_request

    def create_monitoring_schedule(
        self,
        monitoring_schedule_name,
        schedule_expression,
        statistics_s3_uri,
        constraints_s3_uri,
        monitoring_inputs,
        monitoring_output_config,
        instance_count,
        instance_type,
        volume_size_in_gb,
        volume_kms_key,
        image_uri,
        entrypoint,
        arguments,
        record_preprocessor_source_uri,
        post_analytics_processor_source_uri,
        max_runtime_in_seconds,
        environment,
        network_config,
        role_arn,
        tags,
    ):
        """Create an Amazon SageMaker monitoring schedule.

        Args:
            monitoring_schedule_name (str): The name of the monitoring schedule. The name must be
                unique within an AWS Region in an AWS account. Names should have a minimum length
                of 1 and a maximum length of 63 characters.
            schedule_expression (str): The cron expression that dictates the monitoring execution
                schedule.
            statistics_s3_uri (str): The S3 uri of the statistics file to use.
            constraints_s3_uri (str): The S3 uri of the constraints file to use.
            monitoring_inputs ([dict]): List of MonitoringInput dictionaries.
            monitoring_output_config (dict): A config dictionary, which contains a list of
                MonitoringOutput dictionaries, as well as an optional KMS key ID.
            instance_count (int): The number of instances to run.
            instance_type (str): The type of instance to run.
            volume_size_in_gb (int): Size of the volume in GB.
            volume_kms_key (str): KMS key to use when encrypting the volume.
            image_uri (str): The image uri to use for monitoring executions.
            entrypoint (str): The entrypoint to the monitoring execution image.
            arguments (str): The arguments to pass to the monitoring execution image.
            record_preprocessor_source_uri (str or None): The S3 uri that points to the script that
                pre-processes the dataset (only applicable to first-party images).
            post_analytics_processor_source_uri (str or None): The S3 uri that points to the script
                that post-processes the dataset (only applicable to first-party images).
            max_runtime_in_seconds (int): Specifies a limit to how long
                the processing job can run, in seconds.
            environment (dict): Environment variables to start the monitoring execution
                container with.
            network_config (dict): Specifies networking options, such as network
                traffic encryption between processing containers, whether to allow
                inbound and outbound network calls to and from processing containers,
                and VPC subnets and security groups to use for VPC-enabled processing
                jobs.
            role_arn (str): The Amazon Resource Name (ARN) of an IAM role that
                Amazon SageMaker can assume to perform tasks on your behalf.
            tags ([dict[str,str]]): A list of dictionaries containing key-value
                pairs.
        """
        monitoring_schedule_request = {
            "MonitoringScheduleName": monitoring_schedule_name,
            "MonitoringScheduleConfig": {
                "MonitoringJobDefinition": {
                    "MonitoringInputs": monitoring_inputs,
                    "MonitoringResources": {
                        "ClusterConfig": {
                            "InstanceCount": instance_count,
                            "InstanceType": instance_type,
                            "VolumeSizeInGB": volume_size_in_gb,
                        }
                    },
                    "MonitoringAppSpecification": {"ImageUri": image_uri},
                    "RoleArn": role_arn,
                }
            },
        }

        if schedule_expression is not None:
            monitoring_schedule_request["MonitoringScheduleConfig"]["ScheduleConfig"] = {
                "ScheduleExpression": schedule_expression
            }

        if monitoring_output_config is not None:
            monitoring_schedule_request["MonitoringScheduleConfig"]["MonitoringJobDefinition"][
                "MonitoringOutputConfig"
            ] = monitoring_output_config

        if statistics_s3_uri is not None or constraints_s3_uri is not None:
            monitoring_schedule_request["MonitoringScheduleConfig"]["MonitoringJobDefinition"][
                "BaselineConfig"
            ] = {}

        if statistics_s3_uri is not None:
            monitoring_schedule_request["MonitoringScheduleConfig"]["MonitoringJobDefinition"][
                "BaselineConfig"
            ]["StatisticsResource"] = {"S3Uri": statistics_s3_uri}

        if constraints_s3_uri is not None:
            monitoring_schedule_request["MonitoringScheduleConfig"]["MonitoringJobDefinition"][
                "BaselineConfig"
            ]["ConstraintsResource"] = {"S3Uri": constraints_s3_uri}

        if record_preprocessor_source_uri is not None:
            monitoring_schedule_request["MonitoringScheduleConfig"]["MonitoringJobDefinition"][
                "MonitoringAppSpecification"
            ]["RecordPreprocessorSourceUri"] = record_preprocessor_source_uri

        if post_analytics_processor_source_uri is not None:
            monitoring_schedule_request["MonitoringScheduleConfig"]["MonitoringJobDefinition"][
                "MonitoringAppSpecification"
            ]["PostAnalyticsProcessorSourceUri"] = post_analytics_processor_source_uri

        if entrypoint is not None:
            monitoring_schedule_request["MonitoringScheduleConfig"]["MonitoringJobDefinition"][
                "MonitoringAppSpecification"
            ]["ContainerEntrypoint"] = entrypoint

        if arguments is not None:
            monitoring_schedule_request["MonitoringScheduleConfig"]["MonitoringJobDefinition"][
                "MonitoringAppSpecification"
            ]["ContainerArguments"] = arguments

        if volume_kms_key is not None:
            monitoring_schedule_request["MonitoringScheduleConfig"]["MonitoringJobDefinition"][
                "MonitoringResources"
            ]["ClusterConfig"]["VolumeKmsKeyId"] = volume_kms_key

        if max_runtime_in_seconds is not None:
            monitoring_schedule_request["MonitoringScheduleConfig"]["MonitoringJobDefinition"][
                "StoppingCondition"
            ] = {"MaxRuntimeInSeconds": max_runtime_in_seconds}

        if environment is not None:
            monitoring_schedule_request["MonitoringScheduleConfig"]["MonitoringJobDefinition"][
                "Environment"
            ] = environment

        if network_config is not None:
            monitoring_schedule_request["MonitoringScheduleConfig"]["MonitoringJobDefinition"][
                "NetworkConfig"
            ] = network_config

        tags = _append_project_tags(tags)
        if tags is not None:
            monitoring_schedule_request["Tags"] = tags

        LOGGER.info("Creating monitoring schedule name %s.", monitoring_schedule_name)
        LOGGER.debug(
            "monitoring_schedule_request= %s", json.dumps(monitoring_schedule_request, indent=4)
        )
        self.sagemaker_client.create_monitoring_schedule(**monitoring_schedule_request)

    def update_monitoring_schedule(
        self,
        monitoring_schedule_name,
        schedule_expression=None,
        statistics_s3_uri=None,
        constraints_s3_uri=None,
        monitoring_inputs=None,
        monitoring_output_config=None,
        instance_count=None,
        instance_type=None,
        volume_size_in_gb=None,
        volume_kms_key=None,
        image_uri=None,
        entrypoint=None,
        arguments=None,
        record_preprocessor_source_uri=None,
        post_analytics_processor_source_uri=None,
        max_runtime_in_seconds=None,
        environment=None,
        network_config=None,
        role_arn=None,
    ):
        """Update an Amazon SageMaker monitoring schedule.

        Args:
            monitoring_schedule_name (str): The name of the monitoring schedule. The name must be
                unique within an AWS Region in an AWS account. Names should have a minimum length
                of 1 and a maximum length of 63 characters.
            schedule_expression (str): The cron expression that dictates the monitoring execution
                schedule.
            statistics_s3_uri (str): The S3 uri of the statistics file to use.
            constraints_s3_uri (str): The S3 uri of the constraints file to use.
            monitoring_inputs ([dict]): List of MonitoringInput dictionaries.
            monitoring_output_config (dict): A config dictionary, which contains a list of
                MonitoringOutput dictionaries, as well as an optional KMS key ID.
            instance_count (int): The number of instances to run.
            instance_type (str): The type of instance to run.
            volume_size_in_gb (int): Size of the volume in GB.
            volume_kms_key (str): KMS key to use when encrypting the volume.
            image_uri (str): The image uri to use for monitoring executions.
            entrypoint (str): The entrypoint to the monitoring execution image.
            arguments (str): The arguments to pass to the monitoring execution image.
            record_preprocessor_source_uri (str or None): The S3 uri that points to the script that
                pre-processes the dataset (only applicable to first-party images).
            post_analytics_processor_source_uri (str or None): The S3 uri that points to the script
                that post-processes the dataset (only applicable to first-party images).
            max_runtime_in_seconds (int): Specifies a limit to how long
                the processing job can run, in seconds.
            environment (dict): Environment variables to start the monitoring execution
                container with.
            network_config (dict): Specifies networking options, such as network
                traffic encryption between processing containers, whether to allow
                inbound and outbound network calls to and from processing containers,
                and VPC subnets and security groups to use for VPC-enabled processing
                jobs.
            role_arn (str): The Amazon Resource Name (ARN) of an IAM role that
                Amazon SageMaker can assume to perform tasks on your behalf.
            tags ([dict[str,str]]): A list of dictionaries containing key-value
                pairs.
        """
        existing_desc = self.sagemaker_client.describe_monitoring_schedule(
            MonitoringScheduleName=monitoring_schedule_name
        )

        existing_schedule_config = None
        if (
            existing_desc.get("MonitoringScheduleConfig") is not None
            and existing_desc["MonitoringScheduleConfig"].get("ScheduleConfig") is not None
            and existing_desc["MonitoringScheduleConfig"]["ScheduleConfig"]["ScheduleExpression"]
            is not None
        ):
            existing_schedule_config = existing_desc["MonitoringScheduleConfig"]["ScheduleConfig"][
                "ScheduleExpression"
            ]

        request_schedule_expression = schedule_expression or existing_schedule_config
        request_monitoring_inputs = (
            monitoring_inputs
            or existing_desc["MonitoringScheduleConfig"]["MonitoringJobDefinition"][
                "MonitoringInputs"
            ]
        )
        request_instance_count = (
            instance_count
            or existing_desc["MonitoringScheduleConfig"]["MonitoringJobDefinition"][
                "MonitoringResources"
            ]["ClusterConfig"]["InstanceCount"]
        )
        request_instance_type = (
            instance_type
            or existing_desc["MonitoringScheduleConfig"]["MonitoringJobDefinition"][
                "MonitoringResources"
            ]["ClusterConfig"]["InstanceType"]
        )
        request_volume_size_in_gb = (
            volume_size_in_gb
            or existing_desc["MonitoringScheduleConfig"]["MonitoringJobDefinition"][
                "MonitoringResources"
            ]["ClusterConfig"]["VolumeSizeInGB"]
        )
        request_image_uri = (
            image_uri
            or existing_desc["MonitoringScheduleConfig"]["MonitoringJobDefinition"][
                "MonitoringAppSpecification"
            ]["ImageUri"]
        )
        request_role_arn = (
            role_arn
            or existing_desc["MonitoringScheduleConfig"]["MonitoringJobDefinition"]["RoleArn"]
        )

        monitoring_schedule_request = {
            "MonitoringScheduleName": monitoring_schedule_name,
            "MonitoringScheduleConfig": {
                "MonitoringJobDefinition": {
                    "MonitoringInputs": request_monitoring_inputs,
                    "MonitoringResources": {
                        "ClusterConfig": {
                            "InstanceCount": request_instance_count,
                            "InstanceType": request_instance_type,
                            "VolumeSizeInGB": request_volume_size_in_gb,
                        }
                    },
                    "MonitoringAppSpecification": {"ImageUri": request_image_uri},
                    "RoleArn": request_role_arn,
                }
            },
        }

        if existing_schedule_config is not None:
            monitoring_schedule_request["MonitoringScheduleConfig"]["ScheduleConfig"] = {
                "ScheduleExpression": request_schedule_expression
            }

        existing_monitoring_output_config = existing_desc["MonitoringScheduleConfig"][
            "MonitoringJobDefinition"
        ].get("MonitoringOutputConfig")
        if monitoring_output_config is not None or existing_monitoring_output_config is not None:
            monitoring_schedule_request["MonitoringScheduleConfig"]["MonitoringJobDefinition"][
                "MonitoringOutputConfig"
            ] = (monitoring_output_config or existing_monitoring_output_config)

        existing_statistics_s3_uri = None
        existing_constraints_s3_uri = None
        if (
            existing_desc["MonitoringScheduleConfig"]["MonitoringJobDefinition"].get(
                "BaselineConfig"
            )
            is not None
        ):
            if (
                existing_desc["MonitoringScheduleConfig"]["MonitoringJobDefinition"][
                    "BaselineConfig"
                ].get("StatisticsResource")
                is not None
            ):
                existing_statistics_s3_uri = existing_desc["MonitoringScheduleConfig"][
                    "MonitoringJobDefinition"
                ]["BaselineConfig"]["StatisticsResource"]["S3Uri"]

            if (
                existing_desc["MonitoringScheduleConfig"]["MonitoringJobDefinition"][
                    "BaselineConfig"
                ].get("ConstraintsResource")
                is not None
            ):
                existing_statistics_s3_uri = existing_desc["MonitoringScheduleConfig"][
                    "MonitoringJobDefinition"
                ]["BaselineConfig"]["ConstraintsResource"]["S3Uri"]

        if (
            statistics_s3_uri is not None
            or constraints_s3_uri is not None
            or existing_statistics_s3_uri is not None
            or existing_constraints_s3_uri is not None
        ):
            monitoring_schedule_request["MonitoringScheduleConfig"]["MonitoringJobDefinition"][
                "BaselineConfig"
            ] = {}

        if statistics_s3_uri is not None or existing_statistics_s3_uri is not None:
            monitoring_schedule_request["MonitoringScheduleConfig"]["MonitoringJobDefinition"][
                "BaselineConfig"
            ]["StatisticsResource"] = {"S3Uri": statistics_s3_uri or existing_statistics_s3_uri}

        if constraints_s3_uri is not None or existing_constraints_s3_uri is not None:
            monitoring_schedule_request["MonitoringScheduleConfig"]["MonitoringJobDefinition"][
                "BaselineConfig"
            ]["ConstraintsResource"] = {"S3Uri": constraints_s3_uri or existing_constraints_s3_uri}

        existing_record_preprocessor_source_uri = existing_desc["MonitoringScheduleConfig"][
            "MonitoringJobDefinition"
        ]["MonitoringAppSpecification"].get("RecordPreprocessorSourceUri")
        if (
            record_preprocessor_source_uri is not None
            or existing_record_preprocessor_source_uri is not None
        ):
            monitoring_schedule_request["MonitoringScheduleConfig"]["MonitoringJobDefinition"][
                "MonitoringAppSpecification"
            ]["RecordPreprocessorSourceUri"] = (
                record_preprocessor_source_uri or existing_record_preprocessor_source_uri
            )

        existing_post_analytics_processor_source_uri = existing_desc["MonitoringScheduleConfig"][
            "MonitoringJobDefinition"
        ]["MonitoringAppSpecification"].get("PostAnalyticsProcessorSourceUri")
        if (
            post_analytics_processor_source_uri is not None
            or existing_post_analytics_processor_source_uri is not None
        ):
            monitoring_schedule_request["MonitoringScheduleConfig"]["MonitoringJobDefinition"][
                "MonitoringAppSpecification"
            ]["PostAnalyticsProcessorSourceUri"] = (
                post_analytics_processor_source_uri or existing_post_analytics_processor_source_uri
            )

        existing_entrypoint = existing_desc["MonitoringScheduleConfig"]["MonitoringJobDefinition"][
            "MonitoringAppSpecification"
        ].get("ContainerEntrypoint")
        if entrypoint is not None or existing_entrypoint is not None:
            monitoring_schedule_request["MonitoringScheduleConfig"]["MonitoringJobDefinition"][
                "MonitoringAppSpecification"
            ]["ContainerEntrypoint"] = (entrypoint or existing_entrypoint)

        existing_arguments = existing_desc["MonitoringScheduleConfig"]["MonitoringJobDefinition"][
            "MonitoringAppSpecification"
        ].get("ContainerArguments")
        if arguments is not None or existing_arguments is not None:
            monitoring_schedule_request["MonitoringScheduleConfig"]["MonitoringJobDefinition"][
                "MonitoringAppSpecification"
            ]["ContainerArguments"] = (arguments or existing_arguments)

        existing_volume_kms_key = existing_desc["MonitoringScheduleConfig"][
            "MonitoringJobDefinition"
        ]["MonitoringResources"]["ClusterConfig"].get("VolumeKmsKeyId")

        if volume_kms_key is not None or existing_volume_kms_key is not None:
            monitoring_schedule_request["MonitoringScheduleConfig"]["MonitoringJobDefinition"][
                "MonitoringResources"
            ]["ClusterConfig"]["VolumeKmsKeyId"] = (volume_kms_key or existing_volume_kms_key)

        existing_max_runtime_in_seconds = None
        if existing_desc["MonitoringScheduleConfig"]["MonitoringJobDefinition"].get(
            "StoppingCondition"
        ):
            existing_max_runtime_in_seconds = existing_desc["MonitoringScheduleConfig"][
                "MonitoringJobDefinition"
            ]["StoppingCondition"].get("MaxRuntimeInSeconds")

        if max_runtime_in_seconds is not None or existing_max_runtime_in_seconds is not None:
            monitoring_schedule_request["MonitoringScheduleConfig"]["MonitoringJobDefinition"][
                "StoppingCondition"
            ] = {"MaxRuntimeInSeconds": max_runtime_in_seconds or existing_max_runtime_in_seconds}

        existing_environment = existing_desc["MonitoringScheduleConfig"][
            "MonitoringJobDefinition"
        ].get("Environment")
        if environment is not None or existing_environment is not None:
            monitoring_schedule_request["MonitoringScheduleConfig"]["MonitoringJobDefinition"][
                "Environment"
            ] = (environment or existing_environment)

        existing_network_config = existing_desc["MonitoringScheduleConfig"][
            "MonitoringJobDefinition"
        ].get("NetworkConfig")
        if network_config is not None or existing_network_config is not None:
            monitoring_schedule_request["MonitoringScheduleConfig"]["MonitoringJobDefinition"][
                "NetworkConfig"
            ] = (network_config or existing_network_config)

        LOGGER.info("Updating monitoring schedule with name: %s .", monitoring_schedule_name)
        LOGGER.debug(
            "monitoring_schedule_request= %s", json.dumps(monitoring_schedule_request, indent=4)
        )
        self.sagemaker_client.update_monitoring_schedule(**monitoring_schedule_request)

    def start_monitoring_schedule(self, monitoring_schedule_name):
        """Starts a monitoring schedule.

        Args:
            monitoring_schedule_name (str): The name of the Amazon SageMaker Monitoring
                Schedule to start.
        """
        print()
        print("Starting Monitoring Schedule with name: {}".format(monitoring_schedule_name))
        self.sagemaker_client.start_monitoring_schedule(
            MonitoringScheduleName=monitoring_schedule_name
        )

    def stop_monitoring_schedule(self, monitoring_schedule_name):
        """Stops a monitoring schedule.

        Args:
            monitoring_schedule_name (str): The name of the Amazon SageMaker Monitoring
                Schedule to stop.
        """
        print()
        print("Stopping Monitoring Schedule with name: {}".format(monitoring_schedule_name))
        self.sagemaker_client.stop_monitoring_schedule(
            MonitoringScheduleName=monitoring_schedule_name
        )

    def delete_monitoring_schedule(self, monitoring_schedule_name):
        """Deletes a monitoring schedule.

        Args:
            monitoring_schedule_name (str): The name of the Amazon SageMaker Monitoring
                Schedule to delete.
        """
        print()
        print("Deleting Monitoring Schedule with name: {}".format(monitoring_schedule_name))
        self.sagemaker_client.delete_monitoring_schedule(
            MonitoringScheduleName=monitoring_schedule_name
        )

    def describe_monitoring_schedule(self, monitoring_schedule_name):
        """Calls the DescribeMonitoringSchedule API for given name and returns the response.

        Args:
            monitoring_schedule_name (str): The name of the processing job to describe.

        Returns:
            dict: A dictionary response with the processing job description.
        """
        return self.sagemaker_client.describe_monitoring_schedule(
            MonitoringScheduleName=monitoring_schedule_name
        )

    def list_monitoring_executions(
        self,
        monitoring_schedule_name,
        sort_by="ScheduledTime",
        sort_order="Descending",
        max_results=100,
    ):
        """Lists the monitoring executions associated with the given monitoring_schedule_name.

        Args:
            monitoring_schedule_name (str): The monitoring_schedule_name for which to retrieve the
                monitoring executions.
            sort_by (str): The field to sort by. Can be one of: "CreationTime", "ScheduledTime",
                "Status". Default: "ScheduledTime".
            sort_order (str): The sort order. Can be one of: "Ascending", "Descending".
                Default: "Descending".
            max_results (int): The maximum number of results to return. Must be between 1 and 100.

        Returns:
            dict: Dictionary of monitoring schedule executions.
        """
        response = self.sagemaker_client.list_monitoring_executions(
            MonitoringScheduleName=monitoring_schedule_name,
            SortBy=sort_by,
            SortOrder=sort_order,
            MaxResults=max_results,
        )
        return response

    def list_monitoring_schedules(
        self, endpoint_name=None, sort_by="CreationTime", sort_order="Descending", max_results=100
    ):
        """Lists the monitoring executions associated with the given monitoring_schedule_name.

        Args:
            endpoint_name (str): The name of the endpoint to filter on. If not provided, does not
                filter on it. Default: None.
            sort_by (str): The field to sort by. Can be one of: "Name", "CreationTime", "Status".
                Default: "CreationTime".
            sort_order (str): The sort order. Can be one of: "Ascending", "Descending".
                Default: "Descending".
            max_results (int): The maximum number of results to return. Must be between 1 and 100.

        Returns:
            dict: Dictionary of monitoring schedule executions.
        """
        if endpoint_name is not None:
            response = self.sagemaker_client.list_monitoring_schedules(
                EndpointName=endpoint_name,
                SortBy=sort_by,
                SortOrder=sort_order,
                MaxResults=max_results,
            )
        else:
            response = self.sagemaker_client.list_monitoring_schedules(
                SortBy=sort_by, SortOrder=sort_order, MaxResults=max_results
            )

        return response

    def update_monitoring_alert(
        self,
        monitoring_schedule_name: str,
        monitoring_alert_name: str,
        data_points_to_alert: int,
        evaluation_period: int,
    ):
        """Update the monitoring alerts associated with the given schedule_name and alert_name

        Args:
            monitoring_schedule_name (str): The name of the monitoring schedule to update.
            monitoring_alert_name (str): The name of the monitoring alert to update.
            data_points_to_alert (int):  The data point to alert.
            evaluation_period (int): The period to evaluate the alert status.

        Returns:
            dict: A dict represents the update alert response.
        """
        return self.sagemaker_client.update_monitoring_alert(
            MonitoringScheduleName=monitoring_schedule_name,
            MonitoringAlertName=monitoring_alert_name,
            DatapointsToAlert=data_points_to_alert,
            EvaluationPeriod=evaluation_period,
        )

    def list_monitoring_alerts(
        self,
        monitoring_schedule_name: str,
        next_token: Optional[str] = None,
        max_results: Optional[int] = 10,
    ) -> Dict:
        """Lists the monitoring alerts associated with the given monitoring_schedule_name.

        Args:
            monitoring_schedule_name (str): The name of the monitoring schedule to filter on.
                If not provided, does not filter on it.
            next_token (Optional[str]):  The pagination token. Default: None
            max_results (Optional[int]): The maximum number of results to return.
                Must be between 1 and 100. Default: 10

        Returns:
            dict: list of monitoring alerts.
        """
        params = {
            "MonitoringScheduleName": monitoring_schedule_name,
            "MaxResults": max_results,
        }
        if next_token:
            params.update({"NextToken": next_token})

        return self.sagemaker_client.list_monitoring_alerts(**params)

    def list_monitoring_alert_history(
        self,
        monitoring_schedule_name: Optional[str] = None,
        monitoring_alert_name: Optional[str] = None,
        sort_by: Optional[str] = "CreationTime",
        sort_order: Optional[str] = "Descending",
        next_token: Optional[str] = None,
        max_results: Optional[int] = 10,
        creation_time_before: Optional[str] = None,
        creation_time_after: Optional[str] = None,
        status_equals: Optional[str] = None,
    ) -> Dict:
        """Lists the alert history associated with the given schedule_name and alert_name.

        Args:
            monitoring_schedule_name (Optional[str]): The name of the monitoring_schedule_name
                to filter on. If not provided, does not filter on it. Default: None.
            monitoring_alert_name (Optional[str]): The name of the monitoring_alert_name
                to filter on. If not provided, does not filter on it. Default: None.
            sort_by (Optional[str]): sort_by (str): The field to sort by.
                Can be one of: "Name", "CreationTime" Default: "CreationTime".
            sort_order (Optional[str]): The sort order. Can be one of: "Ascending", "Descending".
                Default: "Descending".
            next_token (Optional[str]):  The pagination token. Default: None
            max_results (Optional[int]): The maximum number of results to return.
                Must be between 1 and 100. Default: 10.
            creation_time_before (Optional[str]): A filter to filter alert history before a time
            creation_time_after (Optional[str]): A filter to filter alert history after a time
                Default: None.
            status_equals (Optional[str]): A filter to filter alert history by status
                Default: None.

        Returns:
            dict: list of monitoring alert history.
        """
        params = {
            "MonitoringScheduleName": monitoring_schedule_name,
            "SortBy": sort_by,
            "SortOrder": sort_order,
            "MaxResults": max_results,
        }
        if monitoring_alert_name:
            params.update({"MonitoringAlertName": monitoring_alert_name})
        if creation_time_before:
            params.update({"CreationTimeBefore": creation_time_before})
        if creation_time_after:
            params.update({"CreationTimeAfter": creation_time_after})
        if status_equals:
            params.update({"StatusEquals": status_equals})
        if next_token:
            params.update({"NextToken": next_token})

        return self.sagemaker_client.list_monitoring_alert_history(**params)

    def was_processing_job_successful(self, job_name):
        """Calls the DescribeProcessingJob API for the given job name.

        It returns True if job was successful.

        Args:
            job_name (str): The name of the processing job to describe.

        Returns:
            bool: Whether the processing job was successful.
        """
        job_desc = self.sagemaker_client.describe_processing_job(ProcessingJobName=job_name)
        return job_desc["ProcessingJobStatus"] == "Completed"

    def describe_processing_job(self, job_name):
        """Calls the DescribeProcessingJob API for the given job name and returns the response.

        Args:
            job_name (str): The name of the processing job to describe.

        Returns:
            dict: A dictionary response with the processing job description.
        """
        return self.sagemaker_client.describe_processing_job(ProcessingJobName=job_name)

    def stop_processing_job(self, job_name):
        """Calls the StopProcessingJob API for the given job name.

        Args:
            job_name (str): The name of the processing job to stop.
        """
        self.sagemaker_client.stop_processing_job(ProcessingJobName=job_name)

    def stop_training_job(self, job_name):
        """Calls the StopTrainingJob API for the given job name.

        Args:
            job_name (str): The name of the training job to stop.
        """
        self.sagemaker_client.stop_training_job(TrainingJobName=job_name)

    def describe_training_job(self, job_name):
        """Calls the DescribeTrainingJob API for the given job name and returns the response.

        Args:
            job_name (str): The name of the training job to describe.

        Returns:
            dict: A dictionary response with the training job description.
        """
        return self.sagemaker_client.describe_training_job(TrainingJobName=job_name)

    def auto_ml(
        self,
        input_config,
        output_config,
        auto_ml_job_config,
        role,
        job_name,
        problem_type=None,
        job_objective=None,
        generate_candidate_definitions_only=False,
        tags=None,
        model_deploy_config=None,
    ):
        """Create an Amazon SageMaker AutoML job.

        Args:
            input_config (list[dict]): A list of Channel objects. Each channel contains "DataSource"
                and "TargetAttributeName", "CompressionType" is an optional field.
            output_config (dict): The S3 URI where you want to store the training results and
                optional KMS key ID.
            auto_ml_job_config (dict): A dict of AutoMLJob config, containing "StoppingCondition",
                "SecurityConfig", optionally contains "VolumeKmsKeyId".
            role (str): The Amazon Resource Name (ARN) of an IAM role that
                Amazon SageMaker can assume to perform tasks on your behalf.
            job_name (str): A string that can be used to identify an AutoMLJob. Each AutoMLJob
                should have a unique job name.
            problem_type (str): The type of problem of this AutoMLJob. Valid values are
                "Regression", "BinaryClassification", "MultiClassClassification". If None,
                SageMaker AutoMLJob will infer the problem type automatically.
            job_objective (dict): AutoMLJob objective, contains "AutoMLJobObjectiveType" (optional),
                "MetricName" and "Value".
            generate_candidate_definitions_only (bool): Indicates whether to only generate candidate
                definitions. If True, AutoML.list_candidates() cannot be called. Default: False.
            tags ([dict[str,str]]): A list of dictionaries containing key-value
                pairs.
            model_deploy_config (dict): Specifies how to generate the endpoint name
                for an automatic one-click Autopilot model deployment.
                Contains "AutoGenerateEndpointName" and "EndpointName"
        """
        auto_ml_job_request = self._get_auto_ml_request(
            input_config=input_config,
            output_config=output_config,
            auto_ml_job_config=auto_ml_job_config,
            role=role,
            job_name=job_name,
            problem_type=problem_type,
            job_objective=job_objective,
            generate_candidate_definitions_only=generate_candidate_definitions_only,
            tags=tags,
            model_deploy_config=model_deploy_config,
        )

        def submit(request):
            LOGGER.info("Creating auto-ml-job with name: %s", job_name)
            LOGGER.debug("auto ml request: %s", json.dumps(request), indent=4)
            self.sagemaker_client.create_auto_ml_job(**request)

        self._intercept_create_request(auto_ml_job_request, submit, self.auto_ml.__name__)

    def _get_auto_ml_request(
        self,
        input_config,
        output_config,
        auto_ml_job_config,
        role,
        job_name,
        problem_type=None,
        job_objective=None,
        generate_candidate_definitions_only=False,
        tags=None,
        model_deploy_config=None,
    ):
        """Constructs a request compatible for creating an Amazon SageMaker AutoML job.

        Args:
            input_config (list[dict]): A list of Channel objects. Each channel contains "DataSource"
                and "TargetAttributeName", "CompressionType" is an optional field.
            output_config (dict): The S3 URI where you want to store the training results and
                optional KMS key ID.
            auto_ml_job_config (dict): A dict of AutoMLJob config, containing "StoppingCondition",
                "SecurityConfig", optionally contains "VolumeKmsKeyId".
            role (str): The Amazon Resource Name (ARN) of an IAM role that
                Amazon SageMaker can assume to perform tasks on your behalf.
            job_name (str): A string that can be used to identify an AutoMLJob. Each AutoMLJob
                should have a unique job name.
            problem_type (str): The type of problem of this AutoMLJob. Valid values are
                "Regression", "BinaryClassification", "MultiClassClassification". If None,
                SageMaker AutoMLJob will infer the problem type automatically.
            job_objective (dict): AutoMLJob objective, contains "AutoMLJobObjectiveType" (optional),
                "MetricName" and "Value".
            generate_candidate_definitions_only (bool): Indicates whether to only generate candidate
                definitions. If True, AutoML.list_candidates() cannot be called. Default: False.
            tags ([dict[str,str]]): A list of dictionaries containing key-value
                pairs.
            model_deploy_config (dict): Specifies how to generate the endpoint name
                for an automatic one-click Autopilot model deployment.
                Contains "AutoGenerateEndpointName" and "EndpointName"

        Returns:
            Dict: a automl request dict
        """
        auto_ml_job_request = {
            "AutoMLJobName": job_name,
            "InputDataConfig": input_config,
            "OutputDataConfig": output_config,
            "AutoMLJobConfig": auto_ml_job_config,
            "RoleArn": role,
            "GenerateCandidateDefinitionsOnly": generate_candidate_definitions_only,
        }
        if model_deploy_config is not None:
            auto_ml_job_request["ModelDeployConfig"] = model_deploy_config

        if job_objective is not None:
            auto_ml_job_request["AutoMLJobObjective"] = job_objective
        if problem_type is not None:
            auto_ml_job_request["ProblemType"] = problem_type

        tags = _append_project_tags(tags)
        if tags is not None:
            auto_ml_job_request["Tags"] = tags

        return auto_ml_job_request

    def describe_auto_ml_job(self, job_name):
        """Calls the DescribeAutoMLJob API for the given job name and returns the response.

        Args:
            job_name (str): The name of the AutoML job to describe.

        Returns:
            dict: A dictionary response with the AutoML Job description.
        """
        return self.sagemaker_client.describe_auto_ml_job(AutoMLJobName=job_name)

    def list_candidates(
        self,
        job_name,
        status_equals=None,
        candidate_name=None,
        candidate_arn=None,
        sort_order=None,
        sort_by=None,
        max_results=None,
    ):
        """Returns the list of candidates of an AutoML job for a given name.

        Args:
            job_name (str): The name of the AutoML job. If None, will use object's
                latest_auto_ml_job name.
            status_equals (str): Filter the result with candidate status, values could be
                "Completed", "InProgress", "Failed", "Stopped", "Stopping"
            candidate_name (str): The name of a specified candidate to list.
                Default to None.
            candidate_arn (str): The Arn of a specified candidate to list.
                Default to None.
            sort_order (str): The order that the candidates will be listed in result.
                Default to None.
            sort_by (str): The value that the candidates will be sorted by.
                Default to None.
            max_results (int): The number of candidates will be listed in results,
                between 1 to 100. Default to None. If None, will return all the candidates.

        Returns:
            list: A list of dictionaries with candidates information
        """
        list_candidates_args = {"AutoMLJobName": job_name}

        if status_equals:
            list_candidates_args["StatusEquals"] = status_equals
        if candidate_name:
            list_candidates_args["CandidateNameEquals"] = candidate_name
        if candidate_arn:
            list_candidates_args["CandidateArnEquals"] = candidate_arn
        if sort_order:
            list_candidates_args["SortOrder"] = sort_order
        if sort_by:
            list_candidates_args["SortBy"] = sort_by
        if max_results:
            list_candidates_args["MaxResults"] = max_results

        return self.sagemaker_client.list_candidates_for_auto_ml_job(**list_candidates_args)

    def wait_for_auto_ml_job(self, job, poll=5):
        """Wait for an Amazon SageMaker AutoML job to complete.

        Args:
            job (str): Name of the auto ml job to wait for.
            poll (int): Polling interval in seconds (default: 5).

        Returns:
            (dict): Return value from the ``DescribeAutoMLJob`` API.

        Raises:
            exceptions.CapacityError: If the auto ml job fails with CapacityError.
            exceptions.UnexpectedStatusException: If the auto ml job fails.
        """
        desc = _wait_until(lambda: _auto_ml_job_status(self.sagemaker_client, job), poll)
        self._check_job_status(job, desc, "AutoMLJobStatus")
        return desc

    def logs_for_auto_ml_job(  # noqa: C901 - suppress complexity warning for this method
        self, job_name, wait=False, poll=10
    ):
        """Display logs for a given AutoML job, optionally tailing them until job is complete.

        If the output is a tty or a Jupyter cell, it will be color-coded
        based on which instance the log entry is from.

        Args:
            job_name (str): Name of the Auto ML job to display the logs for.
            wait (bool): Whether to keep looking for new log entries until the job completes
                (default: False).
            poll (int): The interval in seconds between polling for new log entries and job
                completion (default: 5).

        Raises:
            exceptions.CapacityError: If waiting and auto ml job fails with CapacityError.
            exceptions.UnexpectedStatusException: If waiting and auto ml job fails.
        """

        description = self.sagemaker_client.describe_auto_ml_job(AutoMLJobName=job_name)

        instance_count, stream_names, positions, client, log_group, dot, color_wrap = _logs_init(
            self, description, job="AutoML"
        )

        state = _get_initial_job_state(description, "AutoMLJobStatus", wait)

        # The loop below implements a state machine that alternates between checking the job status
        # and reading whatever is available in the logs at this point. Note, that if we were
        # called with wait == False, we never check the job status.
        #
        # If wait == TRUE and job is not completed, the initial state is TAILING
        # If wait == FALSE, the initial state is COMPLETE (doesn't matter if the job really is
        # complete).
        #
        # The state table:
        #
        # STATE               ACTIONS                        CONDITION             NEW STATE
        # ----------------    ----------------               -----------------     ----------------
        # TAILING             Read logs, Pause, Get status   Job complete          JOB_COMPLETE
        #                                                    Else                  TAILING
        # JOB_COMPLETE        Read logs, Pause               Any                   COMPLETE
        # COMPLETE            Read logs, Exit                                      N/A
        #
        # Notes:
        # - The JOB_COMPLETE state forces us to do an extra pause and read any items that got to
        #   Cloudwatch after the job was marked complete.
        last_describe_job_call = time.time()
        while True:
            _flush_log_streams(
                stream_names,
                instance_count,
                client,
                log_group,
                job_name,
                positions,
                dot,
                color_wrap,
            )
            if state == LogState.COMPLETE:
                break

            time.sleep(poll)

            if state == LogState.JOB_COMPLETE:
                state = LogState.COMPLETE
            elif time.time() - last_describe_job_call >= 30:
                description = self.sagemaker_client.describe_auto_ml_job(AutoMLJobName=job_name)
                last_describe_job_call = time.time()

                status = description["AutoMLJobStatus"]

                if status in ("Completed", "Failed", "Stopped"):
                    print()
                    state = LogState.JOB_COMPLETE

        if wait:
            self._check_job_status(job_name, description, "AutoMLJobStatus")
            if dot:
                print()

    def compile_model(
        self, input_model_config, output_model_config, role, job_name, stop_condition, tags
    ):
        """Create an Amazon SageMaker Neo compilation job.

        Args:
            input_model_config (dict): the trained model and the Amazon S3 location where it is
                stored.
            output_model_config (dict): Identifies the Amazon S3 location where you want Amazon
                SageMaker Neo to save the results of compilation job
            role (str): An AWS IAM role (either name or full ARN). The Amazon SageMaker Neo
                compilation jobs use this role to access model artifacts. You must grant
                sufficient permissions to this role.
            job_name (str): Name of the compilation job being created.
            stop_condition (dict): Defines when compilation job shall finish. Contains entries
                that can be understood by the service like ``MaxRuntimeInSeconds``.
            tags (list[dict]): List of tags for labeling a compile model job. For more, see
                https://docs.aws.amazon.com/sagemaker/latest/dg/API_Tag.html.

        Returns:
            str: ARN of the compile model job, if it is created.
        """
        compilation_job_request = {
            "InputConfig": input_model_config,
            "OutputConfig": output_model_config,
            "RoleArn": role,
            "StoppingCondition": stop_condition,
            "CompilationJobName": job_name,
        }

        tags = _append_project_tags(tags)
        if tags is not None:
            compilation_job_request["Tags"] = tags

        LOGGER.info("Creating compilation-job with name: %s", job_name)
        self.sagemaker_client.create_compilation_job(**compilation_job_request)

    def package_model_for_edge(
        self,
        output_model_config,
        role,
        job_name,
        compilation_job_name,
        model_name,
        model_version,
        resource_key,
        tags,
    ):
        """Create an Amazon SageMaker Edge packaging job.

        Args:
            output_model_config (dict): Identifies the Amazon S3 location where you want Amazon
                SageMaker Edge to save the results of edge packaging job
            role (str): An AWS IAM role (either name or full ARN). The Amazon SageMaker Edge
                edge packaging jobs use this role to access model artifacts. You must grant
                sufficient permissions to this role.
            job_name (str): Name of the edge packaging job being created.
            compilation_job_name (str): Name of the compilation job being created.
            resource_key (str): KMS key to encrypt the disk used to package the job
            tags (list[dict]): List of tags for labeling a compile model job. For more, see
                https://docs.aws.amazon.com/sagemaker/latest/dg/API_Tag.html.
        """
        edge_packaging_job_request = {
            "OutputConfig": output_model_config,
            "RoleArn": role,
            "ModelName": model_name,
            "ModelVersion": model_version,
            "EdgePackagingJobName": job_name,
            "CompilationJobName": compilation_job_name,
        }

        if tags is not None:
            edge_packaging_job_request["Tags"] = tags
        if resource_key is not None:
            edge_packaging_job_request["ResourceKey"] = (resource_key,)

        LOGGER.info("Creating edge-packaging-job with name: %s", job_name)
        self.sagemaker_client.create_edge_packaging_job(**edge_packaging_job_request)

    def tune(  # noqa: C901
        self,
        job_name,
        strategy,
        objective_type,
        objective_metric_name,
        max_jobs,
        max_parallel_jobs,
        parameter_ranges,
        static_hyperparameters,
        input_mode,
        metric_definitions,
        role,
        input_config,
        output_config,
        resource_config,
        stop_condition,
        tags,
        warm_start_config,
        max_runtime_in_seconds=None,
        strategy_config=None,
        completion_criteria_config=None,
        enable_network_isolation=False,
        image_uri=None,
        algorithm_arn=None,
        early_stopping_type="Off",
        encrypt_inter_container_traffic=False,
        vpc_config=None,
        use_spot_instances=False,
        checkpoint_s3_uri=None,
        checkpoint_local_path=None,
        environment=None,
        hpo_resource_config=None,
    ):
        """Create an Amazon SageMaker hyperparameter tuning job.

        Args:
            job_name (str): Name of the tuning job being created.
            strategy (str): Strategy to be used for hyperparameter estimations.
            strategy_config (dict): A configuration for the hyperparameter tuning
                job optimisation strategy.
            objective_type (str): The type of the objective metric for evaluating training jobs.
                This value can be either 'Minimize' or 'Maximize'.
            objective_metric_name (str): Name of the metric for evaluating training jobs.
            max_jobs (int): Maximum total number of training jobs to start for the hyperparameter
                tuning job.
            max_parallel_jobs (int): Maximum number of parallel training jobs to start.
            parameter_ranges (dict): Dictionary of parameter ranges. These parameter ranges can be
                one of three types: Continuous, Integer, or Categorical.
            static_hyperparameters (dict): Hyperparameters for model training. These
                hyperparameters remain unchanged across all of the training jobs for the
                hyperparameter tuning job. The hyperparameters are made accessible as a dictionary
                for the training code on SageMaker.
            image_uri (str): Docker image URI containing training code.
            algorithm_arn (str): Resource ARN for training algorithm created on or subscribed from
                AWS Marketplace (default: None).
            input_mode (str): The input mode that the algorithm supports. Valid modes:
                * 'File' - Amazon SageMaker copies the training dataset from the S3 location to
                a directory in the Docker container.
                * 'Pipe' - Amazon SageMaker streams data directly from S3 to the container via a
                Unix-named pipe.
                * 'FastFile' - Amazon SageMaker streams data from S3 on demand instead of
                downloading the entire dataset before training begins.
            metric_definitions (list[dict]): A list of dictionaries that defines the metric(s)
                used to evaluate the training jobs. Each dictionary contains two keys: 'Name' for
                the name of the metric, and 'Regex' for the regular expression used to extract the
                metric from the logs. This should be defined only for jobs that don't use an
                Amazon algorithm.
            role (str): An AWS IAM role (either name or full ARN). The Amazon SageMaker
                training jobs and APIs that create Amazon SageMaker endpoints use this role to
                access training data and model artifacts. You must grant sufficient permissions
                to this role.
            input_config (list): A list of Channel objects. Each channel is a named input source.
                Please refer to the format details described:
                https://botocore.readthedocs.io/en/latest/reference/services/sagemaker.html#SageMaker.Client.create_training_job
            output_config (dict): The S3 URI where you want to store the training results and
                optional KMS key ID.
            resource_config (dict): Contains values for ResourceConfig:
                * instance_count (int): Number of EC2 instances to use for training.
                The key in resource_config is 'InstanceCount'.
                * instance_type (str): Type of EC2 instance to use for training, for example,
                'ml.c4.xlarge'. The key in resource_config is 'InstanceType'.
            stop_condition (dict): When training should finish, e.g. ``MaxRuntimeInSeconds``.
            tags (list[dict]): List of tags for labeling the tuning job. For more, see
                https://docs.aws.amazon.com/sagemaker/latest/dg/API_Tag.html.
            warm_start_config (dict): Configuration defining the type of warm start and
                other required configurations.
            max_runtime_in_seconds (int or PipelineVariable): The maximum time in seconds
                that a training job launched by a hyperparameter tuning job can run.
            completion_criteria_config (sagemaker.tuner.TuningJobCompletionCriteriaConfig): A
                configuration for the completion criteria.
            early_stopping_type (str): Specifies whether early stopping is enabled for the job.
                Can be either 'Auto' or 'Off'. If set to 'Off', early stopping will not be
                attempted. If set to 'Auto', early stopping of some training jobs may happen, but
                is not guaranteed to.
            enable_network_isolation (bool): Specifies whether to isolate the training container
                (default: ``False``).
            encrypt_inter_container_traffic (bool): Specifies whether traffic between training
                containers is encrypted for the training jobs started for this hyperparameter
                tuning job (default: ``False``).
            vpc_config (dict): Contains values for VpcConfig (default: None):
                * subnets (list[str]): List of subnet ids.
                The key in vpc_config is 'Subnets'.
                * security_group_ids (list[str]): List of security group ids.
                The key in vpc_config is 'SecurityGroupIds'.
            use_spot_instances (bool): whether to use spot instances for training.
            checkpoint_s3_uri (str): The S3 URI in which to persist checkpoints
                that the algorithm persists (if any) during training. (default:
                ``None``).
            checkpoint_local_path (str): The local path that the algorithm
                writes its checkpoints to. SageMaker will persist all files
                under this path to `checkpoint_s3_uri` continually during
                training. On job startup the reverse happens - data from the
                s3 location is downloaded to this path before the algorithm is
                started. If the path is unset then SageMaker assumes the
                checkpoints will be provided under `/opt/ml/checkpoints/`.
                (default: ``None``).
            environment (dict[str, str]) : Environment variables to be set for
                use during training jobs (default: ``None``)
            hpo_resource_config (dict): The configuration for the hyperparameter tuning resources,
                including the compute instances and storage volumes, used for training jobs launched
                by the tuning job, where you must specify either
                instance_configs or instance_count + instance_type + volume_size:
                * instance_count (int): Number of EC2 instances to use for training.
                The key in resource_config is 'InstanceCount'.
                * instance_type (str): Type of EC2 instance to use for training, for example,
                'ml.c4.xlarge'. The key in resource_config is 'InstanceType'.
                * volume_size (int or PipelineVariable): The volume size in GB of the data to be
                processed for hyperparameter optimisation
                * instance_configs (List[InstanceConfig]): A list containing the configuration(s)
                for one or more resources for processing hyperparameter jobs. These resources
                include compute instances and storage volumes to use in model training jobs.
                * volume_kms_key_id: The AWS Key Management Service (AWS KMS) key
                that Amazon SageMaker uses to encrypt data on the storage
                volume attached to the ML compute instance(s) that run the training job.
        """

        tune_request = {
            "HyperParameterTuningJobName": job_name,
            "HyperParameterTuningJobConfig": self._map_tuning_config(
                strategy=strategy,
                max_jobs=max_jobs,
                max_parallel_jobs=max_parallel_jobs,
                max_runtime_in_seconds=max_runtime_in_seconds,
                objective_type=objective_type,
                objective_metric_name=objective_metric_name,
                parameter_ranges=parameter_ranges,
                early_stopping_type=early_stopping_type,
                strategy_config=strategy_config,
                completion_criteria_config=completion_criteria_config,
            ),
            "TrainingJobDefinition": self._map_training_config(
                static_hyperparameters=static_hyperparameters,
                role=role,
                input_mode=input_mode,
                image_uri=image_uri,
                algorithm_arn=algorithm_arn,
                metric_definitions=metric_definitions,
                input_config=input_config,
                output_config=output_config,
                resource_config=resource_config,
                hpo_resource_config=hpo_resource_config,
                vpc_config=vpc_config,
                stop_condition=stop_condition,
                enable_network_isolation=enable_network_isolation,
                encrypt_inter_container_traffic=encrypt_inter_container_traffic,
                use_spot_instances=use_spot_instances,
                checkpoint_s3_uri=checkpoint_s3_uri,
                checkpoint_local_path=checkpoint_local_path,
                environment=environment,
            ),
        }

        if warm_start_config is not None:
            tune_request["WarmStartConfig"] = warm_start_config

        tags = _append_project_tags(tags)
        if tags is not None:
            tune_request["Tags"] = tags

        LOGGER.info("Creating hyperparameter tuning job with name: %s", job_name)
        LOGGER.debug("tune request: %s", json.dumps(tune_request, indent=4))
        self.sagemaker_client.create_hyper_parameter_tuning_job(**tune_request)

    def create_tuning_job(
        self,
        job_name,
        tuning_config,
        training_config=None,
        training_config_list=None,
        warm_start_config=None,
        tags=None,
    ):
        """Create an Amazon SageMaker hyperparameter tuning job.

        This method supports creating tuning jobs with single or multiple training algorithms
        (estimators), while the ``tune()`` method above only supports creating tuning jobs
        with single training algorithm.

        Args:
            job_name (str): Name of the tuning job being created.
            tuning_config (dict): Configuration to launch the tuning job.
            training_config (dict): Configuration to launch training jobs under the tuning job
                using a single algorithm.
            training_config_list (list[dict]): A list of configurations to launch training jobs
                under the tuning job using one or multiple algorithms. Either training_config
                or training_config_list should be provided, but not both.
            warm_start_config (dict): Configuration defining the type of warm start and
                other required configurations.
            tags (list[dict]): List of tags for labeling the tuning job. For more, see
                https://docs.aws.amazon.com/sagemaker/latest/dg/API_Tag.html.
        """

        if training_config is None and training_config_list is None:
            raise ValueError("Either training_config or training_config_list should be provided.")
        if training_config is not None and training_config_list is not None:
            raise ValueError(
                "Only one of training_config and training_config_list should be provided."
            )

        tune_request = self._get_tuning_request(
            job_name=job_name,
            tuning_config=tuning_config,
            training_config=training_config,
            training_config_list=training_config_list,
            warm_start_config=warm_start_config,
            tags=tags,
        )

        def submit(request):
            LOGGER.info("Creating hyperparameter tuning job with name: %s", job_name)
            LOGGER.debug("tune request: %s", json.dumps(request, indent=4))
            self.sagemaker_client.create_hyper_parameter_tuning_job(**request)

        self._intercept_create_request(tune_request, submit, self.create_tuning_job.__name__)

    def _get_tuning_request(
        self,
        job_name,
        tuning_config,
        training_config=None,
        training_config_list=None,
        warm_start_config=None,
        tags=None,
    ):
        """Construct CreateHyperParameterTuningJob request

        Args:
            job_name (str): Name of the tuning job being created.
            tuning_config (dict): Configuration to launch the tuning job.
            training_config (dict): Configuration to launch training jobs under the tuning job
                using a single algorithm.
            training_config_list (list[dict]): A list of configurations to launch training jobs
                under the tuning job using one or multiple algorithms. Either training_config
                or training_config_list should be provided, but not both.
            warm_start_config (dict): Configuration defining the type of warm start and
                other required configurations.
            tags (list[dict]): List of tags for labeling the tuning job. For more, see
                https://docs.aws.amazon.com/sagemaker/latest/dg/API_Tag.html.
        Returns:
            dict: A dictionary for CreateHyperParameterTuningJob request
        """
        tune_request = {
            "HyperParameterTuningJobName": job_name,
            "HyperParameterTuningJobConfig": self._map_tuning_config(**tuning_config),
        }

        if training_config is not None:
            tune_request["TrainingJobDefinition"] = self._map_training_config(**training_config)

        if training_config_list is not None:
            tune_request["TrainingJobDefinitions"] = [
                self._map_training_config(**training_cfg) for training_cfg in training_config_list
            ]

        if warm_start_config is not None:
            tune_request["WarmStartConfig"] = warm_start_config

        tags = _append_project_tags(tags)
        if tags is not None:
            tune_request["Tags"] = tags

        return tune_request

    def describe_tuning_job(self, job_name):
        """Calls DescribeHyperParameterTuningJob API for the given job name, returns the response.

        Args:
            job_name (str): The name of the hyperparameter tuning job to describe.

        Returns:
            dict: A dictionary response with the hyperparameter tuning job description.
        """
        return self.sagemaker_client.describe_hyper_parameter_tuning_job(
            HyperParameterTuningJobName=job_name
        )

    @classmethod
    def _map_tuning_config(
        cls,
        strategy,
        max_jobs,
        max_parallel_jobs,
        max_runtime_in_seconds=None,
        early_stopping_type="Off",
        objective_type=None,
        objective_metric_name=None,
        parameter_ranges=None,
        strategy_config=None,
        completion_criteria_config=None,
    ):
        """Construct tuning job configuration dictionary.

        Args:
            strategy (str): Strategy to be used for hyperparameter estimations.
            max_jobs (int): Maximum total number of training jobs to start for the hyperparameter
                tuning job.
            max_parallel_jobs (int): Maximum number of parallel training jobs to start.
            max_runtime_in_seconds (int or PipelineVariable): The maximum time in seconds
                that a training job launched by a hyperparameter tuning job can run.
            early_stopping_type (str): Specifies whether early stopping is enabled for the job.
                Can be either 'Auto' or 'Off'. If set to 'Off', early stopping will not be
                attempted. If set to 'Auto', early stopping of some training jobs may happen,
                but is not guaranteed to.
            objective_type (str): The type of the objective metric for evaluating training jobs.
                This value can be either 'Minimize' or 'Maximize'.
            objective_metric_name (str): Name of the metric for evaluating training jobs.
            parameter_ranges (dict): Dictionary of parameter ranges. These parameter ranges can
                be one of three types: Continuous, Integer, or Categorical.
            strategy_config (dict): A configuration for the hyperparameter tuning job optimisation
                strategy.
            completion_criteria_config (dict): A configuration
                for the completion criteria.

        Returns:
            A dictionary of tuning job configuration. For format details, please refer to
            HyperParameterTuningJobConfig as described in
            https://botocore.readthedocs.io/en/latest/reference/services/sagemaker.html#SageMaker.Client.create_hyper_parameter_tuning_job
        """

        tuning_config = {
            "Strategy": strategy,
            "ResourceLimits": {
                "MaxNumberOfTrainingJobs": max_jobs,
                "MaxParallelTrainingJobs": max_parallel_jobs,
            },
            "TrainingJobEarlyStoppingType": early_stopping_type,
        }

<<<<<<< HEAD
=======
        if max_runtime_in_seconds is not None:
            tuning_config["ResourceLimits"]["MaxRuntimeInSeconds"] = max_runtime_in_seconds

        if random_seed is not None:
            tuning_config["RandomSeed"] = random_seed

>>>>>>> cc6a358d
        tuning_objective = cls._map_tuning_objective(objective_type, objective_metric_name)
        if tuning_objective is not None:
            tuning_config["HyperParameterTuningJobObjective"] = tuning_objective

        if parameter_ranges is not None:
            tuning_config["ParameterRanges"] = parameter_ranges

        if strategy_config is not None:
            tuning_config["StrategyConfig"] = strategy_config

        if completion_criteria_config is not None:
            tuning_config["TuningJobCompletionCriteria"] = completion_criteria_config
        return tuning_config

    @classmethod
    def _map_tuning_objective(cls, objective_type, objective_metric_name):
        """Construct a dictionary of tuning objective from the arguments.

        Args:
            objective_type (str): The type of the objective metric for evaluating training jobs.
                This value can be either 'Minimize' or 'Maximize'.
            objective_metric_name (str): Name of the metric for evaluating training jobs.

        Returns:
            A dictionary of tuning objective. For format details, please refer to
            HyperParameterTuningJobObjective as described in
            https://botocore.readthedocs.io/en/latest/reference/services/sagemaker.html#SageMaker.Client.create_hyper_parameter_tuning_job
        """

        tuning_objective = None

        if objective_type is not None or objective_metric_name is not None:
            tuning_objective = {}

        if objective_type is not None:
            tuning_objective["Type"] = objective_type

        if objective_metric_name is not None:
            tuning_objective["MetricName"] = objective_metric_name

        return tuning_objective

    @classmethod
    def _map_training_config(
        cls,
        static_hyperparameters,
        input_mode,
        role,
        output_config,
        stop_condition,
        input_config=None,
        resource_config=None,
        hpo_resource_config=None,
        metric_definitions=None,
        image_uri=None,
        algorithm_arn=None,
        vpc_config=None,
        enable_network_isolation=False,
        encrypt_inter_container_traffic=False,
        estimator_name=None,
        objective_type=None,
        objective_metric_name=None,
        parameter_ranges=None,
        use_spot_instances=False,
        checkpoint_s3_uri=None,
        checkpoint_local_path=None,
        max_retry_attempts=None,
        environment=None,
    ):
        """Construct a dictionary of training job configuration from the arguments.

        Args:
            static_hyperparameters (dict): Hyperparameters for model training. These
                hyperparameters remain unchanged across all of the training jobs for the
                hyperparameter tuning job. The hyperparameters are made accessible as a dictionary
                for the training code on SageMaker.
            input_mode (str): The input mode that the algorithm supports. Valid modes:
                * 'File' - Amazon SageMaker copies the training dataset from the S3 location to
                    a directory in the Docker container.
                * 'Pipe' - Amazon SageMaker streams data directly from S3 to the container via a
                    Unix-named pipe.
                * 'FastFile' - Amazon SageMaker streams data from S3 on demand instead of
                    downloading the entire dataset before training begins.
            role (str): An AWS IAM role (either name or full ARN). The Amazon SageMaker training
                jobs and APIs that create Amazon SageMaker endpoints use this role to access
                training data and model artifacts. You must grant sufficient permissions to
                this role.
            output_config (dict): The S3 URI where you want to store the training results and
                optional KMS key ID.
            resource_config (dict): Contains values for ResourceConfig:
                * instance_count (int): Number of EC2 instances to use for training.
                    The key in resource_config is 'InstanceCount'.
                * instance_type (str): Type of EC2 instance to use for training, for example,
                    'ml.c4.xlarge'. The key in resource_config is 'InstanceType'.
            stop_condition (dict): When training should finish, e.g. ``MaxRuntimeInSeconds``.
            input_config (list): A list of Channel objects. Each channel is a named input source.
                Please refer to the format details described:
                https://botocore.readthedocs.io/en/latest/reference/services/sagemaker.html#SageMaker.Client.create_training_job
            metric_definitions (list[dict]): A list of dictionaries that defines the metric(s)
                used to evaluate the training jobs. Each dictionary contains two keys: 'Name' for
                the name of the metric, and 'Regex' for the regular expression used to extract the
                metric from the logs. This should be defined only for jobs that don't use an
                Amazon algorithm.
            image_uri (str): Docker image URI containing training code.
            algorithm_arn (str): Resource ARN for training algorithm created or subscribed on
                AWS Marketplace
            vpc_config (dict): Contains values for VpcConfig (default: None):
                * subnets (list[str]): List of subnet ids.
                    The key in vpc_config is 'Subnets'.
                * security_group_ids (list[str]): List of security group ids.
                    The key in vpc_config is 'SecurityGroupIds'.
            enable_network_isolation (bool): Specifies whether to isolate the training container
            encrypt_inter_container_traffic (bool): Specifies whether traffic between training
                containers is encrypted for the training jobs started for this hyperparameter
                tuning job (default: ``False``).
            estimator_name (str): Unique name for the estimator.
            objective_type (str): The type of the objective metric for evaluating training jobs.
                This value can be either 'Minimize' or 'Maximize'.
            objective_metric_name (str): Name of the metric for evaluating training jobs.
            parameter_ranges (dict): Dictionary of parameter ranges. These parameter ranges can
                be one of three types: Continuous, Integer, or Categorical.
            max_retry_attempts (int): The number of times to retry the job.
            environment (dict[str, str]) : Environment variables to be set for
                use during training jobs (default: ``None``)

        Returns:
            A dictionary of training job configuration. For format details, please refer to
            TrainingJobDefinition as described in
            https://botocore.readthedocs.io/en/latest/reference/services/sagemaker.html#SageMaker.Client.create_hyper_parameter_tuning_job
        """
        if hpo_resource_config is not None:
            resource_config_map = {"HyperParameterTuningResourceConfig": hpo_resource_config}
        else:
            resource_config_map = {"ResourceConfig": resource_config}

        training_job_definition = {
            "StaticHyperParameters": static_hyperparameters,
            "RoleArn": role,
            "OutputDataConfig": output_config,
            "StoppingCondition": stop_condition,
            **resource_config_map,
        }

        algorithm_spec = {"TrainingInputMode": input_mode}
        if metric_definitions is not None:
            algorithm_spec["MetricDefinitions"] = metric_definitions

        if algorithm_arn:
            algorithm_spec["AlgorithmName"] = algorithm_arn
        else:
            algorithm_spec["TrainingImage"] = image_uri

        training_job_definition["AlgorithmSpecification"] = algorithm_spec

        if input_config is not None:
            training_job_definition["InputDataConfig"] = input_config

        if vpc_config is not None:
            training_job_definition["VpcConfig"] = vpc_config

        if enable_network_isolation:
            training_job_definition["EnableNetworkIsolation"] = enable_network_isolation

        if encrypt_inter_container_traffic:
            training_job_definition[
                "EnableInterContainerTrafficEncryption"
            ] = encrypt_inter_container_traffic

        if use_spot_instances:
            # use_spot_instances may be a Pipeline ParameterBoolean object
            # which is parsed during the Pipeline execution runtime
            training_job_definition["EnableManagedSpotTraining"] = use_spot_instances

        if checkpoint_s3_uri:
            checkpoint_config = {"S3Uri": checkpoint_s3_uri}
            if checkpoint_local_path:
                checkpoint_config["LocalPath"] = checkpoint_local_path
            training_job_definition["CheckpointConfig"] = checkpoint_config
        if estimator_name is not None:
            training_job_definition["DefinitionName"] = estimator_name

        tuning_objective = cls._map_tuning_objective(objective_type, objective_metric_name)
        if tuning_objective is not None:
            training_job_definition["TuningObjective"] = tuning_objective

        if parameter_ranges is not None:
            training_job_definition["HyperParameterRanges"] = parameter_ranges

        if max_retry_attempts is not None:
            training_job_definition["RetryStrategy"] = {"MaximumRetryAttempts": max_retry_attempts}

        if environment is not None:
            training_job_definition["Environment"] = environment
        return training_job_definition

    def stop_tuning_job(self, name):
        """Stop the Amazon SageMaker hyperparameter tuning job with the specified name.

        Args:
            name (str): Name of the Amazon SageMaker hyperparameter tuning job.

        Raises:
            ClientError: If an error occurs while trying to stop the hyperparameter tuning job.
        """
        try:
            LOGGER.info("Stopping tuning job: %s", name)
            self.sagemaker_client.stop_hyper_parameter_tuning_job(HyperParameterTuningJobName=name)
        except ClientError as e:
            error_code = e.response["Error"]["Code"]
            # allow to pass if the job already stopped
            if error_code == "ValidationException":
                LOGGER.info("Tuning job: %s is already stopped or not running.", name)
            else:
                LOGGER.error(
                    "Error occurred while attempting to stop tuning job: %s. Please try again.",
                    name,
                )
                raise

    def _get_transform_request(
        self,
        job_name,
        model_name,
        strategy,
        max_concurrent_transforms,
        max_payload,
        env,
        input_config,
        output_config,
        resource_config,
        experiment_config,
        tags,
        data_processing,
        model_client_config=None,
        batch_data_capture_config: BatchDataCaptureConfig = None,
    ):
        """Construct an dict can be used to create an Amazon SageMaker transform job.

        Args:
            job_name (str): Name of the transform job being created.
            model_name (str): Name of the SageMaker model being used for the transform job.
            strategy (str): The strategy used to decide how to batch records in a single request.
                Possible values are 'MultiRecord' and 'SingleRecord'.
            max_concurrent_transforms (int): The maximum number of HTTP requests to be made to
                each individual transform container at one time.
            max_payload (int): Maximum size of the payload in a single HTTP request to the
                container in MB.
            env (dict): Environment variables to be set for use during the transform job.
            input_config (dict): A dictionary describing the input data (and its location) for the
                job.
            output_config (dict): A dictionary describing the output location for the job.
            resource_config (dict): A dictionary describing the resources to complete the job.
            experiment_config (dict[str, str]): Experiment management configuration.
                Optionally, the dict can contain three keys:
                'ExperimentName', 'TrialName', and 'TrialComponentDisplayName'.
                The behavior of setting these keys is as follows:
                * If `ExperimentName` is supplied but `TrialName` is not a Trial will be
                automatically created and the job's Trial Component associated with the Trial.
                * If `TrialName` is supplied and the Trial already exists the job's Trial Component
                will be associated with the Trial.
                * If both `ExperimentName` and `TrialName` are not supplied the trial component
                will be unassociated.
                * `TrialComponentDisplayName` is used for display in Studio.
            tags (list[dict]): List of tags for labeling a transform job.
            data_processing(dict): A dictionary describing config for combining the input data and
                transformed data. For more, see
                https://docs.aws.amazon.com/sagemaker/latest/dg/API_Tag.html.
            model_client_config (dict): A dictionary describing the model configuration for the
                job. Dictionary contains two optional keys,
                'InvocationsTimeoutInSeconds', and 'InvocationsMaxRetries'.
            batch_data_capture_config (BatchDataCaptureConfig): Configuration object which
                specifies the configurations related to the batch data capture for the transform job
                (default: None)

        Returns:
            Dict: a create transform job request dict
        """
        transform_request = {
            "TransformJobName": job_name,
            "ModelName": model_name,
            "TransformInput": input_config,
            "TransformOutput": output_config,
            "TransformResources": resource_config,
        }

        if strategy is not None:
            transform_request["BatchStrategy"] = strategy

        if max_concurrent_transforms is not None:
            transform_request["MaxConcurrentTransforms"] = max_concurrent_transforms

        if max_payload is not None:
            transform_request["MaxPayloadInMB"] = max_payload

        if env is not None:
            transform_request["Environment"] = env

        if tags is not None:
            transform_request["Tags"] = tags

        if data_processing is not None:
            transform_request["DataProcessing"] = data_processing

        if experiment_config and len(experiment_config) > 0:
            transform_request["ExperimentConfig"] = experiment_config

        if model_client_config and len(model_client_config) > 0:
            transform_request["ModelClientConfig"] = model_client_config

        if batch_data_capture_config is not None:
            transform_request["DataCaptureConfig"] = batch_data_capture_config._to_request_dict()

        return transform_request

    def transform(
        self,
        job_name,
        model_name,
        strategy,
        max_concurrent_transforms,
        max_payload,
        env,
        input_config,
        output_config,
        resource_config,
        experiment_config,
        tags,
        data_processing,
        model_client_config=None,
        batch_data_capture_config: BatchDataCaptureConfig = None,
    ):
        """Create an Amazon SageMaker transform job.

        Args:
            job_name (str): Name of the transform job being created.
            model_name (str): Name of the SageMaker model being used for the transform job.
            strategy (str): The strategy used to decide how to batch records in a single request.
                Possible values are 'MultiRecord' and 'SingleRecord'.
            max_concurrent_transforms (int): The maximum number of HTTP requests to be made to
                each individual transform container at one time.
            max_payload (int): Maximum size of the payload in a single HTTP request to the
                container in MB.
            env (dict): Environment variables to be set for use during the transform job.
            input_config (dict): A dictionary describing the input data (and its location) for the
                job.
            output_config (dict): A dictionary describing the output location for the job.
            resource_config (dict): A dictionary describing the resources to complete the job.
            experiment_config (dict[str, str]): Experiment management configuration.
                Optionally, the dict can contain three keys:
                'ExperimentName', 'TrialName', and 'TrialComponentDisplayName'.
                The behavior of setting these keys is as follows:
                * If `ExperimentName` is supplied but `TrialName` is not a Trial will be
                automatically created and the job's Trial Component associated with the Trial.
                * If `TrialName` is supplied and the Trial already exists the job's Trial Component
                will be associated with the Trial.
                * If both `ExperimentName` and `TrialName` are not supplied the trial component
                will be unassociated.
                * `TrialComponentDisplayName` is used for display in Studio.
            tags (list[dict]): List of tags for labeling a transform job.
            data_processing(dict): A dictionary describing config for combining the input data and
                transformed data. For more, see
                https://docs.aws.amazon.com/sagemaker/latest/dg/API_Tag.html.
            model_client_config (dict): A dictionary describing the model configuration for the
                job. Dictionary contains two optional keys,
                'InvocationsTimeoutInSeconds', and 'InvocationsMaxRetries'.
            batch_data_capture_config (BatchDataCaptureConfig): Configuration object which
                specifies the configurations related to the batch data capture for the transform job
        """
        tags = _append_project_tags(tags)
        transform_request = self._get_transform_request(
            job_name=job_name,
            model_name=model_name,
            strategy=strategy,
            max_concurrent_transforms=max_concurrent_transforms,
            max_payload=max_payload,
            env=env,
            input_config=input_config,
            output_config=output_config,
            resource_config=resource_config,
            experiment_config=experiment_config,
            tags=tags,
            data_processing=data_processing,
            model_client_config=model_client_config,
            batch_data_capture_config=batch_data_capture_config,
        )

        def submit(request):
            LOGGER.info("Creating transform job with name: %s", job_name)
            LOGGER.debug("Transform request: %s", json.dumps(request, indent=4))
            self.sagemaker_client.create_transform_job(**request)

        self._intercept_create_request(transform_request, submit, self.transform.__name__)

    def _create_model_request(
        self,
        name,
        role,
        container_defs,
        vpc_config=None,
        enable_network_isolation=False,
        primary_container=None,
        tags=None,
    ):  # pylint: disable=redefined-outer-name
        """Placeholder docstring"""
        if container_defs and primary_container:
            raise ValueError("Both container_defs and primary_container can not be passed as input")

        if primary_container:
            msg = (
                "primary_container is going to be deprecated in a future release. Please use "
                "container_defs instead."
            )
            warnings.warn(msg, DeprecationWarning)
            container_defs = primary_container

        role = self.expand_role(role)

        if isinstance(container_defs, list):
            container_definition = container_defs
        else:
            container_definition = _expand_container_def(container_defs)

        request = {"ModelName": name, "ExecutionRoleArn": role}
        if isinstance(container_definition, list):
            request["Containers"] = container_definition
        elif "ModelPackageName" in container_definition:
            request["Containers"] = [container_definition]
        else:
            request["PrimaryContainer"] = container_definition

        if tags:
            request["Tags"] = tags

        if vpc_config:
            request["VpcConfig"] = vpc_config

        if enable_network_isolation:
            # enable_network_isolation may be a pipeline variable which is
            # parsed in execution time
            request["EnableNetworkIsolation"] = enable_network_isolation

        return request

    def create_model(
        self,
        name,
        role,
        container_defs,
        vpc_config=None,
        enable_network_isolation=False,
        primary_container=None,
        tags=None,
    ):
        """Create an Amazon SageMaker ``Model``.

        Specify the S3 location of the model artifacts and Docker image containing
        the inference code. Amazon SageMaker uses this information to deploy the
        model in Amazon SageMaker. This method can also be used to create a Model for an Inference
        Pipeline if you pass the list of container definitions through the containers parameter.

        Args:
            name (str): Name of the Amazon SageMaker ``Model`` to create.
            role (str): An AWS IAM role (either name or full ARN). The Amazon SageMaker training
                jobs and APIs that create Amazon SageMaker endpoints use this role to access
                training data and model artifacts. You must grant sufficient permissions to this
                role.
            container_defs (list[dict[str, str]] or [dict[str, str]]): A single container
                definition or a list of container definitions which will be invoked sequentially
                while performing the prediction. If the list contains only one container, then
                it'll be passed to SageMaker Hosting as the ``PrimaryContainer`` and otherwise,
                it'll be passed as ``Containers``.You can also specify the  return value of
                ``sagemaker.get_container_def()`` or ``sagemaker.pipeline_container_def()``,
                which will used to create more advanced container configurations, including model
                containers which need artifacts from S3.
            vpc_config (dict[str, list[str]]): The VpcConfig set on the model (default: None)
                * 'Subnets' (list[str]): List of subnet ids.
                * 'SecurityGroupIds' (list[str]): List of security group ids.
            enable_network_isolation (bool): Whether the model requires network isolation or not.
            primary_container (str or dict[str, str]): Docker image which defines the inference
                code. You can also specify the return value of ``sagemaker.container_def()``,
                which is used to create more advanced container configurations, including model
                containers which need artifacts from S3. This field is deprecated, please use
                container_defs instead.
            tags(List[dict[str, str]]): Optional. The list of tags to add to the model.

        Example:
            >>> tags = [{'Key': 'tagname', 'Value': 'tagvalue'}]
            For more information about tags, see https://boto3.amazonaws.com/v1/documentation\
            /api/latest/reference/services/sagemaker.html#SageMaker.Client.add_tags

        Returns:
            str: Name of the Amazon SageMaker ``Model`` created.
        """
        tags = _append_project_tags(tags)
        create_model_request = self._create_model_request(
            name=name,
            role=role,
            container_defs=container_defs,
            vpc_config=vpc_config,
            enable_network_isolation=enable_network_isolation,
            primary_container=primary_container,
            tags=tags,
        )

        def submit(request):
            LOGGER.info("Creating model with name: %s", name)
            LOGGER.debug("CreateModel request: %s", json.dumps(request, indent=4))
            try:
                self.sagemaker_client.create_model(**request)
            except ClientError as e:
                error_code = e.response["Error"]["Code"]
                message = e.response["Error"]["Message"]
                if (
                    error_code == "ValidationException"
                    and "Cannot create already existing model" in message
                ):
                    LOGGER.warning("Using already existing model: %s", name)
                else:
                    raise

        self._intercept_create_request(create_model_request, submit, self.create_model.__name__)
        return name

    def create_model_from_job(
        self,
        training_job_name,
        name=None,
        role=None,
        image_uri=None,
        model_data_url=None,
        env=None,
        enable_network_isolation=False,
        vpc_config_override=vpc_utils.VPC_CONFIG_DEFAULT,
        tags=None,
    ):
        """Create an Amazon SageMaker ``Model`` from a SageMaker Training Job.

        Args:
            training_job_name (str): The Amazon SageMaker Training Job name.
            name (str): The name of the SageMaker ``Model`` to create (default: None).
                If not specified, the training job name is used.
            role (str): The ``ExecutionRoleArn`` IAM Role ARN for the ``Model``, specified either
                by an IAM role name or role ARN. If None, the ``RoleArn`` from the SageMaker
                Training Job will be used.
            image_uri (str): The Docker image URI (default: None). If None, it
                defaults to the training image URI from ``training_job_name``.
            model_data_url (str): S3 location of the model data (default: None). If None, defaults
                to the ``ModelS3Artifacts`` of ``training_job_name``.
            env (dict[string,string]): Model environment variables (default: {}).
            enable_network_isolation (bool): Whether the model requires network isolation or not.
            vpc_config_override (dict[str, list[str]]): Optional override for VpcConfig set on the
                model.
                Default: use VpcConfig from training job.
                * 'Subnets' (list[str]): List of subnet ids.
                * 'SecurityGroupIds' (list[str]): List of security group ids.
            tags(List[dict[str, str]]): Optional. The list of tags to add to the model.
                For more, see https://docs.aws.amazon.com/sagemaker/latest/dg/API_Tag.html.

        Returns:
            str: The name of the created ``Model``.
        """
        training_job = self.sagemaker_client.describe_training_job(
            TrainingJobName=training_job_name
        )
        name = name or training_job_name
        role = role or training_job["RoleArn"]
        env = env or {}
        primary_container = container_def(
            image_uri or training_job["AlgorithmSpecification"]["TrainingImage"],
            model_data_url=model_data_url or training_job["ModelArtifacts"]["S3ModelArtifacts"],
            env=env,
        )
        vpc_config = _vpc_config_from_training_job(training_job, vpc_config_override)
        return self.create_model(
            name,
            role,
            primary_container,
            enable_network_isolation=enable_network_isolation,
            vpc_config=vpc_config,
            tags=tags,
        )

    def create_model_package_from_algorithm(self, name, description, algorithm_arn, model_data):
        """Create a SageMaker Model Package from the results of training with an Algorithm Package.

        Args:
            name (str): ModelPackage name
            description (str): Model Package description
            algorithm_arn (str): arn or name of the algorithm used for training.
            model_data (str): s3 URI to the model artifacts produced by training
        """
        request = {
            "ModelPackageName": name,
            "ModelPackageDescription": description,
            "SourceAlgorithmSpecification": {
                "SourceAlgorithms": [{"AlgorithmName": algorithm_arn, "ModelDataUrl": model_data}]
            },
        }
        try:
            LOGGER.info("Creating model package with name: %s", name)
            self.sagemaker_client.create_model_package(**request)
        except ClientError as e:
            error_code = e.response["Error"]["Code"]
            message = e.response["Error"]["Message"]

            if error_code == "ValidationException" and "ModelPackage already exists" in message:
                LOGGER.warning("Using already existing model package: %s", name)
            else:
                raise

    def create_model_package_from_containers(
        self,
        containers=None,
        content_types=None,
        response_types=None,
        inference_instances=None,
        transform_instances=None,
        model_package_name=None,
        model_package_group_name=None,
        model_metrics=None,
        metadata_properties=None,
        marketplace_cert=False,
        approval_status="PendingManualApproval",
        description=None,
        drift_check_baselines=None,
        customer_metadata_properties=None,
        validation_specification=None,
        domain=None,
        sample_payload_url=None,
        task=None,
    ):
        """Get request dictionary for CreateModelPackage API.

        Args:
            containers (list): A list of inference containers that can be used for inference
                specifications of Model Package (default: None).
            content_types (list): The supported MIME types for the input data (default: None).
            response_types (list): The supported MIME types for the output data (default: None).
            inference_instances (list): A list of the instance types that are used to
                generate inferences in real-time (default: None).
            transform_instances (list): A list of the instance types on which a transformation
                job can be run or on which an endpoint can be deployed (default: None).
            model_package_name (str): Model Package name, exclusive to `model_package_group_name`,
                using `model_package_name` makes the Model Package un-versioned (default: None).
            model_package_group_name (str): Model Package Group name, exclusive to
                `model_package_name`, using `model_package_group_name` makes the Model Package
                versioned (default: None).
            model_metrics (ModelMetrics): ModelMetrics object (default: None).
            metadata_properties (MetadataProperties): MetadataProperties object (default: None)
            marketplace_cert (bool): A boolean value indicating if the Model Package is certified
                for AWS Marketplace (default: False).
            approval_status (str): Model Approval Status, values can be "Approved", "Rejected",
                or "PendingManualApproval" (default: "PendingManualApproval").
            description (str): Model Package description (default: None).
            drift_check_baselines (DriftCheckBaselines): DriftCheckBaselines object (default: None).
            customer_metadata_properties (dict[str, str]): A dictionary of key-value paired
                metadata properties (default: None).
            domain (str): Domain values can be "COMPUTER_VISION", "NATURAL_LANGUAGE_PROCESSING",
                "MACHINE_LEARNING" (default: None).
            sample_payload_url (str): The S3 path where the sample payload is stored
                (default: None).
            task (str): Task values which are supported by Inference Recommender are "FILL_MASK",
                "IMAGE_CLASSIFICATION", "OBJECT_DETECTION", "TEXT_GENERATION", "IMAGE_SEGMENTATION",
                "CLASSIFICATION", "REGRESSION", "OTHER" (default: None).
        """

        model_pkg_request = get_create_model_package_request(
            model_package_name,
            model_package_group_name,
            containers,
            content_types,
            response_types,
            inference_instances,
            transform_instances,
            model_metrics,
            metadata_properties,
            marketplace_cert,
            approval_status,
            description,
            drift_check_baselines=drift_check_baselines,
            customer_metadata_properties=customer_metadata_properties,
            validation_specification=validation_specification,
            domain=domain,
            sample_payload_url=sample_payload_url,
            task=task,
        )

        def submit(request):
            if model_package_group_name is not None:
                _create_resource(
                    lambda: self.sagemaker_client.create_model_package_group(
                        ModelPackageGroupName=request["ModelPackageGroupName"]
                    )
                )
            return self.sagemaker_client.create_model_package(**request)

        return self._intercept_create_request(
            model_pkg_request, submit, self.create_model_package_from_containers.__name__
        )

    def wait_for_model_package(self, model_package_name, poll=5):
        """Wait for an Amazon SageMaker endpoint deployment to complete.

        Args:
            endpoint (str): Name of the ``Endpoint`` to wait for.
            poll (int): Polling interval in seconds (default: 5).

        Returns:
            dict: Return value from the ``DescribeEndpoint`` API.

        Raises:
            exceptions.CapacityError: If the Model Package job fails with CapacityError.
            exceptions.UnexpectedStatusException: If waiting and the Model Package job fails.
        """
        desc = _wait_until(
            lambda: _create_model_package_status(self.sagemaker_client, model_package_name), poll
        )
        status = desc["ModelPackageStatus"]

        if status != "Completed":
            reason = desc.get("FailureReason", None)
            message = "Error creating model package {package}: {status} Reason: {reason}".format(
                package=model_package_name, status=status, reason=reason
            )
            if "CapacityError" in str(reason):
                raise exceptions.CapacityError(
                    message=message,
                    allowed_statuses=["InService"],
                    actual_status=status,
                )
            raise exceptions.UnexpectedStatusException(
                message=message,
                allowed_statuses=["Completed"],
                actual_status=status,
            )
        return desc

    def describe_model(self, name):
        """Calls the DescribeModel API for the given model name.

        Args:
            name (str): The name of the SageMaker model.

        Returns:
            dict: A dictionary response with the model description.
        """
        return self.sagemaker_client.describe_model(ModelName=name)

    def create_endpoint_config(
        self,
        name,
        model_name,
        initial_instance_count,
        instance_type,
        accelerator_type=None,
        tags=None,
        kms_key=None,
        data_capture_config_dict=None,
        volume_size=None,
        model_data_download_timeout=None,
        container_startup_health_check_timeout=None,
    ):
        """Create an Amazon SageMaker endpoint configuration.

        The endpoint configuration identifies the Amazon SageMaker model (created using the
        ``CreateModel`` API) and the hardware configuration on which to deploy the model. Provide
        this endpoint configuration to the ``CreateEndpoint`` API, which then launches the
        hardware and deploys the model.

        Args:
            name (str): Name of the Amazon SageMaker endpoint configuration to create.
            model_name (str): Name of the Amazon SageMaker ``Model``.
            initial_instance_count (int): Minimum number of EC2 instances to launch. The actual
                number of active instances for an endpoint at any given time varies due to
                autoscaling.
            instance_type (str): Type of EC2 instance to launch, for example, 'ml.c4.xlarge'.
            accelerator_type (str): Type of Elastic Inference accelerator to attach to the
                instance. For example, 'ml.eia1.medium'.
                For more information: https://docs.aws.amazon.com/sagemaker/latest/dg/ei.html
            tags(List[dict[str, str]]): Optional. The list of tags to add to the endpoint config.
            kms_key (str): The KMS key that is used to encrypt the data on the storage volume
                attached to the instance hosting the endpoint.
            data_capture_config_dict (dict): Specifies configuration related to Endpoint data
                capture for use with Amazon SageMaker Model Monitoring. Default: None.
            volume_size (int): The size, in GB, of the ML storage volume attached to individual
                inference instance associated with the production variant. Currenly only Amazon EBS
                gp2 storage volumes are supported.
            model_data_download_timeout (int): The timeout value, in seconds, to download and
                extract model data from Amazon S3 to the individual inference instance associated
                with this production variant.
            container_startup_health_check_timeout (int): The timeout value, in seconds, for your
                inference container to pass health check by SageMaker Hosting. For more information
                about health check see:
                https://docs.aws.amazon.com/sagemaker/latest/dg/your-algorithms-inference-code.html#your-algorithms-inference-algo-ping-requests

        Example:
            >>> tags = [{'Key': 'tagname', 'Value': 'tagvalue'}]
            For more information about tags, see
            https://boto3.amazonaws.com/v1/documentation/api/latest/reference/services/sagemaker.html#SageMaker.Client.add_tags

        Returns:
            str: Name of the endpoint point configuration created.
        """
        LOGGER.info("Creating endpoint-config with name %s", name)

        tags = tags or []

        request = {
            "EndpointConfigName": name,
            "ProductionVariants": [
                production_variant(
                    model_name,
                    instance_type,
                    initial_instance_count,
                    accelerator_type=accelerator_type,
                    volume_size=volume_size,
                    model_data_download_timeout=model_data_download_timeout,
                    container_startup_health_check_timeout=container_startup_health_check_timeout,
                )
            ],
        }

        tags = _append_project_tags(tags)
        if tags is not None:
            request["Tags"] = tags

        if kms_key is not None:
            request["KmsKeyId"] = kms_key

        if data_capture_config_dict is not None:
            request["DataCaptureConfig"] = data_capture_config_dict

        self.sagemaker_client.create_endpoint_config(**request)
        return name

    def create_endpoint_config_from_existing(
        self,
        existing_config_name,
        new_config_name,
        new_tags=None,
        new_kms_key=None,
        new_data_capture_config_dict=None,
        new_production_variants=None,
    ):
        """Create an Amazon SageMaker endpoint configuration from an existing one.

        It also updates any values that were passed in.
        The endpoint configuration identifies the Amazon SageMaker model (created using the
        ``CreateModel`` API) and the hardware configuration on which to deploy the model. Provide
        this endpoint configuration to the ``CreateEndpoint`` API, which then launches the
        hardware and deploys the model.

        Args:
            new_config_name (str): Name of the Amazon SageMaker endpoint configuration to create.
            existing_config_name (str): Name of the existing Amazon SageMaker endpoint
                configuration.
            new_tags (list[dict[str, str]]): Optional. The list of tags to add to the endpoint
                config. If not specified, the tags of the existing endpoint configuration are used.
                If any of the existing tags are reserved AWS ones (i.e. begin with "aws"),
                they are not carried over to the new endpoint configuration.
            new_kms_key (str): The KMS key that is used to encrypt the data on the storage volume
                attached to the instance hosting the endpoint (default: None). If not specified,
                the KMS key of the existing endpoint configuration is used.
            new_data_capture_config_dict (dict): Specifies configuration related to Endpoint data
                capture for use with Amazon SageMaker Model Monitoring (default: None).
                If not specified, the data capture configuration of the existing
                endpoint configuration is used.
            new_production_variants (list[dict]): The configuration for which model(s) to host and
                the resources to deploy for hosting the model(s). If not specified,
                the ``ProductionVariants`` of the existing endpoint configuration is used.

        Returns:
            str: Name of the endpoint point configuration created.
        """
        LOGGER.info("Creating endpoint-config with name %s", new_config_name)

        existing_endpoint_config_desc = self.sagemaker_client.describe_endpoint_config(
            EndpointConfigName=existing_config_name
        )

        request = {
            "EndpointConfigName": new_config_name,
        }

        request["ProductionVariants"] = (
            new_production_variants or existing_endpoint_config_desc["ProductionVariants"]
        )

        request_tags = new_tags or self.list_tags(
            existing_endpoint_config_desc["EndpointConfigArn"]
        )
        request_tags = _append_project_tags(request_tags)
        if request_tags:
            request["Tags"] = request_tags

        if new_kms_key is not None or existing_endpoint_config_desc.get("KmsKeyId") is not None:
            request["KmsKeyId"] = new_kms_key or existing_endpoint_config_desc.get("KmsKeyId")

        request_data_capture_config_dict = (
            new_data_capture_config_dict or existing_endpoint_config_desc.get("DataCaptureConfig")
        )

        if request_data_capture_config_dict is not None:
            request["DataCaptureConfig"] = request_data_capture_config_dict

        if existing_endpoint_config_desc.get("AsyncInferenceConfig") is not None:
            request["AsyncInferenceConfig"] = existing_endpoint_config_desc.get(
                "AsyncInferenceConfig", None
            )

        self.sagemaker_client.create_endpoint_config(**request)

    def create_endpoint(self, endpoint_name, config_name, tags=None, wait=True):
        """Create an Amazon SageMaker ``Endpoint`` according to the configuration in the request.

        Once the ``Endpoint`` is created, client applications can send requests to obtain
        inferences. The endpoint configuration is created using the ``CreateEndpointConfig`` API.

        Args:
            endpoint_name (str): Name of the Amazon SageMaker ``Endpoint`` being created.
            config_name (str): Name of the Amazon SageMaker endpoint configuration to deploy.
            wait (bool): Whether to wait for the endpoint deployment to complete before returning
                (default: True).

        Returns:
            str: Name of the Amazon SageMaker ``Endpoint`` created.
        """
        LOGGER.info("Creating endpoint with name %s", endpoint_name)

        tags = tags or []
        tags = _append_project_tags(tags)

        self.sagemaker_client.create_endpoint(
            EndpointName=endpoint_name, EndpointConfigName=config_name, Tags=tags
        )
        if wait:
            self.wait_for_endpoint(endpoint_name)
        return endpoint_name

    def update_endpoint(self, endpoint_name, endpoint_config_name, wait=True):
        """Update an Amazon SageMaker ``Endpoint`` , Raise an error endpoint_name does not exist.

        Args:
            endpoint_name (str): Name of the Amazon SageMaker ``Endpoint`` to update.
            endpoint_config_name (str): Name of the Amazon SageMaker endpoint configuration to
                deploy.
            wait (bool): Whether to wait for the endpoint deployment to complete before returning
                (default: True).

        Returns:
            str: Name of the Amazon SageMaker ``Endpoint`` being updated.

        Raises:
            ValueError: if the endpoint does not already exist
        """
        if not _deployment_entity_exists(
            lambda: self.sagemaker_client.describe_endpoint(EndpointName=endpoint_name)
        ):
            raise ValueError(
                "Endpoint with name '{}' does not exist; please use an "
                "existing endpoint name".format(endpoint_name)
            )

        self.sagemaker_client.update_endpoint(
            EndpointName=endpoint_name, EndpointConfigName=endpoint_config_name
        )

        if wait:
            self.wait_for_endpoint(endpoint_name)
        return endpoint_name

    def delete_endpoint(self, endpoint_name):
        """Delete an Amazon SageMaker ``Endpoint``.

        Args:
            endpoint_name (str): Name of the Amazon SageMaker ``Endpoint`` to delete.
        """
        LOGGER.info("Deleting endpoint with name: %s", endpoint_name)
        self.sagemaker_client.delete_endpoint(EndpointName=endpoint_name)

    def delete_endpoint_config(self, endpoint_config_name):
        """Delete an Amazon SageMaker endpoint configuration.

        Args:
            endpoint_config_name (str): Name of the Amazon SageMaker endpoint configuration to
                delete.
        """
        LOGGER.info("Deleting endpoint configuration with name: %s", endpoint_config_name)
        self.sagemaker_client.delete_endpoint_config(EndpointConfigName=endpoint_config_name)

    def delete_model(self, model_name):
        """Delete an Amazon SageMaker Model.

        Args:
            model_name (str): Name of the Amazon SageMaker model to delete.
        """
        LOGGER.info("Deleting model with name: %s", model_name)
        self.sagemaker_client.delete_model(ModelName=model_name)

    def list_tags(self, resource_arn, max_results=50):
        """List the tags given an Amazon Resource Name.

        Args:
            resource_arn (str): The Amazon Resource Name (ARN) for which to get the tags list.
            max_results (int): The maximum number of results to include in a single page.
                This method takes care of that abstraction and returns a full list.
        """
        tags_list = []

        try:
            list_tags_response = self.sagemaker_client.list_tags(
                ResourceArn=resource_arn, MaxResults=max_results
            )
            tags_list = tags_list + list_tags_response["Tags"]

            next_token = list_tags_response.get("nextToken")
            while next_token is not None:
                list_tags_response = self.sagemaker_client.list_tags(
                    ResourceArn=resource_arn, MaxResults=max_results, NextToken=next_token
                )
                tags_list = tags_list + list_tags_response["Tags"]
                next_token = list_tags_response.get("nextToken")

            non_aws_tags = []
            for tag in tags_list:
                if "aws:" not in tag["Key"]:
                    non_aws_tags.append(tag)
            return non_aws_tags
        except ClientError as error:
            print("Error retrieving tags. resource_arn: {}".format(resource_arn))
            raise error

    def wait_for_job(self, job, poll=5):
        """Wait for an Amazon SageMaker training job to complete.

        Args:
            job (str): Name of the training job to wait for.
            poll (int): Polling interval in seconds (default: 5).

        Returns:
            (dict): Return value from the ``DescribeTrainingJob`` API.

        Raises:
            exceptions.CapacityError: If the training job fails with CapacityError.
            exceptions.UnexpectedStatusException: If the training job fails.
        """
        desc = _wait_until_training_done(
            lambda last_desc: _train_done(self.sagemaker_client, job, last_desc), None, poll
        )
        self._check_job_status(job, desc, "TrainingJobStatus")
        return desc

    def wait_for_processing_job(self, job, poll=5):
        """Wait for an Amazon SageMaker Processing job to complete.

        Args:
            job (str): Name of the processing job to wait for.
            poll (int): Polling interval in seconds (default: 5).

        Returns:
            (dict): Return value from the ``DescribeProcessingJob`` API.

        Raises:
            exceptions.CapacityError: If the processing job fails with CapacityError.
            exceptions.UnexpectedStatusException: If the processing job fails.
        """
        desc = _wait_until(lambda: _processing_job_status(self.sagemaker_client, job), poll)
        self._check_job_status(job, desc, "ProcessingJobStatus")
        return desc

    def wait_for_compilation_job(self, job, poll=5):
        """Wait for an Amazon SageMaker Neo compilation job to complete.

        Args:
            job (str): Name of the compilation job to wait for.
            poll (int): Polling interval in seconds (default: 5).

        Returns:
            (dict): Return value from the ``DescribeCompilationJob`` API.

        Raises:
            exceptions.CapacityError: If the compilation job fails with CapacityError.
            exceptions.UnexpectedStatusException: If the compilation job fails.
        """
        desc = _wait_until(lambda: _compilation_job_status(self.sagemaker_client, job), poll)
        self._check_job_status(job, desc, "CompilationJobStatus")
        return desc

    def wait_for_edge_packaging_job(self, job, poll=5):
        """Wait for an Amazon SageMaker Edge packaging job to complete.

        Args:
            job (str): Name of the edge packaging job to wait for.
            poll (int): Polling interval in seconds (default: 5).

        Returns:
            (dict): Return value from the ``DescribeEdgePackagingJob`` API.

        Raises:
            exceptions.CapacityError: If the edge packaging job fails with CapacityError.
            exceptions.UnexpectedStatusException: If the edge packaging job fails.
        """
        desc = _wait_until(lambda: _edge_packaging_job_status(self.sagemaker_client, job), poll)
        self._check_job_status(job, desc, "EdgePackagingJobStatus")
        return desc

    def wait_for_tuning_job(self, job, poll=5):
        """Wait for an Amazon SageMaker hyperparameter tuning job to complete.

        Args:
            job (str): Name of the tuning job to wait for.
            poll (int): Polling interval in seconds (default: 5).

        Returns:
            (dict): Return value from the ``DescribeHyperParameterTuningJob`` API.

        Raises:
            exceptions.CapacityError: If the hyperparameter tuning job fails with CapacityError.
            exceptions.UnexpectedStatusException: If the hyperparameter tuning job fails.
        """
        desc = _wait_until(lambda: _tuning_job_status(self.sagemaker_client, job), poll)
        self._check_job_status(job, desc, "HyperParameterTuningJobStatus")
        return desc

    def describe_transform_job(self, job_name):
        """Calls the DescribeTransformJob API for the given job name and returns the response.

        Args:
            job_name (str): The name of the transform job to describe.

        Returns:
            dict: A dictionary response with the transform job description.
        """
        return self.sagemaker_client.describe_transform_job(TransformJobName=job_name)

    def wait_for_transform_job(self, job, poll=5):
        """Wait for an Amazon SageMaker transform job to complete.

        Args:
            job (str): Name of the transform job to wait for.
            poll (int): Polling interval in seconds (default: 5).

        Returns:
            (dict): Return value from the ``DescribeTransformJob`` API.

        Raises:
            exceptions.CapacityError: If the transform job fails with CapacityError.
            exceptions.UnexpectedStatusException: If the transform job fails.
        """
        desc = _wait_until(lambda: _transform_job_status(self.sagemaker_client, job), poll)
        self._check_job_status(job, desc, "TransformJobStatus")
        return desc

    def stop_transform_job(self, name):
        """Stop the Amazon SageMaker hyperparameter tuning job with the specified name.

        Args:
            name (str): Name of the Amazon SageMaker batch transform job.

        Raises:
            ClientError: If an error occurs while trying to stop the batch transform job.
        """
        try:
            LOGGER.info("Stopping transform job: %s", name)
            self.sagemaker_client.stop_transform_job(TransformJobName=name)
        except ClientError as e:
            error_code = e.response["Error"]["Code"]
            # allow to pass if the job already stopped
            if error_code == "ValidationException":
                LOGGER.info("Transform job: %s is already stopped or not running.", name)
            else:
                LOGGER.error("Error occurred while attempting to stop transform job: %s.", name)
                raise

    def _check_job_status(self, job, desc, status_key_name):
        """Check to see if the job completed successfully.

        If not, construct and raise a exceptions. (UnexpectedStatusException).

        Args:
            job (str): The name of the job to check.
            desc (dict[str, str]): The result of ``describe_training_job()``.
            status_key_name (str): Status key name to check for.

        Raises:
            exceptions.CapacityError: If the training job fails with CapacityError.
            exceptions.UnexpectedStatusException: If the training job fails.
        """
        status = desc[status_key_name]
        # If the status is capital case, then convert it to Camel case
        status = _STATUS_CODE_TABLE.get(status, status)

        if status == "Stopped":
            LOGGER.warning(
                "Job ended with status 'Stopped' rather than 'Completed'. "
                "This could mean the job timed out or stopped early for some other reason: "
                "Consider checking whether it completed as you expect."
            )
        elif status != "Completed":
            reason = desc.get("FailureReason", "(No reason provided)")
            job_type = status_key_name.replace("JobStatus", " job")
            message = "Error for {job_type} {job_name}: {status}. Reason: {reason}".format(
                job_type=job_type, job_name=job, status=status, reason=reason
            )
            if "CapacityError" in str(reason):
                raise exceptions.CapacityError(
                    message=message,
                    allowed_statuses=["Completed", "Stopped"],
                    actual_status=status,
                )
            raise exceptions.UnexpectedStatusException(
                message=message,
                allowed_statuses=["Completed", "Stopped"],
                actual_status=status,
            )

    def wait_for_endpoint(self, endpoint, poll=30):
        """Wait for an Amazon SageMaker endpoint deployment to complete.

        Args:
            endpoint (str): Name of the ``Endpoint`` to wait for.
            poll (int): Polling interval in seconds (default: 5).

        Raises:
            exceptions.CapacityError: If the endpoint creation job fails with CapacityError.
            exceptions.UnexpectedStatusException: If the endpoint creation job fails.

        Returns:
            dict: Return value from the ``DescribeEndpoint`` API.
        """
        desc = _wait_until(lambda: _deploy_done(self.sagemaker_client, endpoint), poll)
        status = desc["EndpointStatus"]

        if status != "InService":
            reason = desc.get("FailureReason", None)
            message = "Error hosting endpoint {endpoint}: {status}. Reason: {reason}.".format(
                endpoint=endpoint, status=status, reason=reason
            )
            if "CapacityError" in str(reason):
                raise exceptions.CapacityError(
                    message=message,
                    allowed_statuses=["InService"],
                    actual_status=status,
                )
            raise exceptions.UnexpectedStatusException(
                message=message,
                allowed_statuses=["InService"],
                actual_status=status,
            )
        return desc

    def endpoint_from_job(
        self,
        job_name,
        initial_instance_count,
        instance_type,
        image_uri=None,
        name=None,
        role=None,
        wait=True,
        model_environment_vars=None,
        vpc_config_override=vpc_utils.VPC_CONFIG_DEFAULT,
        accelerator_type=None,
        data_capture_config=None,
    ):
        """Create an ``Endpoint`` using the results of a successful training job.

        Specify the job name, Docker image containing the inference code, and hardware
        configuration to deploy the model. Internally the API, creates an Amazon SageMaker model
        (that describes the model artifacts and the Docker image containing inference code),
        endpoint configuration (describing the hardware to deploy for hosting the model), and
        creates an ``Endpoint`` (launches the EC2 instances and deploys the model on them). In
        response, the API returns the endpoint name to which you can send requests for inferences.

        Args:
            job_name (str): Name of the training job to deploy the results of.
            initial_instance_count (int): Minimum number of EC2 instances to launch. The actual
                number of active instances for an endpoint at any given time varies due to
                autoscaling.
            instance_type (str): Type of EC2 instance to deploy to an endpoint for prediction,
                for example, 'ml.c4.xlarge'.
            image_uri (str): The Docker image which defines the inference code to be used
                as the entry point for accepting prediction requests. If not specified, uses the
                image used for the training job.
            name (str): Name of the ``Endpoint`` to create. If not specified, uses the training job
                name.
            role (str): An AWS IAM role (either name or full ARN). The Amazon SageMaker training
                jobs and APIs that create Amazon SageMaker endpoints use this role to access
                training data and model artifacts. You must grant sufficient permissions to this
                role.
            wait (bool): Whether to wait for the endpoint deployment to complete before returning
                (default: True).
            model_environment_vars (dict[str, str]): Environment variables to set on the model
                container (default: None).
            vpc_config_override (dict[str, list[str]]): Overrides VpcConfig set on the model.
                Default: use VpcConfig from training job.
                * 'Subnets' (list[str]): List of subnet ids.
                * 'SecurityGroupIds' (list[str]): List of security group ids.
            accelerator_type (str): Type of Elastic Inference accelerator to attach to the
                instance. For example, 'ml.eia1.medium'.
                For more information: https://docs.aws.amazon.com/sagemaker/latest/dg/ei.html
            data_capture_config (sagemaker.model_monitor.DataCaptureConfig): Specifies
                configuration related to Endpoint data capture for use with
                Amazon SageMaker Model Monitoring. Default: None.

        Returns:
            str: Name of the ``Endpoint`` that is created.
        """
        job_desc = self.sagemaker_client.describe_training_job(TrainingJobName=job_name)
        output_url = job_desc["ModelArtifacts"]["S3ModelArtifacts"]
        image_uri = image_uri or job_desc["AlgorithmSpecification"]["TrainingImage"]
        role = role or job_desc["RoleArn"]
        name = name or job_name
        vpc_config_override = _vpc_config_from_training_job(job_desc, vpc_config_override)

        return self.endpoint_from_model_data(
            model_s3_location=output_url,
            image_uri=image_uri,
            initial_instance_count=initial_instance_count,
            instance_type=instance_type,
            name=name,
            role=role,
            wait=wait,
            model_environment_vars=model_environment_vars,
            model_vpc_config=vpc_config_override,
            accelerator_type=accelerator_type,
            data_capture_config=data_capture_config,
        )

    def endpoint_from_model_data(
        self,
        model_s3_location,
        image_uri,
        initial_instance_count,
        instance_type,
        name=None,
        role=None,
        wait=True,
        model_environment_vars=None,
        model_vpc_config=None,
        accelerator_type=None,
        data_capture_config=None,
    ):
        """Create and deploy to an ``Endpoint`` using existing model data stored in S3.

        Args:
            model_s3_location (str): S3 URI of the model artifacts to use for the endpoint.
            image_uri (str): The Docker image URI which defines the runtime code to be
                used as the entry point for accepting prediction requests.
            initial_instance_count (int): Minimum number of EC2 instances to launch. The actual
                number of active instances for an endpoint at any given time varies due to
                autoscaling.
            instance_type (str): Type of EC2 instance to deploy to an endpoint for prediction,
                e.g. 'ml.c4.xlarge'.
            name (str): Name of the ``Endpoint`` to create. If not specified, uses a name
                generated by combining the image name with a timestamp.
            role (str): An AWS IAM role (either name or full ARN). The Amazon SageMaker training
                jobs and APIs that create Amazon SageMaker endpoints use this role to access
                training data and model artifacts.
                You must grant sufficient permissions to this role.
            wait (bool): Whether to wait for the endpoint deployment to complete before returning
                (default: True).
            model_environment_vars (dict[str, str]): Environment variables to set on the model
                container (default: None).
            model_vpc_config (dict[str, list[str]]): The VpcConfig set on the model (default: None)
                * 'Subnets' (list[str]): List of subnet ids.
                * 'SecurityGroupIds' (list[str]): List of security group ids.
            accelerator_type (str): Type of Elastic Inference accelerator to attach to the instance.
                For example, 'ml.eia1.medium'.
                For more information: https://docs.aws.amazon.com/sagemaker/latest/dg/ei.html
            data_capture_config (sagemaker.model_monitor.DataCaptureConfig): Specifies
                configuration related to Endpoint data capture for use with
                Amazon SageMaker Model Monitoring. Default: None.

        Returns:
            str: Name of the ``Endpoint`` that is created.
        """
        model_environment_vars = model_environment_vars or {}
        name = name or name_from_image(image_uri)
        model_vpc_config = vpc_utils.sanitize(model_vpc_config)

        primary_container = container_def(
            image_uri=image_uri,
            model_data_url=model_s3_location,
            env=model_environment_vars,
        )

        self.create_model(
            name=name, role=role, container_defs=primary_container, vpc_config=model_vpc_config
        )

        data_capture_config_dict = None
        if data_capture_config is not None:
            data_capture_config_dict = data_capture_config._to_request_dict()

        _create_resource(
            lambda: self.create_endpoint_config(
                name=name,
                model_name=name,
                initial_instance_count=initial_instance_count,
                instance_type=instance_type,
                accelerator_type=accelerator_type,
                data_capture_config_dict=data_capture_config_dict,
            )
        )

        # to make change backwards compatible
        response = _create_resource(
            lambda: self.create_endpoint(endpoint_name=name, config_name=name, wait=wait)
        )
        if not response:
            raise ValueError(
                'Endpoint with name "{}" already exists; please pick a different name.'.format(name)
            )

        return name

    def endpoint_from_production_variants(
        self,
        name,
        production_variants,
        tags=None,
        kms_key=None,
        wait=True,
        data_capture_config_dict=None,
        async_inference_config_dict=None,
    ):
        """Create an SageMaker ``Endpoint`` from a list of production variants.

        Args:
            name (str): The name of the ``Endpoint`` to create.
            production_variants (list[dict[str, str]]): The list of production variants to deploy.
            tags (list[dict[str, str]]): A list of key-value pairs for tagging the endpoint
                (default: None).
            kms_key (str): The KMS key that is used to encrypt the data on the storage volume
                attached to the instance hosting the endpoint.
            wait (bool): Whether to wait for the endpoint deployment to complete before returning
                (default: True).
            data_capture_config_dict (dict): Specifies configuration related to Endpoint data
                capture for use with Amazon SageMaker Model Monitoring. Default: None.
            async_inference_config_dict (dict) : specifies configuration related to async endpoint.
                Use this configuration when trying to create async endpoint and make async inference
                (default: None)
        Returns:
            str: The name of the created ``Endpoint``.
        """
        config_options = {"EndpointConfigName": name, "ProductionVariants": production_variants}
        tags = _append_project_tags(tags)
        if tags:
            config_options["Tags"] = tags
        if kms_key:
            config_options["KmsKeyId"] = kms_key
        if data_capture_config_dict is not None:
            config_options["DataCaptureConfig"] = data_capture_config_dict
        if async_inference_config_dict is not None:
            config_options["AsyncInferenceConfig"] = async_inference_config_dict

        LOGGER.info("Creating endpoint-config with name %s", name)
        self.sagemaker_client.create_endpoint_config(**config_options)

        return self.create_endpoint(endpoint_name=name, config_name=name, tags=tags, wait=wait)

    def expand_role(self, role):
        """Expand an IAM role name into an ARN.

        If the role is already in the form of an ARN, then the role is simply returned. Otherwise
        we retrieve the full ARN and return it.

        Args:
            role (str): An AWS IAM role (either name or full ARN).

        Returns:
            str: The corresponding AWS IAM role ARN.
        """
        if "/" in role:
            return role
        return self.boto_session.resource("iam").Role(role).arn

    def get_caller_identity_arn(self):
        """Returns the ARN user or role whose credentials are used to call the API.

        Returns:
            str: The ARN user or role
        """
        if os.path.exists(NOTEBOOK_METADATA_FILE):
            with open(NOTEBOOK_METADATA_FILE, "rb") as f:
                metadata = json.loads(f.read())
                instance_name = metadata["ResourceName"]
                domain_id = metadata.get("DomainId")
                user_profile_name = metadata.get("UserProfileName")
                space_name = metadata.get("SpaceName")
            try:
                if domain_id is None:
                    instance_desc = self.sagemaker_client.describe_notebook_instance(
                        NotebookInstanceName=instance_name
                    )
                    return instance_desc["RoleArn"]

                # In Space app, find execution role from DefaultSpaceSettings on domain level
                if space_name is not None:
                    domain_desc = self.sagemaker_client.describe_domain(DomainId=domain_id)
                    return domain_desc["DefaultSpaceSettings"]["ExecutionRole"]

                user_profile_desc = self.sagemaker_client.describe_user_profile(
                    DomainId=domain_id, UserProfileName=user_profile_name
                )

                # First, try to find role in userSettings
                if user_profile_desc.get("UserSettings", {}).get("ExecutionRole"):
                    return user_profile_desc["UserSettings"]["ExecutionRole"]

                # If not found, fallback to the domain
                domain_desc = self.sagemaker_client.describe_domain(DomainId=domain_id)
                return domain_desc["DefaultUserSettings"]["ExecutionRole"]
            except ClientError:
                LOGGER.debug(
                    "Couldn't call 'describe_notebook_instance' to get the Role "
                    "ARN of the instance %s.",
                    instance_name,
                )

        assumed_role = self.boto_session.client(
            "sts",
            region_name=self.boto_region_name,
            endpoint_url=sts_regional_endpoint(self.boto_region_name),
        ).get_caller_identity()["Arn"]

        role = re.sub(r"^(.+)sts::(\d+):assumed-role/(.+?)/.*$", r"\1iam::\2:role/\3", assumed_role)

        # Call IAM to get the role's path
        role_name = role[role.rfind("/") + 1 :]
        try:
            role = self.boto_session.client("iam").get_role(RoleName=role_name)["Role"]["Arn"]
        except ClientError:
            LOGGER.warning(
                "Couldn't call 'get_role' to get Role ARN from role name %s to get Role path.",
                role_name,
            )

            # This conditional has been present since the inception of SageMaker
            # Guessing this conditional's purpose was to handle lack of IAM permissions
            # https://github.com/aws/sagemaker-python-sdk/issues/2089#issuecomment-791802713
            if "AmazonSageMaker-ExecutionRole" in assumed_role:
                LOGGER.warning(
                    "Assuming role was created in SageMaker AWS console, "
                    "as the name contains `AmazonSageMaker-ExecutionRole`. "
                    "Defaulting to Role ARN with service-role in path. "
                    "If this Role ARN is incorrect, please add "
                    "IAM read permissions to your role or supply the "
                    "Role Arn directly."
                )
                role = re.sub(
                    r"^(.+)sts::(\d+):assumed-role/(.+?)/.*$",
                    r"\1iam::\2:role/service-role/\3",
                    assumed_role,
                )

        return role

    def logs_for_job(  # noqa: C901 - suppress complexity warning for this method
        self, job_name, wait=False, poll=10, log_type="All"
    ):
        """Display logs for a given training job, optionally tailing them until job is complete.

        If the output is a tty or a Jupyter cell, it will be color-coded
        based on which instance the log entry is from.

        Args:
            job_name (str): Name of the training job to display the logs for.
            wait (bool): Whether to keep looking for new log entries until the job completes
                (default: False).
            poll (int): The interval in seconds between polling for new log entries and job
                completion (default: 5).

        Raises:
            exceptions.CapacityError: If the training job fails with CapacityError.
            exceptions.UnexpectedStatusException: If waiting and the training job fails.
        """

        description = self.sagemaker_client.describe_training_job(TrainingJobName=job_name)
        print(secondary_training_status_message(description, None), end="")

        instance_count, stream_names, positions, client, log_group, dot, color_wrap = _logs_init(
            self, description, job="Training"
        )

        state = _get_initial_job_state(description, "TrainingJobStatus", wait)

        # The loop below implements a state machine that alternates between checking the job status
        # and reading whatever is available in the logs at this point. Note, that if we were
        # called with wait == False, we never check the job status.
        #
        # If wait == TRUE and job is not completed, the initial state is TAILING
        # If wait == FALSE, the initial state is COMPLETE (doesn't matter if the job really is
        # complete).
        #
        # The state table:
        #
        # STATE               ACTIONS                        CONDITION             NEW STATE
        # ----------------    ----------------               -----------------     ----------------
        # TAILING             Read logs, Pause, Get status   Job complete          JOB_COMPLETE
        #                                                    Else                  TAILING
        # JOB_COMPLETE        Read logs, Pause               Any                   COMPLETE
        # COMPLETE            Read logs, Exit                                      N/A
        #
        # Notes:
        # - The JOB_COMPLETE state forces us to do an extra pause and read any items that got to
        #   Cloudwatch after the job was marked complete.
        last_describe_job_call = time.time()
        last_description = description
        last_debug_rule_statuses = None
        last_profiler_rule_statuses = None

        while True:
            _flush_log_streams(
                stream_names,
                instance_count,
                client,
                log_group,
                job_name,
                positions,
                dot,
                color_wrap,
            )
            if state == LogState.COMPLETE:
                break

            time.sleep(poll)

            if state == LogState.JOB_COMPLETE:
                state = LogState.COMPLETE
            elif time.time() - last_describe_job_call >= 30:
                description = self.sagemaker_client.describe_training_job(TrainingJobName=job_name)
                last_describe_job_call = time.time()

                if secondary_training_status_changed(description, last_description):
                    print()
                    print(secondary_training_status_message(description, last_description), end="")
                    last_description = description

                status = description["TrainingJobStatus"]

                if status in ("Completed", "Failed", "Stopped"):
                    print()
                    state = LogState.JOB_COMPLETE

                # Print prettified logs related to the status of SageMaker Debugger rules.
                debug_rule_statuses = description.get("DebugRuleEvaluationStatuses", {})
                if (
                    debug_rule_statuses
                    and _rule_statuses_changed(debug_rule_statuses, last_debug_rule_statuses)
                    and (log_type in {"All", "Rules"})
                ):
                    for status in debug_rule_statuses:
                        rule_log = (
                            f"{status['RuleConfigurationName']}: {status['RuleEvaluationStatus']}"
                        )
                        print(rule_log)

                    last_debug_rule_statuses = debug_rule_statuses

                # Print prettified logs related to the status of SageMaker Profiler rules.
                profiler_rule_statuses = description.get("ProfilerRuleEvaluationStatuses", {})
                if (
                    profiler_rule_statuses
                    and _rule_statuses_changed(profiler_rule_statuses, last_profiler_rule_statuses)
                    and (log_type in {"All", "Rules"})
                ):
                    for status in profiler_rule_statuses:
                        rule_log = (
                            f"{status['RuleConfigurationName']}: {status['RuleEvaluationStatus']}"
                        )
                        print(rule_log)

                    last_profiler_rule_statuses = profiler_rule_statuses

        if wait:
            self._check_job_status(job_name, description, "TrainingJobStatus")
            if dot:
                print()
            # Customers are not billed for hardware provisioning, so billable time is less than
            # total time
            training_time = description.get("TrainingTimeInSeconds")
            billable_time = description.get("BillableTimeInSeconds")
            if training_time is not None:
                print("Training seconds:", training_time * instance_count)
            if billable_time is not None:
                print("Billable seconds:", billable_time * instance_count)
                if description.get("EnableManagedSpotTraining"):
                    saving = (1 - float(billable_time) / training_time) * 100
                    print("Managed Spot Training savings: {:.1f}%".format(saving))

    def logs_for_processing_job(self, job_name, wait=False, poll=10):
        """Display logs for a given processing job, optionally tailing them until the is complete.

        Args:
            job_name (str): Name of the processing job to display the logs for.
            wait (bool): Whether to keep looking for new log entries until the job completes
                (default: False).
            poll (int): The interval in seconds between polling for new log entries and job
                completion (default: 5).

        Raises:
            ValueError: If the processing job fails.
        """

        description = self.sagemaker_client.describe_processing_job(ProcessingJobName=job_name)

        instance_count, stream_names, positions, client, log_group, dot, color_wrap = _logs_init(
            self, description, job="Processing"
        )

        state = _get_initial_job_state(description, "ProcessingJobStatus", wait)

        # The loop below implements a state machine that alternates between checking the job status
        # and reading whatever is available in the logs at this point. Note, that if we were
        # called with wait == False, we never check the job status.
        #
        # If wait == TRUE and job is not completed, the initial state is TAILING
        # If wait == FALSE, the initial state is COMPLETE (doesn't matter if the job really is
        # complete).
        #
        # The state table:
        #
        # STATE               ACTIONS                        CONDITION             NEW STATE
        # ----------------    ----------------               -----------------     ----------------
        # TAILING             Read logs, Pause, Get status   Job complete          JOB_COMPLETE
        #                                                    Else                  TAILING
        # JOB_COMPLETE        Read logs, Pause               Any                   COMPLETE
        # COMPLETE            Read logs, Exit                                      N/A
        #
        # Notes:
        # - The JOB_COMPLETE state forces us to do an extra pause and read any items that got to
        #   Cloudwatch after the job was marked complete.
        last_describe_job_call = time.time()
        while True:
            _flush_log_streams(
                stream_names,
                instance_count,
                client,
                log_group,
                job_name,
                positions,
                dot,
                color_wrap,
            )
            if state == LogState.COMPLETE:
                break

            time.sleep(poll)

            if state == LogState.JOB_COMPLETE:
                state = LogState.COMPLETE
            elif time.time() - last_describe_job_call >= 30:
                description = self.sagemaker_client.describe_processing_job(
                    ProcessingJobName=job_name
                )
                last_describe_job_call = time.time()

                status = description["ProcessingJobStatus"]

                if status in ("Completed", "Failed", "Stopped"):
                    print()
                    state = LogState.JOB_COMPLETE

        if wait:
            self._check_job_status(job_name, description, "ProcessingJobStatus")
            if dot:
                print()

    def logs_for_transform_job(self, job_name, wait=False, poll=10):
        """Display logs for a given training job, optionally tailing them until job is complete.

        If the output is a tty or a Jupyter cell, it will be color-coded
        based on which instance the log entry is from.

        Args:
            job_name (str): Name of the transform job to display the logs for.
            wait (bool): Whether to keep looking for new log entries until the job completes
                (default: False).
            poll (int): The interval in seconds between polling for new log entries and job
                completion (default: 5).

        Raises:
            ValueError: If the transform job fails.
        """

        description = self.sagemaker_client.describe_transform_job(TransformJobName=job_name)

        instance_count, stream_names, positions, client, log_group, dot, color_wrap = _logs_init(
            self, description, job="Transform"
        )

        state = _get_initial_job_state(description, "TransformJobStatus", wait)

        # The loop below implements a state machine that alternates between checking the job status
        # and reading whatever is available in the logs at this point. Note, that if we were
        # called with wait == False, we never check the job status.
        #
        # If wait == TRUE and job is not completed, the initial state is TAILING
        # If wait == FALSE, the initial state is COMPLETE (doesn't matter if the job really is
        # complete).
        #
        # The state table:
        #
        # STATE               ACTIONS                        CONDITION             NEW STATE
        # ----------------    ----------------               -----------------     ----------------
        # TAILING             Read logs, Pause, Get status   Job complete          JOB_COMPLETE
        #                                                    Else                  TAILING
        # JOB_COMPLETE        Read logs, Pause               Any                   COMPLETE
        # COMPLETE            Read logs, Exit                                      N/A
        #
        # Notes:
        # - The JOB_COMPLETE state forces us to do an extra pause and read any items that got to
        #   Cloudwatch after the job was marked complete.
        last_describe_job_call = time.time()
        while True:
            _flush_log_streams(
                stream_names,
                instance_count,
                client,
                log_group,
                job_name,
                positions,
                dot,
                color_wrap,
            )
            if state == LogState.COMPLETE:
                break

            time.sleep(poll)

            if state == LogState.JOB_COMPLETE:
                state = LogState.COMPLETE
            elif time.time() - last_describe_job_call >= 30:
                description = self.sagemaker_client.describe_transform_job(
                    TransformJobName=job_name
                )
                last_describe_job_call = time.time()

                status = description["TransformJobStatus"]

                if status in ("Completed", "Failed", "Stopped"):
                    print()
                    state = LogState.JOB_COMPLETE

        if wait:
            self._check_job_status(job_name, description, "TransformJobStatus")
            if dot:
                print()

    def delete_feature_group(self, feature_group_name: str):
        """Deletes a FeatureGroup in the FeatureStore service.

        Args:
            feature_group_name (str): name of the feature group to be deleted.
        """
        self.sagemaker_client.delete_feature_group(FeatureGroupName=feature_group_name)

    def create_feature_group(
        self,
        feature_group_name: str,
        record_identifier_name: str,
        event_time_feature_name: str,
        feature_definitions: Sequence[Dict[str, str]],
        role_arn: str,
        online_store_config: Dict[str, str] = None,
        offline_store_config: Dict[str, str] = None,
        description: str = None,
        tags: List[Dict[str, str]] = None,
    ) -> Dict[str, Any]:
        """Creates a FeatureGroup in the FeatureStore service.

        Args:
            feature_group_name (str): name of the FeatureGroup.
            record_identifier_name (str): name of the record identifier feature.
            event_time_feature_name (str): name of the event time feature.
            feature_definitions (Sequence[Dict[str, str]]): list of feature definitions.
            role_arn (str): ARN of the role will be used to execute the api.
            online_store_config (Dict[str, str]): dict contains configuration of the
                feature online store.
            offline_store_config (Dict[str, str]): dict contains configuration of the
                feature offline store.
            description (str): description of the FeatureGroup.
            tags (List[Dict[str, str]]): list of tags for labeling a FeatureGroup.

        Returns:
            Response dict from service.
        """
        tags = _append_project_tags(tags)
        kwargs = dict(
            FeatureGroupName=feature_group_name,
            RecordIdentifierFeatureName=record_identifier_name,
            EventTimeFeatureName=event_time_feature_name,
            FeatureDefinitions=feature_definitions,
            RoleArn=role_arn,
        )
        update_args(
            kwargs,
            OnlineStoreConfig=online_store_config,
            OfflineStoreConfig=offline_store_config,
            Description=description,
            Tags=tags,
        )
        return self.sagemaker_client.create_feature_group(**kwargs)

    def describe_feature_group(
        self,
        feature_group_name: str,
        next_token: str = None,
    ) -> Dict[str, Any]:
        """Describe a FeatureGroup by name in FeatureStore service.

        Args:
            feature_group_name (str): name of the FeatureGroup to describe.
            next_token (str): next_token to get next page of features.
        Returns:
            Response dict from service.
        """

        kwargs = dict(FeatureGroupName=feature_group_name)
        update_args(kwargs, NextToken=next_token)
        return self.sagemaker_client.describe_feature_group(**kwargs)

    def update_feature_group(
        self, feature_group_name: str, feature_additions: Sequence[Dict[str, str]]
    ) -> Dict[str, Any]:
        """Update a FeatureGroup and add new features from the given feature definitions.

        Args:
            feature_group_name (str): name of the FeatureGroup to update.
            feature_additions (Sequence[Dict[str, str]): list of feature definitions to be updated.
        Returns:
            Response dict from service.
        """

        return self.sagemaker_client.update_feature_group(
            FeatureGroupName=feature_group_name, FeatureAdditions=feature_additions
        )

    def list_feature_groups(
        self,
        name_contains,
        feature_group_status_equals,
        offline_store_status_equals,
        creation_time_after,
        creation_time_before,
        sort_order,
        sort_by,
        max_results,
        next_token,
    ) -> Dict[str, Any]:
        """List all FeatureGroups satisfying given filters.

        Args:
            name_contains (str): A string that partially matches one or more FeatureGroups' names.
                Filters FeatureGroups by name.
            feature_group_status_equals (str): A FeatureGroup status.
                Filters FeatureGroups by FeatureGroup status.
            offline_store_status_equals (str): An OfflineStore status.
                Filters FeatureGroups by OfflineStore status.
            creation_time_after (datetime.datetime): Use this parameter to search for FeatureGroups
                created after a specific date and time.
            creation_time_before (datetime.datetime): Use this parameter to search for FeatureGroups
                created before a specific date and time.
            sort_order (str): The order in which FeatureGroups are listed.
            sort_by (str): The value on which the FeatureGroup list is sorted.
            max_results (int): The maximum number of results returned by ListFeatureGroups.
            next_token (str): A token to resume pagination of ListFeatureGroups results.
        Returns:
            Response dict from service.
        """
        list_feature_groups_args = {}

        def check_object(key, value):
            if value is not None:
                list_feature_groups_args[key] = value

        check_object("NameContains", name_contains)
        check_object("FeatureGroupStatusEquals", feature_group_status_equals)
        check_object("OfflineStoreStatusEquals", offline_store_status_equals)
        check_object("CreationTimeAfter", creation_time_after)
        check_object("CreationTimeBefore", creation_time_before)
        check_object("SortOrder", sort_order)
        check_object("SortBy", sort_by)
        check_object("MaxResults", max_results)
        check_object("NextToken", next_token)

        return self.sagemaker_client.list_feature_groups(**list_feature_groups_args)

    def update_feature_metadata(
        self,
        feature_group_name: str,
        feature_name: str,
        description: str = None,
        parameter_additions: Sequence[Dict[str, str]] = None,
        parameter_removals: Sequence[str] = None,
    ) -> Dict[str, Any]:
        """Update a feature metadata and add/remove metadata.

        Args:
            feature_group_name (str): name of the FeatureGroup to update.
            feature_name (str): name of the feature to update.
            description (str): description of the feature to update.
            parameter_additions (Sequence[Dict[str, str]): list of feature parameter to be added.
            parameter_removals (Sequence[Dict[str, str]): list of feature parameter to be removed.
        Returns:
            Response dict from service.
        """

        request = {
            "FeatureGroupName": feature_group_name,
            "FeatureName": feature_name,
        }

        if description is not None:
            request["Description"] = description
        if parameter_additions is not None:
            request["ParameterAdditions"] = parameter_additions
        if parameter_removals is not None:
            request["ParameterRemovals"] = parameter_removals

        return self.sagemaker_client.update_feature_metadata(**request)

    def describe_feature_metadata(
        self, feature_group_name: str, feature_name: str
    ) -> Dict[str, Any]:
        """Describe feature metadata by feature name in FeatureStore service.

        Args:
            feature_group_name (str): name of the FeatureGroup.
            feature_name (str): name of the feature.
        Returns:
            Response dict from service.
        """

        return self.sagemaker_client.describe_feature_metadata(
            FeatureGroupName=feature_group_name, FeatureName=feature_name
        )

    def search(
        self,
        resource: str,
        search_expression: Dict[str, any] = None,
        sort_by: str = None,
        sort_order: str = None,
        next_token: str = None,
        max_results: int = None,
    ) -> Dict[str, Any]:
        """Search for SageMaker resources satisfying given filters.

        Args:
            resource (str): The name of the Amazon SageMaker resource to search for.
            search_expression (Dict[str, any]): A Boolean conditional statement. Resources must
                satisfy this condition to be included in search results.
            sort_by (str): The name of the resource property used to sort the ``SearchResults``.
                The default is ``LastModifiedTime``.
            sort_order (str): How ``SearchResults`` are ordered.
                Valid values are ``Ascending`` or ``Descending``. The default is ``Descending``.
                next_token (str): If more than ``MaxResults`` resources match the specified
                ``SearchExpression``, the response includes a ``NextToken``. The ``NextToken`` can
                be passed to the next ``SearchRequest`` to continue retrieving results.
            max_results (int): The maximum number of results to return.

        Returns:
            Response dict from service.
        """
        search_args = {"Resource": resource}

        if search_expression:
            search_args["SearchExpression"] = search_expression
        if sort_by:
            search_args["SortBy"] = sort_by
        if sort_order:
            search_args["SortOrder"] = sort_order
        if next_token:
            search_args["NextToken"] = next_token
        if max_results:
            search_args["MaxResults"] = max_results

        return self.sagemaker_client.search(**search_args)

    def put_record(
        self,
        feature_group_name: str,
        record: Sequence[Dict[str, str]],
    ):
        """Puts a single record in the FeatureGroup.

        Args:
            feature_group_name (str): name of the FeatureGroup.
            record (Sequence[Dict[str, str]]): list of FeatureValue dicts to be ingested
                into FeatureStore.
        """
        return self.sagemaker_featurestore_runtime_client.put_record(
            FeatureGroupName=feature_group_name,
            Record=record,
        )

    def delete_record(
        self,
        feature_group_name: str,
        record_identifier_value_as_string: str,
        event_time: str,
    ):
        """Deletes a single record from the FeatureGroup.

        Args:
            feature_group_name (str): name of the FeatureGroup.
            record_identifier_value_as_string (str): name of the record identifier.
            event_time (str): a timestamp indicating when the deletion event occurred.
        """
        return self.sagemaker_featurestore_runtime_client.delete_record(
            FeatureGroupName=feature_group_name,
            RecordIdentifierValueAsString=record_identifier_value_as_string,
            EventTime=event_time,
        )

    def get_record(
        self,
        record_identifier_value_as_string: str,
        feature_group_name: str,
        feature_names: Sequence[str],
    ) -> Dict[str, Sequence[Dict[str, str]]]:
        """Gets a single record in the FeatureGroup.

        Args:
            record_identifier_value_as_string (str): name of the record identifier.
            feature_group_name (str): name of the FeatureGroup.
            feature_names (Sequence[str]): list of feature names.
        """
        get_record_args = {
            "FeatureGroupName": feature_group_name,
            "RecordIdentifierValueAsString": record_identifier_value_as_string,
        }

        if feature_names:
            get_record_args["FeatureNames"] = feature_names

        return self.sagemaker_featurestore_runtime_client.get_record(**get_record_args)

    def batch_get_record(self, identifiers: Sequence[Dict[str, Any]]) -> Dict[str, Any]:
        """Gets a batch of record from FeatureStore.

        Args:
            identifiers (Sequence[Dict[str, Any]]): list of identifiers to uniquely identify records
                in FeatureStore.

        Returns:
            Response dict from service.
        """
        batch_get_record_args = {"Identifiers": identifiers}

        return self.sagemaker_featurestore_runtime_client.batch_get_record(**batch_get_record_args)

    def start_query_execution(
        self,
        catalog: str,
        database: str,
        query_string: str,
        output_location: str,
        kms_key: str = None,
        workgroup: str = None,
    ) -> Dict[str, str]:
        """Start Athena query execution.

        Args:
            catalog (str): name of the data catalog.
            database (str): name of the data catalog database.
            query_string (str): SQL expression.
            output_location (str): S3 location of the output file.
            kms_key (str): KMS key id will be used to encrypt the result if given.
            workgroup (str): The name of the workgroup in which the query is being started.
            If the workgroup is not specified, the default workgroup is used.

        Returns:
            Response dict from the service.
        """
        kwargs = dict(
            QueryString=query_string, QueryExecutionContext=dict(Catalog=catalog, Database=database)
        )
        result_config = dict(OutputLocation=output_location)
        if kms_key:
            result_config.update(
                EncryptionConfiguration=dict(EncryptionOption="SSE_KMS", KmsKey=kms_key)
            )
        kwargs.update(ResultConfiguration=result_config)

        if workgroup:
            kwargs.update(WorkGroup=workgroup)

        athena_client = self.boto_session.client("athena", region_name=self.boto_region_name)
        return athena_client.start_query_execution(**kwargs)

    def get_query_execution(self, query_execution_id: str) -> Dict[str, Any]:
        """Get execution status of the Athena query.

        Args:
            query_execution_id (str): execution ID of the Athena query.
        """
        athena_client = self.boto_session.client("athena", region_name=self.boto_region_name)
        return athena_client.get_query_execution(QueryExecutionId=query_execution_id)

    def wait_for_athena_query(self, query_execution_id: str, poll: int = 5):
        """Wait for Athena query to finish.

        Args:
             query_execution_id (str): execution ID of the Athena query.
             poll (int): time interval to poll get_query_execution API.
        """
        query_state = (
            self.get_query_execution(query_execution_id=query_execution_id)
            .get("QueryExecution")
            .get("Status")
            .get("State")
        )
        while query_state not in ("SUCCEEDED", "FAILED"):
            LOGGER.info("Query %s is being executed.", query_execution_id)
            time.sleep(poll)
            query_state = (
                self.get_query_execution(query_execution_id=query_execution_id)
                .get("QueryExecution")
                .get("Status")
                .get("State")
            )
        if query_state == "SUCCEEDED":
            LOGGER.info("Query %s successfully executed.", query_execution_id)
        else:
            LOGGER.error("Failed to execute query %s.", query_execution_id)

    def download_athena_query_result(
        self,
        bucket: str,
        prefix: str,
        query_execution_id: str,
        filename: str,
    ):
        """Download query result file from S3.

        Args:
            bucket (str): name of the S3 bucket where the result file is stored.
            prefix (str): S3 prefix of the result file.
            query_execution_id (str): execution ID of the Athena query.
            filename (str): name of the downloaded file.
        """
        if self.s3_client is None:
            s3 = self.boto_session.client("s3", region_name=self.boto_region_name)
        else:
            s3 = self.s3_client
        s3.download_file(Bucket=bucket, Key=f"{prefix}/{query_execution_id}.csv", Filename=filename)

    def account_id(self) -> str:
        """Get the AWS account id of the caller.

        Returns:
            AWS account ID.
        """
        region = self.boto_session.region_name
        sts_client = self.boto_session.client(
            "sts", region_name=region, endpoint_url=sts_regional_endpoint(region)
        )
        return sts_client.get_caller_identity()["Account"]

    def _intercept_create_request(
        self, request: typing.Dict, create, func_name: str = None  # pylint: disable=unused-argument
    ):
        """This function intercepts the create job request.

        PipelineSession inherits this Session class and will override
        this function to intercept the create request.

        Args:
            request (dict): the create job request
            create (functor): a functor calls the sagemaker client create method
            func_name (str): the name of the function needed intercepting
        """
        return create(request)

    def _create_inference_recommendations_job_request(
        self,
        role: str,
        job_name: str,
        job_description: str,
        framework: str,
        sample_payload_url: str,
        supported_content_types: List[str],
        model_package_version_arn: str = None,
        job_duration_in_seconds: int = None,
        job_type: str = "Default",
        framework_version: str = None,
        nearest_model_name: str = None,
        supported_instance_types: List[str] = None,
        endpoint_configurations: List[Dict[str, Any]] = None,
        traffic_pattern: Dict[str, Any] = None,
        stopping_conditions: Dict[str, Any] = None,
        resource_limit: Dict[str, Any] = None,
    ) -> Dict[str, Any]:
        """Get request dictionary for CreateInferenceRecommendationsJob API.

        Args:
            role (str): An AWS IAM role (either name or full ARN). The Amazon SageMaker training
                jobs and APIs that create Amazon SageMaker endpoints use this role to access
                training data and model artifacts.
                You must grant sufficient permissions to this role.
            job_name (str): The name of the Inference Recommendations Job.
            job_description (str): A description of the Inference Recommendations Job.
            framework (str): The machine learning framework of the Image URI.
            sample_payload_url (str): The S3 path where the sample payload is stored.
            supported_content_types (List[str]): The supported MIME types for the input data.
            model_package_version_arn (str): The Amazon Resource Name (ARN) of a
                versioned model package.
            job_duration_in_seconds (int): The maximum job duration that a job
                can run for. Will be used for `Advanced` jobs.
            job_type (str): The type of job being run. Must either be `Default` or `Advanced`.
            framework_version (str): The framework version of the Image URI.
            nearest_model_name (str): The name of a pre-trained machine learning model
                benchmarked by Amazon SageMaker Inference Recommender that matches your model.
            supported_instance_types (List[str]): A list of the instance types that are used
                to generate inferences in real-time.
            endpoint_configurations (List[Dict[str, any]]): Specifies the endpoint configurations
                to use for a job. Will be used for `Advanced` jobs.
            traffic_pattern (Dict[str, any]): Specifies the traffic pattern for the job.
                Will be used for `Advanced` jobs.
            stopping_conditions (Dict[str, any]): A set of conditions for stopping a
                recommendation job.
                If any of the conditions are met, the job is automatically stopped.
                Will be used for `Advanced` jobs.
            resource_limit (Dict[str, any]): Defines the resource limit for the job.
                Will be used for `Advanced` jobs.
        Returns:
            Dict[str, Any]: request dictionary for the CreateInferenceRecommendationsJob API
        """

        containerConfig = {
            "Domain": "MACHINE_LEARNING",
            "Task": "OTHER",
            "Framework": framework,
            "PayloadConfig": {
                "SamplePayloadUrl": sample_payload_url,
                "SupportedContentTypes": supported_content_types,
            },
        }

        if framework_version:
            containerConfig["FrameworkVersion"] = framework_version
        if nearest_model_name:
            containerConfig["NearestModelName"] = nearest_model_name
        if supported_instance_types:
            containerConfig["SupportedInstanceTypes"] = supported_instance_types

        request = {
            "JobName": job_name,
            "JobType": job_type,
            "RoleArn": role,
            "InputConfig": {
                "ContainerConfig": containerConfig,
                "ModelPackageVersionArn": model_package_version_arn,
            },
        }

        if job_description:
            request["JobDescription"] = job_description
        if job_duration_in_seconds:
            request["InputConfig"]["JobDurationInSeconds"] = job_duration_in_seconds

        if job_type == "Advanced":
            if stopping_conditions:
                request["StoppingConditions"] = stopping_conditions
            if resource_limit:
                request["InputConfig"]["ResourceLimit"] = resource_limit
            if traffic_pattern:
                request["InputConfig"]["TrafficPattern"] = traffic_pattern
            if endpoint_configurations:
                request["InputConfig"]["EndpointConfigurations"] = endpoint_configurations

        return request

    def create_inference_recommendations_job(
        self,
        role: str,
        sample_payload_url: str,
        supported_content_types: List[str],
        job_name: str = None,
        job_type: str = "Default",
        model_package_version_arn: str = None,
        job_duration_in_seconds: int = None,
        nearest_model_name: str = None,
        supported_instance_types: List[str] = None,
        framework: str = None,
        framework_version: str = None,
        endpoint_configurations: List[Dict[str, any]] = None,
        traffic_pattern: Dict[str, any] = None,
        stopping_conditions: Dict[str, any] = None,
        resource_limit: Dict[str, any] = None,
    ):
        """Creates an Inference Recommendations Job

        Args:
            role (str): An AWS IAM role (either name or full ARN). The Amazon SageMaker training
                jobs and APIs that create Amazon SageMaker endpoints use this role to access
                training data and model artifacts.
                You must grant sufficient permissions to this role.
            sample_payload_url (str): The S3 path where the sample payload is stored.
            supported_content_types (List[str]): The supported MIME types for the input data.
            model_package_version_arn (str): The Amazon Resource Name (ARN) of a
                versioned model package.
            job_name (str): The name of the job being run.
            job_type (str): The type of job being run. Must either be `Default` or `Advanced`.
            job_duration_in_seconds (int): The maximum job duration that a job
                can run for. Will be used for `Advanced` jobs.
            nearest_model_name (str): The name of a pre-trained machine learning model
                benchmarked by Amazon SageMaker Inference Recommender that matches your model.
            supported_instance_types (List[str]): A list of the instance types that are used
                to generate inferences in real-time.
            framework (str): The machine learning framework of the Image URI.
            framework_version (str): The framework version of the Image URI.
            endpoint_configurations (List[Dict[str, any]]): Specifies the endpoint configurations
                to use for a job. Will be used for `Advanced` jobs.
            traffic_pattern (Dict[str, any]): Specifies the traffic pattern for the job.
                Will be used for `Advanced` jobs.
            stopping_conditions (Dict[str, any]): A set of conditions for stopping a
                recommendation job.
                If any of the conditions are met, the job is automatically stopped.
                Will be used for `Advanced` jobs.
            resource_limit (Dict[str, any]): Defines the resource limit for the job.
                Will be used for `Advanced` jobs.
        Returns:
            str: The name of the job created. In the form of `SMPYTHONSDK-<timestamp>`
        """

        if not job_name:
            unique_tail = uuid.uuid4()
            job_name = "SMPYTHONSDK-" + str(unique_tail)
        job_description = "#python-sdk-create"

        create_inference_recommendations_job_request = (
            self._create_inference_recommendations_job_request(
                role=role,
                model_package_version_arn=model_package_version_arn,
                job_name=job_name,
                job_type=job_type,
                job_duration_in_seconds=job_duration_in_seconds,
                job_description=job_description,
                framework=framework,
                framework_version=framework_version,
                nearest_model_name=nearest_model_name,
                sample_payload_url=sample_payload_url,
                supported_content_types=supported_content_types,
                supported_instance_types=supported_instance_types,
                endpoint_configurations=endpoint_configurations,
                traffic_pattern=traffic_pattern,
                stopping_conditions=stopping_conditions,
                resource_limit=resource_limit,
            )
        )

        def submit(request):
            LOGGER.info("Creating Inference Recommendations job with name: %s", job_name)
            LOGGER.debug("process request: %s", json.dumps(request, indent=4))
            self.sagemaker_client.create_inference_recommendations_job(**request)

        self._intercept_create_request(
            create_inference_recommendations_job_request,
            submit,
            self.create_inference_recommendations_job.__name__,
        )
        return job_name

    def wait_for_inference_recommendations_job(
        self, job_name: str, poll: int = 120, log_level: str = "Verbose"
    ) -> Dict[str, Any]:
        """Wait for an Amazon SageMaker Inference Recommender job to complete.

        Args:
            job_name (str): Name of the Inference Recommender job to wait for.
            poll (int): Polling interval in seconds (default: 120).
            log_level (str): The level of verbosity for the logs.
            Can be "Quiet" or "Verbose" (default: "Quiet").

        Returns:
            (dict): Return value from the ``DescribeInferenceRecommendationsJob`` API.

        Raises:
            exceptions.CapacityError: If the Inference Recommender job fails with CapacityError.
            exceptions.UnexpectedStatusException: If the Inference Recommender job fails.
        """
        if log_level == "Quiet":
            _wait_until(
                lambda: _describe_inference_recommendations_job_status(
                    self.sagemaker_client, job_name
                ),
                poll,
            )
        elif log_level == "Verbose":
            _display_inference_recommendations_job_steps_status(
                self, self.sagemaker_client, job_name
            )
        else:
            raise ValueError("log_level must be either Quiet or Verbose")
        desc = _describe_inference_recommendations_job_status(self.sagemaker_client, job_name)
        self._check_job_status(job_name, desc, "Status")
        return desc


def get_model_package_args(
    content_types,
    response_types,
    inference_instances=None,
    transform_instances=None,
    model_package_name=None,
    model_package_group_name=None,
    model_data=None,
    image_uri=None,
    model_metrics=None,
    metadata_properties=None,
    marketplace_cert=False,
    approval_status=None,
    description=None,
    tags=None,
    container_def_list=None,
    drift_check_baselines=None,
    customer_metadata_properties=None,
    validation_specification=None,
    domain=None,
    sample_payload_url=None,
    task=None,
):
    """Get arguments for create_model_package method.

    Args:
        content_types (list): The supported MIME types for the input data.
        response_types (list): The supported MIME types for the output data.
        inference_instances (list): A list of the instance types that are used to
            generate inferences in real-time (default: None).
        transform_instances (list): A list of the instance types on which a transformation
            job can be run or on which an endpoint can be deployed (default: None).
        model_package_name (str): Model Package name, exclusive to `model_package_group_name`,
            using `model_package_name` makes the Model Package un-versioned (default: None).
        model_package_group_name (str): Model Package Group name, exclusive to
            `model_package_name`, using `model_package_group_name` makes the Model Package
        model_data (str): s3 URI to the model artifacts from training (default: None).
        image_uri (str): Inference image uri for the container. Model class' self.image will
            be used if it is None (default: None).
        model_metrics (ModelMetrics): ModelMetrics object (default: None).
        metadata_properties (MetadataProperties): MetadataProperties object (default: None).
        marketplace_cert (bool): A boolean value indicating if the Model Package is certified
            for AWS Marketplace (default: False).
        approval_status (str): Model Approval Status, values can be "Approved", "Rejected",
            or "PendingManualApproval" (default: "PendingManualApproval").
        description (str): Model Package description (default: None).
        tags (List[dict[str, str]]): A list of dictionaries containing key-value pairs
            (default: None).
        container_def_list (list): A list of container defintiions (default: None).
        drift_check_baselines (DriftCheckBaselines): DriftCheckBaselines object (default: None).
        customer_metadata_properties (dict[str, str]): A dictionary of key-value paired
            metadata properties (default: None).
        domain (str): Domain values can be "COMPUTER_VISION", "NATURAL_LANGUAGE_PROCESSING",
            "MACHINE_LEARNING" (default: None).
        sample_payload_url (str): The S3 path where the sample payload is stored (default: None).
        task (str): Task values which are supported by Inference Recommender are "FILL_MASK",
            "IMAGE_CLASSIFICATION", "OBJECT_DETECTION", "TEXT_GENERATION", "IMAGE_SEGMENTATION",
            "CLASSIFICATION", "REGRESSION", "OTHER" (default: None).

    Returns:
        dict: A dictionary of method argument names and values.
    """
    if container_def_list is not None:
        containers = container_def_list
    else:
        container = {
            "Image": image_uri,
            "ModelDataUrl": model_data,
        }
        containers = [container]

    model_package_args = {
        "containers": containers,
        "content_types": content_types,
        "response_types": response_types,
        "inference_instances": inference_instances,
        "transform_instances": transform_instances,
        "marketplace_cert": marketplace_cert,
    }

    if model_package_name is not None:
        model_package_args["model_package_name"] = model_package_name
    if model_package_group_name is not None:
        model_package_args["model_package_group_name"] = model_package_group_name
    if model_metrics is not None:
        model_package_args["model_metrics"] = model_metrics._to_request_dict()
    if drift_check_baselines is not None:
        model_package_args["drift_check_baselines"] = drift_check_baselines._to_request_dict()
    if metadata_properties is not None:
        model_package_args["metadata_properties"] = metadata_properties._to_request_dict()
    if approval_status is not None:
        model_package_args["approval_status"] = approval_status
    if description is not None:
        model_package_args["description"] = description
    if tags is not None:
        model_package_args["tags"] = tags
    if customer_metadata_properties is not None:
        model_package_args["customer_metadata_properties"] = customer_metadata_properties
    if validation_specification is not None:
        model_package_args["validation_specification"] = validation_specification
    if domain is not None:
        model_package_args["domain"] = domain
    if sample_payload_url is not None:
        model_package_args["sample_payload_url"] = sample_payload_url
    if task is not None:
        model_package_args["task"] = task
    return model_package_args


def get_create_model_package_request(
    model_package_name=None,
    model_package_group_name=None,
    containers=None,
    content_types=None,
    response_types=None,
    inference_instances=None,
    transform_instances=None,
    model_metrics=None,
    metadata_properties=None,
    marketplace_cert=False,
    approval_status="PendingManualApproval",
    description=None,
    tags=None,
    drift_check_baselines=None,
    customer_metadata_properties=None,
    validation_specification=None,
    domain=None,
    sample_payload_url=None,
    task=None,
):
    """Get request dictionary for CreateModelPackage API.

    Args:
        model_package_name (str): Model Package name, exclusive to `model_package_group_name`,
            using `model_package_name` makes the Model Package un-versioned (default: None).
        model_package_group_name (str): Model Package Group name, exclusive to
            `model_package_name`, using `model_package_group_name` makes the Model Package
        containers (list): A list of inference containers that can be used for inference
            specifications of Model Package (default: None).
        content_types (list): The supported MIME types for the input data (default: None).
        response_types (list): The supported MIME types for the output data (default: None).
        inference_instances (list): A list of the instance types that are used to
            generate inferences in real-time (default: None).
        transform_instances (list): A list of the instance types on which a transformation
            job can be run or on which an endpoint can be deployed (default: None).
        model_metrics (ModelMetrics): ModelMetrics object (default: None).
        metadata_properties (MetadataProperties): MetadataProperties object (default: None).
        marketplace_cert (bool): A boolean value indicating if the Model Package is certified
            for AWS Marketplace (default: False).
        approval_status (str): Model Approval Status, values can be "Approved", "Rejected",
            or "PendingManualApproval" (default: "PendingManualApproval").
        description (str): Model Package description (default: None).
        tags (List[dict[str, str]]): A list of dictionaries containing key-value pairs
            (default: None).
        drift_check_baselines (DriftCheckBaselines): DriftCheckBaselines object (default: None).
        customer_metadata_properties (dict[str, str]): A dictionary of key-value paired
            metadata properties (default: None).
        domain (str): Domain values can be "COMPUTER_VISION", "NATURAL_LANGUAGE_PROCESSING",
            "MACHINE_LEARNING" (default: None).
        sample_payload_url (str): The S3 path where the sample payload is stored (default: None).
        task (str): Task values which are supported by Inference Recommender are "FILL_MASK",
            "IMAGE_CLASSIFICATION", "OBJECT_DETECTION", "TEXT_GENERATION", "IMAGE_SEGMENTATION",
            "CLASSIFICATION", "REGRESSION", "OTHER" (default: None).
    """

    if all([model_package_name, model_package_group_name]):
        raise ValueError(
            "model_package_name and model_package_group_name cannot be present at the " "same time."
        )
    request_dict = {}
    if model_package_name is not None:
        request_dict["ModelPackageName"] = model_package_name
    if model_package_group_name is not None:
        request_dict["ModelPackageGroupName"] = model_package_group_name
    if description is not None:
        request_dict["ModelPackageDescription"] = description
    if tags is not None:
        request_dict["Tags"] = tags
    if model_metrics:
        request_dict["ModelMetrics"] = model_metrics
    if drift_check_baselines:
        request_dict["DriftCheckBaselines"] = drift_check_baselines
    if metadata_properties:
        request_dict["MetadataProperties"] = metadata_properties
    if customer_metadata_properties is not None:
        request_dict["CustomerMetadataProperties"] = customer_metadata_properties
    if validation_specification:
        request_dict["ValidationSpecification"] = validation_specification
    if domain is not None:
        request_dict["Domain"] = domain
    if sample_payload_url is not None:
        request_dict["SamplePayloadUrl"] = sample_payload_url
    if task is not None:
        request_dict["Task"] = task
    if containers is not None:
        if not all([content_types, response_types]):
            raise ValueError(
                "content_types and response_types " "must be provided if containers is present."
            )
        inference_specification = {
            "Containers": containers,
            "SupportedContentTypes": content_types,
            "SupportedResponseMIMETypes": response_types,
        }
        if model_package_group_name is not None:
            if inference_instances is not None:
                inference_specification.update(
                    {
                        "SupportedRealtimeInferenceInstanceTypes": inference_instances,
                    }
                )
            if transform_instances is not None:
                inference_specification.update(
                    {
                        "SupportedTransformInstanceTypes": transform_instances,
                    }
                )
        else:
            if not all([inference_instances, transform_instances]):
                raise ValueError(
                    "inference_instances and transform_instances "
                    "must be provided if model_package_group_name is not present."
                )
            inference_specification.update(
                {
                    "SupportedRealtimeInferenceInstanceTypes": inference_instances,
                    "SupportedTransformInstanceTypes": transform_instances,
                }
            )
        request_dict["InferenceSpecification"] = inference_specification
    request_dict["CertifyForMarketplace"] = marketplace_cert
    request_dict["ModelApprovalStatus"] = approval_status
    return request_dict


def update_args(args: Dict[str, Any], **kwargs):
    """Updates the request arguments dict with the value if populated.

    This is to handle the case that the service API doesn't like NoneTypes for argument values.

    Args:
        request_args (Dict[str, Any]): the request arguments dict
        kwargs: key, value pairs to update the args dict
    """
    for key, value in kwargs.items():
        if value is not None:
            args.update({key: value})


def container_def(image_uri, model_data_url=None, env=None, container_mode=None, image_config=None):
    """Create a definition for executing a container as part of a SageMaker model.

    Args:
        image_uri (str): Docker image URI to run for this container.
        model_data_url (str): S3 URI of data required by this container,
            e.g. SageMaker training job model artifacts (default: None).
        env (dict[str, str]): Environment variables to set inside the container (default: None).
        container_mode (str): The model container mode. Valid modes:
                * MultiModel: Indicates that model container can support hosting multiple models
                * SingleModel: Indicates that model container can support hosting a single model
                This is the default model container mode when container_mode = None
        image_config (dict[str, str]): Specifies whether the image of model container is pulled
            from ECR, or private registry in your VPC. By default it is set to pull model
            container image from ECR. (default: None).

    Returns:
        dict[str, str]: A complete container definition object usable with the CreateModel API if
        passed via `PrimaryContainers` field.
    """
    if env is None:
        env = {}
    c_def = {"Image": image_uri, "Environment": env}
    if model_data_url:
        c_def["ModelDataUrl"] = model_data_url
    if container_mode:
        c_def["Mode"] = container_mode
    if image_config:
        c_def["ImageConfig"] = image_config
    return c_def


def pipeline_container_def(models, instance_type=None):
    """Create a definition for executing a pipeline of containers as part of a SageMaker model.

    Args:
        models (list[sagemaker.Model]): this will be a list of ``sagemaker.Model`` objects in the
            order the inference should be invoked.
        instance_type (str): The EC2 instance type to deploy this Model to. For example,
            'ml.p2.xlarge' (default: None).

    Returns:
        list[dict[str, str]]: list of container definition objects usable with with the
            CreateModel API for inference pipelines if passed via `Containers` field.
    """
    c_defs = []  # should contain list of container definitions in the same order customer passed
    for model in models:
        c_defs.append(model.prepare_container_def(instance_type))
    return c_defs


def production_variant(
    model_name,
    instance_type=None,
    initial_instance_count=None,
    variant_name="AllTraffic",
    initial_weight=1,
    accelerator_type=None,
    serverless_inference_config=None,
    volume_size=None,
    model_data_download_timeout=None,
    container_startup_health_check_timeout=None,
):
    """Create a production variant description suitable for use in a ``ProductionVariant`` list.

    This is also part of a ``CreateEndpointConfig`` request.

    Args:
        model_name (str): The name of the SageMaker model this production variant references.
        instance_type (str): The EC2 instance type for this production variant. For example,
            'ml.c4.8xlarge'.
        initial_instance_count (int): The initial instance count for this production variant
            (default: 1).
        variant_name (string): The ``VariantName`` of this production variant
            (default: 'AllTraffic').
        initial_weight (int): The relative ``InitialVariantWeight`` of this production variant
            (default: 1).
        accelerator_type (str): Type of Elastic Inference accelerator for this production variant.
            For example, 'ml.eia1.medium'.
            For more information: https://docs.aws.amazon.com/sagemaker/latest/dg/ei.html
        serverless_inference_config (dict): Specifies configuration dict related to serverless
            endpoint. The dict is converted from sagemaker.model_monitor.ServerlessInferenceConfig
            object (default: None)
        volume_size (int): The size, in GB, of the ML storage volume attached to individual
            inference instance associated with the production variant. Currenly only Amazon EBS
            gp2 storage volumes are supported.
        model_data_download_timeout (int): The timeout value, in seconds, to download and extract
            model data from Amazon S3 to the individual inference instance associated with this
            production variant.
        container_startup_health_check_timeout (int): The timeout value, in seconds, for your
            inference container to pass health check by SageMaker Hosting. For more information
            about health check see:
            https://docs.aws.amazon.com/sagemaker/latest/dg/your-algorithms-inference-code.html#your-algorithms-inference-algo-ping-requests
    Returns:
        dict[str, str]: An SageMaker ``ProductionVariant`` description
    """
    production_variant_configuration = {
        "ModelName": model_name,
        "VariantName": variant_name,
        "InitialVariantWeight": initial_weight,
    }

    if accelerator_type:
        production_variant_configuration["AcceleratorType"] = accelerator_type

    if serverless_inference_config:
        production_variant_configuration["ServerlessConfig"] = serverless_inference_config
    else:
        initial_instance_count = initial_instance_count or 1
        production_variant_configuration["InitialInstanceCount"] = initial_instance_count
        production_variant_configuration["InstanceType"] = instance_type
        update_args(
            production_variant_configuration,
            VolumeSizeInGB=volume_size,
            ModelDataDownloadTimeoutInSeconds=model_data_download_timeout,
            ContainerStartupHealthCheckTimeoutInSeconds=container_startup_health_check_timeout,
        )

    return production_variant_configuration


def get_execution_role(sagemaker_session=None):
    """Return the role ARN whose credentials are used to call the API.

    Throws an exception if role doesn't exist.

    Args:
        sagemaker_session(Session): Current sagemaker session

    Returns:
        (str): The role ARN
    """
    if not sagemaker_session:
        sagemaker_session = Session()
    arn = sagemaker_session.get_caller_identity_arn()

    if ":role/" in arn:
        return arn
    message = (
        "The current AWS identity is not a role: {}, therefore it cannot be used as a "
        "SageMaker execution role"
    )
    raise ValueError(message.format(arn))


def _deployment_entity_exists(describe_fn):
    """Placeholder docstring"""
    try:
        describe_fn()
        return True
    except ClientError as ce:
        error_code = ce.response["Error"]["Code"]
        if not (
            error_code == "ValidationException"
            and "Could not find" in ce.response["Error"]["Message"]
        ):
            raise ce
        return False


def _create_resource(create_fn):
    """Call create function and accepts/pass when resource already exists.

    This is a helper function to use an existing resource if found when creating.

    Args:
        create_fn: Create resource function.

    Returns:
        (bool): True if new resource was created, False if resource already exists.
    """
    try:
        create_fn()
        # create function succeeded, resource does not exist already
        return True
    except ClientError as ce:
        error_code = ce.response["Error"]["Code"]
        error_message = ce.response["Error"]["Message"]
        already_exists_exceptions = ["ValidationException", "ResourceInUse"]
        already_exists_msg_patterns = ["Cannot create already existing", "already exists"]
        if not (
            error_code in already_exists_exceptions
            and any(p in error_message for p in already_exists_msg_patterns)
        ):
            raise ce
        # no new resource created as resource already exists
        return False


def _train_done(sagemaker_client, job_name, last_desc):
    """Placeholder docstring"""
    in_progress_statuses = ["InProgress", "Created"]

    desc = sagemaker_client.describe_training_job(TrainingJobName=job_name)
    status = desc["TrainingJobStatus"]

    if secondary_training_status_changed(desc, last_desc):
        print()
        print(secondary_training_status_message(desc, last_desc), end="")
    else:
        print(".", end="")
    sys.stdout.flush()

    if status in in_progress_statuses:
        return desc, False

    print()
    return desc, True


def _processing_job_status(sagemaker_client, job_name):
    """Prints the job status for the given processing job name.

    Returns the job description.

    Args:
        sagemaker_client: The boto3 SageMaker client.
        job_name (str): The name of the job for which the status
            is requested.

    Returns:
        dict: The processing job description.
    """
    compile_status_codes = {
        "Completed": "!",
        "InProgress": ".",
        "Failed": "*",
        "Stopped": "s",
        "Stopping": "_",
    }
    in_progress_statuses = ["InProgress", "Stopping", "Starting"]

    desc = sagemaker_client.describe_processing_job(ProcessingJobName=job_name)
    status = desc["ProcessingJobStatus"]

    status = _STATUS_CODE_TABLE.get(status, status)
    print(compile_status_codes.get(status, "?"), end="")
    sys.stdout.flush()

    if status in in_progress_statuses:
        return None

    return desc


def _edge_packaging_job_status(sagemaker_client, job_name):
    """Process the current status of a packaging job.

    Args:
        sagemaker_client (boto3.client.sagemaker): a sagemaker client
        job_name (str): the name of the job to inspect.

    Returns:
        Dict: the status of the edge packaging job
    """
    package_status_codes = {
        "Completed": "!",
        "InProgress": ".",
        "Failed": "*",
        "Stopped": "s",
        "Stopping": "_",
    }
    in_progress_statuses = ["InProgress", "Stopping", "Starting"]

    desc = sagemaker_client.describe_edge_packaging_job(EdgePackagingJobName=job_name)
    status = desc["EdgePackagingJobStatus"]

    status = _STATUS_CODE_TABLE.get(status, status)
    print(package_status_codes.get(status, "?"), end="")
    sys.stdout.flush()

    if status in in_progress_statuses:
        return None

    return desc


def _compilation_job_status(sagemaker_client, job_name):
    """Placeholder docstring"""
    compile_status_codes = {
        "Completed": "!",
        "InProgress": ".",
        "Failed": "*",
        "Stopped": "s",
        "Stopping": "_",
    }
    in_progress_statuses = ["InProgress", "Stopping", "Starting"]

    desc = sagemaker_client.describe_compilation_job(CompilationJobName=job_name)
    status = desc["CompilationJobStatus"]

    status = _STATUS_CODE_TABLE.get(status, status)
    print(compile_status_codes.get(status, "?"), end="")
    sys.stdout.flush()

    if status in in_progress_statuses:
        return None

    return desc


def _tuning_job_status(sagemaker_client, job_name):
    """Placeholder docstring"""
    tuning_status_codes = {
        "Completed": "!",
        "InProgress": ".",
        "Failed": "*",
        "Stopped": "s",
        "Stopping": "_",
    }
    in_progress_statuses = ["InProgress", "Stopping"]

    desc = sagemaker_client.describe_hyper_parameter_tuning_job(
        HyperParameterTuningJobName=job_name
    )
    status = desc["HyperParameterTuningJobStatus"]

    print(tuning_status_codes.get(status, "?"), end="")
    sys.stdout.flush()

    if status in in_progress_statuses:
        return None

    print("")
    return desc


def _transform_job_status(sagemaker_client, job_name):
    """Placeholder docstring"""
    transform_job_status_codes = {
        "Completed": "!",
        "InProgress": ".",
        "Failed": "*",
        "Stopped": "s",
        "Stopping": "_",
    }
    in_progress_statuses = ["InProgress", "Stopping"]

    desc = sagemaker_client.describe_transform_job(TransformJobName=job_name)
    status = desc["TransformJobStatus"]

    print(transform_job_status_codes.get(status, "?"), end="")
    sys.stdout.flush()

    if status in in_progress_statuses:
        return None

    print("")
    return desc


def _auto_ml_job_status(sagemaker_client, job_name):
    """Placeholder docstring"""
    auto_ml_job_status_codes = {
        "Completed": "!",
        "InProgress": ".",
        "Failed": "*",
        "Stopped": "s",
        "Stopping": "_",
    }
    in_progress_statuses = ["InProgress", "Stopping"]

    desc = sagemaker_client.describe_auto_ml_job(AutoMLJobName=job_name)
    status = desc["AutoMLJobStatus"]

    print(auto_ml_job_status_codes.get(status, "?"), end="")
    sys.stdout.flush()

    if status in in_progress_statuses:
        return None

    print("")
    return desc


def _create_model_package_status(sagemaker_client, model_package_name):
    """Placeholder docstring"""
    in_progress_statuses = ["InProgress", "Pending"]

    desc = sagemaker_client.describe_model_package(ModelPackageName=model_package_name)
    status = desc["ModelPackageStatus"]
    print(".", end="")
    sys.stdout.flush()

    if status in in_progress_statuses:
        return None

    print("")
    return desc


def _describe_inference_recommendations_job_status(sagemaker_client, job_name: str):
    """Describes the status of a job and returns the job description.

    Args:
        sagemaker_client (boto3.client.sagemaker): A SageMaker client.
        job_name (str): The name of the job.

    Returns:
        dict: The job description, or None if the job is still in progress.
    """
    inference_recommendations_job_status_codes = {
        "PENDING": ".",
        "IN_PROGRESS": ".",
        "COMPLETED": "!",
        "FAILED": "*",
        "STOPPING": "_",
        "STOPPED": "s",
    }
    in_progress_statuses = {"PENDING", "IN_PROGRESS", "STOPPING"}

    desc = sagemaker_client.describe_inference_recommendations_job(JobName=job_name)
    status = desc["Status"]

    print(inference_recommendations_job_status_codes.get(status, "?"), end="", flush=True)

    if status in in_progress_statuses:
        return None

    print("")
    return desc


def _display_inference_recommendations_job_steps_status(
    sagemaker_session, sagemaker_client, job_name: str, poll: int = 60
):
    """Placeholder docstring"""
    cloudwatch_client = sagemaker_session.boto_session.client("logs")
    in_progress_statuses = {"PENDING", "IN_PROGRESS", "STOPPING"}
    log_group_name = "/aws/sagemaker/InferenceRecommendationsJobs"
    log_stream_name = job_name + "/execution"

    initial_logs_batch = get_log_events_for_inference_recommender(
        cloudwatch_client, log_group_name, log_stream_name
    )
    print(f"Retrieved logStream: {log_stream_name} from logGroup: {log_group_name}", flush=True)
    events = initial_logs_batch["events"]
    print(*[event["message"] for event in events], sep="\n", flush=True)

    next_forward_token = initial_logs_batch["nextForwardToken"] if events else None
    flush_remaining = True
    while True:
        logs_batch = (
            cloudwatch_client.get_log_events(
                logGroupName=log_group_name,
                logStreamName=log_stream_name,
                nextToken=next_forward_token,
            )
            if next_forward_token
            else cloudwatch_client.get_log_events(
                logGroupName=log_group_name, logStreamName=log_stream_name
            )
        )

        events = logs_batch["events"]

        desc = sagemaker_client.describe_inference_recommendations_job(JobName=job_name)
        status = desc["Status"]

        if not events:
            if status in in_progress_statuses:
                time.sleep(poll)
                continue
            if flush_remaining:
                flush_remaining = False
                time.sleep(poll)
                continue

        next_forward_token = logs_batch["nextForwardToken"]
        print(*[event["message"] for event in events], sep="\n", flush=True)

        if status not in in_progress_statuses:
            break

        time.sleep(poll)


def get_log_events_for_inference_recommender(cw_client, log_group_name, log_stream_name):
    """Retrieves log events from the specified CloudWatch log group and log stream.

    Args:
        cw_client (boto3.client): A boto3 CloudWatch client.
        log_group_name (str): The name of the CloudWatch log group.
        log_stream_name (str): The name of the CloudWatch log stream.

    Returns:
        (dict): A dictionary containing log events from CloudWatch log group and log stream.
    """
    print("Fetching logs from CloudWatch...", flush=True)
    for _ in retries(
        max_retry_count=30,  # 30*10 = 5min
        exception_message_prefix="Waiting for cloudwatch stream to appear. ",
        seconds_to_sleep=10,
    ):
        try:
            return cw_client.get_log_events(
                logGroupName=log_group_name, logStreamName=log_stream_name
            )
        except ClientError as e:
            if e.response["Error"]["Code"] == "ResourceNotFoundException":
                pass


def _deploy_done(sagemaker_client, endpoint_name):
    """Placeholder docstring"""
    hosting_status_codes = {
        "OutOfService": "x",
        "Creating": "-",
        "Updating": "-",
        "InService": "!",
        "RollingBack": "<",
        "Deleting": "o",
        "Failed": "*",
    }
    in_progress_statuses = ["Creating", "Updating"]

    desc = sagemaker_client.describe_endpoint(EndpointName=endpoint_name)
    status = desc["EndpointStatus"]

    print(hosting_status_codes.get(status, "?"), end="")
    sys.stdout.flush()

    return None if status in in_progress_statuses else desc


def _wait_until_training_done(callable_fn, desc, poll=5):
    """Placeholder docstring"""
    elapsed_time = 0
    finished = None
    job_desc = desc
    while not finished:
        try:
            elapsed_time += poll
            time.sleep(poll)
            job_desc, finished = callable_fn(job_desc)
        except botocore.exceptions.ClientError as err:
            # For initial 5 mins we accept/pass AccessDeniedException.
            # The reason is to await tag propagation to avoid false AccessDenied claims for an
            # access policy based on resource tags, The caveat here is for true AccessDenied
            # cases the routine will fail after 5 mins
            if err.response["Error"]["Code"] == "AccessDeniedException" and elapsed_time <= 300:
                LOGGER.warning(
                    "Received AccessDeniedException. This could mean the IAM role does not "
                    "have the resource permissions, in which case please add resource access "
                    "and retry. For cases where the role has tag based resource policy, "
                    "continuing to wait for tag propagation.."
                )
                continue
            raise err
    return job_desc


def _wait_until(callable_fn, poll=5):
    """Placeholder docstring"""
    elapsed_time = 0
    result = None
    while result is None:
        try:
            elapsed_time += poll
            time.sleep(poll)
            result = callable_fn()
        except botocore.exceptions.ClientError as err:
            # For initial 5 mins we accept/pass AccessDeniedException.
            # The reason is to await tag propagation to avoid false AccessDenied claims for an
            # access policy based on resource tags, The caveat here is for true AccessDenied
            # cases the routine will fail after 5 mins
            if err.response["Error"]["Code"] == "AccessDeniedException" and elapsed_time <= 300:
                LOGGER.warning(
                    "Received AccessDeniedException. This could mean the IAM role does not "
                    "have the resource permissions, in which case please add resource access "
                    "and retry. For cases where the role has tag based resource policy, "
                    "continuing to wait for tag propagation.."
                )
                continue
            raise err
    return result


def _expand_container_def(c_def):
    """Placeholder docstring"""
    if isinstance(c_def, six.string_types):
        return container_def(c_def)
    return c_def


def _vpc_config_from_training_job(
    training_job_desc, vpc_config_override=vpc_utils.VPC_CONFIG_DEFAULT
):
    """Placeholder docstring"""
    if vpc_config_override is vpc_utils.VPC_CONFIG_DEFAULT:
        return training_job_desc.get(vpc_utils.VPC_CONFIG_KEY)
    return vpc_utils.sanitize(vpc_config_override)


def _get_initial_job_state(description, status_key, wait):
    """Placeholder docstring"""
    status = description[status_key]
    job_already_completed = status in ("Completed", "Failed", "Stopped")
    return LogState.TAILING if wait and not job_already_completed else LogState.COMPLETE


def _rule_statuses_changed(current_statuses, last_statuses):
    """Checks the rule evaluation statuses for SageMaker Debugger and Profiler rules."""
    if not last_statuses:
        return True

    for current, last in zip(current_statuses, last_statuses):
        if (current["RuleConfigurationName"] == last["RuleConfigurationName"]) and (
            current["RuleEvaluationStatus"] != last["RuleEvaluationStatus"]
        ):
            return True

    return False


def _logs_init(sagemaker_session, description, job):
    """Placeholder docstring"""
    if job == "Training":
        if "InstanceGroups" in description["ResourceConfig"]:
            instance_count = 0
            for instanceGroup in description["ResourceConfig"]["InstanceGroups"]:
                instance_count += instanceGroup["InstanceCount"]
        else:
            instance_count = description["ResourceConfig"]["InstanceCount"]
    elif job == "Transform":
        instance_count = description["TransformResources"]["InstanceCount"]
    elif job == "Processing":
        instance_count = description["ProcessingResources"]["ClusterConfig"]["InstanceCount"]
    elif job == "AutoML":
        instance_count = 0

    stream_names = []  # The list of log streams
    positions = {}  # The current position in each stream, map of stream name -> position

    # Increase retries allowed (from default of 4), as we don't want waiting for a training job
    # to be interrupted by a transient exception.
    config = botocore.config.Config(retries={"max_attempts": 15})
    client = sagemaker_session.boto_session.client("logs", config=config)
    log_group = "/aws/sagemaker/" + job + "Jobs"

    dot = False

    color_wrap = sagemaker.logs.ColorWrap()

    return instance_count, stream_names, positions, client, log_group, dot, color_wrap


def _flush_log_streams(
    stream_names, instance_count, client, log_group, job_name, positions, dot, color_wrap
):
    """Placeholder docstring"""
    if len(stream_names) < instance_count:
        # Log streams are created whenever a container starts writing to stdout/err, so this list
        # may be dynamic until we have a stream for every instance.
        try:
            streams = client.describe_log_streams(
                logGroupName=log_group,
                logStreamNamePrefix=job_name + "/",
                orderBy="LogStreamName",
                limit=min(instance_count, 50),
            )
            stream_names = [s["logStreamName"] for s in streams["logStreams"]]

            while "nextToken" in streams:
                streams = client.describe_log_streams(
                    logGroupName=log_group,
                    logStreamNamePrefix=job_name + "/",
                    orderBy="LogStreamName",
                    limit=50,
                )

                stream_names.extend([s["logStreamName"] for s in streams["logStreams"]])

            positions.update(
                [
                    (s, sagemaker.logs.Position(timestamp=0, skip=0))
                    for s in stream_names
                    if s not in positions
                ]
            )
        except ClientError as e:
            # On the very first training job run on an account, there's no log group until
            # the container starts logging, so ignore any errors thrown about that
            err = e.response.get("Error", {})
            if err.get("Code", None) != "ResourceNotFoundException":
                raise

    if len(stream_names) > 0:
        if dot:
            print("")
            dot = False
        for idx, event in sagemaker.logs.multi_stream_iter(
            client, log_group, stream_names, positions
        ):
            color_wrap(idx, event["message"])
            ts, count = positions[stream_names[idx]]
            if event["timestamp"] == ts:
                positions[stream_names[idx]] = sagemaker.logs.Position(timestamp=ts, skip=count + 1)
            else:
                positions[stream_names[idx]] = sagemaker.logs.Position(
                    timestamp=event["timestamp"], skip=1
                )
    else:
        dot = True
        print(".", end="")
        sys.stdout.flush()


s3_input = deprecated_class(TrainingInput, "sagemaker.session.s3_input")
ShuffleConfig = deprecated_class(ShuffleConfig, "sagemaker.session.ShuffleConfig")<|MERGE_RESOLUTION|>--- conflicted
+++ resolved
@@ -2518,16 +2518,14 @@
             },
             "TrainingJobEarlyStoppingType": early_stopping_type,
         }
-
-<<<<<<< HEAD
-=======
+      
+        
         if max_runtime_in_seconds is not None:
             tuning_config["ResourceLimits"]["MaxRuntimeInSeconds"] = max_runtime_in_seconds
 
         if random_seed is not None:
             tuning_config["RandomSeed"] = random_seed
-
->>>>>>> cc6a358d
+        
         tuning_objective = cls._map_tuning_objective(objective_type, objective_metric_name)
         if tuning_objective is not None:
             tuning_config["HyperParameterTuningJobObjective"] = tuning_objective
