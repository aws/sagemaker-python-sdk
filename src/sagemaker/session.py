# Copyright Amazon.com, Inc. or its affiliates. All Rights Reserved.
#
# Licensed under the Apache License, Version 2.0 (the "License"). You
# may not use this file except in compliance with the License. A copy of
# the License is located at
#
#     http://aws.amazon.com/apache2.0/
#
# or in the "license" file accompanying this file. This file is
# distributed on an "AS IS" BASIS, WITHOUT WARRANTIES OR CONDITIONS OF
# ANY KIND, either express or implied. See the License for the specific
# language governing permissions and limitations under the License.
"""Placeholder docstring"""
from __future__ import absolute_import, print_function

import json
import logging
import os
import re
import sys
import time
import typing
import warnings
import uuid
from typing import List, Dict, Any, Sequence, Optional

import boto3
import botocore
import botocore.config
from botocore.exceptions import ClientError
import six

import sagemaker.logs
from sagemaker import vpc_utils

from sagemaker._studio import _append_project_tags
from sagemaker.deprecations import deprecated_class
from sagemaker.inputs import ShuffleConfig, TrainingInput, BatchDataCaptureConfig
from sagemaker.user_agent import prepend_user_agent
from sagemaker.utils import (
    name_from_image,
    secondary_training_status_changed,
    secondary_training_status_message,
    sts_regional_endpoint,
    retries,
)
from sagemaker import exceptions
from sagemaker.session_settings import SessionSettings

LOGGER = logging.getLogger("sagemaker")

NOTEBOOK_METADATA_FILE = "/opt/ml/metadata/resource-metadata.json"

_STATUS_CODE_TABLE = {
    "COMPLETED": "Completed",
    "INPROGRESS": "InProgress",
    "IN_PROGRESS": "InProgress",
    "FAILED": "Failed",
    "STOPPED": "Stopped",
    "STOPPING": "Stopping",
    "STARTING": "Starting",
    "PENDING": "Pending",
}


class LogState(object):
    """Placeholder docstring"""

    STARTING = 1
    WAIT_IN_PROGRESS = 2
    TAILING = 3
    JOB_COMPLETE = 4
    COMPLETE = 5


class Session(object):  # pylint: disable=too-many-public-methods
    """Manage interactions with the Amazon SageMaker APIs and any other AWS services needed.

    This class provides convenient methods for manipulating entities and resources that Amazon
    SageMaker uses, such as training jobs, endpoints, and input datasets in S3.
    AWS service calls are delegated to an underlying Boto3 session, which by default
    is initialized using the AWS configuration chain. When you make an Amazon SageMaker API call
    that accesses an S3 bucket location and one is not specified, the ``Session`` creates a default
    bucket based on a naming convention which includes the current AWS account ID.
    """

    def __init__(
        self,
        boto_session=None,
        sagemaker_client=None,
        sagemaker_runtime_client=None,
        sagemaker_featurestore_runtime_client=None,
        default_bucket=None,
        settings=SessionSettings(),
        sagemaker_metrics_client=None,
    ):
        """Initialize a SageMaker ``Session``.

        Args:
            boto_session (boto3.session.Session): The underlying Boto3 session which AWS service
                calls are delegated to (default: None). If not provided, one is created with
                default AWS configuration chain.
            sagemaker_client (boto3.SageMaker.Client): Client which makes Amazon SageMaker service
                calls other than ``InvokeEndpoint`` (default: None). Estimators created using this
                ``Session`` use this client. If not provided, one will be created using this
                instance's ``boto_session``.
            sagemaker_runtime_client (boto3.SageMakerRuntime.Client): Client which makes
                ``InvokeEndpoint`` calls to Amazon SageMaker (default: None). Predictors created
                using this ``Session`` use this client. If not provided, one will be created using
                this instance's ``boto_session``.
            sagemaker_featurestore_runtime_client (boto3.SageMakerFeatureStoreRuntime.Client):
                Client which makes SageMaker FeatureStore record related calls to Amazon SageMaker
                (default: None). If not provided, one will be created using
                this instance's ``boto_session``.
            default_bucket (str): The default Amazon S3 bucket to be used by this session.
                This will be created the next time an Amazon S3 bucket is needed (by calling
                :func:`default_bucket`).
                If not provided, a default bucket will be created based on the following format:
                "sagemaker-{region}-{aws-account-id}".
                Example: "sagemaker-my-custom-bucket".
            settings (sagemaker.session_settings.SessionSettings): Optional. Set of optional
                parameters to apply to the session.
            sagemaker_metrics_client (boto3.SageMakerMetrics.Client):
                Client which makes SageMaker Metrics related calls to Amazon SageMaker
                (default: None). If not provided, one will be created using
                this instance's ``boto_session``.
        """
        self._default_bucket = None
        self._default_bucket_name_override = default_bucket
        self.s3_resource = None
        self.s3_client = None
        self.config = None
        self.lambda_client = None
        self.settings = settings

        self._initialize(
            boto_session=boto_session,
            sagemaker_client=sagemaker_client,
            sagemaker_runtime_client=sagemaker_runtime_client,
            sagemaker_featurestore_runtime_client=sagemaker_featurestore_runtime_client,
            sagemaker_metrics_client=sagemaker_metrics_client,
        )

    def _initialize(
        self,
        boto_session,
        sagemaker_client,
        sagemaker_runtime_client,
        sagemaker_featurestore_runtime_client,
        sagemaker_metrics_client,
    ):
        """Initialize this SageMaker Session.

        Creates or uses a boto_session, sagemaker_client and sagemaker_runtime_client.
        Sets the region_name.
        """
        self.boto_session = boto_session or boto3.DEFAULT_SESSION or boto3.Session()

        self._region_name = self.boto_session.region_name
        if self._region_name is None:
            raise ValueError(
                "Must setup local AWS configuration with a region supported by SageMaker."
            )

        self.sagemaker_client = sagemaker_client or self.boto_session.client("sagemaker")
        prepend_user_agent(self.sagemaker_client)

        if sagemaker_runtime_client is not None:
            self.sagemaker_runtime_client = sagemaker_runtime_client
        else:
            config = botocore.config.Config(read_timeout=80)
            self.sagemaker_runtime_client = self.boto_session.client(
                "runtime.sagemaker", config=config
            )

        prepend_user_agent(self.sagemaker_runtime_client)

        if sagemaker_featurestore_runtime_client:
            self.sagemaker_featurestore_runtime_client = sagemaker_featurestore_runtime_client
        else:
            self.sagemaker_featurestore_runtime_client = self.boto_session.client(
                "sagemaker-featurestore-runtime"
            )

        if sagemaker_metrics_client:
            self.sagemaker_metrics_client = sagemaker_metrics_client
        else:
            self.sagemaker_metrics_client = self.boto_session.client("sagemaker-metrics")
        prepend_user_agent(self.sagemaker_metrics_client)

        self.local_mode = False

    @property
    def boto_region_name(self):
        """Placeholder docstring"""
        return self._region_name

    def upload_data(self, path, bucket=None, key_prefix="data", extra_args=None):
        """Upload local file or directory to S3.

        If a single file is specified for upload, the resulting S3 object key is
        ``{key_prefix}/{filename}`` (filename does not include the local path, if any specified).
        If a directory is specified for upload, the API uploads all content, recursively,
        preserving relative structure of subdirectories. The resulting object key names are:
        ``{key_prefix}/{relative_subdirectory_path}/filename``.

        Args:
            path (str): Path (absolute or relative) of local file or directory to upload.
            bucket (str): Name of the S3 Bucket to upload to (default: None). If not specified, the
                default bucket of the ``Session`` is used (if default bucket does not exist, the
                ``Session`` creates it).
            key_prefix (str): Optional S3 object key name prefix (default: 'data'). S3 uses the
                prefix to create a directory structure for the bucket content that it display in
                the S3 console.
            extra_args (dict): Optional extra arguments that may be passed to the upload operation.
                Similar to ExtraArgs parameter in S3 upload_file function. Please refer to the
                ExtraArgs parameter documentation here:
                https://boto3.amazonaws.com/v1/documentation/api/latest/guide/s3-uploading-files.html#the-extraargs-parameter

        Returns:
            str: The S3 URI of the uploaded file(s). If a file is specified in the path argument,
                the URI format is: ``s3://{bucket name}/{key_prefix}/{original_file_name}``.
                If a directory is specified in the path argument, the URI format is
                ``s3://{bucket name}/{key_prefix}``.
        """
        # Generate a tuple for each file that we want to upload of the form (local_path, s3_key).
        files = []
        key_suffix = None
        if os.path.isdir(path):
            for dirpath, _, filenames in os.walk(path):
                for name in filenames:
                    local_path = os.path.join(dirpath, name)
                    s3_relative_prefix = (
                        "" if path == dirpath else os.path.relpath(dirpath, start=path) + "/"
                    )
                    s3_key = "{}/{}{}".format(key_prefix, s3_relative_prefix, name)
                    files.append((local_path, s3_key))
        else:
            _, name = os.path.split(path)
            s3_key = "{}/{}".format(key_prefix, name)
            files.append((path, s3_key))
            key_suffix = name

        bucket = bucket or self.default_bucket()
        if self.s3_resource is None:
            s3 = self.boto_session.resource("s3", region_name=self.boto_region_name)
        else:
            s3 = self.s3_resource

        for local_path, s3_key in files:
            s3.Object(bucket, s3_key).upload_file(local_path, ExtraArgs=extra_args)

        s3_uri = "s3://{}/{}".format(bucket, key_prefix)
        # If a specific file was used as input (instead of a directory), we return the full S3 key
        # of the uploaded object. This prevents unintentionally using other files under the same
        # prefix during training.
        if key_suffix:
            s3_uri = "{}/{}".format(s3_uri, key_suffix)
        return s3_uri

    def upload_string_as_file_body(self, body, bucket, key, kms_key=None):
        """Upload a string as a file body.

        Args:
            body (str): String representing the body of the file.
            bucket (str): Name of the S3 Bucket to upload to (default: None). If not specified, the
                default bucket of the ``Session`` is used (if default bucket does not exist, the
                ``Session`` creates it).
            key (str): S3 object key. This is the s3 path to the file.
            kms_key (str): The KMS key to use for encrypting the file.

        Returns:
            str: The S3 URI of the uploaded file.
                The URI format is: ``s3://{bucket name}/{key}``.
        """
        if self.s3_resource is None:
            s3 = self.boto_session.resource("s3", region_name=self.boto_region_name)
        else:
            s3 = self.s3_resource

        s3_object = s3.Object(bucket_name=bucket, key=key)

        if kms_key is not None:
            s3_object.put(Body=body, SSEKMSKeyId=kms_key, ServerSideEncryption="aws:kms")
        else:
            s3_object.put(Body=body)

        s3_uri = "s3://{}/{}".format(bucket, key)
        return s3_uri

    def download_data(self, path, bucket, key_prefix="", extra_args=None):
        """Download file or directory from S3.

        Args:
            path (str): Local path where the file or directory should be downloaded to.
            bucket (str): Name of the S3 Bucket to download from.
            key_prefix (str): Optional S3 object key name prefix.
            extra_args (dict): Optional extra arguments that may be passed to the
                download operation. Please refer to the ExtraArgs parameter in the boto3
                documentation here:
                https://boto3.amazonaws.com/v1/documentation/api/latest/guide/s3-example-download-file.html
        """
        # Initialize the S3 client.
        if self.s3_client is None:
            s3 = self.boto_session.client("s3", region_name=self.boto_region_name)
        else:
            s3 = self.s3_client

        # Initialize the variables used to loop through the contents of the S3 bucket.
        keys = []
        next_token = ""
        base_parameters = {"Bucket": bucket, "Prefix": key_prefix}

        # Loop through the contents of the bucket, 1,000 objects at a time. Gathering all keys into
        # a "keys" list.
        while next_token is not None:
            request_parameters = base_parameters.copy()
            if next_token != "":
                request_parameters.update({"ContinuationToken": next_token})
            response = s3.list_objects_v2(**request_parameters)
            contents = response.get("Contents")
            # For each object, save its key or directory.
            for s3_object in contents:
                key = s3_object.get("Key")
                keys.append(key)
            next_token = response.get("NextContinuationToken")

        # For each object key, create the directory on the local machine if needed, and then
        # download the file.
        for key in keys:
            tail_s3_uri_path = os.path.basename(key)
            if not os.path.splitext(key_prefix)[1]:
                tail_s3_uri_path = os.path.relpath(key, key_prefix)
            destination_path = os.path.join(path, tail_s3_uri_path)
            if not os.path.exists(os.path.dirname(destination_path)):
                os.makedirs(os.path.dirname(destination_path))
            s3.download_file(
                Bucket=bucket, Key=key, Filename=destination_path, ExtraArgs=extra_args
            )

    def read_s3_file(self, bucket, key_prefix):
        """Read a single file from S3.

        Args:
            bucket (str): Name of the S3 Bucket to download from.
            key_prefix (str): S3 object key name prefix.

        Returns:
            str: The body of the s3 file as a string.
        """
        if self.s3_client is None:
            s3 = self.boto_session.client("s3", region_name=self.boto_region_name)
        else:
            s3 = self.s3_client

        # Explicitly passing a None kms_key to boto3 throws a validation error.
        s3_object = s3.get_object(Bucket=bucket, Key=key_prefix)

        return s3_object["Body"].read().decode("utf-8")

    def list_s3_files(self, bucket, key_prefix):
        """Lists the S3 files given an S3 bucket and key.

        Args:
            bucket (str): Name of the S3 Bucket to download from.
            key_prefix (str): S3 object key name prefix.

        Returns:
            [str]: The list of files at the S3 path.
        """
        if self.s3_resource is None:
            s3 = self.boto_session.resource("s3", region_name=self.boto_region_name)
        else:
            s3 = self.s3_resource

        s3_bucket = s3.Bucket(name=bucket)
        s3_objects = s3_bucket.objects.filter(Prefix=key_prefix).all()
        return [s3_object.key for s3_object in s3_objects]

    def default_bucket(self):
        """Return the name of the default bucket to use in relevant Amazon SageMaker interactions.

        This function will create the s3 bucket if it does not exist.

        Returns:
            str: The name of the default bucket, which is of the form:
                ``sagemaker-{region}-{AWS account ID}``.
        """

        if self._default_bucket:
            return self._default_bucket

        region = self.boto_session.region_name

        default_bucket = self._default_bucket_name_override
        if not default_bucket:
            account = self.boto_session.client(
                "sts", region_name=region, endpoint_url=sts_regional_endpoint(region)
            ).get_caller_identity()["Account"]
            default_bucket = "sagemaker-{}-{}".format(region, account)

        self._create_s3_bucket_if_it_does_not_exist(bucket_name=default_bucket, region=region)

        self._default_bucket = default_bucket

        return self._default_bucket

    def _create_s3_bucket_if_it_does_not_exist(self, bucket_name, region):
        """Creates an S3 Bucket if it does not exist.

        Also swallows a few common exceptions that indicate that the bucket already exists or
        that it is being created.

        Args:
            bucket_name (str): Name of the S3 bucket to be created.
            region (str): The region in which to create the bucket.

        Raises:
            botocore.exceptions.ClientError: If S3 throws an unexpected exception during bucket
                creation.
                If the exception is due to the bucket already existing or
                already being created, no exception is raised.
        """
        if self.s3_resource is None:
            s3 = self.boto_session.resource("s3", region_name=region)
        else:
            s3 = self.s3_resource

        bucket = s3.Bucket(name=bucket_name)
        if bucket.creation_date is None:
            try:
                # trying head bucket call
                s3.meta.client.head_bucket(Bucket=bucket.name)
            except ClientError as e:
                # bucket does not exist or forbidden to access
                error_code = e.response["Error"]["Code"]
                message = e.response["Error"]["Message"]

                if error_code == "404" and message == "Not Found":
                    # bucket does not exist, create one
                    try:
                        if region == "us-east-1":
                            # 'us-east-1' cannot be specified because it is the default region:
                            # https://github.com/boto/boto3/issues/125
                            s3.create_bucket(Bucket=bucket_name)
                        else:
                            s3.create_bucket(
                                Bucket=bucket_name,
                                CreateBucketConfiguration={"LocationConstraint": region},
                            )

                        LOGGER.info("Created S3 bucket: %s", bucket_name)
                    except ClientError as e:
                        error_code = e.response["Error"]["Code"]
                        message = e.response["Error"]["Message"]

                        if (
                            error_code == "OperationAborted"
                            and "conflicting conditional operation" in message
                        ):
                            # If this bucket is already being concurrently created,
                            # we don't need to create it again.
                            pass
                        else:
                            raise
                elif error_code == "403" and message == "Forbidden":
                    LOGGER.error(
                        "Bucket %s exists, but access is forbidden. Please try again after "
                        "adding appropriate access.",
                        bucket.name,
                    )
                    raise
                else:
                    raise

    def train(  # noqa: C901
        self,
        input_mode,
        input_config,
        role,
        job_name,
        output_config,
        resource_config,
        vpc_config,
        hyperparameters,
        stop_condition,
        tags,
        metric_definitions,
        enable_network_isolation=False,
        image_uri=None,
        training_image_config=None,
        algorithm_arn=None,
        encrypt_inter_container_traffic=False,
        use_spot_instances=False,
        checkpoint_s3_uri=None,
        checkpoint_local_path=None,
        experiment_config=None,
        debugger_rule_configs=None,
        debugger_hook_config=None,
        tensorboard_output_config=None,
        enable_sagemaker_metrics=None,
        profiler_rule_configs=None,
        profiler_config=None,
        environment=None,
        retry_strategy=None,
    ):
        """Create an Amazon SageMaker training job.

        Args:
            input_mode (str): The input mode that the algorithm supports. Valid modes:
                * 'File' - Amazon SageMaker copies the training dataset from the S3 location to
                a directory in the Docker container.
                * 'Pipe' - Amazon SageMaker streams data directly from S3 to the container via a
                Unix-named pipe.
                * 'FastFile' - Amazon SageMaker streams data from S3 on demand instead of
                downloading the entire dataset before training begins.
            input_config (list): A list of Channel objects. Each channel is a named input source.
                Please refer to the format details described:
                https://botocore.readthedocs.io/en/latest/reference/services/sagemaker.html#SageMaker.Client.create_training_job
            role (str): An AWS IAM role (either name or full ARN). The Amazon SageMaker training
                jobs and APIs that create Amazon SageMaker endpoints use this role to access
                training data and model artifacts. You must grant sufficient permissions to this
                role.
            job_name (str): Name of the training job being created.
            output_config (dict): The S3 URI where you want to store the training results and
                optional KMS key ID.
            resource_config (dict): Contains values for ResourceConfig:
                * instance_count (int): Number of EC2 instances to use for training.
                The key in resource_config is 'InstanceCount'.
                * instance_type (str): Type of EC2 instance to use for training, for example,
                'ml.c4.xlarge'. The key in resource_config is 'InstanceType'.
            vpc_config (dict): Contains values for VpcConfig:
                * subnets (list[str]): List of subnet ids.
                The key in vpc_config is 'Subnets'.
                * security_group_ids (list[str]): List of security group ids.
                The key in vpc_config is 'SecurityGroupIds'.
            hyperparameters (dict): Hyperparameters for model training. The hyperparameters are
                made accessible as a dict[str, str] to the training code on SageMaker. For
                convenience, this accepts other types for keys and values, but ``str()`` will be
                called to convert them before training.
            stop_condition (dict): Defines when training shall finish. Contains entries that can
                be understood by the service like ``MaxRuntimeInSeconds``.
            tags (list[dict]): List of tags for labeling a training job. For more, see
                https://docs.aws.amazon.com/sagemaker/latest/dg/API_Tag.html.
            metric_definitions (list[dict]): A list of dictionaries that defines the metric(s)
                used to evaluate the training jobs. Each dictionary contains two keys: 'Name' for
                the name of the metric, and 'Regex' for the regular expression used to extract the
                metric from the logs.
            enable_network_isolation (bool): Whether to request for the training job to run with
                network isolation or not.
            image_uri (str): Docker image containing training code.
            training_image_config(dict): Training image configuration.
                Optionally, the dict can contain 'TrainingRepositoryAccessMode' and
                'TrainingRepositoryCredentialsProviderArn' (under 'TrainingRepositoryAuthConfig').
                For example,

                .. code:: python

                    training_image_config = {
                        "TrainingRepositoryAccessMode": "Vpc",
                        "TrainingRepositoryAuthConfig": {
                            "TrainingRepositoryCredentialsProviderArn":
                              "arn:aws:lambda:us-west-2:1234567890:function:test"
                        },
                    }

                If TrainingRepositoryAccessMode is set to Vpc, the training image is accessed
                through a private Docker registry in customer Vpc. If it's set to Platform or None,
                the training image is accessed through ECR.
                If TrainingRepositoryCredentialsProviderArn is provided, the credentials to
                authenticate to the private Docker registry will be retrieved from this AWS Lambda
                function. (default: ``None``). When it's set to None, SageMaker will not do
                authentication before pulling the image in the private Docker registry.
            algorithm_arn (str): Algorithm Arn from Marketplace.
            encrypt_inter_container_traffic (bool): Specifies whether traffic between training
                containers is encrypted for the training job (default: ``False``).
            use_spot_instances (bool): whether to use spot instances for training.
            checkpoint_s3_uri (str): The S3 URI in which to persist checkpoints
                that the algorithm persists (if any) during training. (default:
                ``None``).
            checkpoint_local_path (str): The local path that the algorithm
                writes its checkpoints to. SageMaker will persist all files
                under this path to `checkpoint_s3_uri` continually during
                training. On job startup the reverse happens - data from the
                s3 location is downloaded to this path before the algorithm is
                started. If the path is unset then SageMaker assumes the
                checkpoints will be provided under `/opt/ml/checkpoints/`.
                (default: ``None``).
            experiment_config (dict[str, str]): Experiment management configuration.
                Optionally, the dict can contain four keys:
                'ExperimentName', 'TrialName',  'TrialComponentDisplayName' and 'RunName'.
                The behavior of setting these keys is as follows:
                * If `ExperimentName` is supplied but `TrialName` is not a Trial will be
                automatically created and the job's Trial Component associated with the Trial.
                * If `TrialName` is supplied and the Trial already exists the job's Trial Component
                will be associated with the Trial.
                * If both `ExperimentName` and `TrialName` are not supplied the trial component
                will be unassociated.
                * `TrialComponentDisplayName` is used for display in Studio.
                * `RunName` is used to record an experiment run.
            enable_sagemaker_metrics (bool): enable SageMaker Metrics Time
                Series. For more information see:
                https://docs.aws.amazon.com/sagemaker/latest/dg/API_AlgorithmSpecification.html#SageMaker-Type-AlgorithmSpecification-EnableSageMakerMetricsTimeSeries
                (default: ``None``).
            profiler_rule_configs (list[dict]): A list of profiler rule
                configurations.src/sagemaker/lineage/artifact.py:285
            profiler_config (dict): Configuration for how profiling information is emitted
                with SageMaker Profiler. (default: ``None``).
            environment (dict[str, str]) : Environment variables to be set for
                use during training job (default: ``None``)
            retry_strategy(dict): Defines RetryStrategy for InternalServerFailures.
                * max_retry_attsmpts (int): Number of times a job should be retried.
                The key in RetryStrategy is 'MaxRetryAttempts'.
        Returns:
            str: ARN of the training job, if it is created.
        """
        tags = _append_project_tags(tags)
        train_request = self._get_train_request(
            input_mode=input_mode,
            input_config=input_config,
            role=role,
            job_name=job_name,
            output_config=output_config,
            resource_config=resource_config,
            vpc_config=vpc_config,
            hyperparameters=hyperparameters,
            stop_condition=stop_condition,
            tags=tags,
            metric_definitions=metric_definitions,
            enable_network_isolation=enable_network_isolation,
            image_uri=image_uri,
            training_image_config=training_image_config,
            algorithm_arn=algorithm_arn,
            encrypt_inter_container_traffic=encrypt_inter_container_traffic,
            use_spot_instances=use_spot_instances,
            checkpoint_s3_uri=checkpoint_s3_uri,
            checkpoint_local_path=checkpoint_local_path,
            experiment_config=experiment_config,
            debugger_rule_configs=debugger_rule_configs,
            debugger_hook_config=debugger_hook_config,
            tensorboard_output_config=tensorboard_output_config,
            enable_sagemaker_metrics=enable_sagemaker_metrics,
            profiler_rule_configs=profiler_rule_configs,
            profiler_config=profiler_config,
            environment=environment,
            retry_strategy=retry_strategy,
        )

        def submit(request):
            LOGGER.info("Creating training-job with name: %s", job_name)
            LOGGER.debug("train request: %s", json.dumps(request, indent=4))
            self.sagemaker_client.create_training_job(**request)

        self._intercept_create_request(train_request, submit, self.train.__name__)

    def _get_train_request(  # noqa: C901
        self,
        input_mode,
        input_config,
        role,
        job_name,
        output_config,
        resource_config,
        vpc_config,
        hyperparameters,
        stop_condition,
        tags,
        metric_definitions,
        enable_network_isolation=False,
        image_uri=None,
        training_image_config=None,
        algorithm_arn=None,
        encrypt_inter_container_traffic=False,
        use_spot_instances=False,
        checkpoint_s3_uri=None,
        checkpoint_local_path=None,
        experiment_config=None,
        debugger_rule_configs=None,
        debugger_hook_config=None,
        tensorboard_output_config=None,
        enable_sagemaker_metrics=None,
        profiler_rule_configs=None,
        profiler_config=None,
        environment=None,
        retry_strategy=None,
    ):
        """Constructs a request compatible for creating an Amazon SageMaker training job.

        Args:
            input_mode (str): The input mode that the algorithm supports. Valid modes:
                * 'File' - Amazon SageMaker copies the training dataset from the S3 location to
                a directory in the Docker container.
                * 'Pipe' - Amazon SageMaker streams data directly from S3 to the container via a
                Unix-named pipe.
                * 'FastFile' - Amazon SageMaker streams data from S3 on demand instead of
                downloading the entire dataset before training begins.
            input_config (list): A list of Channel objects. Each channel is a named input source.
                Please refer to the format details described:
                https://botocore.readthedocs.io/en/latest/reference/services/sagemaker.html#SageMaker.Client.create_training_job
            role (str): An AWS IAM role (either name or full ARN). The Amazon SageMaker training
                jobs and APIs that create Amazon SageMaker endpoints use this role to access
                training data and model artifacts. You must grant sufficient permissions to this
                role.
            job_name (str): Name of the training job being created.
            output_config (dict): The S3 URI where you want to store the training results and
                optional KMS key ID.
            resource_config (dict): Contains values for ResourceConfig:
                * instance_count (int): Number of EC2 instances to use for training.
                The key in resource_config is 'InstanceCount'.
                * instance_type (str): Type of EC2 instance to use for training, for example,
                'ml.c4.xlarge'. The key in resource_config is 'InstanceType'.
            vpc_config (dict): Contains values for VpcConfig:
                * subnets (list[str]): List of subnet ids.
                The key in vpc_config is 'Subnets'.
                * security_group_ids (list[str]): List of security group ids.
                The key in vpc_config is 'SecurityGroupIds'.
            hyperparameters (dict): Hyperparameters for model training. The hyperparameters are
                made accessible as a dict[str, str] to the training code on SageMaker. For
                convenience, this accepts other types for keys and values, but ``str()`` will be
                called to convert them before training.
            stop_condition (dict): Defines when training shall finish. Contains entries that can
                be understood by the service like ``MaxRuntimeInSeconds``.
            tags (list[dict]): List of tags for labeling a training job. For more, see
                https://docs.aws.amazon.com/sagemaker/latest/dg/API_Tag.html.
            metric_definitions (list[dict]): A list of dictionaries that defines the metric(s)
                used to evaluate the training jobs. Each dictionary contains two keys: 'Name' for
                the name of the metric, and 'Regex' for the regular expression used to extract the
                metric from the logs.
            enable_network_isolation (bool): Whether to request for the training job to run with
                network isolation or not.
            image_uri (str): Docker image containing training code.
            training_image_config(dict): Training image configuration.
                Optionally, the dict can contain 'TrainingRepositoryAccessMode' and
                'TrainingRepositoryCredentialsProviderArn' (under 'TrainingRepositoryAuthConfig').
                For example,

                .. code:: python

                    training_image_config = {
                        "TrainingRepositoryAccessMode": "Vpc",
                        "TrainingRepositoryAuthConfig": {
                            "TrainingRepositoryCredentialsProviderArn":
                              "arn:aws:lambda:us-west-2:1234567890:function:test"
                        },
                    }

                If TrainingRepositoryAccessMode is set to Vpc, the training image is accessed
                through a private Docker registry in customer Vpc. If it's set to Platform or None,
                the training image is accessed through ECR.
                If TrainingRepositoryCredentialsProviderArn is provided, the credentials to
                authenticate to the private Docker registry will be retrieved from this AWS Lambda
                function. (default: ``None``). When it's set to None, SageMaker will not do
                authentication before pulling the image in the private Docker registry.
            algorithm_arn (str): Algorithm Arn from Marketplace.
            encrypt_inter_container_traffic (bool): Specifies whether traffic between training
                containers is encrypted for the training job (default: ``False``).
            use_spot_instances (bool): whether to use spot instances for training.
            checkpoint_s3_uri (str): The S3 URI in which to persist checkpoints
                that the algorithm persists (if any) during training. (default:
                ``None``).
            checkpoint_local_path (str): The local path that the algorithm
                writes its checkpoints to. SageMaker will persist all files
                under this path to `checkpoint_s3_uri` continually during
                training. On job startup the reverse happens - data from the
                s3 location is downloaded to this path before the algorithm is
                started. If the path is unset then SageMaker assumes the
                checkpoints will be provided under `/opt/ml/checkpoints/`.
                (default: ``None``).
            experiment_config (dict[str, str]): Experiment management configuration.
                Optionally, the dict can contain four keys:
                'ExperimentName', 'TrialName', 'TrialComponentDisplayName' and 'RunName'.
                The behavior of setting these keys is as follows:
                * If `ExperimentName` is supplied but `TrialName` is not a Trial will be
                automatically created and the job's Trial Component associated with the Trial.
                * If `TrialName` is supplied and the Trial already exists the job's Trial Component
                will be associated with the Trial.
                * If both `ExperimentName` and `TrialName` are not supplied the trial component
                will be unassociated.
                * `TrialComponentDisplayName` is used for display in Studio.
                * `RunName` is used to record an experiment run.
            enable_sagemaker_metrics (bool): enable SageMaker Metrics Time
                Series. For more information see:
                https://docs.aws.amazon.com/sagemaker/latest/dg/API_AlgorithmSpecification.html#SageMaker-Type-AlgorithmSpecification-EnableSageMakerMetricsTimeSeries
                (default: ``None``).
            profiler_rule_configs (list[dict]): A list of profiler rule configurations.
            profiler_config(dict): Configuration for how profiling information is emitted with
                SageMaker Profiler. (default: ``None``).
            environment (dict[str, str]) : Environment variables to be set for
                use during training job (default: ``None``)
            retry_strategy(dict): Defines RetryStrategy for InternalServerFailures.
                * max_retry_attsmpts (int): Number of times a job should be retried.
                The key in RetryStrategy is 'MaxRetryAttempts'.

        Returns:
            Dict: a training request dict
        """
        train_request = {
            "AlgorithmSpecification": {"TrainingInputMode": input_mode},
            "OutputDataConfig": output_config,
            "TrainingJobName": job_name,
            "StoppingCondition": stop_condition,
            "ResourceConfig": resource_config,
            "RoleArn": role,
        }

        if image_uri and algorithm_arn:
            raise ValueError(
                "image_uri and algorithm_arn are mutually exclusive."
                "Both were provided: image_uri: %s algorithm_arn: %s" % (image_uri, algorithm_arn)
            )

        if image_uri is None and algorithm_arn is None:
            raise ValueError("either image_uri or algorithm_arn is required. None was provided.")

        if image_uri is not None:
            train_request["AlgorithmSpecification"]["TrainingImage"] = image_uri

        if training_image_config is not None:
            train_request["AlgorithmSpecification"]["TrainingImageConfig"] = training_image_config

        if algorithm_arn is not None:
            train_request["AlgorithmSpecification"]["AlgorithmName"] = algorithm_arn

        if input_config is not None:
            train_request["InputDataConfig"] = input_config

        if metric_definitions is not None:
            train_request["AlgorithmSpecification"]["MetricDefinitions"] = metric_definitions

        if enable_sagemaker_metrics is not None:
            train_request["AlgorithmSpecification"][
                "EnableSageMakerMetricsTimeSeries"
            ] = enable_sagemaker_metrics

        if hyperparameters and len(hyperparameters) > 0:
            train_request["HyperParameters"] = hyperparameters

        if environment is not None:
            train_request["Environment"] = environment

        if tags is not None:
            train_request["Tags"] = tags

        if vpc_config is not None:
            train_request["VpcConfig"] = vpc_config

        if experiment_config and len(experiment_config) > 0:
            train_request["ExperimentConfig"] = experiment_config

        if enable_network_isolation:
            train_request["EnableNetworkIsolation"] = enable_network_isolation

        if encrypt_inter_container_traffic:
            train_request["EnableInterContainerTrafficEncryption"] = encrypt_inter_container_traffic

        if use_spot_instances:
            # estimator.use_spot_instances may be a Pipeline ParameterBoolean object
            # which is parsed during the Pipeline execution runtime
            train_request["EnableManagedSpotTraining"] = use_spot_instances

        if checkpoint_s3_uri:
            checkpoint_config = {"S3Uri": checkpoint_s3_uri}
            if checkpoint_local_path:
                checkpoint_config["LocalPath"] = checkpoint_local_path
            train_request["CheckpointConfig"] = checkpoint_config

        if debugger_rule_configs is not None:
            train_request["DebugRuleConfigurations"] = debugger_rule_configs

        if debugger_hook_config is not None:
            train_request["DebugHookConfig"] = debugger_hook_config

        if tensorboard_output_config is not None:
            train_request["TensorBoardOutputConfig"] = tensorboard_output_config

        if profiler_rule_configs is not None:
            train_request["ProfilerRuleConfigurations"] = profiler_rule_configs

        if profiler_config is not None:
            train_request["ProfilerConfig"] = profiler_config

        if retry_strategy is not None:
            train_request["RetryStrategy"] = retry_strategy

        return train_request

    def update_training_job(
        self,
        job_name,
        profiler_rule_configs=None,
        profiler_config=None,
        resource_config=None,
    ):
        """Calls the UpdateTrainingJob API for the given job name and returns the response.

        Args:
            job_name (str): Name of the training job being updated.
            profiler_rule_configs (list): List of profiler rule configurations. (default: ``None``).
            profiler_config(dict): Configuration for how profiling information is emitted with
                SageMaker Profiler. (default: ``None``).
            resource_config (dict): Configuration of the resources for the training job. You can
                update the keep-alive period if the warm pool status is `Available`. No other fields
                can be updated. (default: ``None``).
        """
        update_training_job_request = self._get_update_training_job_request(
            job_name=job_name,
            profiler_rule_configs=profiler_rule_configs,
            profiler_config=profiler_config,
            resource_config=resource_config,
        )
        LOGGER.info("Updating training job with name %s", job_name)
        LOGGER.debug("Update request: %s", json.dumps(update_training_job_request, indent=4))
        self.sagemaker_client.update_training_job(**update_training_job_request)

    def _get_update_training_job_request(
        self,
        job_name,
        profiler_rule_configs=None,
        profiler_config=None,
        resource_config=None,
    ):
        """Constructs a request compatible for updating an Amazon SageMaker training job.

        Args:
            job_name (str): Name of the training job being updated.
            profiler_rule_configs (list): List of profiler rule configurations. (default: ``None``).
            profiler_config(dict): Configuration for how profiling information is emitted with
                SageMaker Profiler. (default: ``None``).
            resource_config (dict): Configuration of the resources for the training job. You can
                update the keep-alive period if the warm pool status is `Available`. No other fields
                can be updated. (default: ``None``).

        Returns:
            Dict: an update training request dict
        """
        update_training_job_request = {
            "TrainingJobName": job_name,
        }

        if profiler_rule_configs is not None:
            update_training_job_request["ProfilerRuleConfigurations"] = profiler_rule_configs

        if profiler_config is not None:
            update_training_job_request["ProfilerConfig"] = profiler_config

        if resource_config is not None:
            update_training_job_request["ResourceConfig"] = resource_config

        return update_training_job_request

    def process(
        self,
        inputs,
        output_config,
        job_name,
        resources,
        stopping_condition,
        app_specification,
        environment,
        network_config,
        role_arn,
        tags,
        experiment_config=None,
    ):
        """Create an Amazon SageMaker processing job.

        Args:
            inputs ([dict]): List of up to 10 ProcessingInput dictionaries.
            output_config (dict): A config dictionary, which contains a list of up
                to 10 ProcessingOutput dictionaries, as well as an optional KMS key ID.
            job_name (str): The name of the processing job. The name must be unique
                within an AWS Region in an AWS account. Names should have minimum
                length of 1 and maximum length of 63 characters.
            resources (dict): Encapsulates the resources, including ML instances
                and storage, to use for the processing job.
            stopping_condition (dict[str,int]): Specifies a limit to how long
                the processing job can run, in seconds.
            app_specification (dict[str,str]): Configures the processing job to
                run the given image. Details are in the processing container
                specification.
            environment (dict): Environment variables to start the processing
                container with.
            network_config (dict): Specifies networking options, such as network
                traffic encryption between processing containers, whether to allow
                inbound and outbound network calls to and from processing containers,
                and VPC subnets and security groups to use for VPC-enabled processing
                jobs.
            role_arn (str): The Amazon Resource Name (ARN) of an IAM role that
                Amazon SageMaker can assume to perform tasks on your behalf.
            tags ([dict[str,str]]): A list of dictionaries containing key-value
                pairs.
            experiment_config (dict[str, str]): Experiment management configuration.
                Optionally, the dict can contain three keys:
                'ExperimentName', 'TrialName', and 'TrialComponentDisplayName'.
                The behavior of setting these keys is as follows:
                * If `ExperimentName` is supplied but `TrialName` is not a Trial will be
                automatically created and the job's Trial Component associated with the Trial.
                * If `TrialName` is supplied and the Trial already exists the job's Trial Component
                will be associated with the Trial.
                * If both `ExperimentName` and `TrialName` are not supplied the trial component
                will be unassociated.
                * `TrialComponentDisplayName` is used for display in Studio.
        """
        tags = _append_project_tags(tags)
        process_request = self._get_process_request(
            inputs=inputs,
            output_config=output_config,
            job_name=job_name,
            resources=resources,
            stopping_condition=stopping_condition,
            app_specification=app_specification,
            environment=environment,
            network_config=network_config,
            role_arn=role_arn,
            tags=tags,
            experiment_config=experiment_config,
        )

        def submit(request):
            LOGGER.info("Creating processing-job with name %s", job_name)
            LOGGER.debug("process request: %s", json.dumps(request, indent=4))
            self.sagemaker_client.create_processing_job(**request)

        self._intercept_create_request(process_request, submit, self.process.__name__)

    def _get_process_request(
        self,
        inputs,
        output_config,
        job_name,
        resources,
        stopping_condition,
        app_specification,
        environment,
        network_config,
        role_arn,
        tags,
        experiment_config=None,
    ):
        """Constructs a request compatible for an Amazon SageMaker processing job.

        Args:
            inputs ([dict]): List of up to 10 ProcessingInput dictionaries.
            output_config (dict): A config dictionary, which contains a list of up
                to 10 ProcessingOutput dictionaries, as well as an optional KMS key ID.
            job_name (str): The name of the processing job. The name must be unique
                within an AWS Region in an AWS account. Names should have minimum
                length of 1 and maximum length of 63 characters.
            resources (dict): Encapsulates the resources, including ML instances
                and storage, to use for the processing job.
            stopping_condition (dict[str,int]): Specifies a limit to how long
                the processing job can run, in seconds.
            app_specification (dict[str,str]): Configures the processing job to
                run the given image. Details are in the processing container
                specification.
            environment (dict): Environment variables to start the processing
                container with.
            network_config (dict): Specifies networking options, such as network
                traffic encryption between processing containers, whether to allow
                inbound and outbound network calls to and from processing containers,
                and VPC subnets and security groups to use for VPC-enabled processing
                jobs.
            role_arn (str): The Amazon Resource Name (ARN) of an IAM role that
                Amazon SageMaker can assume to perform tasks on your behalf.
            tags ([dict[str,str]]): A list of dictionaries containing key-value
                pairs.
            experiment_config (dict[str, str]): Experiment management configuration.
                Optionally, the dict can contain three keys:
                'ExperimentName', 'TrialName', and 'TrialComponentDisplayName'.
                The behavior of setting these keys is as follows:
                * If `ExperimentName` is supplied but `TrialName` is not a Trial will be
                automatically created and the job's Trial Component associated with the Trial.
                * If `TrialName` is supplied and the Trial already exists the job's Trial Component
                will be associated with the Trial.
                * If both `ExperimentName` and `TrialName` are not supplied the trial component
                will be unassociated.
                * `TrialComponentDisplayName` is used for display in Studio.

        Returns:
            Dict: a processing job request dict
        """
        process_request = {
            "ProcessingJobName": job_name,
            "ProcessingResources": resources,
            "AppSpecification": app_specification,
            "RoleArn": role_arn,
        }

        if inputs:
            process_request["ProcessingInputs"] = inputs

        if output_config["Outputs"]:
            process_request["ProcessingOutputConfig"] = output_config

        if environment is not None:
            process_request["Environment"] = environment

        if network_config is not None:
            process_request["NetworkConfig"] = network_config

        if stopping_condition is not None:
            process_request["StoppingCondition"] = stopping_condition

        if tags is not None:
            process_request["Tags"] = tags

        if experiment_config:
            process_request["ExperimentConfig"] = experiment_config

        return process_request

    def create_monitoring_schedule(
        self,
        monitoring_schedule_name,
        schedule_expression,
        statistics_s3_uri,
        constraints_s3_uri,
        monitoring_inputs,
        monitoring_output_config,
        instance_count,
        instance_type,
        volume_size_in_gb,
        volume_kms_key,
        image_uri,
        entrypoint,
        arguments,
        record_preprocessor_source_uri,
        post_analytics_processor_source_uri,
        max_runtime_in_seconds,
        environment,
        network_config,
        role_arn,
        tags,
    ):
        """Create an Amazon SageMaker monitoring schedule.

        Args:
            monitoring_schedule_name (str): The name of the monitoring schedule. The name must be
                unique within an AWS Region in an AWS account. Names should have a minimum length
                of 1 and a maximum length of 63 characters.
            schedule_expression (str): The cron expression that dictates the monitoring execution
                schedule.
            statistics_s3_uri (str): The S3 uri of the statistics file to use.
            constraints_s3_uri (str): The S3 uri of the constraints file to use.
            monitoring_inputs ([dict]): List of MonitoringInput dictionaries.
            monitoring_output_config (dict): A config dictionary, which contains a list of
                MonitoringOutput dictionaries, as well as an optional KMS key ID.
            instance_count (int): The number of instances to run.
            instance_type (str): The type of instance to run.
            volume_size_in_gb (int): Size of the volume in GB.
            volume_kms_key (str): KMS key to use when encrypting the volume.
            image_uri (str): The image uri to use for monitoring executions.
            entrypoint (str): The entrypoint to the monitoring execution image.
            arguments (str): The arguments to pass to the monitoring execution image.
            record_preprocessor_source_uri (str or None): The S3 uri that points to the script that
                pre-processes the dataset (only applicable to first-party images).
            post_analytics_processor_source_uri (str or None): The S3 uri that points to the script
                that post-processes the dataset (only applicable to first-party images).
            max_runtime_in_seconds (int): Specifies a limit to how long
                the processing job can run, in seconds.
            environment (dict): Environment variables to start the monitoring execution
                container with.
            network_config (dict): Specifies networking options, such as network
                traffic encryption between processing containers, whether to allow
                inbound and outbound network calls to and from processing containers,
                and VPC subnets and security groups to use for VPC-enabled processing
                jobs.
            role_arn (str): The Amazon Resource Name (ARN) of an IAM role that
                Amazon SageMaker can assume to perform tasks on your behalf.
            tags ([dict[str,str]]): A list of dictionaries containing key-value
                pairs.
        """
        monitoring_schedule_request = {
            "MonitoringScheduleName": monitoring_schedule_name,
            "MonitoringScheduleConfig": {
                "MonitoringJobDefinition": {
                    "MonitoringInputs": monitoring_inputs,
                    "MonitoringResources": {
                        "ClusterConfig": {
                            "InstanceCount": instance_count,
                            "InstanceType": instance_type,
                            "VolumeSizeInGB": volume_size_in_gb,
                        }
                    },
                    "MonitoringAppSpecification": {"ImageUri": image_uri},
                    "RoleArn": role_arn,
                }
            },
        }

        if schedule_expression is not None:
            monitoring_schedule_request["MonitoringScheduleConfig"]["ScheduleConfig"] = {
                "ScheduleExpression": schedule_expression
            }

        if monitoring_output_config is not None:
            monitoring_schedule_request["MonitoringScheduleConfig"]["MonitoringJobDefinition"][
                "MonitoringOutputConfig"
            ] = monitoring_output_config

        if statistics_s3_uri is not None or constraints_s3_uri is not None:
            monitoring_schedule_request["MonitoringScheduleConfig"]["MonitoringJobDefinition"][
                "BaselineConfig"
            ] = {}

        if statistics_s3_uri is not None:
            monitoring_schedule_request["MonitoringScheduleConfig"]["MonitoringJobDefinition"][
                "BaselineConfig"
            ]["StatisticsResource"] = {"S3Uri": statistics_s3_uri}

        if constraints_s3_uri is not None:
            monitoring_schedule_request["MonitoringScheduleConfig"]["MonitoringJobDefinition"][
                "BaselineConfig"
            ]["ConstraintsResource"] = {"S3Uri": constraints_s3_uri}

        if record_preprocessor_source_uri is not None:
            monitoring_schedule_request["MonitoringScheduleConfig"]["MonitoringJobDefinition"][
                "MonitoringAppSpecification"
            ]["RecordPreprocessorSourceUri"] = record_preprocessor_source_uri

        if post_analytics_processor_source_uri is not None:
            monitoring_schedule_request["MonitoringScheduleConfig"]["MonitoringJobDefinition"][
                "MonitoringAppSpecification"
            ]["PostAnalyticsProcessorSourceUri"] = post_analytics_processor_source_uri

        if entrypoint is not None:
            monitoring_schedule_request["MonitoringScheduleConfig"]["MonitoringJobDefinition"][
                "MonitoringAppSpecification"
            ]["ContainerEntrypoint"] = entrypoint

        if arguments is not None:
            monitoring_schedule_request["MonitoringScheduleConfig"]["MonitoringJobDefinition"][
                "MonitoringAppSpecification"
            ]["ContainerArguments"] = arguments

        if volume_kms_key is not None:
            monitoring_schedule_request["MonitoringScheduleConfig"]["MonitoringJobDefinition"][
                "MonitoringResources"
            ]["ClusterConfig"]["VolumeKmsKeyId"] = volume_kms_key

        if max_runtime_in_seconds is not None:
            monitoring_schedule_request["MonitoringScheduleConfig"]["MonitoringJobDefinition"][
                "StoppingCondition"
            ] = {"MaxRuntimeInSeconds": max_runtime_in_seconds}

        if environment is not None:
            monitoring_schedule_request["MonitoringScheduleConfig"]["MonitoringJobDefinition"][
                "Environment"
            ] = environment

        if network_config is not None:
            monitoring_schedule_request["MonitoringScheduleConfig"]["MonitoringJobDefinition"][
                "NetworkConfig"
            ] = network_config

        tags = _append_project_tags(tags)
        if tags is not None:
            monitoring_schedule_request["Tags"] = tags

        LOGGER.info("Creating monitoring schedule name %s.", monitoring_schedule_name)
        LOGGER.debug(
            "monitoring_schedule_request= %s", json.dumps(monitoring_schedule_request, indent=4)
        )
        self.sagemaker_client.create_monitoring_schedule(**monitoring_schedule_request)

    def update_monitoring_schedule(
        self,
        monitoring_schedule_name,
        schedule_expression=None,
        statistics_s3_uri=None,
        constraints_s3_uri=None,
        monitoring_inputs=None,
        monitoring_output_config=None,
        instance_count=None,
        instance_type=None,
        volume_size_in_gb=None,
        volume_kms_key=None,
        image_uri=None,
        entrypoint=None,
        arguments=None,
        record_preprocessor_source_uri=None,
        post_analytics_processor_source_uri=None,
        max_runtime_in_seconds=None,
        environment=None,
        network_config=None,
        role_arn=None,
    ):
        """Update an Amazon SageMaker monitoring schedule.

        Args:
            monitoring_schedule_name (str): The name of the monitoring schedule. The name must be
                unique within an AWS Region in an AWS account. Names should have a minimum length
                of 1 and a maximum length of 63 characters.
            schedule_expression (str): The cron expression that dictates the monitoring execution
                schedule.
            statistics_s3_uri (str): The S3 uri of the statistics file to use.
            constraints_s3_uri (str): The S3 uri of the constraints file to use.
            monitoring_inputs ([dict]): List of MonitoringInput dictionaries.
            monitoring_output_config (dict): A config dictionary, which contains a list of
                MonitoringOutput dictionaries, as well as an optional KMS key ID.
            instance_count (int): The number of instances to run.
            instance_type (str): The type of instance to run.
            volume_size_in_gb (int): Size of the volume in GB.
            volume_kms_key (str): KMS key to use when encrypting the volume.
            image_uri (str): The image uri to use for monitoring executions.
            entrypoint (str): The entrypoint to the monitoring execution image.
            arguments (str): The arguments to pass to the monitoring execution image.
            record_preprocessor_source_uri (str or None): The S3 uri that points to the script that
                pre-processes the dataset (only applicable to first-party images).
            post_analytics_processor_source_uri (str or None): The S3 uri that points to the script
                that post-processes the dataset (only applicable to first-party images).
            max_runtime_in_seconds (int): Specifies a limit to how long
                the processing job can run, in seconds.
            environment (dict): Environment variables to start the monitoring execution
                container with.
            network_config (dict): Specifies networking options, such as network
                traffic encryption between processing containers, whether to allow
                inbound and outbound network calls to and from processing containers,
                and VPC subnets and security groups to use for VPC-enabled processing
                jobs.
            role_arn (str): The Amazon Resource Name (ARN) of an IAM role that
                Amazon SageMaker can assume to perform tasks on your behalf.
            tags ([dict[str,str]]): A list of dictionaries containing key-value
                pairs.
        """
        existing_desc = self.sagemaker_client.describe_monitoring_schedule(
            MonitoringScheduleName=monitoring_schedule_name
        )

        existing_schedule_config = None
        if (
            existing_desc.get("MonitoringScheduleConfig") is not None
            and existing_desc["MonitoringScheduleConfig"].get("ScheduleConfig") is not None
            and existing_desc["MonitoringScheduleConfig"]["ScheduleConfig"]["ScheduleExpression"]
            is not None
        ):
            existing_schedule_config = existing_desc["MonitoringScheduleConfig"]["ScheduleConfig"][
                "ScheduleExpression"
            ]

        request_schedule_expression = schedule_expression or existing_schedule_config
        request_monitoring_inputs = (
            monitoring_inputs
            or existing_desc["MonitoringScheduleConfig"]["MonitoringJobDefinition"][
                "MonitoringInputs"
            ]
        )
        request_instance_count = (
            instance_count
            or existing_desc["MonitoringScheduleConfig"]["MonitoringJobDefinition"][
                "MonitoringResources"
            ]["ClusterConfig"]["InstanceCount"]
        )
        request_instance_type = (
            instance_type
            or existing_desc["MonitoringScheduleConfig"]["MonitoringJobDefinition"][
                "MonitoringResources"
            ]["ClusterConfig"]["InstanceType"]
        )
        request_volume_size_in_gb = (
            volume_size_in_gb
            or existing_desc["MonitoringScheduleConfig"]["MonitoringJobDefinition"][
                "MonitoringResources"
            ]["ClusterConfig"]["VolumeSizeInGB"]
        )
        request_image_uri = (
            image_uri
            or existing_desc["MonitoringScheduleConfig"]["MonitoringJobDefinition"][
                "MonitoringAppSpecification"
            ]["ImageUri"]
        )
        request_role_arn = (
            role_arn
            or existing_desc["MonitoringScheduleConfig"]["MonitoringJobDefinition"]["RoleArn"]
        )

        monitoring_schedule_request = {
            "MonitoringScheduleName": monitoring_schedule_name,
            "MonitoringScheduleConfig": {
                "MonitoringJobDefinition": {
                    "MonitoringInputs": request_monitoring_inputs,
                    "MonitoringResources": {
                        "ClusterConfig": {
                            "InstanceCount": request_instance_count,
                            "InstanceType": request_instance_type,
                            "VolumeSizeInGB": request_volume_size_in_gb,
                        }
                    },
                    "MonitoringAppSpecification": {"ImageUri": request_image_uri},
                    "RoleArn": request_role_arn,
                }
            },
        }

        if existing_schedule_config is not None:
            monitoring_schedule_request["MonitoringScheduleConfig"]["ScheduleConfig"] = {
                "ScheduleExpression": request_schedule_expression
            }

        existing_monitoring_output_config = existing_desc["MonitoringScheduleConfig"][
            "MonitoringJobDefinition"
        ].get("MonitoringOutputConfig")
        if monitoring_output_config is not None or existing_monitoring_output_config is not None:
            monitoring_schedule_request["MonitoringScheduleConfig"]["MonitoringJobDefinition"][
                "MonitoringOutputConfig"
            ] = (monitoring_output_config or existing_monitoring_output_config)

        existing_statistics_s3_uri = None
        existing_constraints_s3_uri = None
        if (
            existing_desc["MonitoringScheduleConfig"]["MonitoringJobDefinition"].get(
                "BaselineConfig"
            )
            is not None
        ):
            if (
                existing_desc["MonitoringScheduleConfig"]["MonitoringJobDefinition"][
                    "BaselineConfig"
                ].get("StatisticsResource")
                is not None
            ):
                existing_statistics_s3_uri = existing_desc["MonitoringScheduleConfig"][
                    "MonitoringJobDefinition"
                ]["BaselineConfig"]["StatisticsResource"]["S3Uri"]

            if (
                existing_desc["MonitoringScheduleConfig"]["MonitoringJobDefinition"][
                    "BaselineConfig"
                ].get("ConstraintsResource")
                is not None
            ):
                existing_statistics_s3_uri = existing_desc["MonitoringScheduleConfig"][
                    "MonitoringJobDefinition"
                ]["BaselineConfig"]["ConstraintsResource"]["S3Uri"]

        if (
            statistics_s3_uri is not None
            or constraints_s3_uri is not None
            or existing_statistics_s3_uri is not None
            or existing_constraints_s3_uri is not None
        ):
            monitoring_schedule_request["MonitoringScheduleConfig"]["MonitoringJobDefinition"][
                "BaselineConfig"
            ] = {}

        if statistics_s3_uri is not None or existing_statistics_s3_uri is not None:
            monitoring_schedule_request["MonitoringScheduleConfig"]["MonitoringJobDefinition"][
                "BaselineConfig"
            ]["StatisticsResource"] = {"S3Uri": statistics_s3_uri or existing_statistics_s3_uri}

        if constraints_s3_uri is not None or existing_constraints_s3_uri is not None:
            monitoring_schedule_request["MonitoringScheduleConfig"]["MonitoringJobDefinition"][
                "BaselineConfig"
            ]["ConstraintsResource"] = {"S3Uri": constraints_s3_uri or existing_constraints_s3_uri}

        existing_record_preprocessor_source_uri = existing_desc["MonitoringScheduleConfig"][
            "MonitoringJobDefinition"
        ]["MonitoringAppSpecification"].get("RecordPreprocessorSourceUri")
        if (
            record_preprocessor_source_uri is not None
            or existing_record_preprocessor_source_uri is not None
        ):
            monitoring_schedule_request["MonitoringScheduleConfig"]["MonitoringJobDefinition"][
                "MonitoringAppSpecification"
            ]["RecordPreprocessorSourceUri"] = (
                record_preprocessor_source_uri or existing_record_preprocessor_source_uri
            )

        existing_post_analytics_processor_source_uri = existing_desc["MonitoringScheduleConfig"][
            "MonitoringJobDefinition"
        ]["MonitoringAppSpecification"].get("PostAnalyticsProcessorSourceUri")
        if (
            post_analytics_processor_source_uri is not None
            or existing_post_analytics_processor_source_uri is not None
        ):
            monitoring_schedule_request["MonitoringScheduleConfig"]["MonitoringJobDefinition"][
                "MonitoringAppSpecification"
            ]["PostAnalyticsProcessorSourceUri"] = (
                post_analytics_processor_source_uri or existing_post_analytics_processor_source_uri
            )

        existing_entrypoint = existing_desc["MonitoringScheduleConfig"]["MonitoringJobDefinition"][
            "MonitoringAppSpecification"
        ].get("ContainerEntrypoint")
        if entrypoint is not None or existing_entrypoint is not None:
            monitoring_schedule_request["MonitoringScheduleConfig"]["MonitoringJobDefinition"][
                "MonitoringAppSpecification"
            ]["ContainerEntrypoint"] = (entrypoint or existing_entrypoint)

        existing_arguments = existing_desc["MonitoringScheduleConfig"]["MonitoringJobDefinition"][
            "MonitoringAppSpecification"
        ].get("ContainerArguments")
        if arguments is not None or existing_arguments is not None:
            monitoring_schedule_request["MonitoringScheduleConfig"]["MonitoringJobDefinition"][
                "MonitoringAppSpecification"
            ]["ContainerArguments"] = (arguments or existing_arguments)

        existing_volume_kms_key = existing_desc["MonitoringScheduleConfig"][
            "MonitoringJobDefinition"
        ]["MonitoringResources"]["ClusterConfig"].get("VolumeKmsKeyId")

        if volume_kms_key is not None or existing_volume_kms_key is not None:
            monitoring_schedule_request["MonitoringScheduleConfig"]["MonitoringJobDefinition"][
                "MonitoringResources"
            ]["ClusterConfig"]["VolumeKmsKeyId"] = (volume_kms_key or existing_volume_kms_key)

        existing_max_runtime_in_seconds = None
        if existing_desc["MonitoringScheduleConfig"]["MonitoringJobDefinition"].get(
            "StoppingCondition"
        ):
            existing_max_runtime_in_seconds = existing_desc["MonitoringScheduleConfig"][
                "MonitoringJobDefinition"
            ]["StoppingCondition"].get("MaxRuntimeInSeconds")

        if max_runtime_in_seconds is not None or existing_max_runtime_in_seconds is not None:
            monitoring_schedule_request["MonitoringScheduleConfig"]["MonitoringJobDefinition"][
                "StoppingCondition"
            ] = {"MaxRuntimeInSeconds": max_runtime_in_seconds or existing_max_runtime_in_seconds}

        existing_environment = existing_desc["MonitoringScheduleConfig"][
            "MonitoringJobDefinition"
        ].get("Environment")
        if environment is not None or existing_environment is not None:
            monitoring_schedule_request["MonitoringScheduleConfig"]["MonitoringJobDefinition"][
                "Environment"
            ] = (environment or existing_environment)

        existing_network_config = existing_desc["MonitoringScheduleConfig"][
            "MonitoringJobDefinition"
        ].get("NetworkConfig")
        if network_config is not None or existing_network_config is not None:
            monitoring_schedule_request["MonitoringScheduleConfig"]["MonitoringJobDefinition"][
                "NetworkConfig"
            ] = (network_config or existing_network_config)

        LOGGER.info("Updating monitoring schedule with name: %s .", monitoring_schedule_name)
        LOGGER.debug(
            "monitoring_schedule_request= %s", json.dumps(monitoring_schedule_request, indent=4)
        )
        self.sagemaker_client.update_monitoring_schedule(**monitoring_schedule_request)

    def start_monitoring_schedule(self, monitoring_schedule_name):
        """Starts a monitoring schedule.

        Args:
            monitoring_schedule_name (str): The name of the Amazon SageMaker Monitoring
                Schedule to start.
        """
        print()
        print("Starting Monitoring Schedule with name: {}".format(monitoring_schedule_name))
        self.sagemaker_client.start_monitoring_schedule(
            MonitoringScheduleName=monitoring_schedule_name
        )

    def stop_monitoring_schedule(self, monitoring_schedule_name):
        """Stops a monitoring schedule.

        Args:
            monitoring_schedule_name (str): The name of the Amazon SageMaker Monitoring
                Schedule to stop.
        """
        print()
        print("Stopping Monitoring Schedule with name: {}".format(monitoring_schedule_name))
        self.sagemaker_client.stop_monitoring_schedule(
            MonitoringScheduleName=monitoring_schedule_name
        )

    def delete_monitoring_schedule(self, monitoring_schedule_name):
        """Deletes a monitoring schedule.

        Args:
            monitoring_schedule_name (str): The name of the Amazon SageMaker Monitoring
                Schedule to delete.
        """
        print()
        print("Deleting Monitoring Schedule with name: {}".format(monitoring_schedule_name))
        self.sagemaker_client.delete_monitoring_schedule(
            MonitoringScheduleName=monitoring_schedule_name
        )

    def describe_monitoring_schedule(self, monitoring_schedule_name):
        """Calls the DescribeMonitoringSchedule API for given name and returns the response.

        Args:
            monitoring_schedule_name (str): The name of the processing job to describe.

        Returns:
            dict: A dictionary response with the processing job description.
        """
        return self.sagemaker_client.describe_monitoring_schedule(
            MonitoringScheduleName=monitoring_schedule_name
        )

    def list_monitoring_executions(
        self,
        monitoring_schedule_name,
        sort_by="ScheduledTime",
        sort_order="Descending",
        max_results=100,
    ):
        """Lists the monitoring executions associated with the given monitoring_schedule_name.

        Args:
            monitoring_schedule_name (str): The monitoring_schedule_name for which to retrieve the
                monitoring executions.
            sort_by (str): The field to sort by. Can be one of: "CreationTime", "ScheduledTime",
                "Status". Default: "ScheduledTime".
            sort_order (str): The sort order. Can be one of: "Ascending", "Descending".
                Default: "Descending".
            max_results (int): The maximum number of results to return. Must be between 1 and 100.

        Returns:
            dict: Dictionary of monitoring schedule executions.
        """
        response = self.sagemaker_client.list_monitoring_executions(
            MonitoringScheduleName=monitoring_schedule_name,
            SortBy=sort_by,
            SortOrder=sort_order,
            MaxResults=max_results,
        )
        return response

    def list_monitoring_schedules(
        self, endpoint_name=None, sort_by="CreationTime", sort_order="Descending", max_results=100
    ):
        """Lists the monitoring executions associated with the given monitoring_schedule_name.

        Args:
            endpoint_name (str): The name of the endpoint to filter on. If not provided, does not
                filter on it. Default: None.
            sort_by (str): The field to sort by. Can be one of: "Name", "CreationTime", "Status".
                Default: "CreationTime".
            sort_order (str): The sort order. Can be one of: "Ascending", "Descending".
                Default: "Descending".
            max_results (int): The maximum number of results to return. Must be between 1 and 100.

        Returns:
            dict: Dictionary of monitoring schedule executions.
        """
        if endpoint_name is not None:
            response = self.sagemaker_client.list_monitoring_schedules(
                EndpointName=endpoint_name,
                SortBy=sort_by,
                SortOrder=sort_order,
                MaxResults=max_results,
            )
        else:
            response = self.sagemaker_client.list_monitoring_schedules(
                SortBy=sort_by, SortOrder=sort_order, MaxResults=max_results
            )

        return response

    def update_monitoring_alert(
        self,
        monitoring_schedule_name: str,
        monitoring_alert_name: str,
        data_points_to_alert: int,
        evaluation_period: int,
    ):
        """Update the monitoring alerts associated with the given schedule_name and alert_name

        Args:
            monitoring_schedule_name (str): The name of the monitoring schedule to update.
            monitoring_alert_name (str): The name of the monitoring alert to update.
            data_points_to_alert (int):  The data point to alert.
            evaluation_period (int): The period to evaluate the alert status.

        Returns:
            dict: A dict represents the update alert response.
        """
        return self.sagemaker_client.update_monitoring_alert(
            MonitoringScheduleName=monitoring_schedule_name,
            MonitoringAlertName=monitoring_alert_name,
            DatapointsToAlert=data_points_to_alert,
            EvaluationPeriod=evaluation_period,
        )

    def list_monitoring_alerts(
        self,
        monitoring_schedule_name: str,
        next_token: Optional[str] = None,
        max_results: Optional[int] = 10,
    ) -> Dict:
        """Lists the monitoring alerts associated with the given monitoring_schedule_name.

        Args:
            monitoring_schedule_name (str): The name of the monitoring schedule to filter on.
                If not provided, does not filter on it.
            next_token (Optional[str]):  The pagination token. Default: None
            max_results (Optional[int]): The maximum number of results to return.
                Must be between 1 and 100. Default: 10

        Returns:
            dict: list of monitoring alerts.
        """
        params = {
            "MonitoringScheduleName": monitoring_schedule_name,
            "MaxResults": max_results,
        }
        if next_token:
            params.update({"NextToken": next_token})

        return self.sagemaker_client.list_monitoring_alerts(**params)

    def list_monitoring_alert_history(
        self,
        monitoring_schedule_name: Optional[str] = None,
        monitoring_alert_name: Optional[str] = None,
        sort_by: Optional[str] = "CreationTime",
        sort_order: Optional[str] = "Descending",
        next_token: Optional[str] = None,
        max_results: Optional[int] = 10,
        creation_time_before: Optional[str] = None,
        creation_time_after: Optional[str] = None,
        status_equals: Optional[str] = None,
    ) -> Dict:
        """Lists the alert history associated with the given schedule_name and alert_name.

        Args:
            monitoring_schedule_name (Optional[str]): The name of the monitoring_schedule_name
                to filter on. If not provided, does not filter on it. Default: None.
            monitoring_alert_name (Optional[str]): The name of the monitoring_alert_name
                to filter on. If not provided, does not filter on it. Default: None.
            sort_by (Optional[str]): sort_by (str): The field to sort by.
                Can be one of: "Name", "CreationTime" Default: "CreationTime".
            sort_order (Optional[str]): The sort order. Can be one of: "Ascending", "Descending".
                Default: "Descending".
            next_token (Optional[str]):  The pagination token. Default: None
            max_results (Optional[int]): The maximum number of results to return.
                Must be between 1 and 100. Default: 10.
            creation_time_before (Optional[str]): A filter to filter alert history before a time
            creation_time_after (Optional[str]): A filter to filter alert history after a time
                Default: None.
            status_equals (Optional[str]): A filter to filter alert history by status
                Default: None.

        Returns:
            dict: list of monitoring alert history.
        """
        params = {
            "MonitoringScheduleName": monitoring_schedule_name,
            "SortBy": sort_by,
            "SortOrder": sort_order,
            "MaxResults": max_results,
        }
        if monitoring_alert_name:
            params.update({"MonitoringAlertName": monitoring_alert_name})
        if creation_time_before:
            params.update({"CreationTimeBefore": creation_time_before})
        if creation_time_after:
            params.update({"CreationTimeAfter": creation_time_after})
        if status_equals:
            params.update({"StatusEquals": status_equals})
        if next_token:
            params.update({"NextToken": next_token})

        return self.sagemaker_client.list_monitoring_alert_history(**params)

    def was_processing_job_successful(self, job_name):
        """Calls the DescribeProcessingJob API for the given job name.

        It returns True if job was successful.

        Args:
            job_name (str): The name of the processing job to describe.

        Returns:
            bool: Whether the processing job was successful.
        """
        job_desc = self.sagemaker_client.describe_processing_job(ProcessingJobName=job_name)
        return job_desc["ProcessingJobStatus"] == "Completed"

    def describe_processing_job(self, job_name):
        """Calls the DescribeProcessingJob API for the given job name and returns the response.

        Args:
            job_name (str): The name of the processing job to describe.

        Returns:
            dict: A dictionary response with the processing job description.
        """
        return self.sagemaker_client.describe_processing_job(ProcessingJobName=job_name)

    def stop_processing_job(self, job_name):
        """Calls the StopProcessingJob API for the given job name.

        Args:
            job_name (str): The name of the processing job to stop.
        """
        self.sagemaker_client.stop_processing_job(ProcessingJobName=job_name)

    def stop_training_job(self, job_name):
        """Calls the StopTrainingJob API for the given job name.

        Args:
            job_name (str): The name of the training job to stop.
        """
        self.sagemaker_client.stop_training_job(TrainingJobName=job_name)

    def describe_training_job(self, job_name):
        """Calls the DescribeTrainingJob API for the given job name and returns the response.

        Args:
            job_name (str): The name of the training job to describe.

        Returns:
            dict: A dictionary response with the training job description.
        """
        return self.sagemaker_client.describe_training_job(TrainingJobName=job_name)

    def auto_ml(
        self,
        input_config,
        output_config,
        auto_ml_job_config,
        role,
        job_name,
        problem_type=None,
        job_objective=None,
        generate_candidate_definitions_only=False,
        tags=None,
        model_deploy_config=None,
    ):
        """Create an Amazon SageMaker AutoML job.

        Args:
            input_config (list[dict]): A list of Channel objects. Each channel contains "DataSource"
                and "TargetAttributeName", "CompressionType" is an optional field.
            output_config (dict): The S3 URI where you want to store the training results and
                optional KMS key ID.
            auto_ml_job_config (dict): A dict of AutoMLJob config, containing "StoppingCondition",
                "SecurityConfig", optionally contains "VolumeKmsKeyId".
            role (str): The Amazon Resource Name (ARN) of an IAM role that
                Amazon SageMaker can assume to perform tasks on your behalf.
            job_name (str): A string that can be used to identify an AutoMLJob. Each AutoMLJob
                should have a unique job name.
            problem_type (str): The type of problem of this AutoMLJob. Valid values are
                "Regression", "BinaryClassification", "MultiClassClassification". If None,
                SageMaker AutoMLJob will infer the problem type automatically.
            job_objective (dict): AutoMLJob objective, contains "AutoMLJobObjectiveType" (optional),
                "MetricName" and "Value".
            generate_candidate_definitions_only (bool): Indicates whether to only generate candidate
                definitions. If True, AutoML.list_candidates() cannot be called. Default: False.
            tags ([dict[str,str]]): A list of dictionaries containing key-value
                pairs.
            model_deploy_config (dict): Specifies how to generate the endpoint name
                for an automatic one-click Autopilot model deployment.
                Contains "AutoGenerateEndpointName" and "EndpointName"
        """
        auto_ml_job_request = self._get_auto_ml_request(
            input_config=input_config,
            output_config=output_config,
            auto_ml_job_config=auto_ml_job_config,
            role=role,
            job_name=job_name,
            problem_type=problem_type,
            job_objective=job_objective,
            generate_candidate_definitions_only=generate_candidate_definitions_only,
            tags=tags,
            model_deploy_config=model_deploy_config,
        )

        def submit(request):
            LOGGER.info("Creating auto-ml-job with name: %s", job_name)
            LOGGER.debug("auto ml request: %s", json.dumps(request), indent=4)
            self.sagemaker_client.create_auto_ml_job(**request)

        self._intercept_create_request(auto_ml_job_request, submit, self.auto_ml.__name__)

    def _get_auto_ml_request(
        self,
        input_config,
        output_config,
        auto_ml_job_config,
        role,
        job_name,
        problem_type=None,
        job_objective=None,
        generate_candidate_definitions_only=False,
        tags=None,
        model_deploy_config=None,
    ):
        """Constructs a request compatible for creating an Amazon SageMaker AutoML job.

        Args:
            input_config (list[dict]): A list of Channel objects. Each channel contains "DataSource"
                and "TargetAttributeName", "CompressionType" is an optional field.
            output_config (dict): The S3 URI where you want to store the training results and
                optional KMS key ID.
            auto_ml_job_config (dict): A dict of AutoMLJob config, containing "StoppingCondition",
                "SecurityConfig", optionally contains "VolumeKmsKeyId".
            role (str): The Amazon Resource Name (ARN) of an IAM role that
                Amazon SageMaker can assume to perform tasks on your behalf.
            job_name (str): A string that can be used to identify an AutoMLJob. Each AutoMLJob
                should have a unique job name.
            problem_type (str): The type of problem of this AutoMLJob. Valid values are
                "Regression", "BinaryClassification", "MultiClassClassification". If None,
                SageMaker AutoMLJob will infer the problem type automatically.
            job_objective (dict): AutoMLJob objective, contains "AutoMLJobObjectiveType" (optional),
                "MetricName" and "Value".
            generate_candidate_definitions_only (bool): Indicates whether to only generate candidate
                definitions. If True, AutoML.list_candidates() cannot be called. Default: False.
            tags ([dict[str,str]]): A list of dictionaries containing key-value
                pairs.
            model_deploy_config (dict): Specifies how to generate the endpoint name
                for an automatic one-click Autopilot model deployment.
                Contains "AutoGenerateEndpointName" and "EndpointName"

        Returns:
            Dict: a automl request dict
        """
        auto_ml_job_request = {
            "AutoMLJobName": job_name,
            "InputDataConfig": input_config,
            "OutputDataConfig": output_config,
            "AutoMLJobConfig": auto_ml_job_config,
            "RoleArn": role,
            "GenerateCandidateDefinitionsOnly": generate_candidate_definitions_only,
        }
        if model_deploy_config is not None:
            auto_ml_job_request["ModelDeployConfig"] = model_deploy_config

        if job_objective is not None:
            auto_ml_job_request["AutoMLJobObjective"] = job_objective
        if problem_type is not None:
            auto_ml_job_request["ProblemType"] = problem_type

        tags = _append_project_tags(tags)
        if tags is not None:
            auto_ml_job_request["Tags"] = tags

        return auto_ml_job_request

    def describe_auto_ml_job(self, job_name):
        """Calls the DescribeAutoMLJob API for the given job name and returns the response.

        Args:
            job_name (str): The name of the AutoML job to describe.

        Returns:
            dict: A dictionary response with the AutoML Job description.
        """
        return self.sagemaker_client.describe_auto_ml_job(AutoMLJobName=job_name)

    def list_candidates(
        self,
        job_name,
        status_equals=None,
        candidate_name=None,
        candidate_arn=None,
        sort_order=None,
        sort_by=None,
        max_results=None,
    ):
        """Returns the list of candidates of an AutoML job for a given name.

        Args:
            job_name (str): The name of the AutoML job. If None, will use object's
                latest_auto_ml_job name.
            status_equals (str): Filter the result with candidate status, values could be
                "Completed", "InProgress", "Failed", "Stopped", "Stopping"
            candidate_name (str): The name of a specified candidate to list.
                Default to None.
            candidate_arn (str): The Arn of a specified candidate to list.
                Default to None.
            sort_order (str): The order that the candidates will be listed in result.
                Default to None.
            sort_by (str): The value that the candidates will be sorted by.
                Default to None.
            max_results (int): The number of candidates will be listed in results,
                between 1 to 100. Default to None. If None, will return all the candidates.

        Returns:
            list: A list of dictionaries with candidates information
        """
        list_candidates_args = {"AutoMLJobName": job_name}

        if status_equals:
            list_candidates_args["StatusEquals"] = status_equals
        if candidate_name:
            list_candidates_args["CandidateNameEquals"] = candidate_name
        if candidate_arn:
            list_candidates_args["CandidateArnEquals"] = candidate_arn
        if sort_order:
            list_candidates_args["SortOrder"] = sort_order
        if sort_by:
            list_candidates_args["SortBy"] = sort_by
        if max_results:
            list_candidates_args["MaxResults"] = max_results

        return self.sagemaker_client.list_candidates_for_auto_ml_job(**list_candidates_args)

    def wait_for_auto_ml_job(self, job, poll=5):
        """Wait for an Amazon SageMaker AutoML job to complete.

        Args:
            job (str): Name of the auto ml job to wait for.
            poll (int): Polling interval in seconds (default: 5).

        Returns:
            (dict): Return value from the ``DescribeAutoMLJob`` API.

        Raises:
            exceptions.CapacityError: If the auto ml job fails with CapacityError.
            exceptions.UnexpectedStatusException: If the auto ml job fails.
        """
        desc = _wait_until(lambda: _auto_ml_job_status(self.sagemaker_client, job), poll)
        self._check_job_status(job, desc, "AutoMLJobStatus")
        return desc

    def logs_for_auto_ml_job(  # noqa: C901 - suppress complexity warning for this method
        self, job_name, wait=False, poll=10
    ):
        """Display logs for a given AutoML job, optionally tailing them until job is complete.

        If the output is a tty or a Jupyter cell, it will be color-coded
        based on which instance the log entry is from.

        Args:
            job_name (str): Name of the Auto ML job to display the logs for.
            wait (bool): Whether to keep looking for new log entries until the job completes
                (default: False).
            poll (int): The interval in seconds between polling for new log entries and job
                completion (default: 5).

        Raises:
            exceptions.CapacityError: If waiting and auto ml job fails with CapacityError.
            exceptions.UnexpectedStatusException: If waiting and auto ml job fails.
        """

        description = self.sagemaker_client.describe_auto_ml_job(AutoMLJobName=job_name)

        instance_count, stream_names, positions, client, log_group, dot, color_wrap = _logs_init(
            self, description, job="AutoML"
        )

        state = _get_initial_job_state(description, "AutoMLJobStatus", wait)

        # The loop below implements a state machine that alternates between checking the job status
        # and reading whatever is available in the logs at this point. Note, that if we were
        # called with wait == False, we never check the job status.
        #
        # If wait == TRUE and job is not completed, the initial state is TAILING
        # If wait == FALSE, the initial state is COMPLETE (doesn't matter if the job really is
        # complete).
        #
        # The state table:
        #
        # STATE               ACTIONS                        CONDITION             NEW STATE
        # ----------------    ----------------               -----------------     ----------------
        # TAILING             Read logs, Pause, Get status   Job complete          JOB_COMPLETE
        #                                                    Else                  TAILING
        # JOB_COMPLETE        Read logs, Pause               Any                   COMPLETE
        # COMPLETE            Read logs, Exit                                      N/A
        #
        # Notes:
        # - The JOB_COMPLETE state forces us to do an extra pause and read any items that got to
        #   Cloudwatch after the job was marked complete.
        last_describe_job_call = time.time()
        while True:
            _flush_log_streams(
                stream_names,
                instance_count,
                client,
                log_group,
                job_name,
                positions,
                dot,
                color_wrap,
            )
            if state == LogState.COMPLETE:
                break

            time.sleep(poll)

            if state == LogState.JOB_COMPLETE:
                state = LogState.COMPLETE
            elif time.time() - last_describe_job_call >= 30:
                description = self.sagemaker_client.describe_auto_ml_job(AutoMLJobName=job_name)
                last_describe_job_call = time.time()

                status = description["AutoMLJobStatus"]

                if status in ("Completed", "Failed", "Stopped"):
                    print()
                    state = LogState.JOB_COMPLETE

        if wait:
            self._check_job_status(job_name, description, "AutoMLJobStatus")
            if dot:
                print()

    def compile_model(
        self, input_model_config, output_model_config, role, job_name, stop_condition, tags
    ):
        """Create an Amazon SageMaker Neo compilation job.

        Args:
            input_model_config (dict): the trained model and the Amazon S3 location where it is
                stored.
            output_model_config (dict): Identifies the Amazon S3 location where you want Amazon
                SageMaker Neo to save the results of compilation job
            role (str): An AWS IAM role (either name or full ARN). The Amazon SageMaker Neo
                compilation jobs use this role to access model artifacts. You must grant
                sufficient permissions to this role.
            job_name (str): Name of the compilation job being created.
            stop_condition (dict): Defines when compilation job shall finish. Contains entries
                that can be understood by the service like ``MaxRuntimeInSeconds``.
            tags (list[dict]): List of tags for labeling a compile model job. For more, see
                https://docs.aws.amazon.com/sagemaker/latest/dg/API_Tag.html.

        Returns:
            str: ARN of the compile model job, if it is created.
        """
        compilation_job_request = {
            "InputConfig": input_model_config,
            "OutputConfig": output_model_config,
            "RoleArn": role,
            "StoppingCondition": stop_condition,
            "CompilationJobName": job_name,
        }

        tags = _append_project_tags(tags)
        if tags is not None:
            compilation_job_request["Tags"] = tags

        LOGGER.info("Creating compilation-job with name: %s", job_name)
        self.sagemaker_client.create_compilation_job(**compilation_job_request)

    def package_model_for_edge(
        self,
        output_model_config,
        role,
        job_name,
        compilation_job_name,
        model_name,
        model_version,
        resource_key,
        tags,
    ):
        """Create an Amazon SageMaker Edge packaging job.

        Args:
            output_model_config (dict): Identifies the Amazon S3 location where you want Amazon
                SageMaker Edge to save the results of edge packaging job
            role (str): An AWS IAM role (either name or full ARN). The Amazon SageMaker Edge
                edge packaging jobs use this role to access model artifacts. You must grant
                sufficient permissions to this role.
            job_name (str): Name of the edge packaging job being created.
            compilation_job_name (str): Name of the compilation job being created.
            resource_key (str): KMS key to encrypt the disk used to package the job
            tags (list[dict]): List of tags for labeling a compile model job. For more, see
                https://docs.aws.amazon.com/sagemaker/latest/dg/API_Tag.html.
        """
        edge_packaging_job_request = {
            "OutputConfig": output_model_config,
            "RoleArn": role,
            "ModelName": model_name,
            "ModelVersion": model_version,
            "EdgePackagingJobName": job_name,
            "CompilationJobName": compilation_job_name,
        }

        if tags is not None:
            edge_packaging_job_request["Tags"] = tags
        if resource_key is not None:
            edge_packaging_job_request["ResourceKey"] = (resource_key,)

        LOGGER.info("Creating edge-packaging-job with name: %s", job_name)
        self.sagemaker_client.create_edge_packaging_job(**edge_packaging_job_request)

    def tune(  # noqa: C901
        self,
        job_name,
        strategy,
        objective_type,
        objective_metric_name,
        max_jobs,
        max_parallel_jobs,
        parameter_ranges,
        static_hyperparameters,
        input_mode,
        metric_definitions,
        role,
        input_config,
        output_config,
        resource_config,
        stop_condition,
        tags,
        warm_start_config,
<<<<<<< HEAD
        strategy_config=None,
=======
        max_runtime_in_seconds=None,
        strategy_config=None,
        completion_criteria_config=None,
>>>>>>> dfaea77f
        enable_network_isolation=False,
        image_uri=None,
        algorithm_arn=None,
        early_stopping_type="Off",
        encrypt_inter_container_traffic=False,
        vpc_config=None,
        use_spot_instances=False,
        checkpoint_s3_uri=None,
        checkpoint_local_path=None,
        environment=None,
        hpo_resource_config=None,
    ):
        """Create an Amazon SageMaker hyperparameter tuning job.

        Args:
            job_name (str): Name of the tuning job being created.
            strategy (str): Strategy to be used for hyperparameter estimations.
            strategy_config (dict): A configuration for the hyperparameter tuning
                job optimisation strategy.
            objective_type (str): The type of the objective metric for evaluating training jobs.
                This value can be either 'Minimize' or 'Maximize'.
            objective_metric_name (str): Name of the metric for evaluating training jobs.
            max_jobs (int): Maximum total number of training jobs to start for the hyperparameter
                tuning job.
            max_parallel_jobs (int): Maximum number of parallel training jobs to start.
            parameter_ranges (dict): Dictionary of parameter ranges. These parameter ranges can be
                one of three types: Continuous, Integer, or Categorical.
            static_hyperparameters (dict): Hyperparameters for model training. These
                hyperparameters remain unchanged across all of the training jobs for the
                hyperparameter tuning job. The hyperparameters are made accessible as a dictionary
                for the training code on SageMaker.
            image_uri (str): Docker image URI containing training code.
            algorithm_arn (str): Resource ARN for training algorithm created on or subscribed from
                AWS Marketplace (default: None).
            input_mode (str): The input mode that the algorithm supports. Valid modes:
                * 'File' - Amazon SageMaker copies the training dataset from the S3 location to
                a directory in the Docker container.
                * 'Pipe' - Amazon SageMaker streams data directly from S3 to the container via a
                Unix-named pipe.
                * 'FastFile' - Amazon SageMaker streams data from S3 on demand instead of
                downloading the entire dataset before training begins.
            metric_definitions (list[dict]): A list of dictionaries that defines the metric(s)
                used to evaluate the training jobs. Each dictionary contains two keys: 'Name' for
                the name of the metric, and 'Regex' for the regular expression used to extract the
                metric from the logs. This should be defined only for jobs that don't use an
                Amazon algorithm.
            role (str): An AWS IAM role (either name or full ARN). The Amazon SageMaker
                training jobs and APIs that create Amazon SageMaker endpoints use this role to
                access training data and model artifacts. You must grant sufficient permissions
                to this role.
            input_config (list): A list of Channel objects. Each channel is a named input source.
                Please refer to the format details described:
                https://botocore.readthedocs.io/en/latest/reference/services/sagemaker.html#SageMaker.Client.create_training_job
            output_config (dict): The S3 URI where you want to store the training results and
                optional KMS key ID.
            resource_config (dict): Contains values for ResourceConfig:
                * instance_count (int): Number of EC2 instances to use for training.
                The key in resource_config is 'InstanceCount'.
                * instance_type (str): Type of EC2 instance to use for training, for example,
                'ml.c4.xlarge'. The key in resource_config is 'InstanceType'.
            stop_condition (dict): When training should finish, e.g. ``MaxRuntimeInSeconds``.
            tags (list[dict]): List of tags for labeling the tuning job. For more, see
                https://docs.aws.amazon.com/sagemaker/latest/dg/API_Tag.html.
            warm_start_config (dict): Configuration defining the type of warm start and
                other required configurations.
            max_runtime_in_seconds (int or PipelineVariable): The maximum time in seconds
                that a training job launched by a hyperparameter tuning job can run.
            completion_criteria_config (sagemaker.tuner.TuningJobCompletionCriteriaConfig): A
                configuration for the completion criteria.
            early_stopping_type (str): Specifies whether early stopping is enabled for the job.
                Can be either 'Auto' or 'Off'. If set to 'Off', early stopping will not be
                attempted. If set to 'Auto', early stopping of some training jobs may happen, but
                is not guaranteed to.
            enable_network_isolation (bool): Specifies whether to isolate the training container
                (default: ``False``).
            encrypt_inter_container_traffic (bool): Specifies whether traffic between training
                containers is encrypted for the training jobs started for this hyperparameter
                tuning job (default: ``False``).
            vpc_config (dict): Contains values for VpcConfig (default: None):
                * subnets (list[str]): List of subnet ids.
                The key in vpc_config is 'Subnets'.
                * security_group_ids (list[str]): List of security group ids.
                The key in vpc_config is 'SecurityGroupIds'.
            use_spot_instances (bool): whether to use spot instances for training.
            checkpoint_s3_uri (str): The S3 URI in which to persist checkpoints
                that the algorithm persists (if any) during training. (default:
                ``None``).
            checkpoint_local_path (str): The local path that the algorithm
                writes its checkpoints to. SageMaker will persist all files
                under this path to `checkpoint_s3_uri` continually during
                training. On job startup the reverse happens - data from the
                s3 location is downloaded to this path before the algorithm is
                started. If the path is unset then SageMaker assumes the
                checkpoints will be provided under `/opt/ml/checkpoints/`.
                (default: ``None``).
            environment (dict[str, str]) : Environment variables to be set for
                use during training jobs (default: ``None``)
            hpo_resource_config (dict): The configuration for the hyperparameter tuning resources,
                including the compute instances and storage volumes, used for training jobs launched
                by the tuning job, where you must specify either
                instance_configs or instance_count + instance_type + volume_size:
                * instance_count (int): Number of EC2 instances to use for training.
                The key in resource_config is 'InstanceCount'.
                * instance_type (str): Type of EC2 instance to use for training, for example,
                'ml.c4.xlarge'. The key in resource_config is 'InstanceType'.
                * volume_size (int or PipelineVariable): The volume size in GB of the data to be
                processed for hyperparameter optimisation
                * instance_configs (List[InstanceConfig]): A list containing the configuration(s)
                for one or more resources for processing hyperparameter jobs. These resources
                include compute instances and storage volumes to use in model training jobs.
                * volume_kms_key_id: The AWS Key Management Service (AWS KMS) key
                that Amazon SageMaker uses to encrypt data on the storage
                volume attached to the ML compute instance(s) that run the training job.
        """

        tune_request = {
            "HyperParameterTuningJobName": job_name,
            "HyperParameterTuningJobConfig": self._map_tuning_config(
                strategy=strategy,
                max_jobs=max_jobs,
                max_parallel_jobs=max_parallel_jobs,
                max_runtime_in_seconds=max_runtime_in_seconds,
                objective_type=objective_type,
                objective_metric_name=objective_metric_name,
                parameter_ranges=parameter_ranges,
                early_stopping_type=early_stopping_type,
                strategy_config=strategy_config,
<<<<<<< HEAD
=======
                completion_criteria_config=completion_criteria_config,
>>>>>>> dfaea77f
            ),
            "TrainingJobDefinition": self._map_training_config(
                static_hyperparameters=static_hyperparameters,
                role=role,
                input_mode=input_mode,
                image_uri=image_uri,
                algorithm_arn=algorithm_arn,
                metric_definitions=metric_definitions,
                input_config=input_config,
                output_config=output_config,
                resource_config=resource_config,
                hpo_resource_config=hpo_resource_config,
                vpc_config=vpc_config,
                stop_condition=stop_condition,
                enable_network_isolation=enable_network_isolation,
                encrypt_inter_container_traffic=encrypt_inter_container_traffic,
                use_spot_instances=use_spot_instances,
                checkpoint_s3_uri=checkpoint_s3_uri,
                checkpoint_local_path=checkpoint_local_path,
                environment=environment,
            ),
        }

        if warm_start_config is not None:
            tune_request["WarmStartConfig"] = warm_start_config

        tags = _append_project_tags(tags)
        if tags is not None:
            tune_request["Tags"] = tags

        LOGGER.info("Creating hyperparameter tuning job with name: %s", job_name)
        LOGGER.debug("tune request: %s", json.dumps(tune_request, indent=4))
        self.sagemaker_client.create_hyper_parameter_tuning_job(**tune_request)

    def create_tuning_job(
        self,
        job_name,
        tuning_config,
        training_config=None,
        training_config_list=None,
        warm_start_config=None,
        tags=None,
    ):
        """Create an Amazon SageMaker hyperparameter tuning job.

        This method supports creating tuning jobs with single or multiple training algorithms
        (estimators), while the ``tune()`` method above only supports creating tuning jobs
        with single training algorithm.

        Args:
            job_name (str): Name of the tuning job being created.
            tuning_config (dict): Configuration to launch the tuning job.
            training_config (dict): Configuration to launch training jobs under the tuning job
                using a single algorithm.
            training_config_list (list[dict]): A list of configurations to launch training jobs
                under the tuning job using one or multiple algorithms. Either training_config
                or training_config_list should be provided, but not both.
            warm_start_config (dict): Configuration defining the type of warm start and
                other required configurations.
            tags (list[dict]): List of tags for labeling the tuning job. For more, see
                https://docs.aws.amazon.com/sagemaker/latest/dg/API_Tag.html.
        """

        if training_config is None and training_config_list is None:
            raise ValueError("Either training_config or training_config_list should be provided.")
        if training_config is not None and training_config_list is not None:
            raise ValueError(
                "Only one of training_config and training_config_list should be provided."
            )

        tune_request = self._get_tuning_request(
            job_name=job_name,
            tuning_config=tuning_config,
            training_config=training_config,
            training_config_list=training_config_list,
            warm_start_config=warm_start_config,
            tags=tags,
        )

        def submit(request):
            LOGGER.info("Creating hyperparameter tuning job with name: %s", job_name)
            LOGGER.debug("tune request: %s", json.dumps(request, indent=4))
            self.sagemaker_client.create_hyper_parameter_tuning_job(**request)

        self._intercept_create_request(tune_request, submit, self.create_tuning_job.__name__)

    def _get_tuning_request(
        self,
        job_name,
        tuning_config,
        training_config=None,
        training_config_list=None,
        warm_start_config=None,
        tags=None,
    ):
        """Construct CreateHyperParameterTuningJob request

        Args:
            job_name (str): Name of the tuning job being created.
            tuning_config (dict): Configuration to launch the tuning job.
            training_config (dict): Configuration to launch training jobs under the tuning job
                using a single algorithm.
            training_config_list (list[dict]): A list of configurations to launch training jobs
                under the tuning job using one or multiple algorithms. Either training_config
                or training_config_list should be provided, but not both.
            warm_start_config (dict): Configuration defining the type of warm start and
                other required configurations.
            tags (list[dict]): List of tags for labeling the tuning job. For more, see
                https://docs.aws.amazon.com/sagemaker/latest/dg/API_Tag.html.
        Returns:
            dict: A dictionary for CreateHyperParameterTuningJob request
        """
        tune_request = {
            "HyperParameterTuningJobName": job_name,
            "HyperParameterTuningJobConfig": self._map_tuning_config(**tuning_config),
        }

        if training_config is not None:
            tune_request["TrainingJobDefinition"] = self._map_training_config(**training_config)

        if training_config_list is not None:
            tune_request["TrainingJobDefinitions"] = [
                self._map_training_config(**training_cfg) for training_cfg in training_config_list
            ]

        if warm_start_config is not None:
            tune_request["WarmStartConfig"] = warm_start_config

        tags = _append_project_tags(tags)
        if tags is not None:
            tune_request["Tags"] = tags

        return tune_request

    def describe_tuning_job(self, job_name):
        """Calls DescribeHyperParameterTuningJob API for the given job name, returns the response.

        Args:
            job_name (str): The name of the hyperparameter tuning job to describe.

        Returns:
            dict: A dictionary response with the hyperparameter tuning job description.
        """
        return self.sagemaker_client.describe_hyper_parameter_tuning_job(
            HyperParameterTuningJobName=job_name
        )

    @classmethod
    def _map_tuning_config(
        cls,
        strategy,
        max_jobs,
        max_parallel_jobs,
        max_runtime_in_seconds=None,
        early_stopping_type="Off",
        objective_type=None,
        objective_metric_name=None,
        parameter_ranges=None,
        strategy_config=None,
<<<<<<< HEAD
=======
        random_seed=None,
        completion_criteria_config=None,
>>>>>>> dfaea77f
    ):
        """Construct tuning job configuration dictionary.

        Args:
            strategy (str): Strategy to be used for hyperparameter estimations.
            max_jobs (int): Maximum total number of training jobs to start for the hyperparameter
                tuning job.
            max_parallel_jobs (int): Maximum number of parallel training jobs to start.
            max_runtime_in_seconds (int or PipelineVariable): The maximum time in seconds
                that a training job launched by a hyperparameter tuning job can run.
            early_stopping_type (str): Specifies whether early stopping is enabled for the job.
                Can be either 'Auto' or 'Off'. If set to 'Off', early stopping will not be
                attempted. If set to 'Auto', early stopping of some training jobs may happen,
                but is not guaranteed to.
            objective_type (str): The type of the objective metric for evaluating training jobs.
                This value can be either 'Minimize' or 'Maximize'.
            objective_metric_name (str): Name of the metric for evaluating training jobs.
            parameter_ranges (dict): Dictionary of parameter ranges. These parameter ranges can
                be one of three types: Continuous, Integer, or Categorical.
            strategy_config (dict): A configuration for the hyperparameter tuning job optimisation
                strategy.
<<<<<<< HEAD
=======
            completion_criteria_config (dict): A configuration
                for the completion criteria.
>>>>>>> dfaea77f

        Returns:
            A dictionary of tuning job configuration. For format details, please refer to
            HyperParameterTuningJobConfig as described in
            https://botocore.readthedocs.io/en/latest/reference/services/sagemaker.html#SageMaker.Client.create_hyper_parameter_tuning_job
        """

        tuning_config = {
            "Strategy": strategy,
            "ResourceLimits": {
                "MaxNumberOfTrainingJobs": max_jobs,
                "MaxParallelTrainingJobs": max_parallel_jobs,
            },
            "TrainingJobEarlyStoppingType": early_stopping_type,
        }

        if max_runtime_in_seconds is not None:
            tuning_config["ResourceLimits"]["MaxRuntimeInSeconds"] = max_runtime_in_seconds

        if random_seed is not None:
            tuning_config["RandomSeed"] = random_seed

        tuning_objective = cls._map_tuning_objective(objective_type, objective_metric_name)
        if tuning_objective is not None:
            tuning_config["HyperParameterTuningJobObjective"] = tuning_objective

        if parameter_ranges is not None:
            tuning_config["ParameterRanges"] = parameter_ranges

        if strategy_config is not None:
            tuning_config["StrategyConfig"] = strategy_config
<<<<<<< HEAD
=======

        if completion_criteria_config is not None:
            tuning_config["TuningJobCompletionCriteria"] = completion_criteria_config
>>>>>>> dfaea77f
        return tuning_config

    @classmethod
    def _map_tuning_objective(cls, objective_type, objective_metric_name):
        """Construct a dictionary of tuning objective from the arguments.

        Args:
            objective_type (str): The type of the objective metric for evaluating training jobs.
                This value can be either 'Minimize' or 'Maximize'.
            objective_metric_name (str): Name of the metric for evaluating training jobs.

        Returns:
            A dictionary of tuning objective. For format details, please refer to
            HyperParameterTuningJobObjective as described in
            https://botocore.readthedocs.io/en/latest/reference/services/sagemaker.html#SageMaker.Client.create_hyper_parameter_tuning_job
        """

        tuning_objective = None

        if objective_type is not None or objective_metric_name is not None:
            tuning_objective = {}

        if objective_type is not None:
            tuning_objective["Type"] = objective_type

        if objective_metric_name is not None:
            tuning_objective["MetricName"] = objective_metric_name

        return tuning_objective

    @classmethod
    def _map_training_config(
        cls,
        static_hyperparameters,
        input_mode,
        role,
        output_config,
        stop_condition,
        input_config=None,
        resource_config=None,
        hpo_resource_config=None,
        metric_definitions=None,
        image_uri=None,
        algorithm_arn=None,
        vpc_config=None,
        enable_network_isolation=False,
        encrypt_inter_container_traffic=False,
        estimator_name=None,
        objective_type=None,
        objective_metric_name=None,
        parameter_ranges=None,
        use_spot_instances=False,
        checkpoint_s3_uri=None,
        checkpoint_local_path=None,
        max_retry_attempts=None,
        environment=None,
    ):
        """Construct a dictionary of training job configuration from the arguments.

        Args:
            static_hyperparameters (dict): Hyperparameters for model training. These
                hyperparameters remain unchanged across all of the training jobs for the
                hyperparameter tuning job. The hyperparameters are made accessible as a dictionary
                for the training code on SageMaker.
            input_mode (str): The input mode that the algorithm supports. Valid modes:
                * 'File' - Amazon SageMaker copies the training dataset from the S3 location to
                    a directory in the Docker container.
                * 'Pipe' - Amazon SageMaker streams data directly from S3 to the container via a
                    Unix-named pipe.
                * 'FastFile' - Amazon SageMaker streams data from S3 on demand instead of
                    downloading the entire dataset before training begins.
            role (str): An AWS IAM role (either name or full ARN). The Amazon SageMaker training
                jobs and APIs that create Amazon SageMaker endpoints use this role to access
                training data and model artifacts. You must grant sufficient permissions to
                this role.
            output_config (dict): The S3 URI where you want to store the training results and
                optional KMS key ID.
            resource_config (dict): Contains values for ResourceConfig:
                * instance_count (int): Number of EC2 instances to use for training.
                    The key in resource_config is 'InstanceCount'.
                * instance_type (str): Type of EC2 instance to use for training, for example,
                    'ml.c4.xlarge'. The key in resource_config is 'InstanceType'.
            stop_condition (dict): When training should finish, e.g. ``MaxRuntimeInSeconds``.
            input_config (list): A list of Channel objects. Each channel is a named input source.
                Please refer to the format details described:
                https://botocore.readthedocs.io/en/latest/reference/services/sagemaker.html#SageMaker.Client.create_training_job
            metric_definitions (list[dict]): A list of dictionaries that defines the metric(s)
                used to evaluate the training jobs. Each dictionary contains two keys: 'Name' for
                the name of the metric, and 'Regex' for the regular expression used to extract the
                metric from the logs. This should be defined only for jobs that don't use an
                Amazon algorithm.
            image_uri (str): Docker image URI containing training code.
            algorithm_arn (str): Resource ARN for training algorithm created or subscribed on
                AWS Marketplace
            vpc_config (dict): Contains values for VpcConfig (default: None):
                * subnets (list[str]): List of subnet ids.
                    The key in vpc_config is 'Subnets'.
                * security_group_ids (list[str]): List of security group ids.
                    The key in vpc_config is 'SecurityGroupIds'.
            enable_network_isolation (bool): Specifies whether to isolate the training container
            encrypt_inter_container_traffic (bool): Specifies whether traffic between training
                containers is encrypted for the training jobs started for this hyperparameter
                tuning job (default: ``False``).
            estimator_name (str): Unique name for the estimator.
            objective_type (str): The type of the objective metric for evaluating training jobs.
                This value can be either 'Minimize' or 'Maximize'.
            objective_metric_name (str): Name of the metric for evaluating training jobs.
            parameter_ranges (dict): Dictionary of parameter ranges. These parameter ranges can
                be one of three types: Continuous, Integer, or Categorical.
            max_retry_attempts (int): The number of times to retry the job.
            environment (dict[str, str]) : Environment variables to be set for
                use during training jobs (default: ``None``)

        Returns:
            A dictionary of training job configuration. For format details, please refer to
            TrainingJobDefinition as described in
            https://botocore.readthedocs.io/en/latest/reference/services/sagemaker.html#SageMaker.Client.create_hyper_parameter_tuning_job
        """
        if hpo_resource_config is not None:
            resource_config_map = {"HyperParameterTuningResourceConfig": hpo_resource_config}
        else:
            resource_config_map = {"ResourceConfig": resource_config}

        training_job_definition = {
            "StaticHyperParameters": static_hyperparameters,
            "RoleArn": role,
            "OutputDataConfig": output_config,
            "StoppingCondition": stop_condition,
            **resource_config_map,
        }

        algorithm_spec = {"TrainingInputMode": input_mode}
        if metric_definitions is not None:
            algorithm_spec["MetricDefinitions"] = metric_definitions

        if algorithm_arn:
            algorithm_spec["AlgorithmName"] = algorithm_arn
        else:
            algorithm_spec["TrainingImage"] = image_uri

        training_job_definition["AlgorithmSpecification"] = algorithm_spec

        if input_config is not None:
            training_job_definition["InputDataConfig"] = input_config

        if vpc_config is not None:
            training_job_definition["VpcConfig"] = vpc_config

        if enable_network_isolation:
            training_job_definition["EnableNetworkIsolation"] = enable_network_isolation

        if encrypt_inter_container_traffic:
            training_job_definition[
                "EnableInterContainerTrafficEncryption"
            ] = encrypt_inter_container_traffic

        if use_spot_instances:
            # use_spot_instances may be a Pipeline ParameterBoolean object
            # which is parsed during the Pipeline execution runtime
            training_job_definition["EnableManagedSpotTraining"] = use_spot_instances

        if checkpoint_s3_uri:
            checkpoint_config = {"S3Uri": checkpoint_s3_uri}
            if checkpoint_local_path:
                checkpoint_config["LocalPath"] = checkpoint_local_path
            training_job_definition["CheckpointConfig"] = checkpoint_config
        if estimator_name is not None:
            training_job_definition["DefinitionName"] = estimator_name

        tuning_objective = cls._map_tuning_objective(objective_type, objective_metric_name)
        if tuning_objective is not None:
            training_job_definition["TuningObjective"] = tuning_objective

        if parameter_ranges is not None:
            training_job_definition["HyperParameterRanges"] = parameter_ranges

        if max_retry_attempts is not None:
            training_job_definition["RetryStrategy"] = {"MaximumRetryAttempts": max_retry_attempts}

        if environment is not None:
            training_job_definition["Environment"] = environment
        return training_job_definition

    def stop_tuning_job(self, name):
        """Stop the Amazon SageMaker hyperparameter tuning job with the specified name.

        Args:
            name (str): Name of the Amazon SageMaker hyperparameter tuning job.

        Raises:
            ClientError: If an error occurs while trying to stop the hyperparameter tuning job.
        """
        try:
            LOGGER.info("Stopping tuning job: %s", name)
            self.sagemaker_client.stop_hyper_parameter_tuning_job(HyperParameterTuningJobName=name)
        except ClientError as e:
            error_code = e.response["Error"]["Code"]
            # allow to pass if the job already stopped
            if error_code == "ValidationException":
                LOGGER.info("Tuning job: %s is already stopped or not running.", name)
            else:
                LOGGER.error(
                    "Error occurred while attempting to stop tuning job: %s. Please try again.",
                    name,
                )
                raise

    def _get_transform_request(
        self,
        job_name,
        model_name,
        strategy,
        max_concurrent_transforms,
        max_payload,
        env,
        input_config,
        output_config,
        resource_config,
        experiment_config,
        tags,
        data_processing,
        model_client_config=None,
        batch_data_capture_config: BatchDataCaptureConfig = None,
    ):
        """Construct an dict can be used to create an Amazon SageMaker transform job.

        Args:
            job_name (str): Name of the transform job being created.
            model_name (str): Name of the SageMaker model being used for the transform job.
            strategy (str): The strategy used to decide how to batch records in a single request.
                Possible values are 'MultiRecord' and 'SingleRecord'.
            max_concurrent_transforms (int): The maximum number of HTTP requests to be made to
                each individual transform container at one time.
            max_payload (int): Maximum size of the payload in a single HTTP request to the
                container in MB.
            env (dict): Environment variables to be set for use during the transform job.
            input_config (dict): A dictionary describing the input data (and its location) for the
                job.
            output_config (dict): A dictionary describing the output location for the job.
            resource_config (dict): A dictionary describing the resources to complete the job.
            experiment_config (dict[str, str]): Experiment management configuration.
                Optionally, the dict can contain three keys:
                'ExperimentName', 'TrialName', and 'TrialComponentDisplayName'.
                The behavior of setting these keys is as follows:
                * If `ExperimentName` is supplied but `TrialName` is not a Trial will be
                automatically created and the job's Trial Component associated with the Trial.
                * If `TrialName` is supplied and the Trial already exists the job's Trial Component
                will be associated with the Trial.
                * If both `ExperimentName` and `TrialName` are not supplied the trial component
                will be unassociated.
                * `TrialComponentDisplayName` is used for display in Studio.
            tags (list[dict]): List of tags for labeling a transform job.
            data_processing(dict): A dictionary describing config for combining the input data and
                transformed data. For more, see
                https://docs.aws.amazon.com/sagemaker/latest/dg/API_Tag.html.
            model_client_config (dict): A dictionary describing the model configuration for the
                job. Dictionary contains two optional keys,
                'InvocationsTimeoutInSeconds', and 'InvocationsMaxRetries'.
            batch_data_capture_config (BatchDataCaptureConfig): Configuration object which
                specifies the configurations related to the batch data capture for the transform job
                (default: None)

        Returns:
            Dict: a create transform job request dict
        """
        transform_request = {
            "TransformJobName": job_name,
            "ModelName": model_name,
            "TransformInput": input_config,
            "TransformOutput": output_config,
            "TransformResources": resource_config,
        }

        if strategy is not None:
            transform_request["BatchStrategy"] = strategy

        if max_concurrent_transforms is not None:
            transform_request["MaxConcurrentTransforms"] = max_concurrent_transforms

        if max_payload is not None:
            transform_request["MaxPayloadInMB"] = max_payload

        if env is not None:
            transform_request["Environment"] = env

        if tags is not None:
            transform_request["Tags"] = tags

        if data_processing is not None:
            transform_request["DataProcessing"] = data_processing

        if experiment_config and len(experiment_config) > 0:
            transform_request["ExperimentConfig"] = experiment_config

        if model_client_config and len(model_client_config) > 0:
            transform_request["ModelClientConfig"] = model_client_config

        if batch_data_capture_config is not None:
            transform_request["DataCaptureConfig"] = batch_data_capture_config._to_request_dict()

        return transform_request

    def transform(
        self,
        job_name,
        model_name,
        strategy,
        max_concurrent_transforms,
        max_payload,
        env,
        input_config,
        output_config,
        resource_config,
        experiment_config,
        tags,
        data_processing,
        model_client_config=None,
        batch_data_capture_config: BatchDataCaptureConfig = None,
    ):
        """Create an Amazon SageMaker transform job.

        Args:
            job_name (str): Name of the transform job being created.
            model_name (str): Name of the SageMaker model being used for the transform job.
            strategy (str): The strategy used to decide how to batch records in a single request.
                Possible values are 'MultiRecord' and 'SingleRecord'.
            max_concurrent_transforms (int): The maximum number of HTTP requests to be made to
                each individual transform container at one time.
            max_payload (int): Maximum size of the payload in a single HTTP request to the
                container in MB.
            env (dict): Environment variables to be set for use during the transform job.
            input_config (dict): A dictionary describing the input data (and its location) for the
                job.
            output_config (dict): A dictionary describing the output location for the job.
            resource_config (dict): A dictionary describing the resources to complete the job.
            experiment_config (dict[str, str]): Experiment management configuration.
                Optionally, the dict can contain three keys:
                'ExperimentName', 'TrialName', and 'TrialComponentDisplayName'.
                The behavior of setting these keys is as follows:
                * If `ExperimentName` is supplied but `TrialName` is not a Trial will be
                automatically created and the job's Trial Component associated with the Trial.
                * If `TrialName` is supplied and the Trial already exists the job's Trial Component
                will be associated with the Trial.
                * If both `ExperimentName` and `TrialName` are not supplied the trial component
                will be unassociated.
                * `TrialComponentDisplayName` is used for display in Studio.
            tags (list[dict]): List of tags for labeling a transform job.
            data_processing(dict): A dictionary describing config for combining the input data and
                transformed data. For more, see
                https://docs.aws.amazon.com/sagemaker/latest/dg/API_Tag.html.
            model_client_config (dict): A dictionary describing the model configuration for the
                job. Dictionary contains two optional keys,
                'InvocationsTimeoutInSeconds', and 'InvocationsMaxRetries'.
            batch_data_capture_config (BatchDataCaptureConfig): Configuration object which
                specifies the configurations related to the batch data capture for the transform job
        """
        tags = _append_project_tags(tags)
        transform_request = self._get_transform_request(
            job_name=job_name,
            model_name=model_name,
            strategy=strategy,
            max_concurrent_transforms=max_concurrent_transforms,
            max_payload=max_payload,
            env=env,
            input_config=input_config,
            output_config=output_config,
            resource_config=resource_config,
            experiment_config=experiment_config,
            tags=tags,
            data_processing=data_processing,
            model_client_config=model_client_config,
            batch_data_capture_config=batch_data_capture_config,
        )

        def submit(request):
            LOGGER.info("Creating transform job with name: %s", job_name)
            LOGGER.debug("Transform request: %s", json.dumps(request, indent=4))
            self.sagemaker_client.create_transform_job(**request)

        self._intercept_create_request(transform_request, submit, self.transform.__name__)

    def _create_model_request(
        self,
        name,
        role,
        container_defs,
        vpc_config=None,
        enable_network_isolation=False,
        primary_container=None,
        tags=None,
    ):  # pylint: disable=redefined-outer-name
        """Placeholder docstring"""
        if container_defs and primary_container:
            raise ValueError("Both container_defs and primary_container can not be passed as input")

        if primary_container:
            msg = (
                "primary_container is going to be deprecated in a future release. Please use "
                "container_defs instead."
            )
            warnings.warn(msg, DeprecationWarning)
            container_defs = primary_container

        role = self.expand_role(role)

        if isinstance(container_defs, list):
            container_definition = container_defs
        else:
            container_definition = _expand_container_def(container_defs)

        request = {"ModelName": name, "ExecutionRoleArn": role}
        if isinstance(container_definition, list):
            request["Containers"] = container_definition
        elif "ModelPackageName" in container_definition:
            request["Containers"] = [container_definition]
        else:
            request["PrimaryContainer"] = container_definition

        if tags:
            request["Tags"] = tags

        if vpc_config:
            request["VpcConfig"] = vpc_config

        if enable_network_isolation:
            # enable_network_isolation may be a pipeline variable which is
            # parsed in execution time
            request["EnableNetworkIsolation"] = enable_network_isolation

        return request

    def create_model(
        self,
        name,
        role,
        container_defs,
        vpc_config=None,
        enable_network_isolation=False,
        primary_container=None,
        tags=None,
    ):
        """Create an Amazon SageMaker ``Model``.

        Specify the S3 location of the model artifacts and Docker image containing
        the inference code. Amazon SageMaker uses this information to deploy the
        model in Amazon SageMaker. This method can also be used to create a Model for an Inference
        Pipeline if you pass the list of container definitions through the containers parameter.

        Args:
            name (str): Name of the Amazon SageMaker ``Model`` to create.
            role (str): An AWS IAM role (either name or full ARN). The Amazon SageMaker training
                jobs and APIs that create Amazon SageMaker endpoints use this role to access
                training data and model artifacts. You must grant sufficient permissions to this
                role.
            container_defs (list[dict[str, str]] or [dict[str, str]]): A single container
                definition or a list of container definitions which will be invoked sequentially
                while performing the prediction. If the list contains only one container, then
                it'll be passed to SageMaker Hosting as the ``PrimaryContainer`` and otherwise,
                it'll be passed as ``Containers``.You can also specify the  return value of
                ``sagemaker.get_container_def()`` or ``sagemaker.pipeline_container_def()``,
                which will used to create more advanced container configurations, including model
                containers which need artifacts from S3.
            vpc_config (dict[str, list[str]]): The VpcConfig set on the model (default: None)
                * 'Subnets' (list[str]): List of subnet ids.
                * 'SecurityGroupIds' (list[str]): List of security group ids.
            enable_network_isolation (bool): Whether the model requires network isolation or not.
            primary_container (str or dict[str, str]): Docker image which defines the inference
                code. You can also specify the return value of ``sagemaker.container_def()``,
                which is used to create more advanced container configurations, including model
                containers which need artifacts from S3. This field is deprecated, please use
                container_defs instead.
            tags(List[dict[str, str]]): Optional. The list of tags to add to the model.

        Example:
            >>> tags = [{'Key': 'tagname', 'Value': 'tagvalue'}]
            For more information about tags, see https://boto3.amazonaws.com/v1/documentation\
            /api/latest/reference/services/sagemaker.html#SageMaker.Client.add_tags

        Returns:
            str: Name of the Amazon SageMaker ``Model`` created.
        """
        tags = _append_project_tags(tags)
        create_model_request = self._create_model_request(
            name=name,
            role=role,
            container_defs=container_defs,
            vpc_config=vpc_config,
            enable_network_isolation=enable_network_isolation,
            primary_container=primary_container,
            tags=tags,
        )

        def submit(request):
            LOGGER.info("Creating model with name: %s", name)
            LOGGER.debug("CreateModel request: %s", json.dumps(request, indent=4))
            try:
                self.sagemaker_client.create_model(**request)
            except ClientError as e:
                error_code = e.response["Error"]["Code"]
                message = e.response["Error"]["Message"]
                if (
                    error_code == "ValidationException"
                    and "Cannot create already existing model" in message
                ):
                    LOGGER.warning("Using already existing model: %s", name)
                else:
                    raise

        self._intercept_create_request(create_model_request, submit, self.create_model.__name__)
        return name

    def create_model_from_job(
        self,
        training_job_name,
        name=None,
        role=None,
        image_uri=None,
        model_data_url=None,
        env=None,
        enable_network_isolation=False,
        vpc_config_override=vpc_utils.VPC_CONFIG_DEFAULT,
        tags=None,
    ):
        """Create an Amazon SageMaker ``Model`` from a SageMaker Training Job.

        Args:
            training_job_name (str): The Amazon SageMaker Training Job name.
            name (str): The name of the SageMaker ``Model`` to create (default: None).
                If not specified, the training job name is used.
            role (str): The ``ExecutionRoleArn`` IAM Role ARN for the ``Model``, specified either
                by an IAM role name or role ARN. If None, the ``RoleArn`` from the SageMaker
                Training Job will be used.
            image_uri (str): The Docker image URI (default: None). If None, it
                defaults to the training image URI from ``training_job_name``.
            model_data_url (str): S3 location of the model data (default: None). If None, defaults
                to the ``ModelS3Artifacts`` of ``training_job_name``.
            env (dict[string,string]): Model environment variables (default: {}).
            enable_network_isolation (bool): Whether the model requires network isolation or not.
            vpc_config_override (dict[str, list[str]]): Optional override for VpcConfig set on the
                model.
                Default: use VpcConfig from training job.
                * 'Subnets' (list[str]): List of subnet ids.
                * 'SecurityGroupIds' (list[str]): List of security group ids.
            tags(List[dict[str, str]]): Optional. The list of tags to add to the model.
                For more, see https://docs.aws.amazon.com/sagemaker/latest/dg/API_Tag.html.

        Returns:
            str: The name of the created ``Model``.
        """
        training_job = self.sagemaker_client.describe_training_job(
            TrainingJobName=training_job_name
        )
        name = name or training_job_name
        role = role or training_job["RoleArn"]
        env = env or {}
        primary_container = container_def(
            image_uri or training_job["AlgorithmSpecification"]["TrainingImage"],
            model_data_url=model_data_url or training_job["ModelArtifacts"]["S3ModelArtifacts"],
            env=env,
        )
        vpc_config = _vpc_config_from_training_job(training_job, vpc_config_override)
        return self.create_model(
            name,
            role,
            primary_container,
            enable_network_isolation=enable_network_isolation,
            vpc_config=vpc_config,
            tags=tags,
        )

    def create_model_package_from_algorithm(self, name, description, algorithm_arn, model_data):
        """Create a SageMaker Model Package from the results of training with an Algorithm Package.

        Args:
            name (str): ModelPackage name
            description (str): Model Package description
            algorithm_arn (str): arn or name of the algorithm used for training.
            model_data (str): s3 URI to the model artifacts produced by training
        """
        request = {
            "ModelPackageName": name,
            "ModelPackageDescription": description,
            "SourceAlgorithmSpecification": {
                "SourceAlgorithms": [{"AlgorithmName": algorithm_arn, "ModelDataUrl": model_data}]
            },
        }
        try:
            LOGGER.info("Creating model package with name: %s", name)
            self.sagemaker_client.create_model_package(**request)
        except ClientError as e:
            error_code = e.response["Error"]["Code"]
            message = e.response["Error"]["Message"]

            if error_code == "ValidationException" and "ModelPackage already exists" in message:
                LOGGER.warning("Using already existing model package: %s", name)
            else:
                raise

    def create_model_package_from_containers(
        self,
        containers=None,
        content_types=None,
        response_types=None,
        inference_instances=None,
        transform_instances=None,
        model_package_name=None,
        model_package_group_name=None,
        model_metrics=None,
        metadata_properties=None,
        marketplace_cert=False,
        approval_status="PendingManualApproval",
        description=None,
        drift_check_baselines=None,
        customer_metadata_properties=None,
        validation_specification=None,
        domain=None,
        sample_payload_url=None,
        task=None,
    ):
        """Get request dictionary for CreateModelPackage API.

        Args:
            containers (list): A list of inference containers that can be used for inference
                specifications of Model Package (default: None).
            content_types (list): The supported MIME types for the input data (default: None).
            response_types (list): The supported MIME types for the output data (default: None).
            inference_instances (list): A list of the instance types that are used to
                generate inferences in real-time (default: None).
            transform_instances (list): A list of the instance types on which a transformation
                job can be run or on which an endpoint can be deployed (default: None).
            model_package_name (str): Model Package name, exclusive to `model_package_group_name`,
                using `model_package_name` makes the Model Package un-versioned (default: None).
            model_package_group_name (str): Model Package Group name, exclusive to
                `model_package_name`, using `model_package_group_name` makes the Model Package
                versioned (default: None).
            model_metrics (ModelMetrics): ModelMetrics object (default: None).
            metadata_properties (MetadataProperties): MetadataProperties object (default: None)
            marketplace_cert (bool): A boolean value indicating if the Model Package is certified
                for AWS Marketplace (default: False).
            approval_status (str): Model Approval Status, values can be "Approved", "Rejected",
                or "PendingManualApproval" (default: "PendingManualApproval").
            description (str): Model Package description (default: None).
            drift_check_baselines (DriftCheckBaselines): DriftCheckBaselines object (default: None).
            customer_metadata_properties (dict[str, str]): A dictionary of key-value paired
                metadata properties (default: None).
            domain (str): Domain values can be "COMPUTER_VISION", "NATURAL_LANGUAGE_PROCESSING",
                "MACHINE_LEARNING" (default: None).
            sample_payload_url (str): The S3 path where the sample payload is stored
                (default: None).
            task (str): Task values which are supported by Inference Recommender are "FILL_MASK",
                "IMAGE_CLASSIFICATION", "OBJECT_DETECTION", "TEXT_GENERATION", "IMAGE_SEGMENTATION",
                "CLASSIFICATION", "REGRESSION", "OTHER" (default: None).
        """

        model_pkg_request = get_create_model_package_request(
            model_package_name,
            model_package_group_name,
            containers,
            content_types,
            response_types,
            inference_instances,
            transform_instances,
            model_metrics,
            metadata_properties,
            marketplace_cert,
            approval_status,
            description,
            drift_check_baselines=drift_check_baselines,
            customer_metadata_properties=customer_metadata_properties,
            validation_specification=validation_specification,
            domain=domain,
            sample_payload_url=sample_payload_url,
            task=task,
        )

        def submit(request):
            if model_package_group_name is not None:
                _create_resource(
                    lambda: self.sagemaker_client.create_model_package_group(
                        ModelPackageGroupName=request["ModelPackageGroupName"]
                    )
                )
            return self.sagemaker_client.create_model_package(**request)

        return self._intercept_create_request(
            model_pkg_request, submit, self.create_model_package_from_containers.__name__
        )

    def wait_for_model_package(self, model_package_name, poll=5):
        """Wait for an Amazon SageMaker endpoint deployment to complete.

        Args:
            endpoint (str): Name of the ``Endpoint`` to wait for.
            poll (int): Polling interval in seconds (default: 5).

        Returns:
            dict: Return value from the ``DescribeEndpoint`` API.

        Raises:
            exceptions.CapacityError: If the Model Package job fails with CapacityError.
            exceptions.UnexpectedStatusException: If waiting and the Model Package job fails.
        """
        desc = _wait_until(
            lambda: _create_model_package_status(self.sagemaker_client, model_package_name), poll
        )
        status = desc["ModelPackageStatus"]

        if status != "Completed":
            reason = desc.get("FailureReason", None)
            message = "Error creating model package {package}: {status} Reason: {reason}".format(
                package=model_package_name, status=status, reason=reason
            )
            if "CapacityError" in str(reason):
                raise exceptions.CapacityError(
                    message=message,
                    allowed_statuses=["InService"],
                    actual_status=status,
                )
            raise exceptions.UnexpectedStatusException(
                message=message,
                allowed_statuses=["Completed"],
                actual_status=status,
            )
        return desc

    def describe_model(self, name):
        """Calls the DescribeModel API for the given model name.

        Args:
            name (str): The name of the SageMaker model.

        Returns:
            dict: A dictionary response with the model description.
        """
        return self.sagemaker_client.describe_model(ModelName=name)

    def create_endpoint_config(
        self,
        name,
        model_name,
        initial_instance_count,
        instance_type,
        accelerator_type=None,
        tags=None,
        kms_key=None,
        data_capture_config_dict=None,
        volume_size=None,
        model_data_download_timeout=None,
        container_startup_health_check_timeout=None,
    ):
        """Create an Amazon SageMaker endpoint configuration.

        The endpoint configuration identifies the Amazon SageMaker model (created using the
        ``CreateModel`` API) and the hardware configuration on which to deploy the model. Provide
        this endpoint configuration to the ``CreateEndpoint`` API, which then launches the
        hardware and deploys the model.

        Args:
            name (str): Name of the Amazon SageMaker endpoint configuration to create.
            model_name (str): Name of the Amazon SageMaker ``Model``.
            initial_instance_count (int): Minimum number of EC2 instances to launch. The actual
                number of active instances for an endpoint at any given time varies due to
                autoscaling.
            instance_type (str): Type of EC2 instance to launch, for example, 'ml.c4.xlarge'.
            accelerator_type (str): Type of Elastic Inference accelerator to attach to the
                instance. For example, 'ml.eia1.medium'.
                For more information: https://docs.aws.amazon.com/sagemaker/latest/dg/ei.html
            tags(List[dict[str, str]]): Optional. The list of tags to add to the endpoint config.
            kms_key (str): The KMS key that is used to encrypt the data on the storage volume
                attached to the instance hosting the endpoint.
            data_capture_config_dict (dict): Specifies configuration related to Endpoint data
                capture for use with Amazon SageMaker Model Monitoring. Default: None.
            volume_size (int): The size, in GB, of the ML storage volume attached to individual
                inference instance associated with the production variant. Currenly only Amazon EBS
                gp2 storage volumes are supported.
            model_data_download_timeout (int): The timeout value, in seconds, to download and
                extract model data from Amazon S3 to the individual inference instance associated
                with this production variant.
            container_startup_health_check_timeout (int): The timeout value, in seconds, for your
                inference container to pass health check by SageMaker Hosting. For more information
                about health check see:
                https://docs.aws.amazon.com/sagemaker/latest/dg/your-algorithms-inference-code.html#your-algorithms-inference-algo-ping-requests

        Example:
            >>> tags = [{'Key': 'tagname', 'Value': 'tagvalue'}]
            For more information about tags, see
            https://boto3.amazonaws.com/v1/documentation/api/latest/reference/services/sagemaker.html#SageMaker.Client.add_tags

        Returns:
            str: Name of the endpoint point configuration created.
        """
        LOGGER.info("Creating endpoint-config with name %s", name)

        tags = tags or []

        request = {
            "EndpointConfigName": name,
            "ProductionVariants": [
                production_variant(
                    model_name,
                    instance_type,
                    initial_instance_count,
                    accelerator_type=accelerator_type,
                    volume_size=volume_size,
                    model_data_download_timeout=model_data_download_timeout,
                    container_startup_health_check_timeout=container_startup_health_check_timeout,
                )
            ],
        }

        tags = _append_project_tags(tags)
        if tags is not None:
            request["Tags"] = tags

        if kms_key is not None:
            request["KmsKeyId"] = kms_key

        if data_capture_config_dict is not None:
            request["DataCaptureConfig"] = data_capture_config_dict

        self.sagemaker_client.create_endpoint_config(**request)
        return name

    def create_endpoint_config_from_existing(
        self,
        existing_config_name,
        new_config_name,
        new_tags=None,
        new_kms_key=None,
        new_data_capture_config_dict=None,
        new_production_variants=None,
    ):
        """Create an Amazon SageMaker endpoint configuration from an existing one.

        It also updates any values that were passed in.
        The endpoint configuration identifies the Amazon SageMaker model (created using the
        ``CreateModel`` API) and the hardware configuration on which to deploy the model. Provide
        this endpoint configuration to the ``CreateEndpoint`` API, which then launches the
        hardware and deploys the model.

        Args:
            new_config_name (str): Name of the Amazon SageMaker endpoint configuration to create.
            existing_config_name (str): Name of the existing Amazon SageMaker endpoint
                configuration.
            new_tags (list[dict[str, str]]): Optional. The list of tags to add to the endpoint
                config. If not specified, the tags of the existing endpoint configuration are used.
                If any of the existing tags are reserved AWS ones (i.e. begin with "aws"),
                they are not carried over to the new endpoint configuration.
            new_kms_key (str): The KMS key that is used to encrypt the data on the storage volume
                attached to the instance hosting the endpoint (default: None). If not specified,
                the KMS key of the existing endpoint configuration is used.
            new_data_capture_config_dict (dict): Specifies configuration related to Endpoint data
                capture for use with Amazon SageMaker Model Monitoring (default: None).
                If not specified, the data capture configuration of the existing
                endpoint configuration is used.
            new_production_variants (list[dict]): The configuration for which model(s) to host and
                the resources to deploy for hosting the model(s). If not specified,
                the ``ProductionVariants`` of the existing endpoint configuration is used.

        Returns:
            str: Name of the endpoint point configuration created.
        """
        LOGGER.info("Creating endpoint-config with name %s", new_config_name)

        existing_endpoint_config_desc = self.sagemaker_client.describe_endpoint_config(
            EndpointConfigName=existing_config_name
        )

        request = {
            "EndpointConfigName": new_config_name,
        }

        request["ProductionVariants"] = (
            new_production_variants or existing_endpoint_config_desc["ProductionVariants"]
        )

        request_tags = new_tags or self.list_tags(
            existing_endpoint_config_desc["EndpointConfigArn"]
        )
        request_tags = _append_project_tags(request_tags)
        if request_tags:
            request["Tags"] = request_tags

        if new_kms_key is not None or existing_endpoint_config_desc.get("KmsKeyId") is not None:
            request["KmsKeyId"] = new_kms_key or existing_endpoint_config_desc.get("KmsKeyId")

        request_data_capture_config_dict = (
            new_data_capture_config_dict or existing_endpoint_config_desc.get("DataCaptureConfig")
        )

        if request_data_capture_config_dict is not None:
            request["DataCaptureConfig"] = request_data_capture_config_dict

        if existing_endpoint_config_desc.get("AsyncInferenceConfig") is not None:
            request["AsyncInferenceConfig"] = existing_endpoint_config_desc.get(
                "AsyncInferenceConfig", None
            )

        self.sagemaker_client.create_endpoint_config(**request)

    def create_endpoint(self, endpoint_name, config_name, tags=None, wait=True):
        """Create an Amazon SageMaker ``Endpoint`` according to the configuration in the request.

        Once the ``Endpoint`` is created, client applications can send requests to obtain
        inferences. The endpoint configuration is created using the ``CreateEndpointConfig`` API.

        Args:
            endpoint_name (str): Name of the Amazon SageMaker ``Endpoint`` being created.
            config_name (str): Name of the Amazon SageMaker endpoint configuration to deploy.
            wait (bool): Whether to wait for the endpoint deployment to complete before returning
                (default: True).

        Returns:
            str: Name of the Amazon SageMaker ``Endpoint`` created.
        """
        LOGGER.info("Creating endpoint with name %s", endpoint_name)

        tags = tags or []
        tags = _append_project_tags(tags)

        self.sagemaker_client.create_endpoint(
            EndpointName=endpoint_name, EndpointConfigName=config_name, Tags=tags
        )
        if wait:
            self.wait_for_endpoint(endpoint_name)
        return endpoint_name

    def update_endpoint(self, endpoint_name, endpoint_config_name, wait=True):
        """Update an Amazon SageMaker ``Endpoint`` , Raise an error endpoint_name does not exist.

        Args:
            endpoint_name (str): Name of the Amazon SageMaker ``Endpoint`` to update.
            endpoint_config_name (str): Name of the Amazon SageMaker endpoint configuration to
                deploy.
            wait (bool): Whether to wait for the endpoint deployment to complete before returning
                (default: True).

        Returns:
            str: Name of the Amazon SageMaker ``Endpoint`` being updated.

        Raises:
            ValueError: if the endpoint does not already exist
        """
        if not _deployment_entity_exists(
            lambda: self.sagemaker_client.describe_endpoint(EndpointName=endpoint_name)
        ):
            raise ValueError(
                "Endpoint with name '{}' does not exist; please use an "
                "existing endpoint name".format(endpoint_name)
            )

        self.sagemaker_client.update_endpoint(
            EndpointName=endpoint_name, EndpointConfigName=endpoint_config_name
        )

        if wait:
            self.wait_for_endpoint(endpoint_name)
        return endpoint_name

    def delete_endpoint(self, endpoint_name):
        """Delete an Amazon SageMaker ``Endpoint``.

        Args:
            endpoint_name (str): Name of the Amazon SageMaker ``Endpoint`` to delete.
        """
        LOGGER.info("Deleting endpoint with name: %s", endpoint_name)
        self.sagemaker_client.delete_endpoint(EndpointName=endpoint_name)

    def delete_endpoint_config(self, endpoint_config_name):
        """Delete an Amazon SageMaker endpoint configuration.

        Args:
            endpoint_config_name (str): Name of the Amazon SageMaker endpoint configuration to
                delete.
        """
        LOGGER.info("Deleting endpoint configuration with name: %s", endpoint_config_name)
        self.sagemaker_client.delete_endpoint_config(EndpointConfigName=endpoint_config_name)

    def delete_model(self, model_name):
        """Delete an Amazon SageMaker Model.

        Args:
            model_name (str): Name of the Amazon SageMaker model to delete.
        """
        LOGGER.info("Deleting model with name: %s", model_name)
        self.sagemaker_client.delete_model(ModelName=model_name)

    def list_tags(self, resource_arn, max_results=50):
        """List the tags given an Amazon Resource Name.

        Args:
            resource_arn (str): The Amazon Resource Name (ARN) for which to get the tags list.
            max_results (int): The maximum number of results to include in a single page.
                This method takes care of that abstraction and returns a full list.
        """
        tags_list = []

        try:
            list_tags_response = self.sagemaker_client.list_tags(
                ResourceArn=resource_arn, MaxResults=max_results
            )
            tags_list = tags_list + list_tags_response["Tags"]

            next_token = list_tags_response.get("nextToken")
            while next_token is not None:
                list_tags_response = self.sagemaker_client.list_tags(
                    ResourceArn=resource_arn, MaxResults=max_results, NextToken=next_token
                )
                tags_list = tags_list + list_tags_response["Tags"]
                next_token = list_tags_response.get("nextToken")

            non_aws_tags = []
            for tag in tags_list:
                if "aws:" not in tag["Key"]:
                    non_aws_tags.append(tag)
            return non_aws_tags
        except ClientError as error:
            print("Error retrieving tags. resource_arn: {}".format(resource_arn))
            raise error

    def wait_for_job(self, job, poll=5):
        """Wait for an Amazon SageMaker training job to complete.

        Args:
            job (str): Name of the training job to wait for.
            poll (int): Polling interval in seconds (default: 5).

        Returns:
            (dict): Return value from the ``DescribeTrainingJob`` API.

        Raises:
            exceptions.CapacityError: If the training job fails with CapacityError.
            exceptions.UnexpectedStatusException: If the training job fails.
        """
        desc = _wait_until_training_done(
            lambda last_desc: _train_done(self.sagemaker_client, job, last_desc), None, poll
        )
        self._check_job_status(job, desc, "TrainingJobStatus")
        return desc

    def wait_for_processing_job(self, job, poll=5):
        """Wait for an Amazon SageMaker Processing job to complete.

        Args:
            job (str): Name of the processing job to wait for.
            poll (int): Polling interval in seconds (default: 5).

        Returns:
            (dict): Return value from the ``DescribeProcessingJob`` API.

        Raises:
            exceptions.CapacityError: If the processing job fails with CapacityError.
            exceptions.UnexpectedStatusException: If the processing job fails.
        """
        desc = _wait_until(lambda: _processing_job_status(self.sagemaker_client, job), poll)
        self._check_job_status(job, desc, "ProcessingJobStatus")
        return desc

    def wait_for_compilation_job(self, job, poll=5):
        """Wait for an Amazon SageMaker Neo compilation job to complete.

        Args:
            job (str): Name of the compilation job to wait for.
            poll (int): Polling interval in seconds (default: 5).

        Returns:
            (dict): Return value from the ``DescribeCompilationJob`` API.

        Raises:
            exceptions.CapacityError: If the compilation job fails with CapacityError.
            exceptions.UnexpectedStatusException: If the compilation job fails.
        """
        desc = _wait_until(lambda: _compilation_job_status(self.sagemaker_client, job), poll)
        self._check_job_status(job, desc, "CompilationJobStatus")
        return desc

    def wait_for_edge_packaging_job(self, job, poll=5):
        """Wait for an Amazon SageMaker Edge packaging job to complete.

        Args:
            job (str): Name of the edge packaging job to wait for.
            poll (int): Polling interval in seconds (default: 5).

        Returns:
            (dict): Return value from the ``DescribeEdgePackagingJob`` API.

        Raises:
            exceptions.CapacityError: If the edge packaging job fails with CapacityError.
            exceptions.UnexpectedStatusException: If the edge packaging job fails.
        """
        desc = _wait_until(lambda: _edge_packaging_job_status(self.sagemaker_client, job), poll)
        self._check_job_status(job, desc, "EdgePackagingJobStatus")
        return desc

    def wait_for_tuning_job(self, job, poll=5):
        """Wait for an Amazon SageMaker hyperparameter tuning job to complete.

        Args:
            job (str): Name of the tuning job to wait for.
            poll (int): Polling interval in seconds (default: 5).

        Returns:
            (dict): Return value from the ``DescribeHyperParameterTuningJob`` API.

        Raises:
            exceptions.CapacityError: If the hyperparameter tuning job fails with CapacityError.
            exceptions.UnexpectedStatusException: If the hyperparameter tuning job fails.
        """
        desc = _wait_until(lambda: _tuning_job_status(self.sagemaker_client, job), poll)
        self._check_job_status(job, desc, "HyperParameterTuningJobStatus")
        return desc

    def describe_transform_job(self, job_name):
        """Calls the DescribeTransformJob API for the given job name and returns the response.

        Args:
            job_name (str): The name of the transform job to describe.

        Returns:
            dict: A dictionary response with the transform job description.
        """
        return self.sagemaker_client.describe_transform_job(TransformJobName=job_name)

    def wait_for_transform_job(self, job, poll=5):
        """Wait for an Amazon SageMaker transform job to complete.

        Args:
            job (str): Name of the transform job to wait for.
            poll (int): Polling interval in seconds (default: 5).

        Returns:
            (dict): Return value from the ``DescribeTransformJob`` API.

        Raises:
            exceptions.CapacityError: If the transform job fails with CapacityError.
            exceptions.UnexpectedStatusException: If the transform job fails.
        """
        desc = _wait_until(lambda: _transform_job_status(self.sagemaker_client, job), poll)
        self._check_job_status(job, desc, "TransformJobStatus")
        return desc

    def stop_transform_job(self, name):
        """Stop the Amazon SageMaker hyperparameter tuning job with the specified name.

        Args:
            name (str): Name of the Amazon SageMaker batch transform job.

        Raises:
            ClientError: If an error occurs while trying to stop the batch transform job.
        """
        try:
            LOGGER.info("Stopping transform job: %s", name)
            self.sagemaker_client.stop_transform_job(TransformJobName=name)
        except ClientError as e:
            error_code = e.response["Error"]["Code"]
            # allow to pass if the job already stopped
            if error_code == "ValidationException":
                LOGGER.info("Transform job: %s is already stopped or not running.", name)
            else:
                LOGGER.error("Error occurred while attempting to stop transform job: %s.", name)
                raise

    def _check_job_status(self, job, desc, status_key_name):
        """Check to see if the job completed successfully.

        If not, construct and raise a exceptions. (UnexpectedStatusException).

        Args:
            job (str): The name of the job to check.
            desc (dict[str, str]): The result of ``describe_training_job()``.
            status_key_name (str): Status key name to check for.

        Raises:
            exceptions.CapacityError: If the training job fails with CapacityError.
            exceptions.UnexpectedStatusException: If the training job fails.
        """
        status = desc[status_key_name]
        # If the status is capital case, then convert it to Camel case
        status = _STATUS_CODE_TABLE.get(status, status)

        if status == "Stopped":
            LOGGER.warning(
                "Job ended with status 'Stopped' rather than 'Completed'. "
                "This could mean the job timed out or stopped early for some other reason: "
                "Consider checking whether it completed as you expect."
            )
        elif status != "Completed":
            reason = desc.get("FailureReason", "(No reason provided)")
            job_type = status_key_name.replace("JobStatus", " job")
            message = "Error for {job_type} {job_name}: {status}. Reason: {reason}".format(
                job_type=job_type, job_name=job, status=status, reason=reason
            )
            if "CapacityError" in str(reason):
                raise exceptions.CapacityError(
                    message=message,
                    allowed_statuses=["Completed", "Stopped"],
                    actual_status=status,
                )
            raise exceptions.UnexpectedStatusException(
                message=message,
                allowed_statuses=["Completed", "Stopped"],
                actual_status=status,
            )

    def wait_for_endpoint(self, endpoint, poll=30):
        """Wait for an Amazon SageMaker endpoint deployment to complete.

        Args:
            endpoint (str): Name of the ``Endpoint`` to wait for.
            poll (int): Polling interval in seconds (default: 5).

        Raises:
            exceptions.CapacityError: If the endpoint creation job fails with CapacityError.
            exceptions.UnexpectedStatusException: If the endpoint creation job fails.

        Returns:
            dict: Return value from the ``DescribeEndpoint`` API.
        """
        desc = _wait_until(lambda: _deploy_done(self.sagemaker_client, endpoint), poll)
        status = desc["EndpointStatus"]

        if status != "InService":
            reason = desc.get("FailureReason", None)
            message = "Error hosting endpoint {endpoint}: {status}. Reason: {reason}.".format(
                endpoint=endpoint, status=status, reason=reason
            )
            if "CapacityError" in str(reason):
                raise exceptions.CapacityError(
                    message=message,
                    allowed_statuses=["InService"],
                    actual_status=status,
                )
            raise exceptions.UnexpectedStatusException(
                message=message,
                allowed_statuses=["InService"],
                actual_status=status,
            )
        return desc

    def endpoint_from_job(
        self,
        job_name,
        initial_instance_count,
        instance_type,
        image_uri=None,
        name=None,
        role=None,
        wait=True,
        model_environment_vars=None,
        vpc_config_override=vpc_utils.VPC_CONFIG_DEFAULT,
        accelerator_type=None,
        data_capture_config=None,
    ):
        """Create an ``Endpoint`` using the results of a successful training job.

        Specify the job name, Docker image containing the inference code, and hardware
        configuration to deploy the model. Internally the API, creates an Amazon SageMaker model
        (that describes the model artifacts and the Docker image containing inference code),
        endpoint configuration (describing the hardware to deploy for hosting the model), and
        creates an ``Endpoint`` (launches the EC2 instances and deploys the model on them). In
        response, the API returns the endpoint name to which you can send requests for inferences.

        Args:
            job_name (str): Name of the training job to deploy the results of.
            initial_instance_count (int): Minimum number of EC2 instances to launch. The actual
                number of active instances for an endpoint at any given time varies due to
                autoscaling.
            instance_type (str): Type of EC2 instance to deploy to an endpoint for prediction,
                for example, 'ml.c4.xlarge'.
            image_uri (str): The Docker image which defines the inference code to be used
                as the entry point for accepting prediction requests. If not specified, uses the
                image used for the training job.
            name (str): Name of the ``Endpoint`` to create. If not specified, uses the training job
                name.
            role (str): An AWS IAM role (either name or full ARN). The Amazon SageMaker training
                jobs and APIs that create Amazon SageMaker endpoints use this role to access
                training data and model artifacts. You must grant sufficient permissions to this
                role.
            wait (bool): Whether to wait for the endpoint deployment to complete before returning
                (default: True).
            model_environment_vars (dict[str, str]): Environment variables to set on the model
                container (default: None).
            vpc_config_override (dict[str, list[str]]): Overrides VpcConfig set on the model.
                Default: use VpcConfig from training job.
                * 'Subnets' (list[str]): List of subnet ids.
                * 'SecurityGroupIds' (list[str]): List of security group ids.
            accelerator_type (str): Type of Elastic Inference accelerator to attach to the
                instance. For example, 'ml.eia1.medium'.
                For more information: https://docs.aws.amazon.com/sagemaker/latest/dg/ei.html
            data_capture_config (sagemaker.model_monitor.DataCaptureConfig): Specifies
                configuration related to Endpoint data capture for use with
                Amazon SageMaker Model Monitoring. Default: None.

        Returns:
            str: Name of the ``Endpoint`` that is created.
        """
        job_desc = self.sagemaker_client.describe_training_job(TrainingJobName=job_name)
        output_url = job_desc["ModelArtifacts"]["S3ModelArtifacts"]
        image_uri = image_uri or job_desc["AlgorithmSpecification"]["TrainingImage"]
        role = role or job_desc["RoleArn"]
        name = name or job_name
        vpc_config_override = _vpc_config_from_training_job(job_desc, vpc_config_override)

        return self.endpoint_from_model_data(
            model_s3_location=output_url,
            image_uri=image_uri,
            initial_instance_count=initial_instance_count,
            instance_type=instance_type,
            name=name,
            role=role,
            wait=wait,
            model_environment_vars=model_environment_vars,
            model_vpc_config=vpc_config_override,
            accelerator_type=accelerator_type,
            data_capture_config=data_capture_config,
        )

    def endpoint_from_model_data(
        self,
        model_s3_location,
        image_uri,
        initial_instance_count,
        instance_type,
        name=None,
        role=None,
        wait=True,
        model_environment_vars=None,
        model_vpc_config=None,
        accelerator_type=None,
        data_capture_config=None,
    ):
        """Create and deploy to an ``Endpoint`` using existing model data stored in S3.

        Args:
            model_s3_location (str): S3 URI of the model artifacts to use for the endpoint.
            image_uri (str): The Docker image URI which defines the runtime code to be
                used as the entry point for accepting prediction requests.
            initial_instance_count (int): Minimum number of EC2 instances to launch. The actual
                number of active instances for an endpoint at any given time varies due to
                autoscaling.
            instance_type (str): Type of EC2 instance to deploy to an endpoint for prediction,
                e.g. 'ml.c4.xlarge'.
            name (str): Name of the ``Endpoint`` to create. If not specified, uses a name
                generated by combining the image name with a timestamp.
            role (str): An AWS IAM role (either name or full ARN). The Amazon SageMaker training
                jobs and APIs that create Amazon SageMaker endpoints use this role to access
                training data and model artifacts.
                You must grant sufficient permissions to this role.
            wait (bool): Whether to wait for the endpoint deployment to complete before returning
                (default: True).
            model_environment_vars (dict[str, str]): Environment variables to set on the model
                container (default: None).
            model_vpc_config (dict[str, list[str]]): The VpcConfig set on the model (default: None)
                * 'Subnets' (list[str]): List of subnet ids.
                * 'SecurityGroupIds' (list[str]): List of security group ids.
            accelerator_type (str): Type of Elastic Inference accelerator to attach to the instance.
                For example, 'ml.eia1.medium'.
                For more information: https://docs.aws.amazon.com/sagemaker/latest/dg/ei.html
            data_capture_config (sagemaker.model_monitor.DataCaptureConfig): Specifies
                configuration related to Endpoint data capture for use with
                Amazon SageMaker Model Monitoring. Default: None.

        Returns:
            str: Name of the ``Endpoint`` that is created.
        """
        model_environment_vars = model_environment_vars or {}
        name = name or name_from_image(image_uri)
        model_vpc_config = vpc_utils.sanitize(model_vpc_config)

        primary_container = container_def(
            image_uri=image_uri,
            model_data_url=model_s3_location,
            env=model_environment_vars,
        )

        self.create_model(
            name=name, role=role, container_defs=primary_container, vpc_config=model_vpc_config
        )

        data_capture_config_dict = None
        if data_capture_config is not None:
            data_capture_config_dict = data_capture_config._to_request_dict()

        _create_resource(
            lambda: self.create_endpoint_config(
                name=name,
                model_name=name,
                initial_instance_count=initial_instance_count,
                instance_type=instance_type,
                accelerator_type=accelerator_type,
                data_capture_config_dict=data_capture_config_dict,
            )
        )

        # to make change backwards compatible
        response = _create_resource(
            lambda: self.create_endpoint(endpoint_name=name, config_name=name, wait=wait)
        )
        if not response:
            raise ValueError(
                'Endpoint with name "{}" already exists; please pick a different name.'.format(name)
            )

        return name

    def endpoint_from_production_variants(
        self,
        name,
        production_variants,
        tags=None,
        kms_key=None,
        wait=True,
        data_capture_config_dict=None,
        async_inference_config_dict=None,
    ):
        """Create an SageMaker ``Endpoint`` from a list of production variants.

        Args:
            name (str): The name of the ``Endpoint`` to create.
            production_variants (list[dict[str, str]]): The list of production variants to deploy.
            tags (list[dict[str, str]]): A list of key-value pairs for tagging the endpoint
                (default: None).
            kms_key (str): The KMS key that is used to encrypt the data on the storage volume
                attached to the instance hosting the endpoint.
            wait (bool): Whether to wait for the endpoint deployment to complete before returning
                (default: True).
            data_capture_config_dict (dict): Specifies configuration related to Endpoint data
                capture for use with Amazon SageMaker Model Monitoring. Default: None.
            async_inference_config_dict (dict) : specifies configuration related to async endpoint.
                Use this configuration when trying to create async endpoint and make async inference
                (default: None)
        Returns:
            str: The name of the created ``Endpoint``.
        """
        config_options = {"EndpointConfigName": name, "ProductionVariants": production_variants}
        tags = _append_project_tags(tags)
        if tags:
            config_options["Tags"] = tags
        if kms_key:
            config_options["KmsKeyId"] = kms_key
        if data_capture_config_dict is not None:
            config_options["DataCaptureConfig"] = data_capture_config_dict
        if async_inference_config_dict is not None:
            config_options["AsyncInferenceConfig"] = async_inference_config_dict

        LOGGER.info("Creating endpoint-config with name %s", name)
        self.sagemaker_client.create_endpoint_config(**config_options)

        return self.create_endpoint(endpoint_name=name, config_name=name, tags=tags, wait=wait)

    def expand_role(self, role):
        """Expand an IAM role name into an ARN.

        If the role is already in the form of an ARN, then the role is simply returned. Otherwise
        we retrieve the full ARN and return it.

        Args:
            role (str): An AWS IAM role (either name or full ARN).

        Returns:
            str: The corresponding AWS IAM role ARN.
        """
        if "/" in role:
            return role
        return self.boto_session.resource("iam").Role(role).arn

    def get_caller_identity_arn(self):
        """Returns the ARN user or role whose credentials are used to call the API.

        Returns:
            str: The ARN user or role
        """
        if os.path.exists(NOTEBOOK_METADATA_FILE):
            with open(NOTEBOOK_METADATA_FILE, "rb") as f:
                metadata = json.loads(f.read())
                instance_name = metadata["ResourceName"]
                domain_id = metadata.get("DomainId")
                user_profile_name = metadata.get("UserProfileName")
                space_name = metadata.get("SpaceName")
            try:
                if domain_id is None:
                    instance_desc = self.sagemaker_client.describe_notebook_instance(
                        NotebookInstanceName=instance_name
                    )
                    return instance_desc["RoleArn"]

                # In Space app, find execution role from DefaultSpaceSettings on domain level
                if space_name is not None:
                    domain_desc = self.sagemaker_client.describe_domain(DomainId=domain_id)
                    return domain_desc["DefaultSpaceSettings"]["ExecutionRole"]

                user_profile_desc = self.sagemaker_client.describe_user_profile(
                    DomainId=domain_id, UserProfileName=user_profile_name
                )

                # First, try to find role in userSettings
                if user_profile_desc.get("UserSettings", {}).get("ExecutionRole"):
                    return user_profile_desc["UserSettings"]["ExecutionRole"]

                # If not found, fallback to the domain
                domain_desc = self.sagemaker_client.describe_domain(DomainId=domain_id)
                return domain_desc["DefaultUserSettings"]["ExecutionRole"]
            except ClientError:
                LOGGER.debug(
                    "Couldn't call 'describe_notebook_instance' to get the Role "
                    "ARN of the instance %s.",
                    instance_name,
                )

        assumed_role = self.boto_session.client(
            "sts",
            region_name=self.boto_region_name,
            endpoint_url=sts_regional_endpoint(self.boto_region_name),
        ).get_caller_identity()["Arn"]

        role = re.sub(r"^(.+)sts::(\d+):assumed-role/(.+?)/.*$", r"\1iam::\2:role/\3", assumed_role)

        # Call IAM to get the role's path
        role_name = role[role.rfind("/") + 1 :]
        try:
            role = self.boto_session.client("iam").get_role(RoleName=role_name)["Role"]["Arn"]
        except ClientError:
            LOGGER.warning(
                "Couldn't call 'get_role' to get Role ARN from role name %s to get Role path.",
                role_name,
            )

            # This conditional has been present since the inception of SageMaker
            # Guessing this conditional's purpose was to handle lack of IAM permissions
            # https://github.com/aws/sagemaker-python-sdk/issues/2089#issuecomment-791802713
            if "AmazonSageMaker-ExecutionRole" in assumed_role:
                LOGGER.warning(
                    "Assuming role was created in SageMaker AWS console, "
                    "as the name contains `AmazonSageMaker-ExecutionRole`. "
                    "Defaulting to Role ARN with service-role in path. "
                    "If this Role ARN is incorrect, please add "
                    "IAM read permissions to your role or supply the "
                    "Role Arn directly."
                )
                role = re.sub(
                    r"^(.+)sts::(\d+):assumed-role/(.+?)/.*$",
                    r"\1iam::\2:role/service-role/\3",
                    assumed_role,
                )

        return role

    def logs_for_job(  # noqa: C901 - suppress complexity warning for this method
        self, job_name, wait=False, poll=10, log_type="All"
    ):
        """Display logs for a given training job, optionally tailing them until job is complete.

        If the output is a tty or a Jupyter cell, it will be color-coded
        based on which instance the log entry is from.

        Args:
            job_name (str): Name of the training job to display the logs for.
            wait (bool): Whether to keep looking for new log entries until the job completes
                (default: False).
            poll (int): The interval in seconds between polling for new log entries and job
                completion (default: 5).

        Raises:
            exceptions.CapacityError: If the training job fails with CapacityError.
            exceptions.UnexpectedStatusException: If waiting and the training job fails.
        """

        description = self.sagemaker_client.describe_training_job(TrainingJobName=job_name)
        print(secondary_training_status_message(description, None), end="")

        instance_count, stream_names, positions, client, log_group, dot, color_wrap = _logs_init(
            self, description, job="Training"
        )

        state = _get_initial_job_state(description, "TrainingJobStatus", wait)

        # The loop below implements a state machine that alternates between checking the job status
        # and reading whatever is available in the logs at this point. Note, that if we were
        # called with wait == False, we never check the job status.
        #
        # If wait == TRUE and job is not completed, the initial state is TAILING
        # If wait == FALSE, the initial state is COMPLETE (doesn't matter if the job really is
        # complete).
        #
        # The state table:
        #
        # STATE               ACTIONS                        CONDITION             NEW STATE
        # ----------------    ----------------               -----------------     ----------------
        # TAILING             Read logs, Pause, Get status   Job complete          JOB_COMPLETE
        #                                                    Else                  TAILING
        # JOB_COMPLETE        Read logs, Pause               Any                   COMPLETE
        # COMPLETE            Read logs, Exit                                      N/A
        #
        # Notes:
        # - The JOB_COMPLETE state forces us to do an extra pause and read any items that got to
        #   Cloudwatch after the job was marked complete.
        last_describe_job_call = time.time()
        last_description = description
        last_debug_rule_statuses = None
        last_profiler_rule_statuses = None

        while True:
            _flush_log_streams(
                stream_names,
                instance_count,
                client,
                log_group,
                job_name,
                positions,
                dot,
                color_wrap,
            )
            if state == LogState.COMPLETE:
                break

            time.sleep(poll)

            if state == LogState.JOB_COMPLETE:
                state = LogState.COMPLETE
            elif time.time() - last_describe_job_call >= 30:
                description = self.sagemaker_client.describe_training_job(TrainingJobName=job_name)
                last_describe_job_call = time.time()

                if secondary_training_status_changed(description, last_description):
                    print()
                    print(secondary_training_status_message(description, last_description), end="")
                    last_description = description

                status = description["TrainingJobStatus"]

                if status in ("Completed", "Failed", "Stopped"):
                    print()
                    state = LogState.JOB_COMPLETE

                # Print prettified logs related to the status of SageMaker Debugger rules.
                debug_rule_statuses = description.get("DebugRuleEvaluationStatuses", {})
                if (
                    debug_rule_statuses
                    and _rule_statuses_changed(debug_rule_statuses, last_debug_rule_statuses)
                    and (log_type in {"All", "Rules"})
                ):
                    for status in debug_rule_statuses:
                        rule_log = (
                            f"{status['RuleConfigurationName']}: {status['RuleEvaluationStatus']}"
                        )
                        print(rule_log)

                    last_debug_rule_statuses = debug_rule_statuses

                # Print prettified logs related to the status of SageMaker Profiler rules.
                profiler_rule_statuses = description.get("ProfilerRuleEvaluationStatuses", {})
                if (
                    profiler_rule_statuses
                    and _rule_statuses_changed(profiler_rule_statuses, last_profiler_rule_statuses)
                    and (log_type in {"All", "Rules"})
                ):
                    for status in profiler_rule_statuses:
                        rule_log = (
                            f"{status['RuleConfigurationName']}: {status['RuleEvaluationStatus']}"
                        )
                        print(rule_log)

                    last_profiler_rule_statuses = profiler_rule_statuses

        if wait:
            self._check_job_status(job_name, description, "TrainingJobStatus")
            if dot:
                print()
            # Customers are not billed for hardware provisioning, so billable time is less than
            # total time
            training_time = description.get("TrainingTimeInSeconds")
            billable_time = description.get("BillableTimeInSeconds")
            if training_time is not None:
                print("Training seconds:", training_time * instance_count)
            if billable_time is not None:
                print("Billable seconds:", billable_time * instance_count)
                if description.get("EnableManagedSpotTraining"):
                    saving = (1 - float(billable_time) / training_time) * 100
                    print("Managed Spot Training savings: {:.1f}%".format(saving))

    def logs_for_processing_job(self, job_name, wait=False, poll=10):
        """Display logs for a given processing job, optionally tailing them until the is complete.

        Args:
            job_name (str): Name of the processing job to display the logs for.
            wait (bool): Whether to keep looking for new log entries until the job completes
                (default: False).
            poll (int): The interval in seconds between polling for new log entries and job
                completion (default: 5).

        Raises:
            ValueError: If the processing job fails.
        """

        description = self.sagemaker_client.describe_processing_job(ProcessingJobName=job_name)

        instance_count, stream_names, positions, client, log_group, dot, color_wrap = _logs_init(
            self, description, job="Processing"
        )

        state = _get_initial_job_state(description, "ProcessingJobStatus", wait)

        # The loop below implements a state machine that alternates between checking the job status
        # and reading whatever is available in the logs at this point. Note, that if we were
        # called with wait == False, we never check the job status.
        #
        # If wait == TRUE and job is not completed, the initial state is TAILING
        # If wait == FALSE, the initial state is COMPLETE (doesn't matter if the job really is
        # complete).
        #
        # The state table:
        #
        # STATE               ACTIONS                        CONDITION             NEW STATE
        # ----------------    ----------------               -----------------     ----------------
        # TAILING             Read logs, Pause, Get status   Job complete          JOB_COMPLETE
        #                                                    Else                  TAILING
        # JOB_COMPLETE        Read logs, Pause               Any                   COMPLETE
        # COMPLETE            Read logs, Exit                                      N/A
        #
        # Notes:
        # - The JOB_COMPLETE state forces us to do an extra pause and read any items that got to
        #   Cloudwatch after the job was marked complete.
        last_describe_job_call = time.time()
        while True:
            _flush_log_streams(
                stream_names,
                instance_count,
                client,
                log_group,
                job_name,
                positions,
                dot,
                color_wrap,
            )
            if state == LogState.COMPLETE:
                break

            time.sleep(poll)

            if state == LogState.JOB_COMPLETE:
                state = LogState.COMPLETE
            elif time.time() - last_describe_job_call >= 30:
                description = self.sagemaker_client.describe_processing_job(
                    ProcessingJobName=job_name
                )
                last_describe_job_call = time.time()

                status = description["ProcessingJobStatus"]

                if status in ("Completed", "Failed", "Stopped"):
                    print()
                    state = LogState.JOB_COMPLETE

        if wait:
            self._check_job_status(job_name, description, "ProcessingJobStatus")
            if dot:
                print()

    def logs_for_transform_job(self, job_name, wait=False, poll=10):
        """Display logs for a given training job, optionally tailing them until job is complete.

        If the output is a tty or a Jupyter cell, it will be color-coded
        based on which instance the log entry is from.

        Args:
            job_name (str): Name of the transform job to display the logs for.
            wait (bool): Whether to keep looking for new log entries until the job completes
                (default: False).
            poll (int): The interval in seconds between polling for new log entries and job
                completion (default: 5).

        Raises:
            ValueError: If the transform job fails.
        """

        description = self.sagemaker_client.describe_transform_job(TransformJobName=job_name)

        instance_count, stream_names, positions, client, log_group, dot, color_wrap = _logs_init(
            self, description, job="Transform"
        )

        state = _get_initial_job_state(description, "TransformJobStatus", wait)

        # The loop below implements a state machine that alternates between checking the job status
        # and reading whatever is available in the logs at this point. Note, that if we were
        # called with wait == False, we never check the job status.
        #
        # If wait == TRUE and job is not completed, the initial state is TAILING
        # If wait == FALSE, the initial state is COMPLETE (doesn't matter if the job really is
        # complete).
        #
        # The state table:
        #
        # STATE               ACTIONS                        CONDITION             NEW STATE
        # ----------------    ----------------               -----------------     ----------------
        # TAILING             Read logs, Pause, Get status   Job complete          JOB_COMPLETE
        #                                                    Else                  TAILING
        # JOB_COMPLETE        Read logs, Pause               Any                   COMPLETE
        # COMPLETE            Read logs, Exit                                      N/A
        #
        # Notes:
        # - The JOB_COMPLETE state forces us to do an extra pause and read any items that got to
        #   Cloudwatch after the job was marked complete.
        last_describe_job_call = time.time()
        while True:
            _flush_log_streams(
                stream_names,
                instance_count,
                client,
                log_group,
                job_name,
                positions,
                dot,
                color_wrap,
            )
            if state == LogState.COMPLETE:
                break

            time.sleep(poll)

            if state == LogState.JOB_COMPLETE:
                state = LogState.COMPLETE
            elif time.time() - last_describe_job_call >= 30:
                description = self.sagemaker_client.describe_transform_job(
                    TransformJobName=job_name
                )
                last_describe_job_call = time.time()

                status = description["TransformJobStatus"]

                if status in ("Completed", "Failed", "Stopped"):
                    print()
                    state = LogState.JOB_COMPLETE

        if wait:
            self._check_job_status(job_name, description, "TransformJobStatus")
            if dot:
                print()

    def delete_feature_group(self, feature_group_name: str):
        """Deletes a FeatureGroup in the FeatureStore service.

        Args:
            feature_group_name (str): name of the feature group to be deleted.
        """
        self.sagemaker_client.delete_feature_group(FeatureGroupName=feature_group_name)

    def create_feature_group(
        self,
        feature_group_name: str,
        record_identifier_name: str,
        event_time_feature_name: str,
        feature_definitions: Sequence[Dict[str, str]],
        role_arn: str,
        online_store_config: Dict[str, str] = None,
        offline_store_config: Dict[str, str] = None,
        description: str = None,
        tags: List[Dict[str, str]] = None,
    ) -> Dict[str, Any]:
        """Creates a FeatureGroup in the FeatureStore service.

        Args:
            feature_group_name (str): name of the FeatureGroup.
            record_identifier_name (str): name of the record identifier feature.
            event_time_feature_name (str): name of the event time feature.
            feature_definitions (Sequence[Dict[str, str]]): list of feature definitions.
            role_arn (str): ARN of the role will be used to execute the api.
            online_store_config (Dict[str, str]): dict contains configuration of the
                feature online store.
            offline_store_config (Dict[str, str]): dict contains configuration of the
                feature offline store.
            description (str): description of the FeatureGroup.
            tags (List[Dict[str, str]]): list of tags for labeling a FeatureGroup.

        Returns:
            Response dict from service.
        """
        tags = _append_project_tags(tags)
        kwargs = dict(
            FeatureGroupName=feature_group_name,
            RecordIdentifierFeatureName=record_identifier_name,
            EventTimeFeatureName=event_time_feature_name,
            FeatureDefinitions=feature_definitions,
            RoleArn=role_arn,
        )
        update_args(
            kwargs,
            OnlineStoreConfig=online_store_config,
            OfflineStoreConfig=offline_store_config,
            Description=description,
            Tags=tags,
        )
        return self.sagemaker_client.create_feature_group(**kwargs)

    def describe_feature_group(
        self,
        feature_group_name: str,
        next_token: str = None,
    ) -> Dict[str, Any]:
        """Describe a FeatureGroup by name in FeatureStore service.

        Args:
            feature_group_name (str): name of the FeatureGroup to describe.
            next_token (str): next_token to get next page of features.
        Returns:
            Response dict from service.
        """

        kwargs = dict(FeatureGroupName=feature_group_name)
        update_args(kwargs, NextToken=next_token)
        return self.sagemaker_client.describe_feature_group(**kwargs)

    def update_feature_group(
        self, feature_group_name: str, feature_additions: Sequence[Dict[str, str]]
    ) -> Dict[str, Any]:
        """Update a FeatureGroup and add new features from the given feature definitions.

        Args:
            feature_group_name (str): name of the FeatureGroup to update.
            feature_additions (Sequence[Dict[str, str]): list of feature definitions to be updated.
        Returns:
            Response dict from service.
        """

        return self.sagemaker_client.update_feature_group(
            FeatureGroupName=feature_group_name, FeatureAdditions=feature_additions
        )

    def list_feature_groups(
        self,
        name_contains,
        feature_group_status_equals,
        offline_store_status_equals,
        creation_time_after,
        creation_time_before,
        sort_order,
        sort_by,
        max_results,
        next_token,
    ) -> Dict[str, Any]:
        """List all FeatureGroups satisfying given filters.

        Args:
            name_contains (str): A string that partially matches one or more FeatureGroups' names.
                Filters FeatureGroups by name.
            feature_group_status_equals (str): A FeatureGroup status.
                Filters FeatureGroups by FeatureGroup status.
            offline_store_status_equals (str): An OfflineStore status.
                Filters FeatureGroups by OfflineStore status.
            creation_time_after (datetime.datetime): Use this parameter to search for FeatureGroups
                created after a specific date and time.
            creation_time_before (datetime.datetime): Use this parameter to search for FeatureGroups
                created before a specific date and time.
            sort_order (str): The order in which FeatureGroups are listed.
            sort_by (str): The value on which the FeatureGroup list is sorted.
            max_results (int): The maximum number of results returned by ListFeatureGroups.
            next_token (str): A token to resume pagination of ListFeatureGroups results.
        Returns:
            Response dict from service.
        """
        list_feature_groups_args = {}

        def check_object(key, value):
            if value is not None:
                list_feature_groups_args[key] = value

        check_object("NameContains", name_contains)
        check_object("FeatureGroupStatusEquals", feature_group_status_equals)
        check_object("OfflineStoreStatusEquals", offline_store_status_equals)
        check_object("CreationTimeAfter", creation_time_after)
        check_object("CreationTimeBefore", creation_time_before)
        check_object("SortOrder", sort_order)
        check_object("SortBy", sort_by)
        check_object("MaxResults", max_results)
        check_object("NextToken", next_token)

        return self.sagemaker_client.list_feature_groups(**list_feature_groups_args)

    def update_feature_metadata(
        self,
        feature_group_name: str,
        feature_name: str,
        description: str = None,
        parameter_additions: Sequence[Dict[str, str]] = None,
        parameter_removals: Sequence[str] = None,
    ) -> Dict[str, Any]:
        """Update a feature metadata and add/remove metadata.

        Args:
            feature_group_name (str): name of the FeatureGroup to update.
            feature_name (str): name of the feature to update.
            description (str): description of the feature to update.
            parameter_additions (Sequence[Dict[str, str]): list of feature parameter to be added.
            parameter_removals (Sequence[Dict[str, str]): list of feature parameter to be removed.
        Returns:
            Response dict from service.
        """

        request = {
            "FeatureGroupName": feature_group_name,
            "FeatureName": feature_name,
        }

        if description is not None:
            request["Description"] = description
        if parameter_additions is not None:
            request["ParameterAdditions"] = parameter_additions
        if parameter_removals is not None:
            request["ParameterRemovals"] = parameter_removals

        return self.sagemaker_client.update_feature_metadata(**request)

    def describe_feature_metadata(
        self, feature_group_name: str, feature_name: str
    ) -> Dict[str, Any]:
        """Describe feature metadata by feature name in FeatureStore service.

        Args:
            feature_group_name (str): name of the FeatureGroup.
            feature_name (str): name of the feature.
        Returns:
            Response dict from service.
        """

        return self.sagemaker_client.describe_feature_metadata(
            FeatureGroupName=feature_group_name, FeatureName=feature_name
        )

<<<<<<< HEAD
=======
    def search(
        self,
        resource: str,
        search_expression: Dict[str, any] = None,
        sort_by: str = None,
        sort_order: str = None,
        next_token: str = None,
        max_results: int = None,
    ) -> Dict[str, Any]:
        """Search for SageMaker resources satisfying given filters.

        Args:
            resource (str): The name of the Amazon SageMaker resource to search for.
            search_expression (Dict[str, any]): A Boolean conditional statement. Resources must
                satisfy this condition to be included in search results.
            sort_by (str): The name of the resource property used to sort the ``SearchResults``.
                The default is ``LastModifiedTime``.
            sort_order (str): How ``SearchResults`` are ordered.
                Valid values are ``Ascending`` or ``Descending``. The default is ``Descending``.
                next_token (str): If more than ``MaxResults`` resources match the specified
                ``SearchExpression``, the response includes a ``NextToken``. The ``NextToken`` can
                be passed to the next ``SearchRequest`` to continue retrieving results.
            max_results (int): The maximum number of results to return.

        Returns:
            Response dict from service.
        """
        search_args = {"Resource": resource}

        if search_expression:
            search_args["SearchExpression"] = search_expression
        if sort_by:
            search_args["SortBy"] = sort_by
        if sort_order:
            search_args["SortOrder"] = sort_order
        if next_token:
            search_args["NextToken"] = next_token
        if max_results:
            search_args["MaxResults"] = max_results

        return self.sagemaker_client.search(**search_args)

>>>>>>> dfaea77f
    def put_record(
        self,
        feature_group_name: str,
        record: Sequence[Dict[str, str]],
    ):
        """Puts a single record in the FeatureGroup.

        Args:
            feature_group_name (str): name of the FeatureGroup.
            record (Sequence[Dict[str, str]]): list of FeatureValue dicts to be ingested
                into FeatureStore.
        """
        return self.sagemaker_featurestore_runtime_client.put_record(
            FeatureGroupName=feature_group_name,
            Record=record,
        )

    def delete_record(
        self,
        feature_group_name: str,
        record_identifier_value_as_string: str,
        event_time: str,
    ):
        """Deletes a single record from the FeatureGroup.

        Args:
            feature_group_name (str): name of the FeatureGroup.
            record_identifier_value_as_string (str): name of the record identifier.
            event_time (str): a timestamp indicating when the deletion event occurred.
        """
        return self.sagemaker_featurestore_runtime_client.delete_record(
            FeatureGroupName=feature_group_name,
            RecordIdentifierValueAsString=record_identifier_value_as_string,
            EventTime=event_time,
        )

    def get_record(
        self,
        record_identifier_value_as_string: str,
        feature_group_name: str,
        feature_names: Sequence[str],
    ) -> Dict[str, Sequence[Dict[str, str]]]:
        """Gets a single record in the FeatureGroup.

        Args:
            record_identifier_value_as_string (str): name of the record identifier.
            feature_group_name (str): name of the FeatureGroup.
            feature_names (Sequence[str]): list of feature names.
        """
        get_record_args = {
            "FeatureGroupName": feature_group_name,
            "RecordIdentifierValueAsString": record_identifier_value_as_string,
        }

        if feature_names:
            get_record_args["FeatureNames"] = feature_names

        return self.sagemaker_featurestore_runtime_client.get_record(**get_record_args)

<<<<<<< HEAD
=======
    def batch_get_record(self, identifiers: Sequence[Dict[str, Any]]) -> Dict[str, Any]:
        """Gets a batch of record from FeatureStore.

        Args:
            identifiers (Sequence[Dict[str, Any]]): list of identifiers to uniquely identify records
                in FeatureStore.

        Returns:
            Response dict from service.
        """
        batch_get_record_args = {"Identifiers": identifiers}

        return self.sagemaker_featurestore_runtime_client.batch_get_record(**batch_get_record_args)

>>>>>>> dfaea77f
    def start_query_execution(
        self,
        catalog: str,
        database: str,
        query_string: str,
        output_location: str,
        kms_key: str = None,
        workgroup: str = None,
    ) -> Dict[str, str]:
        """Start Athena query execution.

        Args:
            catalog (str): name of the data catalog.
            database (str): name of the data catalog database.
            query_string (str): SQL expression.
            output_location (str): S3 location of the output file.
            kms_key (str): KMS key id will be used to encrypt the result if given.
            workgroup (str): The name of the workgroup in which the query is being started.
            If the workgroup is not specified, the default workgroup is used.

        Returns:
            Response dict from the service.
        """
        kwargs = dict(
            QueryString=query_string, QueryExecutionContext=dict(Catalog=catalog, Database=database)
        )
        result_config = dict(OutputLocation=output_location)
        if kms_key:
            result_config.update(
                EncryptionConfiguration=dict(EncryptionOption="SSE_KMS", KmsKey=kms_key)
            )
        kwargs.update(ResultConfiguration=result_config)

        if workgroup:
            kwargs.update(WorkGroup=workgroup)

        athena_client = self.boto_session.client("athena", region_name=self.boto_region_name)
        return athena_client.start_query_execution(**kwargs)

    def get_query_execution(self, query_execution_id: str) -> Dict[str, Any]:
        """Get execution status of the Athena query.

        Args:
            query_execution_id (str): execution ID of the Athena query.
        """
        athena_client = self.boto_session.client("athena", region_name=self.boto_region_name)
        return athena_client.get_query_execution(QueryExecutionId=query_execution_id)

    def wait_for_athena_query(self, query_execution_id: str, poll: int = 5):
        """Wait for Athena query to finish.

        Args:
             query_execution_id (str): execution ID of the Athena query.
             poll (int): time interval to poll get_query_execution API.
        """
        query_state = (
            self.get_query_execution(query_execution_id=query_execution_id)
            .get("QueryExecution")
            .get("Status")
            .get("State")
        )
        while query_state not in ("SUCCEEDED", "FAILED"):
            LOGGER.info("Query %s is being executed.", query_execution_id)
            time.sleep(poll)
            query_state = (
                self.get_query_execution(query_execution_id=query_execution_id)
                .get("QueryExecution")
                .get("Status")
                .get("State")
            )
        if query_state == "SUCCEEDED":
            LOGGER.info("Query %s successfully executed.", query_execution_id)
        else:
            LOGGER.error("Failed to execute query %s.", query_execution_id)

    def download_athena_query_result(
        self,
        bucket: str,
        prefix: str,
        query_execution_id: str,
        filename: str,
    ):
        """Download query result file from S3.

        Args:
            bucket (str): name of the S3 bucket where the result file is stored.
            prefix (str): S3 prefix of the result file.
            query_execution_id (str): execution ID of the Athena query.
            filename (str): name of the downloaded file.
        """
        if self.s3_client is None:
            s3 = self.boto_session.client("s3", region_name=self.boto_region_name)
        else:
            s3 = self.s3_client
        s3.download_file(Bucket=bucket, Key=f"{prefix}/{query_execution_id}.csv", Filename=filename)

    def account_id(self) -> str:
        """Get the AWS account id of the caller.

        Returns:
            AWS account ID.
        """
        region = self.boto_session.region_name
        sts_client = self.boto_session.client(
            "sts", region_name=region, endpoint_url=sts_regional_endpoint(region)
        )
        return sts_client.get_caller_identity()["Account"]

    def _intercept_create_request(
        self, request: typing.Dict, create, func_name: str = None  # pylint: disable=unused-argument
    ):
        """This function intercepts the create job request.

        PipelineSession inherits this Session class and will override
        this function to intercept the create request.

        Args:
            request (dict): the create job request
            create (functor): a functor calls the sagemaker client create method
            func_name (str): the name of the function needed intercepting
        """
        return create(request)

    def _create_inference_recommendations_job_request(
        self,
        role: str,
        job_name: str,
        job_description: str,
        framework: str,
        sample_payload_url: str,
        supported_content_types: List[str],
        model_name: str = None,
        model_package_version_arn: str = None,
        job_duration_in_seconds: int = None,
        job_type: str = "Default",
        framework_version: str = None,
        nearest_model_name: str = None,
        supported_instance_types: List[str] = None,
        endpoint_configurations: List[Dict[str, Any]] = None,
        traffic_pattern: Dict[str, Any] = None,
        stopping_conditions: Dict[str, Any] = None,
        resource_limit: Dict[str, Any] = None,
    ) -> Dict[str, Any]:
        """Get request dictionary for CreateInferenceRecommendationsJob API.

        Args:
            role (str): An AWS IAM role (either name or full ARN). The Amazon SageMaker training
                jobs and APIs that create Amazon SageMaker endpoints use this role to access
                training data and model artifacts.
                You must grant sufficient permissions to this role.
            job_name (str): The name of the Inference Recommendations Job.
            job_description (str): A description of the Inference Recommendations Job.
            framework (str): The machine learning framework of the Image URI.
            sample_payload_url (str): The S3 path where the sample payload is stored.
            supported_content_types (List[str]): The supported MIME types for the input data.
            model_name (str): Name of the Amazon SageMaker ``Model`` to be used.
            model_package_version_arn (str): The Amazon Resource Name (ARN) of a
                versioned model package.
            job_duration_in_seconds (int): The maximum job duration that a job
                can run for. Will be used for `Advanced` jobs.
            job_type (str): The type of job being run. Must either be `Default` or `Advanced`.
            framework_version (str): The framework version of the Image URI.
            nearest_model_name (str): The name of a pre-trained machine learning model
                benchmarked by Amazon SageMaker Inference Recommender that matches your model.
            supported_instance_types (List[str]): A list of the instance types that are used
                to generate inferences in real-time.
            endpoint_configurations (List[Dict[str, any]]): Specifies the endpoint configurations
                to use for a job. Will be used for `Advanced` jobs.
            traffic_pattern (Dict[str, any]): Specifies the traffic pattern for the job.
                Will be used for `Advanced` jobs.
            stopping_conditions (Dict[str, any]): A set of conditions for stopping a
                recommendation job.
                If any of the conditions are met, the job is automatically stopped.
                Will be used for `Advanced` jobs.
            resource_limit (Dict[str, any]): Defines the resource limit for the job.
                Will be used for `Advanced` jobs.
        Returns:
            Dict[str, Any]: request dictionary for the CreateInferenceRecommendationsJob API
        """

        containerConfig = {
            "Domain": "MACHINE_LEARNING",
            "Task": "OTHER",
            "Framework": framework,
            "PayloadConfig": {
                "SamplePayloadUrl": sample_payload_url,
                "SupportedContentTypes": supported_content_types,
            },
        }

        if framework_version:
            containerConfig["FrameworkVersion"] = framework_version
        if nearest_model_name:
            containerConfig["NearestModelName"] = nearest_model_name
        if supported_instance_types:
            containerConfig["SupportedInstanceTypes"] = supported_instance_types

        request = {
            "JobName": job_name,
            "JobType": job_type,
            "RoleArn": role,
            "InputConfig": {
                "ContainerConfig": containerConfig,
            },
        }

        request.get("InputConfig").update(
            {"ModelPackageVersionArn": model_package_version_arn}
            if model_package_version_arn
            else {"ModelName": model_name}
        )

        if job_description:
            request["JobDescription"] = job_description
        if job_duration_in_seconds:
            request["InputConfig"]["JobDurationInSeconds"] = job_duration_in_seconds

        if job_type == "Advanced":
            if stopping_conditions:
                request["StoppingConditions"] = stopping_conditions
            if resource_limit:
                request["InputConfig"]["ResourceLimit"] = resource_limit
            if traffic_pattern:
                request["InputConfig"]["TrafficPattern"] = traffic_pattern
            if endpoint_configurations:
                request["InputConfig"]["EndpointConfigurations"] = endpoint_configurations

        return request

    def create_inference_recommendations_job(
        self,
        role: str,
        sample_payload_url: str,
        supported_content_types: List[str],
        job_name: str = None,
        job_type: str = "Default",
        model_name: str = None,
        model_package_version_arn: str = None,
        job_duration_in_seconds: int = None,
        nearest_model_name: str = None,
        supported_instance_types: List[str] = None,
        framework: str = None,
        framework_version: str = None,
        endpoint_configurations: List[Dict[str, any]] = None,
        traffic_pattern: Dict[str, any] = None,
        stopping_conditions: Dict[str, any] = None,
        resource_limit: Dict[str, any] = None,
    ):
        """Creates an Inference Recommendations Job

        Args:
            role (str): An AWS IAM role (either name or full ARN). The Amazon SageMaker training
                jobs and APIs that create Amazon SageMaker endpoints use this role to access
                training data and model artifacts.
                You must grant sufficient permissions to this role.
            sample_payload_url (str): The S3 path where the sample payload is stored.
            supported_content_types (List[str]): The supported MIME types for the input data.
            model_name (str): Name of the Amazon SageMaker ``Model`` to be used.
            model_package_version_arn (str): The Amazon Resource Name (ARN) of a
                versioned model package.
            job_name (str): The name of the job being run.
            job_type (str): The type of job being run. Must either be `Default` or `Advanced`.
            job_duration_in_seconds (int): The maximum job duration that a job
                can run for. Will be used for `Advanced` jobs.
            nearest_model_name (str): The name of a pre-trained machine learning model
                benchmarked by Amazon SageMaker Inference Recommender that matches your model.
            supported_instance_types (List[str]): A list of the instance types that are used
                to generate inferences in real-time.
            framework (str): The machine learning framework of the Image URI.
            framework_version (str): The framework version of the Image URI.
            endpoint_configurations (List[Dict[str, any]]): Specifies the endpoint configurations
                to use for a job. Will be used for `Advanced` jobs.
            traffic_pattern (Dict[str, any]): Specifies the traffic pattern for the job.
                Will be used for `Advanced` jobs.
            stopping_conditions (Dict[str, any]): A set of conditions for stopping a
                recommendation job.
                If any of the conditions are met, the job is automatically stopped.
                Will be used for `Advanced` jobs.
            resource_limit (Dict[str, any]): Defines the resource limit for the job.
                Will be used for `Advanced` jobs.
        Returns:
            str: The name of the job created. In the form of `SMPYTHONSDK-<timestamp>`
        """

        if model_name is None and model_package_version_arn is None:
            raise ValueError("Please provide either model_name or model_package_version_arn.")

        if model_name is not None and model_package_version_arn is not None:
            raise ValueError("Please provide either model_name or model_package_version_arn.")

        if not job_name:
            unique_tail = uuid.uuid4()
            job_name = "SMPYTHONSDK-" + str(unique_tail)
        job_description = "#python-sdk-create"

        create_inference_recommendations_job_request = (
            self._create_inference_recommendations_job_request(
                role=role,
                model_name=model_name,
                model_package_version_arn=model_package_version_arn,
                job_name=job_name,
                job_type=job_type,
                job_duration_in_seconds=job_duration_in_seconds,
                job_description=job_description,
                framework=framework,
                framework_version=framework_version,
                nearest_model_name=nearest_model_name,
                sample_payload_url=sample_payload_url,
                supported_content_types=supported_content_types,
                supported_instance_types=supported_instance_types,
                endpoint_configurations=endpoint_configurations,
                traffic_pattern=traffic_pattern,
                stopping_conditions=stopping_conditions,
                resource_limit=resource_limit,
            )
        )

        def submit(request):
            LOGGER.info("Creating Inference Recommendations job with name: %s", job_name)
            LOGGER.debug("process request: %s", json.dumps(request, indent=4))
            self.sagemaker_client.create_inference_recommendations_job(**request)

        self._intercept_create_request(
            create_inference_recommendations_job_request,
            submit,
            self.create_inference_recommendations_job.__name__,
        )
        return job_name

    def wait_for_inference_recommendations_job(
        self, job_name: str, poll: int = 120, log_level: str = "Verbose"
    ) -> Dict[str, Any]:
        """Wait for an Amazon SageMaker Inference Recommender job to complete.

        Args:
            job_name (str): Name of the Inference Recommender job to wait for.
            poll (int): Polling interval in seconds (default: 120).
            log_level (str): The level of verbosity for the logs.
            Can be "Quiet" or "Verbose" (default: "Quiet").

        Returns:
            (dict): Return value from the ``DescribeInferenceRecommendationsJob`` API.

        Raises:
            exceptions.CapacityError: If the Inference Recommender job fails with CapacityError.
            exceptions.UnexpectedStatusException: If the Inference Recommender job fails.
        """
        if log_level == "Quiet":
            _wait_until(
                lambda: _describe_inference_recommendations_job_status(
                    self.sagemaker_client, job_name
                ),
                poll,
            )
        elif log_level == "Verbose":
            _display_inference_recommendations_job_steps_status(
                self, self.sagemaker_client, job_name
            )
        else:
            raise ValueError("log_level must be either Quiet or Verbose")
        desc = _describe_inference_recommendations_job_status(self.sagemaker_client, job_name)
        self._check_job_status(job_name, desc, "Status")
        return desc


def get_model_package_args(
    content_types,
    response_types,
    inference_instances=None,
    transform_instances=None,
    model_package_name=None,
    model_package_group_name=None,
    model_data=None,
    image_uri=None,
    model_metrics=None,
    metadata_properties=None,
    marketplace_cert=False,
    approval_status=None,
    description=None,
    tags=None,
    container_def_list=None,
    drift_check_baselines=None,
    customer_metadata_properties=None,
    validation_specification=None,
    domain=None,
    sample_payload_url=None,
    task=None,
):
    """Get arguments for create_model_package method.

    Args:
        content_types (list): The supported MIME types for the input data.
        response_types (list): The supported MIME types for the output data.
        inference_instances (list): A list of the instance types that are used to
            generate inferences in real-time (default: None).
        transform_instances (list): A list of the instance types on which a transformation
            job can be run or on which an endpoint can be deployed (default: None).
        model_package_name (str): Model Package name, exclusive to `model_package_group_name`,
            using `model_package_name` makes the Model Package un-versioned (default: None).
        model_package_group_name (str): Model Package Group name, exclusive to
            `model_package_name`, using `model_package_group_name` makes the Model Package
        model_data (str): s3 URI to the model artifacts from training (default: None).
        image_uri (str): Inference image uri for the container. Model class' self.image will
            be used if it is None (default: None).
        model_metrics (ModelMetrics): ModelMetrics object (default: None).
        metadata_properties (MetadataProperties): MetadataProperties object (default: None).
        marketplace_cert (bool): A boolean value indicating if the Model Package is certified
            for AWS Marketplace (default: False).
        approval_status (str): Model Approval Status, values can be "Approved", "Rejected",
            or "PendingManualApproval" (default: "PendingManualApproval").
        description (str): Model Package description (default: None).
        tags (List[dict[str, str]]): A list of dictionaries containing key-value pairs
            (default: None).
        container_def_list (list): A list of container defintiions (default: None).
        drift_check_baselines (DriftCheckBaselines): DriftCheckBaselines object (default: None).
        customer_metadata_properties (dict[str, str]): A dictionary of key-value paired
            metadata properties (default: None).
        domain (str): Domain values can be "COMPUTER_VISION", "NATURAL_LANGUAGE_PROCESSING",
            "MACHINE_LEARNING" (default: None).
        sample_payload_url (str): The S3 path where the sample payload is stored (default: None).
        task (str): Task values which are supported by Inference Recommender are "FILL_MASK",
            "IMAGE_CLASSIFICATION", "OBJECT_DETECTION", "TEXT_GENERATION", "IMAGE_SEGMENTATION",
            "CLASSIFICATION", "REGRESSION", "OTHER" (default: None).

    Returns:
        dict: A dictionary of method argument names and values.
    """
    if container_def_list is not None:
        containers = container_def_list
    else:
        container = {
            "Image": image_uri,
            "ModelDataUrl": model_data,
        }
        containers = [container]

    model_package_args = {
        "containers": containers,
        "content_types": content_types,
        "response_types": response_types,
        "inference_instances": inference_instances,
        "transform_instances": transform_instances,
        "marketplace_cert": marketplace_cert,
    }

    if model_package_name is not None:
        model_package_args["model_package_name"] = model_package_name
    if model_package_group_name is not None:
        model_package_args["model_package_group_name"] = model_package_group_name
    if model_metrics is not None:
        model_package_args["model_metrics"] = model_metrics._to_request_dict()
    if drift_check_baselines is not None:
        model_package_args["drift_check_baselines"] = drift_check_baselines._to_request_dict()
    if metadata_properties is not None:
        model_package_args["metadata_properties"] = metadata_properties._to_request_dict()
    if approval_status is not None:
        model_package_args["approval_status"] = approval_status
    if description is not None:
        model_package_args["description"] = description
    if tags is not None:
        model_package_args["tags"] = tags
    if customer_metadata_properties is not None:
        model_package_args["customer_metadata_properties"] = customer_metadata_properties
    if validation_specification is not None:
        model_package_args["validation_specification"] = validation_specification
    if domain is not None:
        model_package_args["domain"] = domain
    if sample_payload_url is not None:
        model_package_args["sample_payload_url"] = sample_payload_url
    if task is not None:
        model_package_args["task"] = task
    return model_package_args


def get_create_model_package_request(
    model_package_name=None,
    model_package_group_name=None,
    containers=None,
    content_types=None,
    response_types=None,
    inference_instances=None,
    transform_instances=None,
    model_metrics=None,
    metadata_properties=None,
    marketplace_cert=False,
    approval_status="PendingManualApproval",
    description=None,
    tags=None,
    drift_check_baselines=None,
    customer_metadata_properties=None,
    validation_specification=None,
    domain=None,
    sample_payload_url=None,
    task=None,
):
    """Get request dictionary for CreateModelPackage API.

    Args:
        model_package_name (str): Model Package name, exclusive to `model_package_group_name`,
            using `model_package_name` makes the Model Package un-versioned (default: None).
        model_package_group_name (str): Model Package Group name, exclusive to
            `model_package_name`, using `model_package_group_name` makes the Model Package
        containers (list): A list of inference containers that can be used for inference
            specifications of Model Package (default: None).
        content_types (list): The supported MIME types for the input data (default: None).
        response_types (list): The supported MIME types for the output data (default: None).
        inference_instances (list): A list of the instance types that are used to
            generate inferences in real-time (default: None).
        transform_instances (list): A list of the instance types on which a transformation
            job can be run or on which an endpoint can be deployed (default: None).
        model_metrics (ModelMetrics): ModelMetrics object (default: None).
        metadata_properties (MetadataProperties): MetadataProperties object (default: None).
        marketplace_cert (bool): A boolean value indicating if the Model Package is certified
            for AWS Marketplace (default: False).
        approval_status (str): Model Approval Status, values can be "Approved", "Rejected",
            or "PendingManualApproval" (default: "PendingManualApproval").
        description (str): Model Package description (default: None).
        tags (List[dict[str, str]]): A list of dictionaries containing key-value pairs
            (default: None).
        drift_check_baselines (DriftCheckBaselines): DriftCheckBaselines object (default: None).
        customer_metadata_properties (dict[str, str]): A dictionary of key-value paired
            metadata properties (default: None).
        domain (str): Domain values can be "COMPUTER_VISION", "NATURAL_LANGUAGE_PROCESSING",
            "MACHINE_LEARNING" (default: None).
        sample_payload_url (str): The S3 path where the sample payload is stored (default: None).
        task (str): Task values which are supported by Inference Recommender are "FILL_MASK",
            "IMAGE_CLASSIFICATION", "OBJECT_DETECTION", "TEXT_GENERATION", "IMAGE_SEGMENTATION",
            "CLASSIFICATION", "REGRESSION", "OTHER" (default: None).
    """

    if all([model_package_name, model_package_group_name]):
        raise ValueError(
            "model_package_name and model_package_group_name cannot be present at the " "same time."
        )
    request_dict = {}
    if model_package_name is not None:
        request_dict["ModelPackageName"] = model_package_name
    if model_package_group_name is not None:
        request_dict["ModelPackageGroupName"] = model_package_group_name
    if description is not None:
        request_dict["ModelPackageDescription"] = description
    if tags is not None:
        request_dict["Tags"] = tags
    if model_metrics:
        request_dict["ModelMetrics"] = model_metrics
    if drift_check_baselines:
        request_dict["DriftCheckBaselines"] = drift_check_baselines
    if metadata_properties:
        request_dict["MetadataProperties"] = metadata_properties
    if customer_metadata_properties is not None:
        request_dict["CustomerMetadataProperties"] = customer_metadata_properties
    if validation_specification:
        request_dict["ValidationSpecification"] = validation_specification
    if domain is not None:
        request_dict["Domain"] = domain
    if sample_payload_url is not None:
        request_dict["SamplePayloadUrl"] = sample_payload_url
    if task is not None:
        request_dict["Task"] = task
    if containers is not None:
        if not all([content_types, response_types]):
            raise ValueError(
                "content_types and response_types " "must be provided if containers is present."
            )
        inference_specification = {
            "Containers": containers,
            "SupportedContentTypes": content_types,
            "SupportedResponseMIMETypes": response_types,
        }
        if model_package_group_name is not None:
            if inference_instances is not None:
                inference_specification.update(
                    {
                        "SupportedRealtimeInferenceInstanceTypes": inference_instances,
                    }
                )
            if transform_instances is not None:
                inference_specification.update(
                    {
                        "SupportedTransformInstanceTypes": transform_instances,
                    }
                )
        else:
            if not all([inference_instances, transform_instances]):
                raise ValueError(
                    "inference_instances and transform_instances "
                    "must be provided if model_package_group_name is not present."
                )
            inference_specification.update(
                {
                    "SupportedRealtimeInferenceInstanceTypes": inference_instances,
                    "SupportedTransformInstanceTypes": transform_instances,
                }
            )
        request_dict["InferenceSpecification"] = inference_specification
    request_dict["CertifyForMarketplace"] = marketplace_cert
    request_dict["ModelApprovalStatus"] = approval_status
    return request_dict


def update_args(args: Dict[str, Any], **kwargs):
    """Updates the request arguments dict with the value if populated.

    This is to handle the case that the service API doesn't like NoneTypes for argument values.

    Args:
        request_args (Dict[str, Any]): the request arguments dict
        kwargs: key, value pairs to update the args dict
    """
    for key, value in kwargs.items():
        if value is not None:
            args.update({key: value})


def container_def(image_uri, model_data_url=None, env=None, container_mode=None, image_config=None):
    """Create a definition for executing a container as part of a SageMaker model.

    Args:
        image_uri (str): Docker image URI to run for this container.
        model_data_url (str): S3 URI of data required by this container,
            e.g. SageMaker training job model artifacts (default: None).
        env (dict[str, str]): Environment variables to set inside the container (default: None).
        container_mode (str): The model container mode. Valid modes:
                * MultiModel: Indicates that model container can support hosting multiple models
                * SingleModel: Indicates that model container can support hosting a single model
                This is the default model container mode when container_mode = None
        image_config (dict[str, str]): Specifies whether the image of model container is pulled
            from ECR, or private registry in your VPC. By default it is set to pull model
            container image from ECR. (default: None).

    Returns:
        dict[str, str]: A complete container definition object usable with the CreateModel API if
        passed via `PrimaryContainers` field.
    """
    if env is None:
        env = {}
    c_def = {"Image": image_uri, "Environment": env}
    if model_data_url:
        c_def["ModelDataUrl"] = model_data_url
    if container_mode:
        c_def["Mode"] = container_mode
    if image_config:
        c_def["ImageConfig"] = image_config
    return c_def


def pipeline_container_def(models, instance_type=None):
    """Create a definition for executing a pipeline of containers as part of a SageMaker model.

    Args:
        models (list[sagemaker.Model]): this will be a list of ``sagemaker.Model`` objects in the
            order the inference should be invoked.
        instance_type (str): The EC2 instance type to deploy this Model to. For example,
            'ml.p2.xlarge' (default: None).

    Returns:
        list[dict[str, str]]: list of container definition objects usable with with the
            CreateModel API for inference pipelines if passed via `Containers` field.
    """
    c_defs = []  # should contain list of container definitions in the same order customer passed
    for model in models:
        c_defs.append(model.prepare_container_def(instance_type))
    return c_defs


def production_variant(
    model_name,
    instance_type=None,
    initial_instance_count=None,
    variant_name="AllTraffic",
    initial_weight=1,
    accelerator_type=None,
    serverless_inference_config=None,
    volume_size=None,
    model_data_download_timeout=None,
    container_startup_health_check_timeout=None,
):
    """Create a production variant description suitable for use in a ``ProductionVariant`` list.

    This is also part of a ``CreateEndpointConfig`` request.

    Args:
        model_name (str): The name of the SageMaker model this production variant references.
        instance_type (str): The EC2 instance type for this production variant. For example,
            'ml.c4.8xlarge'.
        initial_instance_count (int): The initial instance count for this production variant
            (default: 1).
        variant_name (string): The ``VariantName`` of this production variant
            (default: 'AllTraffic').
        initial_weight (int): The relative ``InitialVariantWeight`` of this production variant
            (default: 1).
        accelerator_type (str): Type of Elastic Inference accelerator for this production variant.
            For example, 'ml.eia1.medium'.
            For more information: https://docs.aws.amazon.com/sagemaker/latest/dg/ei.html
        serverless_inference_config (dict): Specifies configuration dict related to serverless
            endpoint. The dict is converted from sagemaker.model_monitor.ServerlessInferenceConfig
            object (default: None)
        volume_size (int): The size, in GB, of the ML storage volume attached to individual
            inference instance associated with the production variant. Currenly only Amazon EBS
            gp2 storage volumes are supported.
        model_data_download_timeout (int): The timeout value, in seconds, to download and extract
            model data from Amazon S3 to the individual inference instance associated with this
            production variant.
        container_startup_health_check_timeout (int): The timeout value, in seconds, for your
            inference container to pass health check by SageMaker Hosting. For more information
            about health check see:
            https://docs.aws.amazon.com/sagemaker/latest/dg/your-algorithms-inference-code.html#your-algorithms-inference-algo-ping-requests
    Returns:
        dict[str, str]: An SageMaker ``ProductionVariant`` description
    """
    production_variant_configuration = {
        "ModelName": model_name,
        "VariantName": variant_name,
        "InitialVariantWeight": initial_weight,
    }

    if accelerator_type:
        production_variant_configuration["AcceleratorType"] = accelerator_type

    if serverless_inference_config:
        production_variant_configuration["ServerlessConfig"] = serverless_inference_config
    else:
        initial_instance_count = initial_instance_count or 1
        production_variant_configuration["InitialInstanceCount"] = initial_instance_count
        production_variant_configuration["InstanceType"] = instance_type
        update_args(
            production_variant_configuration,
            VolumeSizeInGB=volume_size,
            ModelDataDownloadTimeoutInSeconds=model_data_download_timeout,
            ContainerStartupHealthCheckTimeoutInSeconds=container_startup_health_check_timeout,
        )

    return production_variant_configuration


def get_execution_role(sagemaker_session=None):
    """Return the role ARN whose credentials are used to call the API.

    Throws an exception if role doesn't exist.

    Args:
        sagemaker_session(Session): Current sagemaker session

    Returns:
        (str): The role ARN
    """
    if not sagemaker_session:
        sagemaker_session = Session()
    arn = sagemaker_session.get_caller_identity_arn()

    if ":role/" in arn:
        return arn
    message = (
        "The current AWS identity is not a role: {}, therefore it cannot be used as a "
        "SageMaker execution role"
    )
    raise ValueError(message.format(arn))


def _deployment_entity_exists(describe_fn):
    """Placeholder docstring"""
    try:
        describe_fn()
        return True
    except ClientError as ce:
        error_code = ce.response["Error"]["Code"]
        if not (
            error_code == "ValidationException"
            and "Could not find" in ce.response["Error"]["Message"]
        ):
            raise ce
        return False


def _create_resource(create_fn):
    """Call create function and accepts/pass when resource already exists.

    This is a helper function to use an existing resource if found when creating.

    Args:
        create_fn: Create resource function.

    Returns:
        (bool): True if new resource was created, False if resource already exists.
    """
    try:
        create_fn()
        # create function succeeded, resource does not exist already
        return True
    except ClientError as ce:
        error_code = ce.response["Error"]["Code"]
        error_message = ce.response["Error"]["Message"]
        already_exists_exceptions = ["ValidationException", "ResourceInUse"]
        already_exists_msg_patterns = ["Cannot create already existing", "already exists"]
        if not (
            error_code in already_exists_exceptions
            and any(p in error_message for p in already_exists_msg_patterns)
        ):
            raise ce
        # no new resource created as resource already exists
        return False


def _train_done(sagemaker_client, job_name, last_desc):
    """Placeholder docstring"""
    in_progress_statuses = ["InProgress", "Created"]

    for _ in retries(
        max_retry_count=10,  # 10*30 = 5min
        exception_message_prefix="Waiting for schedule to leave 'Pending' status",
        seconds_to_sleep=30,
    ):
        try:
            desc = sagemaker_client.describe_training_job(TrainingJobName=job_name)
            status = desc["TrainingJobStatus"]

            if secondary_training_status_changed(desc, last_desc):
                print()
                print(secondary_training_status_message(desc, last_desc), end="")
            else:
                print(".", end="")
            sys.stdout.flush()

            if status in in_progress_statuses:
                return desc, False

            print()
            return desc, True
        except botocore.exceptions.ClientError as err:
            if err.response["Error"]["Code"] == "AccessDeniedException":
                pass


def _processing_job_status(sagemaker_client, job_name):
    """Prints the job status for the given processing job name.

    Returns the job description.

    Args:
        sagemaker_client: The boto3 SageMaker client.
        job_name (str): The name of the job for which the status
            is requested.

    Returns:
        dict: The processing job description.
    """
    compile_status_codes = {
        "Completed": "!",
        "InProgress": ".",
        "Failed": "*",
        "Stopped": "s",
        "Stopping": "_",
    }
    in_progress_statuses = ["InProgress", "Stopping", "Starting"]

    desc = sagemaker_client.describe_processing_job(ProcessingJobName=job_name)
    status = desc["ProcessingJobStatus"]

    status = _STATUS_CODE_TABLE.get(status, status)
    print(compile_status_codes.get(status, "?"), end="")
    sys.stdout.flush()

    if status in in_progress_statuses:
        return None

    return desc


def _edge_packaging_job_status(sagemaker_client, job_name):
    """Process the current status of a packaging job.

    Args:
        sagemaker_client (boto3.client.sagemaker): a sagemaker client
        job_name (str): the name of the job to inspect.

    Returns:
        Dict: the status of the edge packaging job
    """
    package_status_codes = {
        "Completed": "!",
        "InProgress": ".",
        "Failed": "*",
        "Stopped": "s",
        "Stopping": "_",
    }
    in_progress_statuses = ["InProgress", "Stopping", "Starting"]

    desc = sagemaker_client.describe_edge_packaging_job(EdgePackagingJobName=job_name)
    status = desc["EdgePackagingJobStatus"]

    status = _STATUS_CODE_TABLE.get(status, status)
    print(package_status_codes.get(status, "?"), end="")
    sys.stdout.flush()

    if status in in_progress_statuses:
        return None

    return desc


def _compilation_job_status(sagemaker_client, job_name):
    """Placeholder docstring"""
    compile_status_codes = {
        "Completed": "!",
        "InProgress": ".",
        "Failed": "*",
        "Stopped": "s",
        "Stopping": "_",
    }
    in_progress_statuses = ["InProgress", "Stopping", "Starting"]

    desc = sagemaker_client.describe_compilation_job(CompilationJobName=job_name)
    status = desc["CompilationJobStatus"]

    status = _STATUS_CODE_TABLE.get(status, status)
    print(compile_status_codes.get(status, "?"), end="")
    sys.stdout.flush()

    if status in in_progress_statuses:
        return None

    return desc


def _tuning_job_status(sagemaker_client, job_name):
    """Placeholder docstring"""
    tuning_status_codes = {
        "Completed": "!",
        "InProgress": ".",
        "Failed": "*",
        "Stopped": "s",
        "Stopping": "_",
    }
    in_progress_statuses = ["InProgress", "Stopping"]

    desc = sagemaker_client.describe_hyper_parameter_tuning_job(
        HyperParameterTuningJobName=job_name
    )
    status = desc["HyperParameterTuningJobStatus"]

    print(tuning_status_codes.get(status, "?"), end="")
    sys.stdout.flush()

    if status in in_progress_statuses:
        return None

    print("")
    return desc


def _transform_job_status(sagemaker_client, job_name):
    """Placeholder docstring"""
    transform_job_status_codes = {
        "Completed": "!",
        "InProgress": ".",
        "Failed": "*",
        "Stopped": "s",
        "Stopping": "_",
    }
    in_progress_statuses = ["InProgress", "Stopping"]

    desc = sagemaker_client.describe_transform_job(TransformJobName=job_name)
    status = desc["TransformJobStatus"]

    print(transform_job_status_codes.get(status, "?"), end="")
    sys.stdout.flush()

    if status in in_progress_statuses:
        return None

    print("")
    return desc


def _auto_ml_job_status(sagemaker_client, job_name):
    """Placeholder docstring"""
    auto_ml_job_status_codes = {
        "Completed": "!",
        "InProgress": ".",
        "Failed": "*",
        "Stopped": "s",
        "Stopping": "_",
    }
    in_progress_statuses = ["InProgress", "Stopping"]

    desc = sagemaker_client.describe_auto_ml_job(AutoMLJobName=job_name)
    status = desc["AutoMLJobStatus"]

    print(auto_ml_job_status_codes.get(status, "?"), end="")
    sys.stdout.flush()

    if status in in_progress_statuses:
        return None

    print("")
    return desc


def _create_model_package_status(sagemaker_client, model_package_name):
    """Placeholder docstring"""
    in_progress_statuses = ["InProgress", "Pending"]

    desc = sagemaker_client.describe_model_package(ModelPackageName=model_package_name)
    status = desc["ModelPackageStatus"]
    print(".", end="")
    sys.stdout.flush()

    if status in in_progress_statuses:
        return None

    print("")
    return desc


def _describe_inference_recommendations_job_status(sagemaker_client, job_name: str):
    """Describes the status of a job and returns the job description.

    Args:
        sagemaker_client (boto3.client.sagemaker): A SageMaker client.
        job_name (str): The name of the job.

    Returns:
        dict: The job description, or None if the job is still in progress.
    """
    inference_recommendations_job_status_codes = {
        "PENDING": ".",
        "IN_PROGRESS": ".",
        "COMPLETED": "!",
        "FAILED": "*",
        "STOPPING": "_",
        "STOPPED": "s",
    }
    in_progress_statuses = {"PENDING", "IN_PROGRESS", "STOPPING"}

    desc = sagemaker_client.describe_inference_recommendations_job(JobName=job_name)
    status = desc["Status"]

    print(inference_recommendations_job_status_codes.get(status, "?"), end="", flush=True)

    if status in in_progress_statuses:
        return None

    print("")
    return desc


def _display_inference_recommendations_job_steps_status(
    sagemaker_session, sagemaker_client, job_name: str, poll: int = 60
):
    """Placeholder docstring"""
    cloudwatch_client = sagemaker_session.boto_session.client("logs")
    in_progress_statuses = {"PENDING", "IN_PROGRESS", "STOPPING"}
    log_group_name = "/aws/sagemaker/InferenceRecommendationsJobs"
    log_stream_name = job_name + "/execution"

    initial_logs_batch = get_log_events_for_inference_recommender(
        cloudwatch_client, log_group_name, log_stream_name
    )
    print(f"Retrieved logStream: {log_stream_name} from logGroup: {log_group_name}", flush=True)
    events = initial_logs_batch["events"]
    print(*[event["message"] for event in events], sep="\n", flush=True)

    next_forward_token = initial_logs_batch["nextForwardToken"] if events else None
    flush_remaining = True
    while True:
        logs_batch = (
            cloudwatch_client.get_log_events(
                logGroupName=log_group_name,
                logStreamName=log_stream_name,
                nextToken=next_forward_token,
            )
            if next_forward_token
            else cloudwatch_client.get_log_events(
                logGroupName=log_group_name, logStreamName=log_stream_name
            )
        )

        events = logs_batch["events"]

        desc = sagemaker_client.describe_inference_recommendations_job(JobName=job_name)
        status = desc["Status"]

        if not events:
            if status in in_progress_statuses:
                time.sleep(poll)
                continue
            if flush_remaining:
                flush_remaining = False
                time.sleep(poll)
                continue

        next_forward_token = logs_batch["nextForwardToken"]
        print(*[event["message"] for event in events], sep="\n", flush=True)

        if status not in in_progress_statuses:
            break

        time.sleep(poll)


def get_log_events_for_inference_recommender(cw_client, log_group_name, log_stream_name):
    """Retrieves log events from the specified CloudWatch log group and log stream.

    Args:
        cw_client (boto3.client): A boto3 CloudWatch client.
        log_group_name (str): The name of the CloudWatch log group.
        log_stream_name (str): The name of the CloudWatch log stream.

    Returns:
        (dict): A dictionary containing log events from CloudWatch log group and log stream.
    """
    print("Fetching logs from CloudWatch...", flush=True)
    for _ in retries(
        max_retry_count=30,  # 30*10 = 5min
        exception_message_prefix="Waiting for cloudwatch stream to appear. ",
        seconds_to_sleep=10,
    ):
        try:
            return cw_client.get_log_events(
                logGroupName=log_group_name, logStreamName=log_stream_name
            )
        except ClientError as e:
            if e.response["Error"]["Code"] == "ResourceNotFoundException":
                pass


def _deploy_done(sagemaker_client, endpoint_name):
    """Placeholder docstring"""
    hosting_status_codes = {
        "OutOfService": "x",
        "Creating": "-",
        "Updating": "-",
        "InService": "!",
        "RollingBack": "<",
        "Deleting": "o",
        "Failed": "*",
    }
    in_progress_statuses = ["Creating", "Updating"]

    desc = sagemaker_client.describe_endpoint(EndpointName=endpoint_name)
    status = desc["EndpointStatus"]

    print(hosting_status_codes.get(status, "?"), end="")
    sys.stdout.flush()

    return None if status in in_progress_statuses else desc


def _wait_until_training_done(callable_fn, desc, poll=5):
    """Placeholder docstring"""
    elapsed_time = 0
    finished = None
    job_desc = desc
    while not finished:
        try:
            elapsed_time += poll
            time.sleep(poll)
            job_desc, finished = callable_fn(job_desc)
        except botocore.exceptions.ClientError as err:
            # For initial 5 mins we accept/pass AccessDeniedException.
            # The reason is to await tag propagation to avoid false AccessDenied claims for an
            # access policy based on resource tags, The caveat here is for true AccessDenied
            # cases the routine will fail after 5 mins
            if err.response["Error"]["Code"] == "AccessDeniedException" and elapsed_time <= 300:
                LOGGER.warning(
                    "Received AccessDeniedException. This could mean the IAM role does not "
                    "have the resource permissions, in which case please add resource access "
                    "and retry. For cases where the role has tag based resource policy, "
                    "continuing to wait for tag propagation.."
                )
                continue
            raise err
    return job_desc


def _wait_until(callable_fn, poll=5):
    """Placeholder docstring"""
    elapsed_time = 0
    result = None
    while result is None:
        try:
            elapsed_time += poll
            time.sleep(poll)
            result = callable_fn()
        except botocore.exceptions.ClientError as err:
            # For initial 5 mins we accept/pass AccessDeniedException.
            # The reason is to await tag propagation to avoid false AccessDenied claims for an
            # access policy based on resource tags, The caveat here is for true AccessDenied
            # cases the routine will fail after 5 mins
            if err.response["Error"]["Code"] == "AccessDeniedException" and elapsed_time <= 300:
                LOGGER.warning(
                    "Received AccessDeniedException. This could mean the IAM role does not "
                    "have the resource permissions, in which case please add resource access "
                    "and retry. For cases where the role has tag based resource policy, "
                    "continuing to wait for tag propagation.."
                )
                continue
            raise err
    return result


def _expand_container_def(c_def):
    """Placeholder docstring"""
    if isinstance(c_def, six.string_types):
        return container_def(c_def)
    return c_def


def _vpc_config_from_training_job(
    training_job_desc, vpc_config_override=vpc_utils.VPC_CONFIG_DEFAULT
):
    """Placeholder docstring"""
    if vpc_config_override is vpc_utils.VPC_CONFIG_DEFAULT:
        return training_job_desc.get(vpc_utils.VPC_CONFIG_KEY)
    return vpc_utils.sanitize(vpc_config_override)


def _get_initial_job_state(description, status_key, wait):
    """Placeholder docstring"""
    status = description[status_key]
    job_already_completed = status in ("Completed", "Failed", "Stopped")
    return LogState.TAILING if wait and not job_already_completed else LogState.COMPLETE


def _rule_statuses_changed(current_statuses, last_statuses):
    """Checks the rule evaluation statuses for SageMaker Debugger and Profiler rules."""
    if not last_statuses:
        return True

    for current, last in zip(current_statuses, last_statuses):
        if (current["RuleConfigurationName"] == last["RuleConfigurationName"]) and (
            current["RuleEvaluationStatus"] != last["RuleEvaluationStatus"]
        ):
            return True

    return False


def _logs_init(sagemaker_session, description, job):
    """Placeholder docstring"""
    if job == "Training":
        if "InstanceGroups" in description["ResourceConfig"]:
            instance_count = 0
            for instanceGroup in description["ResourceConfig"]["InstanceGroups"]:
                instance_count += instanceGroup["InstanceCount"]
        else:
            instance_count = description["ResourceConfig"]["InstanceCount"]
    elif job == "Transform":
        instance_count = description["TransformResources"]["InstanceCount"]
    elif job == "Processing":
        instance_count = description["ProcessingResources"]["ClusterConfig"]["InstanceCount"]
    elif job == "AutoML":
        instance_count = 0

    stream_names = []  # The list of log streams
    positions = {}  # The current position in each stream, map of stream name -> position

    # Increase retries allowed (from default of 4), as we don't want waiting for a training job
    # to be interrupted by a transient exception.
    config = botocore.config.Config(retries={"max_attempts": 15})
    client = sagemaker_session.boto_session.client("logs", config=config)
    log_group = "/aws/sagemaker/" + job + "Jobs"

    dot = False

    color_wrap = sagemaker.logs.ColorWrap()

    return instance_count, stream_names, positions, client, log_group, dot, color_wrap


def _flush_log_streams(
    stream_names, instance_count, client, log_group, job_name, positions, dot, color_wrap
):
    """Placeholder docstring"""
    if len(stream_names) < instance_count:
        # Log streams are created whenever a container starts writing to stdout/err, so this list
        # may be dynamic until we have a stream for every instance.
        try:
            streams = client.describe_log_streams(
                logGroupName=log_group,
                logStreamNamePrefix=job_name + "/",
                orderBy="LogStreamName",
                limit=min(instance_count, 50),
            )
            stream_names = [s["logStreamName"] for s in streams["logStreams"]]

            while "nextToken" in streams:
                streams = client.describe_log_streams(
                    logGroupName=log_group,
                    logStreamNamePrefix=job_name + "/",
                    orderBy="LogStreamName",
                    limit=50,
                )

                stream_names.extend([s["logStreamName"] for s in streams["logStreams"]])

            positions.update(
                [
                    (s, sagemaker.logs.Position(timestamp=0, skip=0))
                    for s in stream_names
                    if s not in positions
                ]
            )
        except ClientError as e:
            # On the very first training job run on an account, there's no log group until
            # the container starts logging, so ignore any errors thrown about that
            err = e.response.get("Error", {})
            if err.get("Code", None) != "ResourceNotFoundException":
                raise

    if len(stream_names) > 0:
        if dot:
            print("")
            dot = False
        for idx, event in sagemaker.logs.multi_stream_iter(
            client, log_group, stream_names, positions
        ):
            color_wrap(idx, event["message"])
            ts, count = positions[stream_names[idx]]
            if event["timestamp"] == ts:
                positions[stream_names[idx]] = sagemaker.logs.Position(timestamp=ts, skip=count + 1)
            else:
                positions[stream_names[idx]] = sagemaker.logs.Position(
                    timestamp=event["timestamp"], skip=1
                )
    else:
        dot = True
        print(".", end="")
        sys.stdout.flush()


s3_input = deprecated_class(TrainingInput, "sagemaker.session.s3_input")
ShuffleConfig = deprecated_class(ShuffleConfig, "sagemaker.session.ShuffleConfig")<|MERGE_RESOLUTION|>--- conflicted
+++ resolved
@@ -2189,13 +2189,9 @@
         stop_condition,
         tags,
         warm_start_config,
-<<<<<<< HEAD
-        strategy_config=None,
-=======
         max_runtime_in_seconds=None,
         strategy_config=None,
         completion_criteria_config=None,
->>>>>>> dfaea77f
         enable_network_isolation=False,
         image_uri=None,
         algorithm_arn=None,
@@ -2323,10 +2319,7 @@
                 parameter_ranges=parameter_ranges,
                 early_stopping_type=early_stopping_type,
                 strategy_config=strategy_config,
-<<<<<<< HEAD
-=======
                 completion_criteria_config=completion_criteria_config,
->>>>>>> dfaea77f
             ),
             "TrainingJobDefinition": self._map_training_config(
                 static_hyperparameters=static_hyperparameters,
@@ -2486,11 +2479,8 @@
         objective_metric_name=None,
         parameter_ranges=None,
         strategy_config=None,
-<<<<<<< HEAD
-=======
         random_seed=None,
         completion_criteria_config=None,
->>>>>>> dfaea77f
     ):
         """Construct tuning job configuration dictionary.
 
@@ -2512,11 +2502,8 @@
                 be one of three types: Continuous, Integer, or Categorical.
             strategy_config (dict): A configuration for the hyperparameter tuning job optimisation
                 strategy.
-<<<<<<< HEAD
-=======
             completion_criteria_config (dict): A configuration
                 for the completion criteria.
->>>>>>> dfaea77f
 
         Returns:
             A dictionary of tuning job configuration. For format details, please refer to
@@ -2548,12 +2535,9 @@
 
         if strategy_config is not None:
             tuning_config["StrategyConfig"] = strategy_config
-<<<<<<< HEAD
-=======
 
         if completion_criteria_config is not None:
             tuning_config["TuningJobCompletionCriteria"] = completion_criteria_config
->>>>>>> dfaea77f
         return tuning_config
 
     @classmethod
@@ -4582,8 +4566,6 @@
             FeatureGroupName=feature_group_name, FeatureName=feature_name
         )
 
-<<<<<<< HEAD
-=======
     def search(
         self,
         resource: str,
@@ -4626,7 +4608,6 @@
 
         return self.sagemaker_client.search(**search_args)
 
->>>>>>> dfaea77f
     def put_record(
         self,
         feature_group_name: str,
@@ -4686,8 +4667,6 @@
 
         return self.sagemaker_featurestore_runtime_client.get_record(**get_record_args)
 
-<<<<<<< HEAD
-=======
     def batch_get_record(self, identifiers: Sequence[Dict[str, Any]]) -> Dict[str, Any]:
         """Gets a batch of record from FeatureStore.
 
@@ -4702,7 +4681,6 @@
 
         return self.sagemaker_featurestore_runtime_client.batch_get_record(**batch_get_record_args)
 
->>>>>>> dfaea77f
     def start_query_execution(
         self,
         catalog: str,
@@ -5510,30 +5488,21 @@
     """Placeholder docstring"""
     in_progress_statuses = ["InProgress", "Created"]
 
-    for _ in retries(
-        max_retry_count=10,  # 10*30 = 5min
-        exception_message_prefix="Waiting for schedule to leave 'Pending' status",
-        seconds_to_sleep=30,
-    ):
-        try:
-            desc = sagemaker_client.describe_training_job(TrainingJobName=job_name)
-            status = desc["TrainingJobStatus"]
-
-            if secondary_training_status_changed(desc, last_desc):
-                print()
-                print(secondary_training_status_message(desc, last_desc), end="")
-            else:
-                print(".", end="")
-            sys.stdout.flush()
-
-            if status in in_progress_statuses:
-                return desc, False
-
-            print()
-            return desc, True
-        except botocore.exceptions.ClientError as err:
-            if err.response["Error"]["Code"] == "AccessDeniedException":
-                pass
+    desc = sagemaker_client.describe_training_job(TrainingJobName=job_name)
+    status = desc["TrainingJobStatus"]
+
+    if secondary_training_status_changed(desc, last_desc):
+        print()
+        print(secondary_training_status_message(desc, last_desc), end="")
+    else:
+        print(".", end="")
+    sys.stdout.flush()
+
+    if status in in_progress_statuses:
+        return desc, False
+
+    print()
+    return desc, True
 
 
 def _processing_job_status(sagemaker_client, job_name):
