--- conflicted
+++ resolved
@@ -4030,13 +4030,9 @@
                 * MultiModel: Indicates that model container can support hosting multiple models
                 * SingleModel: Indicates that model container can support hosting a single model
                 This is the default model container mode when container_mode = None
-<<<<<<< HEAD
         image_config (dict): Specifies whether the image of model container is pulled from ECR,
             or private registry in your VPC. By default it is set to pull model container image
             from ECR. (default: None).
-=======
-
->>>>>>> c0f54d91
     Returns:
         dict[str, str]: A complete container definition object usable with the CreateModel API if
         passed via `PrimaryContainers` field.
