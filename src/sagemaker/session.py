# Copyright Amazon.com, Inc. or its affiliates. All Rights Reserved.
#
# Licensed under the Apache License, Version 2.0 (the "License"). You
# may not use this file except in compliance with the License. A copy of
# the License is located at
#
#     http://aws.amazon.com/apache2.0/
#
# or in the "license" file accompanying this file. This file is
# distributed on an "AS IS" BASIS, WITHOUT WARRANTIES OR CONDITIONS OF
# ANY KIND, either express or implied. See the License for the specific
# language governing permissions and limitations under the License.
"""Placeholder docstring"""
from __future__ import absolute_import, annotations, print_function

import json
import logging
import os
import re
import sys
import time
import typing
import warnings
import uuid
import datetime

from copy import deepcopy
from typing import List, Dict, Any, Sequence, Optional

import boto3
import botocore
import botocore.config
from botocore.exceptions import ClientError
import six
from sagemaker.utils import instance_supports_kms, create_paginator_config

import sagemaker.logs
from sagemaker import vpc_utils, s3_utils
from sagemaker._studio import _append_project_tags
from sagemaker.config import load_sagemaker_config, validate_sagemaker_config
from sagemaker.config import (
    KEY,
    TRAINING_JOB,
    TRAINING_JOB_INTER_CONTAINER_ENCRYPTION_PATH,
    TRAINING_JOB_ROLE_ARN_PATH,
    TRAINING_JOB_ENABLE_NETWORK_ISOLATION_PATH,
    TRAINING_JOB_ENVIRONMENT_PATH,
    TRAINING_JOB_VPC_CONFIG_PATH,
    TRAINING_JOB_OUTPUT_DATA_CONFIG_PATH,
    TRAINING_JOB_RESOURCE_CONFIG_PATH,
    TRAINING_JOB_PROFILE_CONFIG_PATH,
    PROCESSING_JOB_INPUTS_PATH,
    PROCESSING_JOB,
    PROCESSING_JOB_INTER_CONTAINER_ENCRYPTION_PATH,
    PROCESSING_JOB_ENVIRONMENT_PATH,
    PROCESSING_JOB_ROLE_ARN_PATH,
    PROCESSING_JOB_NETWORK_CONFIG_PATH,
    PROCESSING_OUTPUT_CONFIG_PATH,
    PROCESSING_JOB_PROCESSING_RESOURCES_PATH,
    MONITORING_JOB_ENVIRONMENT_PATH,
    MONITORING_JOB_ROLE_ARN_PATH,
    MONITORING_JOB_VOLUME_KMS_KEY_ID_PATH,
    MONITORING_JOB_NETWORK_CONFIG_PATH,
    MONITORING_JOB_OUTPUT_KMS_KEY_ID_PATH,
    MONITORING_SCHEDULE,
    MONITORING_SCHEDULE_INTER_CONTAINER_ENCRYPTION_PATH,
    AUTO_ML_ROLE_ARN_PATH,
    AUTO_ML_V2_ROLE_ARN_PATH,
    AUTO_ML_OUTPUT_CONFIG_PATH,
    AUTO_ML_V2_OUTPUT_CONFIG_PATH,
    AUTO_ML_JOB_CONFIG_PATH,
    AUTO_ML_JOB,
    AUTO_ML_JOB_V2,
    COMPILATION_JOB_ROLE_ARN_PATH,
    COMPILATION_JOB_OUTPUT_CONFIG_PATH,
    COMPILATION_JOB_VPC_CONFIG_PATH,
    COMPILATION_JOB,
    EDGE_PACKAGING_ROLE_ARN_PATH,
    EDGE_PACKAGING_OUTPUT_CONFIG_PATH,
    EDGE_PACKAGING_RESOURCE_KEY_PATH,
    EDGE_PACKAGING_JOB,
    TRANSFORM_JOB,
    TRANSFORM_JOB_ENVIRONMENT_PATH,
    TRANSFORM_JOB_KMS_KEY_ID_PATH,
    TRANSFORM_OUTPUT_KMS_KEY_ID_PATH,
    VOLUME_KMS_KEY_ID,
    TRANSFORM_JOB_VOLUME_KMS_KEY_ID_PATH,
    MODEL,
    MODEL_CONTAINERS_PATH,
    MODEL_EXECUTION_ROLE_ARN_PATH,
    MODEL_ENABLE_NETWORK_ISOLATION_PATH,
    MODEL_PRIMARY_CONTAINER_PATH,
    MODEL_PRIMARY_CONTAINER_ENVIRONMENT_PATH,
    MODEL_VPC_CONFIG_PATH,
    MODEL_PACKAGE_VALIDATION_ROLE_PATH,
    VALIDATION_ROLE,
    VALIDATION_PROFILES,
    MODEL_PACKAGE_INFERENCE_SPECIFICATION_CONTAINERS_PATH,
    MODEL_PACKAGE_VALIDATION_PROFILES_PATH,
    ENDPOINT_CONFIG_PRODUCTION_VARIANTS_PATH,
    KMS_KEY_ID,
    ENDPOINT_CONFIG_KMS_KEY_ID_PATH,
    ENDPOINT_CONFIG,
    ENDPOINT_CONFIG_DATA_CAPTURE_PATH,
    ENDPOINT_CONFIG_ASYNC_INFERENCE_PATH,
    ENDPOINT_CONFIG_VPC_CONFIG_PATH,
    ENDPOINT_CONFIG_ENABLE_NETWORK_ISOLATION_PATH,
    ENDPOINT_CONFIG_EXECUTION_ROLE_ARN_PATH,
    ENDPOINT,
    INFERENCE_COMPONENT,
    SAGEMAKER,
    FEATURE_GROUP,
    TAGS,
    FEATURE_GROUP_ROLE_ARN_PATH,
    FEATURE_GROUP_ONLINE_STORE_CONFIG_PATH,
    FEATURE_GROUP_OFFLINE_STORE_CONFIG_PATH,
    SESSION_DEFAULT_S3_BUCKET_PATH,
    SESSION_DEFAULT_S3_OBJECT_KEY_PREFIX_PATH,
)
from sagemaker.config.config_utils import _log_sagemaker_config_merge
from sagemaker.deprecations import deprecated_class
from sagemaker.enums import EndpointType
from sagemaker.inputs import ShuffleConfig, TrainingInput, BatchDataCaptureConfig
from sagemaker.user_agent import get_user_agent_extra_suffix
from sagemaker.utils import (
    name_from_image,
    secondary_training_status_changed,
    secondary_training_status_message,
    sts_regional_endpoint,
    retries,
    resolve_value_from_config,
    get_sagemaker_config_value,
    resolve_class_attribute_from_config,
    resolve_nested_dict_value_from_config,
    update_nested_dictionary_with_values_from_config,
    update_list_of_dicts_with_values_from_config,
    format_tags,
    Tags,
    TagsDict,
)
from sagemaker import exceptions
from sagemaker.session_settings import SessionSettings
from sagemaker.utils import can_model_package_source_uri_autopopulate

# Setting LOGGER for backward compatibility, in case users import it...
logger = LOGGER = logging.getLogger("sagemaker")

NOTEBOOK_METADATA_FILE = "/opt/ml/metadata/resource-metadata.json"
MODEL_MONITOR_ONE_TIME_SCHEDULE = "NOW"
_STATUS_CODE_TABLE = {
    "COMPLETED": "Completed",
    "INPROGRESS": "InProgress",
    "IN_PROGRESS": "InProgress",
    "FAILED": "Failed",
    "STOPPED": "Stopped",
    "STOPPING": "Stopping",
    "STARTING": "Starting",
    "PENDING": "Pending",
}
EP_LOGGER_POLL = 10
DEFAULT_EP_POLL = 30


class LogState(object):
    """Placeholder docstring"""

    STARTING = 1
    WAIT_IN_PROGRESS = 2
    TAILING = 3
    JOB_COMPLETE = 4
    COMPLETE = 5


class Session(object):  # pylint: disable=too-many-public-methods
    """Manage interactions with the Amazon SageMaker APIs and any other AWS services needed.

    This class provides convenient methods for manipulating entities and resources that Amazon
    SageMaker uses, such as training jobs, endpoints, and input datasets in S3.
    AWS service calls are delegated to an underlying Boto3 session, which by default
    is initialized using the AWS configuration chain. When you make an Amazon SageMaker API call
    that accesses an S3 bucket location and one is not specified, the ``Session`` creates a default
    bucket based on a naming convention which includes the current AWS account ID.
    """

    def __init__(
        self,
        boto_session=None,
        sagemaker_client=None,
        sagemaker_runtime_client=None,
        sagemaker_featurestore_runtime_client=None,
        default_bucket=None,
        settings=None,
        sagemaker_metrics_client=None,
        sagemaker_config: dict = None,
        default_bucket_prefix: str = None,
    ):
        """Initialize a SageMaker ``Session``.

        Args:
            boto_session (boto3.session.Session): The underlying Boto3 session which AWS service
                calls are delegated to (default: None). If not provided, one is created with
                default AWS configuration chain.
            sagemaker_client (boto3.SageMaker.Client): Client which makes Amazon SageMaker service
                calls other than ``InvokeEndpoint`` (default: None). Estimators created using this
                ``Session`` use this client. If not provided, one will be created using this
                instance's ``boto_session``.
            sagemaker_runtime_client (boto3.SageMakerRuntime.Client): Client which makes
                ``InvokeEndpoint`` calls to Amazon SageMaker (default: None). Predictors created
                using this ``Session`` use this client. If not provided, one will be created using
                this instance's ``boto_session``.
            sagemaker_featurestore_runtime_client (boto3.SageMakerFeatureStoreRuntime.Client):
                Client which makes SageMaker FeatureStore record related calls to Amazon SageMaker
                (default: None). If not provided, one will be created using
                this instance's ``boto_session``.
            default_bucket (str): The default Amazon S3 bucket to be used by this session.
                This will be created the next time an Amazon S3 bucket is needed (by calling
                :func:`default_bucket`).
                If not provided, it will be fetched from the sagemaker_config. If not configured
                there either, a default bucket will be created based on the following format:
                "sagemaker-{region}-{aws-account-id}".
                Example: "sagemaker-my-custom-bucket".
            settings (sagemaker.session_settings.SessionSettings): Optional. Set of optional
                parameters to apply to the session.
            sagemaker_metrics_client (boto3.SageMakerMetrics.Client):
                Client which makes SageMaker Metrics related calls to Amazon SageMaker
                (default: None). If not provided, one will be created using
                this instance's ``boto_session``.
            sagemaker_config (dict): A dictionary containing default values for the
                SageMaker Python SDK. (default: None). The dictionary must adhere to the schema
                defined at `~sagemaker.config.config_schema.SAGEMAKER_PYTHON_SDK_CONFIG_SCHEMA`.
                If sagemaker_config is not provided and configuration files exist (at the default
                paths for admins and users, or paths set through the environment variables
                SAGEMAKER_ADMIN_CONFIG_OVERRIDE and SAGEMAKER_USER_CONFIG_OVERRIDE),
                a new dictionary will be generated from those configuration files. Alternatively,
                this dictionary can be generated by calling
                :func:`~sagemaker.config.load_sagemaker_config` and then be provided to the
                Session.
            default_bucket_prefix (str): The default prefix to use for S3 Object Keys. (default:
                None). If provided and where applicable, it will be used by the SDK to construct
                default S3 URIs, in the format:
                `s3://{default_bucket}/{default_bucket_prefix}/<rest of object key>`
                This parameter can also be specified via `{sagemaker_config}` instead of here. If
                not provided here or within `{sagemaker_config}`, default S3 URIs will have the
                format: `s3://{default_bucket}/<rest of object key>`
        """

        # sagemaker_config is validated and initialized inside :func:`_initialize`,
        # so if default_bucket is None and the sagemaker_config has a default S3 bucket configured,
        # _default_bucket_name_override will be set again inside :func:`_initialize`.
        self.endpoint_arn = None
        self._default_bucket = None
        self._default_bucket_name_override = default_bucket
        # this may also be set again inside :func:`_initialize` if it is None
        self.default_bucket_prefix = default_bucket_prefix
        self._default_bucket_set_by_sdk = False

        self.s3_resource = None
        self.s3_client = None
        self.resource_groups_client = None
        self.resource_group_tagging_client = None
        self._config = None
        self.lambda_client = None
        self.settings = settings if settings else SessionSettings()

        self._initialize(
            boto_session=boto_session,
            sagemaker_client=sagemaker_client,
            sagemaker_runtime_client=sagemaker_runtime_client,
            sagemaker_featurestore_runtime_client=sagemaker_featurestore_runtime_client,
            sagemaker_metrics_client=sagemaker_metrics_client,
            sagemaker_config=sagemaker_config,
        )

    def _initialize(
        self,
        boto_session,
        sagemaker_client,
        sagemaker_runtime_client,
        sagemaker_featurestore_runtime_client,
        sagemaker_metrics_client,
        sagemaker_config: dict = None,
    ):
        """Initialize this SageMaker Session.

        Creates or uses a boto_session, sagemaker_client and sagemaker_runtime_client.
        Sets the region_name.
        """

        self.boto_session = boto_session or boto3.DEFAULT_SESSION or boto3.Session()

        self._region_name = self.boto_session.region_name
        if self._region_name is None:
            raise ValueError(
                "Must setup local AWS configuration with a region supported by SageMaker."
            )

        # Make use of user_agent_extra field of the botocore_config object
        # to append SageMaker Python SDK specific user_agent suffix
        # to the current User-Agent header value from boto3
        # This config will also make sure that user_agent never fails to log the User-Agent string
        # even if boto User-Agent header format is updated in the future
        # Ref: https://botocore.amazonaws.com/v1/documentation/api/latest/reference/config.html
        botocore_config = botocore.config.Config(user_agent_extra=get_user_agent_extra_suffix())

        # Create sagemaker_client with the botocore_config object
        # This config is customized to append SageMaker Python SDK specific user_agent suffix
        self.sagemaker_client = sagemaker_client or self.boto_session.client(
            "sagemaker", config=botocore_config
        )

        if sagemaker_runtime_client is not None:
            self.sagemaker_runtime_client = sagemaker_runtime_client
        else:
            config = botocore.config.Config(
                read_timeout=80, user_agent_extra=get_user_agent_extra_suffix()
            )
            self.sagemaker_runtime_client = self.boto_session.client(
                "runtime.sagemaker", config=config
            )

        if sagemaker_featurestore_runtime_client:
            self.sagemaker_featurestore_runtime_client = sagemaker_featurestore_runtime_client
        else:
            self.sagemaker_featurestore_runtime_client = self.boto_session.client(
                "sagemaker-featurestore-runtime"
            )

        if sagemaker_metrics_client:
            self.sagemaker_metrics_client = sagemaker_metrics_client
        else:
            self.sagemaker_metrics_client = self.boto_session.client(
                "sagemaker-metrics", config=botocore_config
            )

        self.s3_client = self.boto_session.client("s3", region_name=self.boto_region_name)
        self.s3_resource = self.boto_session.resource("s3", region_name=self.boto_region_name)

        self.local_mode = False

        if sagemaker_config:
            validate_sagemaker_config(sagemaker_config)
            self.sagemaker_config = sagemaker_config
        else:
            # self.s3_resource might be None. If it is None, load_sagemaker_config will
            # create a default S3 resource, but only if it needs to fetch from S3
            self.sagemaker_config = load_sagemaker_config(s3_resource=self.s3_resource)

        # after sagemaker_config initialization, update self._default_bucket_name_override if needed
        self._default_bucket_name_override = resolve_value_from_config(
            direct_input=self._default_bucket_name_override,
            config_path=SESSION_DEFAULT_S3_BUCKET_PATH,
            sagemaker_session=self,
        )
        # after sagemaker_config initialization, update self.default_bucket_prefix if needed
        self.default_bucket_prefix = resolve_value_from_config(
            direct_input=self.default_bucket_prefix,
            config_path=SESSION_DEFAULT_S3_OBJECT_KEY_PREFIX_PATH,
            sagemaker_session=self,
        )

    @property
    def config(self) -> Dict | None:
        """The config for the local mode, unused in a normal session"""
        return self._config

    @config.setter
    def config(self, value: Dict | None):
        """The config for the local mode, unused in a normal session"""
        self._config = value

    @property
    def boto_region_name(self):
        """Placeholder docstring"""
        return self._region_name

    def upload_data(self, path, bucket=None, key_prefix="data", callback=None, extra_args=None):
        """Upload local file or directory to S3.

        If a single file is specified for upload, the resulting S3 object key is
        ``{key_prefix}/{filename}`` (filename does not include the local path, if any specified).
        If a directory is specified for upload, the API uploads all content, recursively,
        preserving relative structure of subdirectories. The resulting object key names are:
        ``{key_prefix}/{relative_subdirectory_path}/filename``.

        Args:
            path (str): Path (absolute or relative) of local file or directory to upload.
            bucket (str): Name of the S3 Bucket to upload to (default: None). If not specified, the
                default bucket of the ``Session`` is used (if default bucket does not exist, the
                ``Session`` creates it).
            key_prefix (str): Optional S3 object key name prefix (default: 'data'). S3 uses the
                prefix to create a directory structure for the bucket content that it display in
                the S3 console.
            extra_args (dict): Optional extra arguments that may be passed to the upload operation.
                Similar to ExtraArgs parameter in S3 upload_file function. Please refer to the
                ExtraArgs parameter documentation here:
                https://boto3.amazonaws.com/v1/documentation/api/latest/guide/s3-uploading-files.html#the-extraargs-parameter

        Returns:
            str: The S3 URI of the uploaded file(s). If a file is specified in the path argument,
                the URI format is: ``s3://{bucket name}/{key_prefix}/{original_file_name}``.
                If a directory is specified in the path argument, the URI format is
                ``s3://{bucket name}/{key_prefix}``.
        """
        bucket, key_prefix = s3_utils.determine_bucket_and_prefix(
            bucket=bucket, key_prefix=key_prefix, sagemaker_session=self
        )

        # Generate a tuple for each file that we want to upload of the form (local_path, s3_key).
        files = []
        key_suffix = None
        if os.path.isdir(path):
            for dirpath, _, filenames in os.walk(path):
                for name in filenames:
                    local_path = os.path.join(dirpath, name)
                    s3_relative_prefix = (
                        "" if path == dirpath else os.path.relpath(dirpath, start=path) + "/"
                    )
                    s3_key = "{}/{}{}".format(key_prefix, s3_relative_prefix, name)
                    files.append((local_path, s3_key))
        else:
            _, name = os.path.split(path)
            s3_key = "{}/{}".format(key_prefix, name)
            files.append((path, s3_key))
            key_suffix = name

        if self.s3_resource is None:
            s3 = self.boto_session.resource("s3", region_name=self.boto_region_name)
        else:
            s3 = self.s3_resource

        for local_path, s3_key in files:
            s3.Object(bucket, s3_key).upload_file(
                local_path, Callback=callback, ExtraArgs=extra_args
            )

        s3_uri = "s3://{}/{}".format(bucket, key_prefix)
        # If a specific file was used as input (instead of a directory), we return the full S3 key
        # of the uploaded object. This prevents unintentionally using other files under the same
        # prefix during training.
        if key_suffix:
            s3_uri = "{}/{}".format(s3_uri, key_suffix)
        return s3_uri

    def upload_string_as_file_body(self, body, bucket, key, kms_key=None):
        """Upload a string as a file body.

        Args:
            body (str): String representing the body of the file.
            bucket (str): Name of the S3 Bucket to upload to (default: None). If not specified, the
                default bucket of the ``Session`` is used (if default bucket does not exist, the
                ``Session`` creates it).
            key (str): S3 object key. This is the s3 path to the file.
            kms_key (str): The KMS key to use for encrypting the file.

        Returns:
            str: The S3 URI of the uploaded file.
                The URI format is: ``s3://{bucket name}/{key}``.
        """
        if self.s3_resource is None:
            s3 = self.boto_session.resource("s3", region_name=self.boto_region_name)
        else:
            s3 = self.s3_resource

        s3_object = s3.Object(bucket_name=bucket, key=key)

        if kms_key is not None:
            s3_object.put(Body=body, SSEKMSKeyId=kms_key, ServerSideEncryption="aws:kms")
        else:
            s3_object.put(Body=body)

        s3_uri = "s3://{}/{}".format(bucket, key)
        return s3_uri

    def download_data(self, path, bucket, key_prefix="", extra_args=None):
        """Download file or directory from S3.

        Args:
            path (str): Local path where the file or directory should be downloaded to.
            bucket (str): Name of the S3 Bucket to download from.
            key_prefix (str): Optional S3 object key name prefix.
            extra_args (dict): Optional extra arguments that may be passed to the
                download operation. Please refer to the ExtraArgs parameter in the boto3
                documentation here:
                https://boto3.amazonaws.com/v1/documentation/api/latest/guide/s3-example-download-file.html

        Returns:
            list[str]: List of local paths of downloaded files
        """
        # Initialize the S3 client.
        if self.s3_client is None:
            s3 = self.boto_session.client("s3", region_name=self.boto_region_name)
        else:
            s3 = self.s3_client

        # Initialize the variables used to loop through the contents of the S3 bucket.
        keys = []
        directories = []
        next_token = ""
        base_parameters = {"Bucket": bucket, "Prefix": key_prefix}

        # Loop through the contents of the bucket, 1,000 objects at a time. Gathering all keys into
        # a "keys" list.
        while next_token is not None:
            request_parameters = base_parameters.copy()
            if next_token != "":
                request_parameters.update({"ContinuationToken": next_token})
            response = s3.list_objects_v2(**request_parameters)
            contents = response.get("Contents", None)
            if not contents:
                logger.info(
                    "Nothing to download from bucket: %s, key_prefix: %s.", bucket, key_prefix
                )
                return []
            # For each object, save its key or directory.
            for s3_object in contents:
                key: str = s3_object.get("Key")
                obj_size = s3_object.get("Size")
                if key.endswith("/") and int(obj_size) == 0:
                    directories.append(os.path.join(path, key))
                else:
                    keys.append(key)
            next_token = response.get("NextContinuationToken")

        # For each object key, create the directory on the local machine if needed, and then
        # download the file.
        downloaded_paths = []
        for dir_path in directories:
            os.makedirs(os.path.dirname(dir_path), exist_ok=True)
        for key in keys:
            tail_s3_uri_path = os.path.basename(key)
            if not os.path.splitext(key_prefix)[1]:
                tail_s3_uri_path = os.path.relpath(key, key_prefix)
            destination_path = os.path.join(path, tail_s3_uri_path)
            if not os.path.exists(os.path.dirname(destination_path)):
                os.makedirs(os.path.dirname(destination_path), exist_ok=True)
            s3.download_file(
                Bucket=bucket, Key=key, Filename=destination_path, ExtraArgs=extra_args
            )
            downloaded_paths.append(destination_path)
        return downloaded_paths

    def read_s3_file(self, bucket, key_prefix):
        """Read a single file from S3.

        Args:
            bucket (str): Name of the S3 Bucket to download from.
            key_prefix (str): S3 object key name prefix.

        Returns:
            str: The body of the s3 file as a string.
        """
        if self.s3_client is None:
            s3 = self.boto_session.client("s3", region_name=self.boto_region_name)
        else:
            s3 = self.s3_client

        # Explicitly passing a None kms_key to boto3 throws a validation error.
        s3_object = s3.get_object(Bucket=bucket, Key=key_prefix)

        return s3_object["Body"].read().decode("utf-8")

    def list_s3_files(self, bucket, key_prefix):
        """Lists the S3 files given an S3 bucket and key.

        Args:
            bucket (str): Name of the S3 Bucket to download from.
            key_prefix (str): S3 object key name prefix.

        Returns:
            [str]: The list of files at the S3 path.
        """
        if self.s3_resource is None:
            s3 = self.boto_session.resource("s3", region_name=self.boto_region_name)
        else:
            s3 = self.s3_resource

        s3_bucket = s3.Bucket(name=bucket)
        s3_objects = s3_bucket.objects.filter(Prefix=key_prefix).all()
        return [s3_object.key for s3_object in s3_objects]

    def default_bucket(self):
        """Return the name of the default bucket to use in relevant Amazon SageMaker interactions.

        This function will create the s3 bucket if it does not exist.

        Returns:
            str: The name of the default bucket. If the name was not explicitly specified through
                the Session or sagemaker_config, the bucket will take the form:
                ``sagemaker-{region}-{AWS account ID}``.
        """

        if self._default_bucket:
            return self._default_bucket

        region = self.boto_session.region_name

        default_bucket = self._default_bucket_name_override
        if not default_bucket:
            default_bucket = generate_default_sagemaker_bucket_name(self.boto_session)
            self._default_bucket_set_by_sdk = True

        self._create_s3_bucket_if_it_does_not_exist(
            bucket_name=default_bucket,
            region=region,
        )

        self._default_bucket = default_bucket

        return self._default_bucket

    def _create_s3_bucket_if_it_does_not_exist(self, bucket_name, region):
        """Creates an S3 Bucket if it does not exist.

        Also swallows a few common exceptions that indicate that the bucket already exists or
        that it is being created.

        Args:
            bucket_name (str): Name of the S3 bucket to be created.
            region (str): The region in which to create the bucket.

        Raises:
            botocore.exceptions.ClientError: If S3 throws an unexpected exception during bucket
                creation.
                If the exception is due to the bucket already existing or
                already being created, no exception is raised.
        """
        if self.s3_resource is None:
            s3 = self.boto_session.resource("s3", region_name=region)
        else:
            s3 = self.s3_resource

        bucket = s3.Bucket(name=bucket_name)
        if bucket.creation_date is None:
            self.general_bucket_check_if_user_has_permission(bucket_name, s3, bucket, region, True)

        elif self._default_bucket_set_by_sdk:
            self.general_bucket_check_if_user_has_permission(bucket_name, s3, bucket, region, False)

            expected_bucket_owner_id = self.account_id()
            self.expected_bucket_owner_id_bucket_check(bucket_name, s3, expected_bucket_owner_id)
<<<<<<< HEAD

    def expected_bucket_owner_id_bucket_check(self, bucket_name, s3, expected_bucket_owner_id):
        """Checks if the bucket belongs to a particular owner and throws a Client Error if it is not

        Args:
            bucket_name (str): Name of the S3 bucket
            s3 (str): S3 object from boto session
            expected_bucket_owner_id (str): Owner ID string

        """
        try:
            s3.meta.client.head_bucket(
                Bucket=bucket_name, ExpectedBucketOwner=expected_bucket_owner_id
            )
        except ClientError as e:
            error_code = e.response["Error"]["Code"]
            message = e.response["Error"]["Message"]
            if error_code == "403" and message == "Forbidden":
                LOGGER.error(
                    "Since default_bucket param was not set, SageMaker Python SDK tried to use "
                    "%s bucket. "
                    "This bucket cannot be configured to use as it is not owned by Account %s. "
                    "To unblock it's recommended to use custom default_bucket "
                    "parameter in sagemaker.Session",
                    bucket_name,
                    expected_bucket_owner_id,
                )
                raise

    def general_bucket_check_if_user_has_permission(
        self, bucket_name, s3, bucket, region, bucket_creation_date_none
    ):
        """Checks if the person running has the permissions to the bucket

        If there is any other error that comes up with calling head bucket, it is raised up here
        If there is no bucket , it will create one

        Args:
            bucket_name (str): Name of the S3 bucket
            s3 (str): S3 object from boto session
            region (str): The region in which to create the bucket.
            bucket_creation_date_none (bool):Indicating whether S3 bucket already exists or not

=======

    def expected_bucket_owner_id_bucket_check(self, bucket_name, s3, expected_bucket_owner_id):
        """Checks if the bucket belongs to a particular owner and throws a Client Error if it is not

        Args:
            bucket_name (str): Name of the S3 bucket
            s3 (str): S3 object from boto session
            expected_bucket_owner_id (str): Owner ID string

        """
        try:
            s3.meta.client.head_bucket(
                Bucket=bucket_name, ExpectedBucketOwner=expected_bucket_owner_id
            )
        except ClientError as e:
            error_code = e.response["Error"]["Code"]
            message = e.response["Error"]["Message"]
            if error_code == "403" and message == "Forbidden":
                LOGGER.error(
                    "Since default_bucket param was not set, SageMaker Python SDK tried to use "
                    "%s bucket. "
                    "This bucket cannot be configured to use as it is not owned by Account %s. "
                    "To unblock it's recommended to use custom default_bucket "
                    "parameter in sagemaker.Session",
                    bucket_name,
                    expected_bucket_owner_id,
                )
                raise

    def general_bucket_check_if_user_has_permission(
        self, bucket_name, s3, bucket, region, bucket_creation_date_none
    ):
        """Checks if the person running has the permissions to the bucket

        If there is any other error that comes up with calling head bucket, it is raised up here
        If there is no bucket , it will create one

        Args:
            bucket_name (str): Name of the S3 bucket
            s3 (str): S3 object from boto session
            region (str): The region in which to create the bucket.
            bucket_creation_date_none (bool):Indicating whether S3 bucket already exists or not

>>>>>>> f66b866a
        """
        try:
            s3.meta.client.head_bucket(Bucket=bucket_name)
        except ClientError as e:
            error_code = e.response["Error"]["Code"]
            message = e.response["Error"]["Message"]
            # bucket does not exist or forbidden to access
            if bucket_creation_date_none:
                if error_code == "404" and message == "Not Found":
                    self.create_bucket_for_not_exist_error(bucket_name, region, s3)
                elif error_code == "403" and message == "Forbidden":
                    LOGGER.error(
                        "Bucket %s exists, but access is forbidden. Please try again after "
                        "adding appropriate access.",
                        bucket.name,
                    )
                    raise
                else:
                    raise

    def create_bucket_for_not_exist_error(self, bucket_name, region, s3):
        """Creates the S3 bucket in the given region

        Args:
            bucket_name (str): Name of the S3 bucket
            s3 (str): S3 object from boto session
            region (str): The region in which to create the bucket.
        """
        # bucket does not exist, create one
        try:
            if region == "us-east-1":
                # 'us-east-1' cannot be specified because it is the default region:
                # https://github.com/boto/boto3/issues/125
                s3.create_bucket(Bucket=bucket_name)
            else:
                s3.create_bucket(
                    Bucket=bucket_name,
                    CreateBucketConfiguration={"LocationConstraint": region},
                )

            logger.info("Created S3 bucket: %s", bucket_name)
        except ClientError as e:
            error_code = e.response["Error"]["Code"]
            message = e.response["Error"]["Message"]

            if error_code == "OperationAborted" and "conflicting conditional operation" in message:
                # If this bucket is already being concurrently created,
                # we don't need to create it again.
                pass
            else:
                raise

    def _append_sagemaker_config_tags(self, tags: List[TagsDict], config_path_to_tags: str):
        """Appends tags specified in the sagemaker_config to the given list of tags.

        To minimize the chance of duplicate tags being applied, this is intended to be used
        immediately before calls to sagemaker_client, rather than during initialization of
        classes like EstimatorBase.

        Args:
            tags: The list of tags to append to.
            config_path_to_tags: The path to look up tags in the config.

        Returns:
            A list of tags.
        """
        config_tags = get_sagemaker_config_value(self, config_path_to_tags)

        if config_tags is None or len(config_tags) == 0:
            return tags

        all_tags = tags or []
        for config_tag in config_tags:
            config_tag_key = config_tag[KEY]
            if not any(tag.get("Key", None) == config_tag_key for tag in all_tags):
                # This check prevents new tags with duplicate keys from being added
                # (to prevent API failure and/or overwriting of tags). If there is a conflict,
                # the user-provided tag should take precedence over the config-provided tag.
                # Note: this does not check user-provided tags for conflicts with other
                # user-provided tags.
                all_tags.append(config_tag)

        _log_sagemaker_config_merge(
            source_value=tags,
            config_value=config_tags,
            merged_source_and_config_value=all_tags,
            config_key_path=config_path_to_tags,
        )

        return all_tags

    def train(  # noqa: C901
        self,
        input_mode,
        input_config,
        role=None,
        job_name=None,
        output_config=None,
        resource_config=None,
        vpc_config=None,
        hyperparameters=None,
        stop_condition=None,
        tags=None,
        metric_definitions=None,
        enable_network_isolation=None,
        image_uri=None,
        training_image_config=None,
        infra_check_config=None,
        container_entry_point=None,
        container_arguments=None,
        algorithm_arn=None,
        encrypt_inter_container_traffic=None,
        use_spot_instances=False,
        checkpoint_s3_uri=None,
        checkpoint_local_path=None,
        experiment_config=None,
        debugger_rule_configs=None,
        debugger_hook_config=None,
        tensorboard_output_config=None,
        enable_sagemaker_metrics=None,
        profiler_rule_configs=None,
        profiler_config=None,
        environment: Optional[Dict[str, str]] = None,
        retry_strategy=None,
        remote_debug_config=None,
        session_chaining_config=None,
    ):
        """Create an Amazon SageMaker training job.

        Args:
            input_mode (str): The input mode that the algorithm supports. Valid modes:
                * 'File' - Amazon SageMaker copies the training dataset from the S3 location to
                a directory in the Docker container.
                * 'Pipe' - Amazon SageMaker streams data directly from S3 to the container via a
                Unix-named pipe.
                * 'FastFile' - Amazon SageMaker streams data from S3 on demand instead of
                downloading the entire dataset before training begins.
            input_config (list): A list of Channel objects. Each channel is a named input source.
                Please refer to the format details described:
                https://botocore.readthedocs.io/en/latest/reference/services/sagemaker.html#SageMaker.Client.create_training_job
            role (str): An AWS IAM role (either name or full ARN). The Amazon SageMaker training
                jobs and APIs that create Amazon SageMaker endpoints use this role to access
                training data and model artifacts. You must grant sufficient permissions to this
                role.
            job_name (str): Name of the training job being created.
            output_config (dict): The S3 URI where you want to store the training results and
                optional KMS key ID.
            resource_config (dict): Contains values for ResourceConfig:
                * instance_count (int): Number of EC2 instances to use for training.
                The key in resource_config is 'InstanceCount'.
                * instance_type (str): Type of EC2 instance to use for training, for example,
                'ml.c4.xlarge'. The key in resource_config is 'InstanceType'.
            vpc_config (dict): Contains values for VpcConfig:
                * subnets (list[str]): List of subnet ids.
                The key in vpc_config is 'Subnets'.
                * security_group_ids (list[str]): List of security group ids.
                The key in vpc_config is 'SecurityGroupIds'.
            hyperparameters (dict): Hyperparameters for model training. The hyperparameters are
                made accessible as a dict[str, str] to the training code on SageMaker. For
                convenience, this accepts other types for keys and values, but ``str()`` will be
                called to convert them before training.
            stop_condition (dict): Defines when training shall finish. Contains entries that can
                be understood by the service like ``MaxRuntimeInSeconds``.
            tags (Optional[Tags]): Tags for labeling a training job. For more, see
                https://docs.aws.amazon.com/sagemaker/latest/dg/API_Tag.html.
            metric_definitions (list[dict]): A list of dictionaries that defines the metric(s)
                used to evaluate the training jobs. Each dictionary contains two keys: 'Name' for
                the name of the metric, and 'Regex' for the regular expression used to extract the
                metric from the logs.
            enable_network_isolation (bool): Whether to request for the training job to run with
                network isolation or not.
            image_uri (str): Docker image containing training code.
            training_image_config(dict): Training image configuration.
                Optionally, the dict can contain 'TrainingRepositoryAccessMode' and
                'TrainingRepositoryCredentialsProviderArn' (under 'TrainingRepositoryAuthConfig').
                For example,

                .. code:: python

                    training_image_config = {
                        "TrainingRepositoryAccessMode": "Vpc",
                        "TrainingRepositoryAuthConfig": {
                            "TrainingRepositoryCredentialsProviderArn":
                              "arn:aws:lambda:us-west-2:1234567890:function:test"
                        },
                    }

                If TrainingRepositoryAccessMode is set to Vpc, the training image is accessed
                through a private Docker registry in customer Vpc. If it's set to Platform or None,
                the training image is accessed through ECR.
                If TrainingRepositoryCredentialsProviderArn is provided, the credentials to
                authenticate to the private Docker registry will be retrieved from this AWS Lambda
                function. (default: ``None``). When it's set to None, SageMaker will not do
                authentication before pulling the image in the private Docker registry.
            container_entry_point (List[str]): Optional. The entrypoint script for a Docker
                container used to run a training job. This script takes precedence over
                the default train processing instructions.
            container_arguments (List[str]): Optional. The arguments for a container used to run
                a training job.
            algorithm_arn (str): Algorithm Arn from Marketplace.
            encrypt_inter_container_traffic (bool): Specifies whether traffic between training
                containers is encrypted for the training job (default: ``False``).
            use_spot_instances (bool): whether to use spot instances for training.
            checkpoint_s3_uri (str): The S3 URI in which to persist checkpoints
                that the algorithm persists (if any) during training. (default:
                ``None``).
            checkpoint_local_path (str): The local path that the algorithm
                writes its checkpoints to. SageMaker will persist all files
                under this path to `checkpoint_s3_uri` continually during
                training. On job startup the reverse happens - data from the
                s3 location is downloaded to this path before the algorithm is
                started. If the path is unset then SageMaker assumes the
                checkpoints will be provided under `/opt/ml/checkpoints/`.
                (default: ``None``).
            experiment_config (dict[str, str]): Experiment management configuration.
                Optionally, the dict can contain four keys:
                'ExperimentName', 'TrialName',  'TrialComponentDisplayName' and 'RunName'.
                The behavior of setting these keys is as follows:
                * If `ExperimentName` is supplied but `TrialName` is not a Trial will be
                automatically created and the job's Trial Component associated with the Trial.
                * If `TrialName` is supplied and the Trial already exists the job's Trial Component
                will be associated with the Trial.
                * If both `ExperimentName` and `TrialName` are not supplied the trial component
                will be unassociated.
                * `TrialComponentDisplayName` is used for display in Studio.
                * `RunName` is used to record an experiment run.
            enable_sagemaker_metrics (bool): enable SageMaker Metrics Time
                Series. For more information see:
                https://docs.aws.amazon.com/sagemaker/latest/dg/API_AlgorithmSpecification.html
                #SageMaker-Type
                -AlgorithmSpecification-EnableSageMakerMetricsTimeSeries
                (default: ``None``).
            profiler_rule_configs (list[dict]): A list of profiler rule
                configurations.src/sagemaker/lineage/artifact.py:285
            profiler_config (dict): Configuration for how profiling information is emitted
                with SageMaker Profiler. (default: ``None``).
            remote_debug_config(dict): Configuration for RemoteDebug. (default: ``None``)
                The dict can contain 'EnableRemoteDebug'(bool).
                For example,

                .. code:: python

                    remote_debug_config = {
                        "EnableRemoteDebug": True,
                    }
            session_chaining_config(dict): Configuration for SessionChaining. (default: ``None``)
                The dict can contain 'EnableSessionTagChaining'(bool).
                For example,

                .. code:: python

                    session_chaining_config = {
                        "EnableSessionTagChaining": True,
                    }
            environment (dict[str, str]) : Environment variables to be set for
                use during training job (default: ``None``)
            retry_strategy(dict): Defines RetryStrategy for InternalServerFailures.
                * max_retry_attsmpts (int): Number of times a job should be retried.
                The key in RetryStrategy is 'MaxRetryAttempts'.
            infra_check_config(dict): Infra check configuration.
                Optionally, the dict can contain 'EnableInfraCheck'(bool).
                For example,

                .. code:: python

                    infra_check_config = {
                        "EnableInfraCheck": True,
                    }
        Returns:
            str: ARN of the training job, if it is created.
        """
        tags = _append_project_tags(format_tags(tags))
        tags = self._append_sagemaker_config_tags(
            tags, "{}.{}.{}".format(SAGEMAKER, TRAINING_JOB, TAGS)
        )

        _encrypt_inter_container_traffic = resolve_value_from_config(
            direct_input=encrypt_inter_container_traffic,
            config_path=TRAINING_JOB_INTER_CONTAINER_ENCRYPTION_PATH,
            default_value=False,
            sagemaker_session=self,
        )
        role = resolve_value_from_config(role, TRAINING_JOB_ROLE_ARN_PATH, sagemaker_session=self)
        enable_network_isolation = resolve_value_from_config(
            direct_input=enable_network_isolation,
            config_path=TRAINING_JOB_ENABLE_NETWORK_ISOLATION_PATH,
            default_value=False,
            sagemaker_session=self,
        )
        inferred_vpc_config = update_nested_dictionary_with_values_from_config(
            vpc_config, TRAINING_JOB_VPC_CONFIG_PATH, sagemaker_session=self
        )
        inferred_output_config = update_nested_dictionary_with_values_from_config(
            output_config, TRAINING_JOB_OUTPUT_DATA_CONFIG_PATH, sagemaker_session=self
        )
        customer_supplied_kms_key = "VolumeKmsKeyId" in resource_config
        inferred_resource_config = update_nested_dictionary_with_values_from_config(
            resource_config, TRAINING_JOB_RESOURCE_CONFIG_PATH, sagemaker_session=self
        )
        inferred_profiler_config = update_nested_dictionary_with_values_from_config(
            profiler_config, TRAINING_JOB_PROFILE_CONFIG_PATH, sagemaker_session=self
        )
        if (
            not customer_supplied_kms_key
            and "InstanceType" in inferred_resource_config
            and not instance_supports_kms(inferred_resource_config["InstanceType"])
            and "VolumeKmsKeyId" in inferred_resource_config
        ):
            del inferred_resource_config["VolumeKmsKeyId"]

        environment = resolve_value_from_config(
            direct_input=environment,
            config_path=TRAINING_JOB_ENVIRONMENT_PATH,
            default_value=None,
            sagemaker_session=self,
        )
        train_request = self._get_train_request(
            input_mode=input_mode,
            input_config=input_config,
            role=role,
            job_name=job_name,
            output_config=inferred_output_config,
            resource_config=inferred_resource_config,
            vpc_config=inferred_vpc_config,
            hyperparameters=hyperparameters,
            stop_condition=stop_condition,
            tags=tags,
            metric_definitions=metric_definitions,
            enable_network_isolation=enable_network_isolation,
            image_uri=image_uri,
            training_image_config=training_image_config,
            infra_check_config=infra_check_config,
            container_entry_point=container_entry_point,
            container_arguments=container_arguments,
            algorithm_arn=algorithm_arn,
            encrypt_inter_container_traffic=_encrypt_inter_container_traffic,
            use_spot_instances=use_spot_instances,
            checkpoint_s3_uri=checkpoint_s3_uri,
            checkpoint_local_path=checkpoint_local_path,
            experiment_config=experiment_config,
            debugger_rule_configs=debugger_rule_configs,
            debugger_hook_config=debugger_hook_config,
            tensorboard_output_config=tensorboard_output_config,
            enable_sagemaker_metrics=enable_sagemaker_metrics,
            profiler_rule_configs=profiler_rule_configs,
            profiler_config=inferred_profiler_config,
            remote_debug_config=remote_debug_config,
            session_chaining_config=session_chaining_config,
            environment=environment,
            retry_strategy=retry_strategy,
        )

        def submit(request):
            logger.info("Creating training-job with name: %s", job_name)
            logger.debug("train request: %s", json.dumps(request, indent=4))
            self.sagemaker_client.create_training_job(**request)

        self._intercept_create_request(train_request, submit, self.train.__name__)

    def _get_train_request(  # noqa: C901
        self,
        input_mode,
        input_config,
        role,
        job_name,
        output_config,
        resource_config,
        vpc_config,
        hyperparameters,
        stop_condition,
        tags,
        metric_definitions,
        enable_network_isolation=False,
        image_uri=None,
        training_image_config=None,
        infra_check_config=None,
        container_entry_point=None,
        container_arguments=None,
        algorithm_arn=None,
        encrypt_inter_container_traffic=False,
        use_spot_instances=False,
        checkpoint_s3_uri=None,
        checkpoint_local_path=None,
        experiment_config=None,
        debugger_rule_configs=None,
        debugger_hook_config=None,
        tensorboard_output_config=None,
        enable_sagemaker_metrics=None,
        profiler_rule_configs=None,
        profiler_config=None,
        remote_debug_config=None,
        session_chaining_config=None,
        environment=None,
        retry_strategy=None,
    ):
        """Constructs a request compatible for creating an Amazon SageMaker training job.

        Args:
            input_mode (str): The input mode that the algorithm supports. Valid modes:
                * 'File' - Amazon SageMaker copies the training dataset from the S3 location to
                a directory in the Docker container.
                * 'Pipe' - Amazon SageMaker streams data directly from S3 to the container via a
                Unix-named pipe.
                * 'FastFile' - Amazon SageMaker streams data from S3 on demand instead of
                downloading the entire dataset before training begins.
            input_config (list): A list of Channel objects. Each channel is a named input source.
                Please refer to the format details described:
                https://botocore.readthedocs.io/en/latest/reference/services/sagemaker.html#SageMaker.Client.create_training_job
            role (str): An AWS IAM role (either name or full ARN). The Amazon SageMaker training
                jobs and APIs that create Amazon SageMaker endpoints use this role to access
                training data and model artifacts. You must grant sufficient permissions to this
                role.
            job_name (str): Name of the training job being created.
            output_config (dict): The S3 URI where you want to store the training results and
                optional KMS key ID.
            resource_config (dict): Contains values for ResourceConfig:
                * instance_count (int): Number of EC2 instances to use for training.
                The key in resource_config is 'InstanceCount'.
                * instance_type (str): Type of EC2 instance to use for training, for example,
                'ml.c4.xlarge'. The key in resource_config is 'InstanceType'.
            vpc_config (dict): Contains values for VpcConfig:
                * subnets (list[str]): List of subnet ids.
                The key in vpc_config is 'Subnets'.
                * security_group_ids (list[str]): List of security group ids.
                The key in vpc_config is 'SecurityGroupIds'.
            hyperparameters (dict): Hyperparameters for model training. The hyperparameters are
                made accessible as a dict[str, str] to the training code on SageMaker. For
                convenience, this accepts other types for keys and values, but ``str()`` will be
                called to convert them before training.
            stop_condition (dict): Defines when training shall finish. Contains entries that can
                be understood by the service like ``MaxRuntimeInSeconds``.
            tags (list[dict]): List of tags for labeling a training job. For more, see
                https://docs.aws.amazon.com/sagemaker/latest/dg/API_Tag.html.
            metric_definitions (list[dict]): A list of dictionaries that defines the metric(s)
                used to evaluate the training jobs. Each dictionary contains two keys: 'Name' for
                the name of the metric, and 'Regex' for the regular expression used to extract the
                metric from the logs.
            enable_network_isolation (bool): Whether to request for the training job to run with
                network isolation or not.
            image_uri (str): Docker image containing training code.
            training_image_config(dict): Training image configuration.
                Optionally, the dict can contain 'TrainingRepositoryAccessMode' and
                'TrainingRepositoryCredentialsProviderArn' (under 'TrainingRepositoryAuthConfig').
                For example,

                .. code:: python

                    training_image_config = {
                        "TrainingRepositoryAccessMode": "Vpc",
                        "TrainingRepositoryAuthConfig": {
                            "TrainingRepositoryCredentialsProviderArn":
                              "arn:aws:lambda:us-west-2:1234567890:function:test"
                        },
                    }

                If TrainingRepositoryAccessMode is set to Vpc, the training image is accessed
                through a private Docker registry in customer Vpc. If it's set to Platform or None,
                the training image is accessed through ECR.
                If TrainingRepositoryCredentialsProviderArn is provided, the credentials to
                authenticate to the private Docker registry will be retrieved from this AWS Lambda
                function. (default: ``None``). When it's set to None, SageMaker will not do
                authentication before pulling the image in the private Docker registry.
            container_entry_point (List[str]): Optional. The entrypoint script for a Docker
                container used to run a training job. This script takes precedence over
                the default train processing instructions.
            container_arguments (List[str]): Optional. The arguments for a container used to run
                a training job.
            algorithm_arn (str): Algorithm Arn from Marketplace.
            encrypt_inter_container_traffic (bool): Specifies whether traffic between training
                containers is encrypted for the training job (default: ``False``).
            use_spot_instances (bool): whether to use spot instances for training.
            checkpoint_s3_uri (str): The S3 URI in which to persist checkpoints
                that the algorithm persists (if any) during training. (default:
                ``None``).
            checkpoint_local_path (str): The local path that the algorithm
                writes its checkpoints to. SageMaker will persist all files
                under this path to `checkpoint_s3_uri` continually during
                training. On job startup the reverse happens - data from the
                s3 location is downloaded to this path before the algorithm is
                started. If the path is unset then SageMaker assumes the
                checkpoints will be provided under `/opt/ml/checkpoints/`.
                (default: ``None``).
            experiment_config (dict[str, str]): Experiment management configuration.
                Optionally, the dict can contain four keys:
                'ExperimentName', 'TrialName', 'TrialComponentDisplayName' and 'RunName'.
                The behavior of setting these keys is as follows:
                * If `ExperimentName` is supplied but `TrialName` is not a Trial will be
                automatically created and the job's Trial Component associated with the Trial.
                * If `TrialName` is supplied and the Trial already exists the job's Trial Component
                will be associated with the Trial.
                * If both `ExperimentName` and `TrialName` are not supplied the trial component
                will be unassociated.
                * `TrialComponentDisplayName` is used for display in Studio.
                * `RunName` is used to record an experiment run.
            enable_sagemaker_metrics (bool): enable SageMaker Metrics Time
                Series. For more information see:
                https://docs.aws.amazon.com/sagemaker/latest/dg/API_AlgorithmSpecification.html
                #SageMaker-Type
                -AlgorithmSpecification-EnableSageMakerMetricsTimeSeries
                (default: ``None``).
            profiler_rule_configs (list[dict]): A list of profiler rule configurations.
            profiler_config(dict): Configuration for how profiling information is emitted with
                SageMaker Profiler. (default: ``None``).
            remote_debug_config(dict): Configuration for RemoteDebug. (default: ``None``)
                The dict can contain 'EnableRemoteDebug'(bool).
                For example,

                .. code:: python

                    remote_debug_config = {
                        "EnableRemoteDebug": True,
                    }
            session_chaining_config(dict): Configuration for SessionChaining. (default: ``None``)
                The dict can contain 'EnableSessionTagChaining'(bool).
                For example,

                .. code:: python

                    session_chaining_config = {
                        "EnableSessionTagChaining": True,
                    }
            environment (dict[str, str]) : Environment variables to be set for
                use during training job (default: ``None``)
            retry_strategy(dict): Defines RetryStrategy for InternalServerFailures.
                * max_retry_attsmpts (int): Number of times a job should be retried.
                The key in RetryStrategy is 'MaxRetryAttempts'.

        Returns:
            Dict: a training request dict
        """
        train_request = {
            "AlgorithmSpecification": {"TrainingInputMode": input_mode},
            "OutputDataConfig": output_config,
            "TrainingJobName": job_name,
            "StoppingCondition": stop_condition,
            "ResourceConfig": resource_config,
            "RoleArn": role,
        }

        if image_uri and algorithm_arn:
            raise ValueError(
                "image_uri and algorithm_arn are mutually exclusive."
                "Both were provided: image_uri: %s algorithm_arn: %s" % (image_uri, algorithm_arn)
            )

        if image_uri is None and algorithm_arn is None:
            raise ValueError("either image_uri or algorithm_arn is required. None was provided.")

        if image_uri is not None:
            train_request["AlgorithmSpecification"]["TrainingImage"] = image_uri

        if training_image_config is not None:
            train_request["AlgorithmSpecification"]["TrainingImageConfig"] = training_image_config

        if infra_check_config is not None:
            train_request["InfraCheckConfig"] = infra_check_config

        if container_entry_point is not None:
            train_request["AlgorithmSpecification"]["ContainerEntrypoint"] = container_entry_point

        if container_arguments is not None:
            train_request["AlgorithmSpecification"]["ContainerArguments"] = container_arguments

        if algorithm_arn is not None:
            train_request["AlgorithmSpecification"]["AlgorithmName"] = algorithm_arn

        if input_config is not None:
            train_request["InputDataConfig"] = input_config

        if metric_definitions is not None:
            train_request["AlgorithmSpecification"]["MetricDefinitions"] = metric_definitions

        if enable_sagemaker_metrics is not None:
            train_request["AlgorithmSpecification"][
                "EnableSageMakerMetricsTimeSeries"
            ] = enable_sagemaker_metrics

        if hyperparameters and len(hyperparameters) > 0:
            train_request["HyperParameters"] = hyperparameters

        if environment is not None:
            train_request["Environment"] = environment

        if tags is not None:
            train_request["Tags"] = tags

        if vpc_config is not None:
            train_request["VpcConfig"] = vpc_config

        if experiment_config and len(experiment_config) > 0:
            train_request["ExperimentConfig"] = experiment_config

        if enable_network_isolation:
            train_request["EnableNetworkIsolation"] = enable_network_isolation

        if encrypt_inter_container_traffic:
            train_request["EnableInterContainerTrafficEncryption"] = encrypt_inter_container_traffic

        if use_spot_instances:
            # estimator.use_spot_instances may be a Pipeline ParameterBoolean object
            # which is parsed during the Pipeline execution runtime
            train_request["EnableManagedSpotTraining"] = use_spot_instances

        if checkpoint_s3_uri:
            checkpoint_config = {"S3Uri": checkpoint_s3_uri}
            if checkpoint_local_path:
                checkpoint_config["LocalPath"] = checkpoint_local_path
            train_request["CheckpointConfig"] = checkpoint_config

        if debugger_rule_configs is not None:
            train_request["DebugRuleConfigurations"] = debugger_rule_configs

        if debugger_hook_config is not None:
            train_request["DebugHookConfig"] = debugger_hook_config

        if tensorboard_output_config is not None:
            train_request["TensorBoardOutputConfig"] = tensorboard_output_config

        if profiler_rule_configs is not None:
            train_request["ProfilerRuleConfigurations"] = profiler_rule_configs

        if profiler_config is not None:
            train_request["ProfilerConfig"] = profiler_config

        if remote_debug_config is not None:
            train_request["RemoteDebugConfig"] = remote_debug_config

        if session_chaining_config is not None:
            train_request["SessionChainingConfig"] = session_chaining_config

        if retry_strategy is not None:
            train_request["RetryStrategy"] = retry_strategy

        return train_request

    def update_training_job(
        self,
        job_name,
        profiler_rule_configs=None,
        profiler_config=None,
        resource_config=None,
        remote_debug_config=None,
    ):
        """Calls the UpdateTrainingJob API for the given job name and returns the response.

        Args:
            job_name (str): Name of the training job being updated.
            profiler_rule_configs (list): List of profiler rule configurations. (default: ``None``).
            profiler_config(dict): Configuration for how profiling information is emitted with
                SageMaker Profiler. (default: ``None``).
            resource_config (dict): Configuration of the resources for the training job. You can
                update the keep-alive period if the warm pool status is `Available`. No other fields
                can be updated. (default: ``None``).
            remote_debug_config(dict): Configuration for RemoteDebug. (default: ``None``)
                The dict can contain 'EnableRemoteDebug'(bool).
                For example,

                .. code:: python

                    remote_debug_config = {
                        "EnableRemoteDebug": True,
                    }
        """
        # No injections from sagemaker_config because the UpdateTrainingJob API's resource_config
        # object accepts fewer parameters than the CreateTrainingJob API, and none that the
        # sagemaker_config currently supports
        inferred_profiler_config = update_nested_dictionary_with_values_from_config(
            profiler_config, TRAINING_JOB_PROFILE_CONFIG_PATH, sagemaker_session=self
        )
        update_training_job_request = self._get_update_training_job_request(
            job_name=job_name,
            profiler_rule_configs=profiler_rule_configs,
            profiler_config=inferred_profiler_config,
            resource_config=resource_config,
            remote_debug_config=remote_debug_config,
        )
        logger.info("Updating training job with name %s", job_name)
        logger.debug("Update request: %s", json.dumps(update_training_job_request, indent=4))
        self.sagemaker_client.update_training_job(**update_training_job_request)

    def _get_update_training_job_request(
        self,
        job_name,
        profiler_rule_configs=None,
        profiler_config=None,
        resource_config=None,
        remote_debug_config=None,
    ):
        """Constructs a request compatible for updating an Amazon SageMaker training job.

        Args:
            job_name (str): Name of the training job being updated.
            profiler_rule_configs (list): List of profiler rule configurations. (default: ``None``).
            profiler_config(dict): Configuration for how profiling information is emitted with
                SageMaker Profiler. (default: ``None``).
            resource_config (dict): Configuration of the resources for the training job. You can
                update the keep-alive period if the warm pool status is `Available`. No other fields
                can be updated. (default: ``None``).
            remote_debug_config(dict): Configuration for RemoteDebug. (default: ``None``)
                The dict can contain 'EnableRemoteDebug'(bool).
                For example,

                .. code:: python

                    remote_debug_config = {
                        "EnableRemoteDebug": True,
                    }

        Returns:
            Dict: an update training request dict
        """
        update_training_job_request = {
            "TrainingJobName": job_name,
        }

        if profiler_rule_configs is not None:
            update_training_job_request["ProfilerRuleConfigurations"] = profiler_rule_configs

        if profiler_config is not None:
            update_training_job_request["ProfilerConfig"] = profiler_config

        if resource_config is not None:
            update_training_job_request["ResourceConfig"] = resource_config

        if remote_debug_config is not None:
            update_training_job_request["RemoteDebugConfig"] = remote_debug_config

        return update_training_job_request

    def process(
        self,
        inputs,
        output_config,
        job_name,
        resources,
        stopping_condition,
        app_specification,
        environment: Optional[Dict[str, str]] = None,
        network_config=None,
        role_arn=None,
        tags=None,
        experiment_config=None,
    ):
        """Create an Amazon SageMaker processing job.

        Args:
            inputs ([dict]): List of up to 10 ProcessingInput dictionaries.
            output_config (dict): A config dictionary, which contains a list of up
                to 10 ProcessingOutput dictionaries, as well as an optional KMS key ID.
            job_name (str): The name of the processing job. The name must be unique
                within an AWS Region in an AWS account. Names should have minimum
                length of 1 and maximum length of 63 characters.
            resources (dict): Encapsulates the resources, including ML instances
                and storage, to use for the processing job.
            stopping_condition (dict[str,int]): Specifies a limit to how long
                the processing job can run, in seconds.
            app_specification (dict[str,str]): Configures the processing job to
                run the given image. Details are in the processing container
                specification.
            environment (dict): Environment variables to start the processing
                container with.
            network_config (dict): Specifies networking options, such as network
                traffic encryption between processing containers, whether to allow
                inbound and outbound network calls to and from processing containers,
                and VPC subnets and security groups to use for VPC-enabled processing
                jobs.
            role_arn (str): The Amazon Resource Name (ARN) of an IAM role that
                Amazon SageMaker can assume to perform tasks on your behalf.
            tags (Optional[Tags]): A list of dictionaries containing key-value
                pairs.
            experiment_config (dict[str, str]): Experiment management configuration.
                Optionally, the dict can contain three keys:
                'ExperimentName', 'TrialName', and 'TrialComponentDisplayName'.
                The behavior of setting these keys is as follows:
                * If `ExperimentName` is supplied but `TrialName` is not a Trial will be
                automatically created and the job's Trial Component associated with the Trial.
                * If `TrialName` is supplied and the Trial already exists the job's Trial Component
                will be associated with the Trial.
                * If both `ExperimentName` and `TrialName` are not supplied the trial component
                will be unassociated.
                * `TrialComponentDisplayName` is used for display in Studio.
        """
        tags = _append_project_tags(format_tags(tags))
        tags = self._append_sagemaker_config_tags(
            tags, "{}.{}.{}".format(SAGEMAKER, PROCESSING_JOB, TAGS)
        )

        network_config = resolve_nested_dict_value_from_config(
            network_config,
            ["EnableInterContainerTrafficEncryption"],
            PROCESSING_JOB_INTER_CONTAINER_ENCRYPTION_PATH,
            sagemaker_session=self,
        )
        # Processing Input can either have AthenaDatasetDefinition or RedshiftDatasetDefinition
        # or neither, but not both
        union_key_paths_for_dataset_definition = [
            [
                "DatasetDefinition",
                "S3Input",
            ],
            [
                "DatasetDefinition.AthenaDatasetDefinition",
                "DatasetDefinition.RedshiftDatasetDefinition",
            ],
        ]
        update_list_of_dicts_with_values_from_config(
            inputs,
            PROCESSING_JOB_INPUTS_PATH,
            union_key_paths=union_key_paths_for_dataset_definition,
            sagemaker_session=self,
        )
        role_arn = resolve_value_from_config(
            role_arn, PROCESSING_JOB_ROLE_ARN_PATH, sagemaker_session=self
        )
        inferred_network_config_from_config = update_nested_dictionary_with_values_from_config(
            network_config, PROCESSING_JOB_NETWORK_CONFIG_PATH, sagemaker_session=self
        )
        inferred_output_config = update_nested_dictionary_with_values_from_config(
            output_config, PROCESSING_OUTPUT_CONFIG_PATH, sagemaker_session=self
        )
        inferred_resources_config = update_nested_dictionary_with_values_from_config(
            resources, PROCESSING_JOB_PROCESSING_RESOURCES_PATH, sagemaker_session=self
        )
        environment = resolve_value_from_config(
            direct_input=environment,
            config_path=PROCESSING_JOB_ENVIRONMENT_PATH,
            default_value=None,
            sagemaker_session=self,
        )
        process_request = self._get_process_request(
            inputs=inputs,
            output_config=inferred_output_config,
            job_name=job_name,
            resources=inferred_resources_config,
            stopping_condition=stopping_condition,
            app_specification=app_specification,
            environment=environment,
            network_config=inferred_network_config_from_config,
            role_arn=role_arn,
            tags=tags,
            experiment_config=experiment_config,
        )

        def submit(request):
            logger.info("Creating processing-job with name %s", job_name)
            logger.debug("process request: %s", json.dumps(request, indent=4))
            self.sagemaker_client.create_processing_job(**request)

        self._intercept_create_request(process_request, submit, self.process.__name__)

    def _get_process_request(
        self,
        inputs,
        output_config,
        job_name,
        resources,
        stopping_condition,
        app_specification,
        environment,
        network_config,
        role_arn,
        tags,
        experiment_config=None,
    ):
        """Constructs a request compatible for an Amazon SageMaker processing job.

        Args:
            inputs ([dict]): List of up to 10 ProcessingInput dictionaries.
            output_config (dict): A config dictionary, which contains a list of up
                to 10 ProcessingOutput dictionaries, as well as an optional KMS key ID.
            job_name (str): The name of the processing job. The name must be unique
                within an AWS Region in an AWS account. Names should have minimum
                length of 1 and maximum length of 63 characters.
            resources (dict): Encapsulates the resources, including ML instances
                and storage, to use for the processing job.
            stopping_condition (dict[str,int]): Specifies a limit to how long
                the processing job can run, in seconds.
            app_specification (dict[str,str]): Configures the processing job to
                run the given image. Details are in the processing container
                specification.
            environment (dict): Environment variables to start the processing
                container with.
            network_config (dict): Specifies networking options, such as network
                traffic encryption between processing containers, whether to allow
                inbound and outbound network calls to and from processing containers,
                and VPC subnets and security groups to use for VPC-enabled processing
                jobs.
            role_arn (str): The Amazon Resource Name (ARN) of an IAM role that
                Amazon SageMaker can assume to perform tasks on your behalf.
            tags ([dict[str,str]]): A list of dictionaries containing key-value
                pairs.
            experiment_config (dict[str, str]): Experiment management configuration.
                Optionally, the dict can contain three keys:
                'ExperimentName', 'TrialName', and 'TrialComponentDisplayName'.
                The behavior of setting these keys is as follows:
                * If `ExperimentName` is supplied but `TrialName` is not a Trial will be
                automatically created and the job's Trial Component associated with the Trial.
                * If `TrialName` is supplied and the Trial already exists the job's Trial Component
                will be associated with the Trial.
                * If both `ExperimentName` and `TrialName` are not supplied the trial component
                will be unassociated.
                * `TrialComponentDisplayName` is used for display in Studio.

        Returns:
            Dict: a processing job request dict
        """
        process_request = {
            "ProcessingJobName": job_name,
            "ProcessingResources": resources,
            "AppSpecification": app_specification,
            "RoleArn": role_arn,
        }

        if inputs:
            process_request["ProcessingInputs"] = inputs

        if output_config["Outputs"]:
            process_request["ProcessingOutputConfig"] = output_config

        if environment is not None:
            process_request["Environment"] = environment

        if network_config is not None:
            process_request["NetworkConfig"] = network_config

        if stopping_condition is not None:
            process_request["StoppingCondition"] = stopping_condition

        if tags is not None:
            process_request["Tags"] = tags

        if experiment_config:
            process_request["ExperimentConfig"] = experiment_config

        return process_request

    def create_monitoring_schedule(
        self,
        monitoring_schedule_name,
        schedule_expression,
        statistics_s3_uri,
        constraints_s3_uri,
        monitoring_inputs,
        monitoring_output_config,
        instance_count,
        instance_type,
        volume_size_in_gb,
        volume_kms_key=None,
        image_uri=None,
        entrypoint=None,
        arguments=None,
        record_preprocessor_source_uri=None,
        post_analytics_processor_source_uri=None,
        max_runtime_in_seconds=None,
        environment=None,
        network_config=None,
        role_arn=None,
        tags=None,
        data_analysis_start_time=None,
        data_analysis_end_time=None,
    ):
        """Create an Amazon SageMaker monitoring schedule.

        Args:
            monitoring_schedule_name (str): The name of the monitoring schedule. The name must be
                unique within an AWS Region in an AWS account. Names should have a minimum length
                of 1 and a maximum length of 63 characters.
            schedule_expression (str): The cron expression that dictates the monitoring execution
                schedule.
            statistics_s3_uri (str): The S3 uri of the statistics file to use.
            constraints_s3_uri (str): The S3 uri of the constraints file to use.
            monitoring_inputs ([dict]): List of MonitoringInput dictionaries.
            monitoring_output_config (dict): A config dictionary, which contains a list of
                MonitoringOutput dictionaries, as well as an optional KMS key ID.
            instance_count (int): The number of instances to run.
            instance_type (str): The type of instance to run.
            volume_size_in_gb (int): Size of the volume in GB.
            volume_kms_key (str): KMS key to use when encrypting the volume.
            image_uri (str): The image uri to use for monitoring executions.
            entrypoint (str): The entrypoint to the monitoring execution image.
            arguments (str): The arguments to pass to the monitoring execution image.
            record_preprocessor_source_uri (str or None): The S3 uri that points to the script that
                pre-processes the dataset (only applicable to first-party images).
            post_analytics_processor_source_uri (str or None): The S3 uri that points to the script
                that post-processes the dataset (only applicable to first-party images).
            max_runtime_in_seconds (int): Specifies a limit to how long
                the processing job can run, in seconds.
            environment (dict): Environment variables to start the monitoring execution
                container with.
            network_config (dict): Specifies networking options, such as network
                traffic encryption between processing containers, whether to allow
                inbound and outbound network calls to and from processing containers,
                and VPC subnets and security groups to use for VPC-enabled processing
                jobs.
            role_arn (str): The Amazon Resource Name (ARN) of an IAM role that
                Amazon SageMaker can assume to perform tasks on your behalf.
            tags (Optional[Tags]): A list of dictionaries containing key-value
                pairs.
            data_analysis_start_time (str): Start time for the data analysis window
                for the one time monitoring schedule (NOW), e.g. "-PT1H"
            data_analysis_end_time (str): End time for the data analysis window
                for the one time monitoring schedule (NOW), e.g. "-PT1H"
        """
        role_arn = resolve_value_from_config(
            role_arn, MONITORING_JOB_ROLE_ARN_PATH, sagemaker_session=self
        )
        volume_kms_key = resolve_value_from_config(
            volume_kms_key, MONITORING_JOB_VOLUME_KMS_KEY_ID_PATH, sagemaker_session=self
        )
        inferred_network_config_from_config = update_nested_dictionary_with_values_from_config(
            network_config, MONITORING_JOB_NETWORK_CONFIG_PATH, sagemaker_session=self
        )
        environment = resolve_value_from_config(
            direct_input=environment,
            config_path=MONITORING_JOB_ENVIRONMENT_PATH,
            default_value=None,
            sagemaker_session=self,
        )
        monitoring_schedule_request = {
            "MonitoringScheduleName": monitoring_schedule_name,
            "MonitoringScheduleConfig": {
                "MonitoringJobDefinition": {
                    "Environment": environment,
                    "MonitoringInputs": monitoring_inputs,
                    "MonitoringResources": {
                        "ClusterConfig": {
                            "InstanceCount": instance_count,
                            "InstanceType": instance_type,
                            "VolumeSizeInGB": volume_size_in_gb,
                        }
                    },
                    "MonitoringAppSpecification": {"ImageUri": image_uri},
                    "RoleArn": role_arn,
                }
            },
        }

        if schedule_expression is not None:
            monitoring_schedule_request["MonitoringScheduleConfig"]["ScheduleConfig"] = {
                "ScheduleExpression": schedule_expression,
            }
            if data_analysis_start_time is not None:
                monitoring_schedule_request["MonitoringScheduleConfig"]["ScheduleConfig"][
                    "DataAnalysisStartTime"
                ] = data_analysis_start_time

            if data_analysis_end_time is not None:
                monitoring_schedule_request["MonitoringScheduleConfig"]["ScheduleConfig"][
                    "DataAnalysisEndTime"
                ] = data_analysis_end_time

        if monitoring_output_config is not None:
            kms_key_from_config = resolve_value_from_config(
                config_path=MONITORING_JOB_OUTPUT_KMS_KEY_ID_PATH, sagemaker_session=self
            )
            if KMS_KEY_ID not in monitoring_output_config and kms_key_from_config:
                monitoring_output_config[KMS_KEY_ID] = kms_key_from_config
            monitoring_schedule_request["MonitoringScheduleConfig"]["MonitoringJobDefinition"][
                "MonitoringOutputConfig"
            ] = monitoring_output_config

        if statistics_s3_uri is not None or constraints_s3_uri is not None:
            monitoring_schedule_request["MonitoringScheduleConfig"]["MonitoringJobDefinition"][
                "BaselineConfig"
            ] = {}

        if statistics_s3_uri is not None:
            monitoring_schedule_request["MonitoringScheduleConfig"]["MonitoringJobDefinition"][
                "BaselineConfig"
            ]["StatisticsResource"] = {"S3Uri": statistics_s3_uri}

        if constraints_s3_uri is not None:
            monitoring_schedule_request["MonitoringScheduleConfig"]["MonitoringJobDefinition"][
                "BaselineConfig"
            ]["ConstraintsResource"] = {"S3Uri": constraints_s3_uri}

        if record_preprocessor_source_uri is not None:
            monitoring_schedule_request["MonitoringScheduleConfig"]["MonitoringJobDefinition"][
                "MonitoringAppSpecification"
            ]["RecordPreprocessorSourceUri"] = record_preprocessor_source_uri

        if post_analytics_processor_source_uri is not None:
            monitoring_schedule_request["MonitoringScheduleConfig"]["MonitoringJobDefinition"][
                "MonitoringAppSpecification"
            ]["PostAnalyticsProcessorSourceUri"] = post_analytics_processor_source_uri

        if entrypoint is not None:
            monitoring_schedule_request["MonitoringScheduleConfig"]["MonitoringJobDefinition"][
                "MonitoringAppSpecification"
            ]["ContainerEntrypoint"] = entrypoint

        if arguments is not None:
            monitoring_schedule_request["MonitoringScheduleConfig"]["MonitoringJobDefinition"][
                "MonitoringAppSpecification"
            ]["ContainerArguments"] = arguments

        if volume_kms_key is not None:
            monitoring_schedule_request["MonitoringScheduleConfig"]["MonitoringJobDefinition"][
                "MonitoringResources"
            ]["ClusterConfig"]["VolumeKmsKeyId"] = volume_kms_key

        if max_runtime_in_seconds is not None:
            monitoring_schedule_request["MonitoringScheduleConfig"]["MonitoringJobDefinition"][
                "StoppingCondition"
            ] = {"MaxRuntimeInSeconds": max_runtime_in_seconds}

        if environment is not None:
            monitoring_schedule_request["MonitoringScheduleConfig"]["MonitoringJobDefinition"][
                "Environment"
            ] = environment

        if inferred_network_config_from_config is not None:
            monitoring_schedule_request["MonitoringScheduleConfig"]["MonitoringJobDefinition"][
                "NetworkConfig"
            ] = inferred_network_config_from_config

        tags = _append_project_tags(format_tags(tags))
        tags = self._append_sagemaker_config_tags(
            tags, "{}.{}.{}".format(SAGEMAKER, MONITORING_SCHEDULE, TAGS)
        )
        if tags is not None:
            monitoring_schedule_request["Tags"] = tags

        logger.info("Creating monitoring schedule name %s.", monitoring_schedule_name)
        logger.debug(
            "monitoring_schedule_request= %s", json.dumps(monitoring_schedule_request, indent=4)
        )
        self.sagemaker_client.create_monitoring_schedule(**monitoring_schedule_request)

    def update_monitoring_schedule(
        self,
        monitoring_schedule_name,
        schedule_expression=None,
        statistics_s3_uri=None,
        constraints_s3_uri=None,
        monitoring_inputs=None,
        monitoring_output_config=None,
        instance_count=None,
        instance_type=None,
        volume_size_in_gb=None,
        volume_kms_key=None,
        image_uri=None,
        entrypoint=None,
        arguments=None,
        record_preprocessor_source_uri=None,
        post_analytics_processor_source_uri=None,
        max_runtime_in_seconds=None,
        environment=None,
        network_config=None,
        role_arn=None,
        data_analysis_start_time=None,
        data_analysis_end_time=None,
    ):
        """Update an Amazon SageMaker monitoring schedule.

        Args:
            monitoring_schedule_name (str): The name of the monitoring schedule. The name must be
                unique within an AWS Region in an AWS account. Names should have a minimum length
                of 1 and a maximum length of 63 characters.
            schedule_expression (str): The cron expression that dictates the monitoring execution
                schedule.
            statistics_s3_uri (str): The S3 uri of the statistics file to use.
            constraints_s3_uri (str): The S3 uri of the constraints file to use.
            monitoring_inputs ([dict]): List of MonitoringInput dictionaries.
            monitoring_output_config (dict): A config dictionary, which contains a list of
                MonitoringOutput dictionaries, as well as an optional KMS key ID.
            instance_count (int): The number of instances to run.
            instance_type (str): The type of instance to run.
            volume_size_in_gb (int): Size of the volume in GB.
            volume_kms_key (str): KMS key to use when encrypting the volume.
            image_uri (str): The image uri to use for monitoring executions.
            entrypoint (str): The entrypoint to the monitoring execution image.
            arguments (str): The arguments to pass to the monitoring execution image.
            record_preprocessor_source_uri (str or None): The S3 uri that points to the script that
                pre-processes the dataset (only applicable to first-party images).
            post_analytics_processor_source_uri (str or None): The S3 uri that points to the script
                that post-processes the dataset (only applicable to first-party images).
            max_runtime_in_seconds (int): Specifies a limit to how long
                the processing job can run, in seconds.
            environment (dict): Environment variables to start the monitoring execution
                container with.
            network_config (dict): Specifies networking options, such as network
                traffic encryption between processing containers, whether to allow
                inbound and outbound network calls to and from processing containers,
                and VPC subnets and security groups to use for VPC-enabled processing
                jobs.
            role_arn (str): The Amazon Resource Name (ARN) of an IAM role that
                Amazon SageMaker can assume to perform tasks on your behalf.
            tags ([dict[str,str]]): A list of dictionaries containing key-value
                pairs.
            data_analysis_start_time (str): Start time for the data analysis window
                for the one time monitoring schedule (NOW), e.g. "-PT1H"
            data_analysis_end_time (str): End time for the data analysis window
                for the one time monitoring schedule (NOW), e.g. "-PT1H"
        """
        existing_desc = self.sagemaker_client.describe_monitoring_schedule(
            MonitoringScheduleName=monitoring_schedule_name
        )

        existing_schedule_config = None
        existing_data_analysis_start_time = None
        existing_data_analysis_end_time = None

        if (
            existing_desc.get("MonitoringScheduleConfig") is not None
            and existing_desc["MonitoringScheduleConfig"].get("ScheduleConfig") is not None
            and existing_desc["MonitoringScheduleConfig"]["ScheduleConfig"]["ScheduleExpression"]
            is not None
        ):
            existing_schedule_config = existing_desc["MonitoringScheduleConfig"]["ScheduleConfig"][
                "ScheduleExpression"
            ]
            if (
                existing_desc["MonitoringScheduleConfig"]["ScheduleConfig"].get(
                    "DataAnalysisStartTime"
                )
                is not None
            ):
                existing_data_analysis_start_time = existing_desc["MonitoringScheduleConfig"][
                    "ScheduleConfig"
                ]["DataAnalysisStartTime"]
            if (
                existing_desc["MonitoringScheduleConfig"]["ScheduleConfig"].get(
                    "DataAnalysisEndTime"
                )
                is not None
            ):
                existing_data_analysis_end_time = existing_desc["MonitoringScheduleConfig"][
                    "ScheduleConfig"
                ]["DataAnalysisEndTime"]

        request_schedule_expression = schedule_expression or existing_schedule_config
        request_data_analysis_start_time = (
            data_analysis_start_time or existing_data_analysis_start_time
        )
        request_data_analysis_end_time = data_analysis_end_time or existing_data_analysis_end_time

        if request_schedule_expression == MODEL_MONITOR_ONE_TIME_SCHEDULE and (
            request_data_analysis_start_time is None or request_data_analysis_end_time is None
        ):
            message = (
                "Both data_analysis_start_time and data_analysis_end_time are required "
                "for one time monitoring schedule "
            )
            LOGGER.error(message)
            raise ValueError(message)

        request_monitoring_inputs = (
            monitoring_inputs
            or existing_desc["MonitoringScheduleConfig"]["MonitoringJobDefinition"][
                "MonitoringInputs"
            ]
        )
        request_instance_count = (
            instance_count
            or existing_desc["MonitoringScheduleConfig"]["MonitoringJobDefinition"][
                "MonitoringResources"
            ]["ClusterConfig"]["InstanceCount"]
        )
        request_instance_type = (
            instance_type
            or existing_desc["MonitoringScheduleConfig"]["MonitoringJobDefinition"][
                "MonitoringResources"
            ]["ClusterConfig"]["InstanceType"]
        )
        request_volume_size_in_gb = (
            volume_size_in_gb
            or existing_desc["MonitoringScheduleConfig"]["MonitoringJobDefinition"][
                "MonitoringResources"
            ]["ClusterConfig"]["VolumeSizeInGB"]
        )
        request_image_uri = (
            image_uri
            or existing_desc["MonitoringScheduleConfig"]["MonitoringJobDefinition"][
                "MonitoringAppSpecification"
            ]["ImageUri"]
        )
        request_role_arn = (
            role_arn
            or existing_desc["MonitoringScheduleConfig"]["MonitoringJobDefinition"]["RoleArn"]
        )

        monitoring_schedule_request = {
            "MonitoringScheduleName": monitoring_schedule_name,
            "MonitoringScheduleConfig": {
                "MonitoringJobDefinition": {
                    "MonitoringInputs": request_monitoring_inputs,
                    "MonitoringResources": {
                        "ClusterConfig": {
                            "InstanceCount": request_instance_count,
                            "InstanceType": request_instance_type,
                            "VolumeSizeInGB": request_volume_size_in_gb,
                        }
                    },
                    "MonitoringAppSpecification": {"ImageUri": request_image_uri},
                    "RoleArn": request_role_arn,
                }
            },
        }

        if existing_schedule_config is not None:
            monitoring_schedule_request["MonitoringScheduleConfig"]["ScheduleConfig"] = {
                "ScheduleExpression": request_schedule_expression,
            }

            if request_data_analysis_start_time is not None:
                monitoring_schedule_request["MonitoringScheduleConfig"]["ScheduleConfig"][
                    "DataAnalysisStartTime"
                ] = request_data_analysis_start_time

            if request_data_analysis_end_time is not None:
                monitoring_schedule_request["MonitoringScheduleConfig"]["ScheduleConfig"][
                    "DataAnalysisEndTime"
                ] = request_data_analysis_end_time

        existing_monitoring_output_config = existing_desc["MonitoringScheduleConfig"][
            "MonitoringJobDefinition"
        ].get("MonitoringOutputConfig")
        if monitoring_output_config is not None or existing_monitoring_output_config is not None:
            monitoring_schedule_request["MonitoringScheduleConfig"]["MonitoringJobDefinition"][
                "MonitoringOutputConfig"
            ] = (monitoring_output_config or existing_monitoring_output_config)

        existing_statistics_s3_uri = None
        existing_constraints_s3_uri = None
        if (
            existing_desc["MonitoringScheduleConfig"]["MonitoringJobDefinition"].get(
                "BaselineConfig"
            )
            is not None
        ):
            if (
                existing_desc["MonitoringScheduleConfig"]["MonitoringJobDefinition"][
                    "BaselineConfig"
                ].get("StatisticsResource")
                is not None
            ):
                existing_statistics_s3_uri = existing_desc["MonitoringScheduleConfig"][
                    "MonitoringJobDefinition"
                ]["BaselineConfig"]["StatisticsResource"]["S3Uri"]

            if (
                existing_desc["MonitoringScheduleConfig"]["MonitoringJobDefinition"][
                    "BaselineConfig"
                ].get("ConstraintsResource")
                is not None
            ):
                existing_statistics_s3_uri = existing_desc["MonitoringScheduleConfig"][
                    "MonitoringJobDefinition"
                ]["BaselineConfig"]["ConstraintsResource"]["S3Uri"]

        if (
            statistics_s3_uri is not None
            or constraints_s3_uri is not None
            or existing_statistics_s3_uri is not None
            or existing_constraints_s3_uri is not None
        ):
            monitoring_schedule_request["MonitoringScheduleConfig"]["MonitoringJobDefinition"][
                "BaselineConfig"
            ] = {}

        if statistics_s3_uri is not None or existing_statistics_s3_uri is not None:
            monitoring_schedule_request["MonitoringScheduleConfig"]["MonitoringJobDefinition"][
                "BaselineConfig"
            ]["StatisticsResource"] = {"S3Uri": statistics_s3_uri or existing_statistics_s3_uri}

        if constraints_s3_uri is not None or existing_constraints_s3_uri is not None:
            monitoring_schedule_request["MonitoringScheduleConfig"]["MonitoringJobDefinition"][
                "BaselineConfig"
            ]["ConstraintsResource"] = {"S3Uri": constraints_s3_uri or existing_constraints_s3_uri}

        existing_record_preprocessor_source_uri = existing_desc["MonitoringScheduleConfig"][
            "MonitoringJobDefinition"
        ]["MonitoringAppSpecification"].get("RecordPreprocessorSourceUri")
        if (
            record_preprocessor_source_uri is not None
            or existing_record_preprocessor_source_uri is not None
        ):
            monitoring_schedule_request["MonitoringScheduleConfig"]["MonitoringJobDefinition"][
                "MonitoringAppSpecification"
            ]["RecordPreprocessorSourceUri"] = (
                record_preprocessor_source_uri or existing_record_preprocessor_source_uri
            )

        existing_post_analytics_processor_source_uri = existing_desc["MonitoringScheduleConfig"][
            "MonitoringJobDefinition"
        ]["MonitoringAppSpecification"].get("PostAnalyticsProcessorSourceUri")
        if (
            post_analytics_processor_source_uri is not None
            or existing_post_analytics_processor_source_uri is not None
        ):
            monitoring_schedule_request["MonitoringScheduleConfig"]["MonitoringJobDefinition"][
                "MonitoringAppSpecification"
            ]["PostAnalyticsProcessorSourceUri"] = (
                post_analytics_processor_source_uri or existing_post_analytics_processor_source_uri
            )

        existing_entrypoint = existing_desc["MonitoringScheduleConfig"]["MonitoringJobDefinition"][
            "MonitoringAppSpecification"
        ].get("ContainerEntrypoint")
        if entrypoint is not None or existing_entrypoint is not None:
            monitoring_schedule_request["MonitoringScheduleConfig"]["MonitoringJobDefinition"][
                "MonitoringAppSpecification"
            ]["ContainerEntrypoint"] = (entrypoint or existing_entrypoint)

        existing_arguments = existing_desc["MonitoringScheduleConfig"]["MonitoringJobDefinition"][
            "MonitoringAppSpecification"
        ].get("ContainerArguments")
        if arguments is not None or existing_arguments is not None:
            monitoring_schedule_request["MonitoringScheduleConfig"]["MonitoringJobDefinition"][
                "MonitoringAppSpecification"
            ]["ContainerArguments"] = (arguments or existing_arguments)

        existing_volume_kms_key = existing_desc["MonitoringScheduleConfig"][
            "MonitoringJobDefinition"
        ]["MonitoringResources"]["ClusterConfig"].get("VolumeKmsKeyId")

        if volume_kms_key is not None or existing_volume_kms_key is not None:
            monitoring_schedule_request["MonitoringScheduleConfig"]["MonitoringJobDefinition"][
                "MonitoringResources"
            ]["ClusterConfig"]["VolumeKmsKeyId"] = (volume_kms_key or existing_volume_kms_key)

        existing_max_runtime_in_seconds = None
        if existing_desc["MonitoringScheduleConfig"]["MonitoringJobDefinition"].get(
            "StoppingCondition"
        ):
            existing_max_runtime_in_seconds = existing_desc["MonitoringScheduleConfig"][
                "MonitoringJobDefinition"
            ]["StoppingCondition"].get("MaxRuntimeInSeconds")

        if max_runtime_in_seconds is not None or existing_max_runtime_in_seconds is not None:
            monitoring_schedule_request["MonitoringScheduleConfig"]["MonitoringJobDefinition"][
                "StoppingCondition"
            ] = {"MaxRuntimeInSeconds": max_runtime_in_seconds or existing_max_runtime_in_seconds}

        existing_environment = existing_desc["MonitoringScheduleConfig"][
            "MonitoringJobDefinition"
        ].get("Environment")
        if environment is not None or existing_environment is not None:
            monitoring_schedule_request["MonitoringScheduleConfig"]["MonitoringJobDefinition"][
                "Environment"
            ] = (environment or existing_environment)

        existing_network_config = existing_desc["MonitoringScheduleConfig"][
            "MonitoringJobDefinition"
        ].get("NetworkConfig")

        _network_config = network_config or existing_network_config
        _network_config = resolve_nested_dict_value_from_config(
            _network_config,
            ["EnableInterContainerTrafficEncryption"],
            MONITORING_SCHEDULE_INTER_CONTAINER_ENCRYPTION_PATH,
            sagemaker_session=self,
        )
        if _network_config is not None:
            monitoring_schedule_request["MonitoringScheduleConfig"]["MonitoringJobDefinition"][
                "NetworkConfig"
            ] = _network_config

        logger.info("Updating monitoring schedule with name: %s .", monitoring_schedule_name)
        logger.debug(
            "monitoring_schedule_request= %s", json.dumps(monitoring_schedule_request, indent=4)
        )
        self.sagemaker_client.update_monitoring_schedule(**monitoring_schedule_request)

    def start_monitoring_schedule(self, monitoring_schedule_name):
        """Starts a monitoring schedule.

        Args:
            monitoring_schedule_name (str): The name of the Amazon SageMaker Monitoring
                Schedule to start.
        """
        logger.info("Starting Monitoring Schedule with name: %s", monitoring_schedule_name)
        self.sagemaker_client.start_monitoring_schedule(
            MonitoringScheduleName=monitoring_schedule_name
        )

    def stop_monitoring_schedule(self, monitoring_schedule_name):
        """Stops a monitoring schedule.

        Args:
            monitoring_schedule_name (str): The name of the Amazon SageMaker Monitoring
                Schedule to stop.
        """
        logger.info("Stopping Monitoring Schedule with name: %s", monitoring_schedule_name)
        self.sagemaker_client.stop_monitoring_schedule(
            MonitoringScheduleName=monitoring_schedule_name
        )

    def delete_monitoring_schedule(self, monitoring_schedule_name):
        """Deletes a monitoring schedule.

        Args:
            monitoring_schedule_name (str): The name of the Amazon SageMaker Monitoring
                Schedule to delete.
        """
        logger.info("Deleting Monitoring Schedule with name: %s", monitoring_schedule_name)
        self.sagemaker_client.delete_monitoring_schedule(
            MonitoringScheduleName=monitoring_schedule_name
        )

    def describe_monitoring_schedule(self, monitoring_schedule_name):
        """Calls the DescribeMonitoringSchedule API for given name and returns the response.

        Args:
            monitoring_schedule_name (str): The name of the processing job to describe.

        Returns:
            dict: A dictionary response with the processing job description.
        """
        return self.sagemaker_client.describe_monitoring_schedule(
            MonitoringScheduleName=monitoring_schedule_name
        )

    def list_monitoring_executions(
        self,
        monitoring_schedule_name,
        sort_by="ScheduledTime",
        sort_order="Descending",
        max_results=100,
    ):
        """Lists the monitoring executions associated with the given monitoring_schedule_name.

        Args:
            monitoring_schedule_name (str): The monitoring_schedule_name for which to retrieve the
                monitoring executions.
            sort_by (str): The field to sort by. Can be one of: "CreationTime", "ScheduledTime",
                "Status". Default: "ScheduledTime".
            sort_order (str): The sort order. Can be one of: "Ascending", "Descending".
                Default: "Descending".
            max_results (int): The maximum number of results to return. Must be between 1 and 100.

        Returns:
            dict: Dictionary of monitoring schedule executions.
        """
        response = self.sagemaker_client.list_monitoring_executions(
            MonitoringScheduleName=monitoring_schedule_name,
            SortBy=sort_by,
            SortOrder=sort_order,
            MaxResults=max_results,
        )
        return response

    def list_monitoring_schedules(
        self, endpoint_name=None, sort_by="CreationTime", sort_order="Descending", max_results=100
    ):
        """Lists the monitoring executions associated with the given monitoring_schedule_name.

        Args:
            endpoint_name (str): The name of the endpoint to filter on. If not provided, does not
                filter on it. Default: None.
            sort_by (str): The field to sort by. Can be one of: "Name", "CreationTime", "Status".
                Default: "CreationTime".
            sort_order (str): The sort order. Can be one of: "Ascending", "Descending".
                Default: "Descending".
            max_results (int): The maximum number of results to return. Must be between 1 and 100.

        Returns:
            dict: Dictionary of monitoring schedule executions.
        """
        if endpoint_name is not None:
            response = self.sagemaker_client.list_monitoring_schedules(
                EndpointName=endpoint_name,
                SortBy=sort_by,
                SortOrder=sort_order,
                MaxResults=max_results,
            )
        else:
            response = self.sagemaker_client.list_monitoring_schedules(
                SortBy=sort_by, SortOrder=sort_order, MaxResults=max_results
            )

        return response

    def update_monitoring_alert(
        self,
        monitoring_schedule_name: str,
        monitoring_alert_name: str,
        data_points_to_alert: int,
        evaluation_period: int,
    ):
        """Update the monitoring alerts associated with the given schedule_name and alert_name

        Args:
            monitoring_schedule_name (str): The name of the monitoring schedule to update.
            monitoring_alert_name (str): The name of the monitoring alert to update.
            data_points_to_alert (int):  The data point to alert.
            evaluation_period (int): The period to evaluate the alert status.

        Returns:
            dict: A dict represents the update alert response.
        """
        return self.sagemaker_client.update_monitoring_alert(
            MonitoringScheduleName=monitoring_schedule_name,
            MonitoringAlertName=monitoring_alert_name,
            DatapointsToAlert=data_points_to_alert,
            EvaluationPeriod=evaluation_period,
        )

    def list_monitoring_alerts(
        self,
        monitoring_schedule_name: str,
        next_token: Optional[str] = None,
        max_results: Optional[int] = 10,
    ) -> Dict:
        """Lists the monitoring alerts associated with the given monitoring_schedule_name.

        Args:
            monitoring_schedule_name (str): The name of the monitoring schedule to filter on.
                If not provided, does not filter on it.
            next_token (Optional[str]):  The pagination token. Default: None
            max_results (Optional[int]): The maximum number of results to return.
                Must be between 1 and 100. Default: 10

        Returns:
            dict: list of monitoring alerts.
        """
        params = {
            "MonitoringScheduleName": monitoring_schedule_name,
            "MaxResults": max_results,
        }
        if next_token:
            params.update({"NextToken": next_token})

        return self.sagemaker_client.list_monitoring_alerts(**params)

    def list_monitoring_alert_history(
        self,
        monitoring_schedule_name: Optional[str] = None,
        monitoring_alert_name: Optional[str] = None,
        sort_by: Optional[str] = "CreationTime",
        sort_order: Optional[str] = "Descending",
        next_token: Optional[str] = None,
        max_results: Optional[int] = 10,
        creation_time_before: Optional[str] = None,
        creation_time_after: Optional[str] = None,
        status_equals: Optional[str] = None,
    ) -> Dict:
        """Lists the alert history associated with the given schedule_name and alert_name.

        Args:
            monitoring_schedule_name (Optional[str]): The name of the monitoring_schedule_name
                to filter on. If not provided, does not filter on it. Default: None.
            monitoring_alert_name (Optional[str]): The name of the monitoring_alert_name
                to filter on. If not provided, does not filter on it. Default: None.
            sort_by (Optional[str]): sort_by (str): The field to sort by.
                Can be one of: "Name", "CreationTime" Default: "CreationTime".
            sort_order (Optional[str]): The sort order. Can be one of: "Ascending", "Descending".
                Default: "Descending".
            next_token (Optional[str]):  The pagination token. Default: None
            max_results (Optional[int]): The maximum number of results to return.
                Must be between 1 and 100. Default: 10.
            creation_time_before (Optional[str]): A filter to filter alert history before a time
            creation_time_after (Optional[str]): A filter to filter alert history after a time
                Default: None.
            status_equals (Optional[str]): A filter to filter alert history by status
                Default: None.

        Returns:
            dict: list of monitoring alert history.
        """
        params = {
            "MonitoringScheduleName": monitoring_schedule_name,
            "SortBy": sort_by,
            "SortOrder": sort_order,
            "MaxResults": max_results,
        }
        if monitoring_alert_name:
            params.update({"MonitoringAlertName": monitoring_alert_name})
        if creation_time_before:
            params.update({"CreationTimeBefore": creation_time_before})
        if creation_time_after:
            params.update({"CreationTimeAfter": creation_time_after})
        if status_equals:
            params.update({"StatusEquals": status_equals})
        if next_token:
            params.update({"NextToken": next_token})

        return self.sagemaker_client.list_monitoring_alert_history(**params)

    def was_processing_job_successful(self, job_name):
        """Calls the DescribeProcessingJob API for the given job name.

        It returns True if job was successful.

        Args:
            job_name (str): The name of the processing job to describe.

        Returns:
            bool: Whether the processing job was successful.
        """
        job_desc = self.sagemaker_client.describe_processing_job(ProcessingJobName=job_name)
        return job_desc["ProcessingJobStatus"] == "Completed"

    def describe_processing_job(self, job_name):
        """Calls the DescribeProcessingJob API for the given job name and returns the response.

        Args:
            job_name (str): The name of the processing job to describe.

        Returns:
            dict: A dictionary response with the processing job description.
        """
        return self.sagemaker_client.describe_processing_job(ProcessingJobName=job_name)

    def stop_processing_job(self, job_name):
        """Calls the StopProcessingJob API for the given job name.

        Args:
            job_name (str): The name of the processing job to stop.
        """
        self.sagemaker_client.stop_processing_job(ProcessingJobName=job_name)

    def stop_training_job(self, job_name):
        """Calls the StopTrainingJob API for the given job name.

        Args:
            job_name (str): The name of the training job to stop.
        """
        self.sagemaker_client.stop_training_job(TrainingJobName=job_name)

    def describe_training_job(self, job_name):
        """Calls the DescribeTrainingJob API for the given job name and returns the response.

        Args:
            job_name (str): The name of the training job to describe.

        Returns:
            dict: A dictionary response with the training job description.
        """
        return self.sagemaker_client.describe_training_job(TrainingJobName=job_name)

    def auto_ml(
        self,
        input_config,
        output_config,
        auto_ml_job_config,
        role=None,
        job_name=None,
        problem_type=None,
        job_objective=None,
        generate_candidate_definitions_only=False,
        tags=None,
        model_deploy_config=None,
    ):
        """Create an Amazon SageMaker AutoML job.

        Args:
            input_config (list[dict]): A list of Channel objects. Each channel contains "DataSource"
                and "TargetAttributeName", "CompressionType" and "SampleWeightAttributeName" are
                optional fields.
            output_config (dict): The S3 URI where you want to store the training results and
                optional KMS key ID.
            auto_ml_job_config (dict): A dict of AutoMLJob config, containing "StoppingCondition",
                "SecurityConfig", optionally contains "VolumeKmsKeyId".
            role (str): The Amazon Resource Name (ARN) of an IAM role that
                Amazon SageMaker can assume to perform tasks on your behalf.
            job_name (str): A string that can be used to identify an AutoMLJob. Each AutoMLJob
                should have a unique job name.
            problem_type (str): The type of problem of this AutoMLJob. Valid values are
                "Regression", "BinaryClassification", "MultiClassClassification". If None,
                SageMaker AutoMLJob will infer the problem type automatically.
            job_objective (dict): AutoMLJob objective, contains "AutoMLJobObjectiveType" (optional),
                "MetricName" and "Value".
            generate_candidate_definitions_only (bool): Indicates whether to only generate candidate
                definitions. If True, AutoML.list_candidates() cannot be called. Default: False.
            tags (Optional[Tags]): A list of dictionaries containing key-value
                pairs.
            model_deploy_config (dict): Specifies how to generate the endpoint name
                for an automatic one-click Autopilot model deployment.
                Contains "AutoGenerateEndpointName" and "EndpointName"
        """

        role = resolve_value_from_config(role, AUTO_ML_ROLE_ARN_PATH, sagemaker_session=self)
        inferred_output_config = update_nested_dictionary_with_values_from_config(
            output_config, AUTO_ML_OUTPUT_CONFIG_PATH, sagemaker_session=self
        )
        inferred_automl_job_config = update_nested_dictionary_with_values_from_config(
            auto_ml_job_config, AUTO_ML_JOB_CONFIG_PATH, sagemaker_session=self
        )
        auto_ml_job_request = self._get_auto_ml_request(
            input_config=input_config,
            output_config=inferred_output_config,
            auto_ml_job_config=inferred_automl_job_config,
            role=role,
            job_name=job_name,
            problem_type=problem_type,
            job_objective=job_objective,
            generate_candidate_definitions_only=generate_candidate_definitions_only,
            tags=format_tags(tags),
            model_deploy_config=model_deploy_config,
        )

        def submit(request):
            logger.info("Creating auto-ml-job with name: %s", job_name)
            logger.debug("auto ml request: %s", json.dumps(request), indent=4)
            self.sagemaker_client.create_auto_ml_job(**request)

        self._intercept_create_request(auto_ml_job_request, submit, self.auto_ml.__name__)

    def _get_auto_ml_request(
        self,
        input_config,
        output_config,
        auto_ml_job_config,
        role,
        job_name,
        problem_type=None,
        job_objective=None,
        generate_candidate_definitions_only=False,
        tags=None,
        model_deploy_config=None,
    ):
        """Constructs a request compatible for creating an Amazon SageMaker AutoML job.

        Args:
            input_config (list[dict]): A list of Channel objects. Each channel contains "DataSource"
                and "TargetAttributeName", "CompressionType" and "SampleWeightAttributeName" are
                optional fields.
            output_config (dict): The S3 URI where you want to store the training results and
                optional KMS key ID.
            auto_ml_job_config (dict): A dict of AutoMLJob config, containing "StoppingCondition",
                "SecurityConfig", optionally contains "VolumeKmsKeyId".
            role (str): The Amazon Resource Name (ARN) of an IAM role that
                Amazon SageMaker can assume to perform tasks on your behalf.
            job_name (str): A string that can be used to identify an AutoMLJob. Each AutoMLJob
                should have a unique job name.
            problem_type (str): The type of problem of this AutoMLJob. Valid values are
                "Regression", "BinaryClassification", "MultiClassClassification". If None,
                SageMaker AutoMLJob will infer the problem type automatically.
            job_objective (dict): AutoMLJob objective, contains "AutoMLJobObjectiveType" (optional),
                "MetricName" and "Value".
            generate_candidate_definitions_only (bool): Indicates whether to only generate candidate
                definitions. If True, AutoML.list_candidates() cannot be called. Default: False.
            tags (Optional[Tags]): A list of dictionaries containing key-value
                pairs.
            model_deploy_config (dict): Specifies how to generate the endpoint name
                for an automatic one-click Autopilot model deployment.
                Contains "AutoGenerateEndpointName" and "EndpointName"

        Returns:
            Dict: a automl request dict
        """
        auto_ml_job_request = {
            "AutoMLJobName": job_name,
            "InputDataConfig": input_config,
            "OutputDataConfig": output_config,
            "AutoMLJobConfig": auto_ml_job_config,
            "RoleArn": role,
            "GenerateCandidateDefinitionsOnly": generate_candidate_definitions_only,
        }
        if model_deploy_config is not None:
            auto_ml_job_request["ModelDeployConfig"] = model_deploy_config

        if job_objective is not None:
            auto_ml_job_request["AutoMLJobObjective"] = job_objective
        if problem_type is not None:
            auto_ml_job_request["ProblemType"] = problem_type

        tags = _append_project_tags(format_tags(tags))
        tags = self._append_sagemaker_config_tags(
            tags, "{}.{}.{}".format(SAGEMAKER, AUTO_ML_JOB, TAGS)
        )
        if tags is not None:
            auto_ml_job_request["Tags"] = tags

        return auto_ml_job_request

    def describe_auto_ml_job(self, job_name):
        """Calls the DescribeAutoMLJob API for the given job name and returns the response.

        Args:
            job_name (str): The name of the AutoML job to describe.

        Returns:
            dict: A dictionary response with the AutoML Job description.
        """
        return self.sagemaker_client.describe_auto_ml_job(AutoMLJobName=job_name)

    def list_candidates(
        self,
        job_name,
        status_equals=None,
        candidate_name=None,
        candidate_arn=None,
        sort_order=None,
        sort_by=None,
        max_results=None,
    ):
        """Returns the list of candidates of an AutoML job for a given name.

        Args:
            job_name (str): The name of the AutoML job. If None, will use object's
                latest_auto_ml_job name.
            status_equals (str): Filter the result with candidate status, values could be
                "Completed", "InProgress", "Failed", "Stopped", "Stopping"
            candidate_name (str): The name of a specified candidate to list.
                Default to None.
            candidate_arn (str): The Arn of a specified candidate to list.
                Default to None.
            sort_order (str): The order that the candidates will be listed in result.
                Default to None.
            sort_by (str): The value that the candidates will be sorted by.
                Default to None.
            max_results (int): The number of candidates will be listed in results,
                between 1 to 100. Default to None. If None, will return all the candidates.

        Returns:
            list: A list of dictionaries with candidates information
        """
        list_candidates_args = {"AutoMLJobName": job_name}

        if status_equals:
            list_candidates_args["StatusEquals"] = status_equals
        if candidate_name:
            list_candidates_args["CandidateNameEquals"] = candidate_name
        if candidate_arn:
            list_candidates_args["CandidateArnEquals"] = candidate_arn
        if sort_order:
            list_candidates_args["SortOrder"] = sort_order
        if sort_by:
            list_candidates_args["SortBy"] = sort_by
        if max_results:
            list_candidates_args["MaxResults"] = max_results

        return self.sagemaker_client.list_candidates_for_auto_ml_job(**list_candidates_args)

    def wait_for_auto_ml_job(self, job, poll=5):
        """Wait for an Amazon SageMaker AutoML job to complete.

        Args:
            job (str): Name of the auto ml job to wait for.
            poll (int): Polling interval in seconds (default: 5).

        Returns:
            (dict): Return value from the ``DescribeAutoMLJob`` API.

        Raises:
            exceptions.CapacityError: If the auto ml job fails with CapacityError.
            exceptions.UnexpectedStatusException: If the auto ml job fails.
        """
        desc = _wait_until(lambda: _auto_ml_job_status(self.sagemaker_client, job), poll)
        _check_job_status(job, desc, "AutoMLJobStatus")
        return desc

    def wait_for_optimization_job(self, job, poll=5):
        """Wait for an Amazon SageMaker Optimization job to complete.

        Args:
            job (str): Name of optimization job to wait for.
            poll (int): Polling interval in seconds (default: 5).

        Returns:
            (dict): Return value from the ``DescribeOptimizationJob`` API.

        Raises:
            exceptions.ResourceNotFound: If optimization job fails with CapacityError.
            exceptions.UnexpectedStatusException: If optimization job fails.
        """
        desc = _wait_until(lambda: _optimization_job_status(self.sagemaker_client, job), poll)
        _check_job_status(job, desc, "OptimizationJobStatus")
        return desc

    def logs_for_auto_ml_job(  # noqa: C901 - suppress complexity warning for this method
        self, job_name, wait=False, poll=10
    ):
        """Display logs for a given AutoML job, optionally tailing them until job is complete.

        If the output is a tty or a Jupyter cell, it will be color-coded
        based on which instance the log entry is from.

        Args:
            job_name (str): Name of the Auto ML job to display the logs for.
            wait (bool): Whether to keep looking for new log entries until the job completes
                (default: False).
            poll (int): The interval in seconds between polling for new log entries and job
                completion (default: 5).

        Raises:
            exceptions.CapacityError: If waiting and auto ml job fails with CapacityError.
            exceptions.UnexpectedStatusException: If waiting and auto ml job fails.
        """

        description = _wait_until(lambda: self.describe_auto_ml_job_v2(job_name), poll)

        instance_count, stream_names, positions, client, log_group, dot, color_wrap = _logs_init(
            self.boto_session, description, job="AutoML"
        )

        state = _get_initial_job_state(description, "AutoMLJobStatus", wait)

        # The loop below implements a state machine that alternates between checking the job status
        # and reading whatever is available in the logs at this point. Note, that if we were
        # called with wait == False, we never check the job status.
        #
        # If wait == TRUE and job is not completed, the initial state is TAILING
        # If wait == FALSE, the initial state is COMPLETE (doesn't matter if the job really is
        # complete).
        #
        # The state table:
        #
        # STATE               ACTIONS                        CONDITION             NEW STATE
        # ----------------    ----------------               -----------------     ----------------
        # TAILING             Read logs, Pause, Get status   Job complete          JOB_COMPLETE
        #                                                    Else                  TAILING
        # JOB_COMPLETE        Read logs, Pause               Any                   COMPLETE
        # COMPLETE            Read logs, Exit                                      N/A
        #
        # Notes:
        # - The JOB_COMPLETE state forces us to do an extra pause and read any items that got to
        #   Cloudwatch after the job was marked complete.
        last_describe_job_call = time.time()
        while True:
            _flush_log_streams(
                stream_names,
                instance_count,
                client,
                log_group,
                job_name,
                positions,
                dot,
                color_wrap,
            )
            if state == LogState.COMPLETE:
                break

            time.sleep(poll)

            if state == LogState.JOB_COMPLETE:
                state = LogState.COMPLETE
            elif time.time() - last_describe_job_call >= 30:
                description = self.sagemaker_client.describe_auto_ml_job_v2(AutoMLJobName=job_name)
                last_describe_job_call = time.time()

                status = description["AutoMLJobStatus"]

                if status in ("Completed", "Failed", "Stopped"):
                    print()
                    state = LogState.JOB_COMPLETE

        if wait:
            _check_job_status(job_name, description, "AutoMLJobStatus")
            if dot:
                print()

    def create_auto_ml_v2(
        self,
        input_config,
        job_name,
        problem_config,
        output_config,
        job_objective=None,
        model_deploy_config=None,
        data_split_config=None,
        role=None,
        security_config=None,
        tags=None,
    ):
        """Create an Amazon SageMaker AutoMLV2 job.

        Args:
            input_config (list[dict]): A list of AutoMLDataChannel objects.
                Each channel contains "DataSource" and other optional fields.
            job_name (str): A string that can be used to identify an AutoMLJob. Each AutoMLJob
                should have a unique job name.
            problem_config (object): A collection of settings specific
                to the problem type used to configure an AutoML job V2.
                There must be one and only one config of the following type.
                Supported problem types are:

                - Image Classification (sagemaker.automl.automlv2.ImageClassificationJobConfig),
                - Tabular (sagemaker.automl.automlv2.TabularJobConfig),
                - Text Classification (sagemaker.automl.automlv2.TextClassificationJobConfig),
                - Text Generation (TextGenerationJobConfig),
                - Time Series Forecasting (
                    sagemaker.automl.automlv2.TimeSeriesForecastingJobConfig).

            output_config (dict): The S3 URI where you want to store the training results and
                optional KMS key ID.
            job_objective (dict): AutoMLJob objective, contains "AutoMLJobObjectiveType" (optional),
                "MetricName" and "Value".
            model_deploy_config (dict): Specifies how to generate the endpoint name
                for an automatic one-click Autopilot model deployment.
                Contains "AutoGenerateEndpointName" and "EndpointName"
            data_split_config (dict): This structure specifies how to split the data
                into train and validation datasets.
            role (str): The Amazon Resource Name (ARN) of an IAM role that
                Amazon SageMaker can assume to perform tasks on your behalf.
            security_config (dict): The security configuration for traffic encryption
                or Amazon VPC settings.
            tags (Optional[Tags]): A list of dictionaries containing key-value
                pairs.
        """

        role = resolve_value_from_config(role, AUTO_ML_V2_ROLE_ARN_PATH, sagemaker_session=self)
        inferred_output_config = update_nested_dictionary_with_values_from_config(
            output_config, AUTO_ML_V2_OUTPUT_CONFIG_PATH, sagemaker_session=self
        )

        auto_ml_job_v2_request = self._get_auto_ml_request_v2(
            input_config=input_config,
            job_name=job_name,
            problem_config=problem_config,
            output_config=inferred_output_config,
            role=role,
            job_objective=job_objective,
            model_deploy_config=model_deploy_config,
            data_split_config=data_split_config,
            security_config=security_config,
            tags=format_tags(tags),
        )

        def submit(request):
            logger.info("Creating auto-ml-v2-job with name: %s", job_name)
            logger.debug("auto ml v2 request: %s", json.dumps(request), indent=4)
            print(json.dumps(request))
            self.sagemaker_client.create_auto_ml_job_v2(**request)

        self._intercept_create_request(
            auto_ml_job_v2_request, submit, self.create_auto_ml_v2.__name__
        )

    def _get_auto_ml_request_v2(
        self,
        input_config,
        output_config,
        job_name,
        problem_config,
        role,
        job_objective=None,
        model_deploy_config=None,
        data_split_config=None,
        security_config=None,
        tags=None,
    ):
        """Constructs a request compatible for creating an Amazon SageMaker AutoML job.

        Args:
            input_config (list[dict]): A list of Channel objects. Each channel contains "DataSource"
                and "TargetAttributeName", "CompressionType" and "SampleWeightAttributeName" are
                optional fields.
            output_config (dict): The S3 URI where you want to store the training results and
                optional KMS key ID.
            job_name (str): A string that can be used to identify an AutoMLJob. Each AutoMLJob
                should have a unique job name.
            problem_config (object): A collection of settings specific
                to the problem type used to configure an AutoML job V2.
                There must be one and only one config of the following type.
                Supported problem types are:

                - Image Classification (sagemaker.automl.automlv2.ImageClassificationJobConfig),
                - Tabular (sagemaker.automl.automlv2.TabularJobConfig),
                - Text Classification (sagemaker.automl.automlv2.TextClassificationJobConfig),
                - Text Generation (TextGenerationJobConfig),
                - Time Series Forecasting (
                    sagemaker.automl.automlv2.TimeSeriesForecastingJobConfig).

            role (str): The Amazon Resource Name (ARN) of an IAM role that
                Amazon SageMaker can assume to perform tasks on your behalf.
            job_objective (dict): AutoMLJob objective, contains "AutoMLJobObjectiveType" (optional),
                "MetricName" and "Value".
            model_deploy_config (dict): Specifies how to generate the endpoint name
                for an automatic one-click Autopilot model deployment.
                Contains "AutoGenerateEndpointName" and "EndpointName"
            data_split_config (dict): This structure specifies how to split the data
                into train and validation datasets.
            security_config (dict): The security configuration for traffic encryption
                or Amazon VPC settings.
            tags (Optional[Tags]): A list of dictionaries containing key-value
                pairs.

        Returns:
            Dict: a automl v2 request dict
        """
        auto_ml_job_v2_request = {
            "AutoMLJobName": job_name,
            "AutoMLJobInputDataConfig": input_config,
            "OutputDataConfig": output_config,
            "AutoMLProblemTypeConfig": problem_config,
            "RoleArn": role,
        }
        if job_objective is not None:
            auto_ml_job_v2_request["AutoMLJobObjective"] = job_objective
        if model_deploy_config is not None:
            auto_ml_job_v2_request["ModelDeployConfig"] = model_deploy_config
        if data_split_config is not None:
            auto_ml_job_v2_request["DataSplitConfig"] = data_split_config
        if security_config is not None:
            auto_ml_job_v2_request["SecurityConfig"] = security_config

        tags = _append_project_tags(format_tags(tags))
        tags = self._append_sagemaker_config_tags(
            tags, "{}.{}.{}".format(SAGEMAKER, AUTO_ML_JOB_V2, TAGS)
        )
        if tags is not None:
            auto_ml_job_v2_request["Tags"] = tags

        return auto_ml_job_v2_request

    # Done
    def describe_auto_ml_job_v2(self, job_name):
        """Calls the DescribeAutoMLJobV2 API for the given job name and returns the response.

        Args:
            job_name (str): The name of the AutoML job to describe.

        Returns:
            dict: A dictionary response with the AutoMLV2 Job description.
        """
        return self.sagemaker_client.describe_auto_ml_job_v2(AutoMLJobName=job_name)

    def compile_model(
        self,
        input_model_config,
        output_model_config,
        role=None,
        job_name=None,
        stop_condition=None,
        tags=None,
    ):
        """Create an Amazon SageMaker Neo compilation job.

        Args:
            input_model_config (dict): the trained model and the Amazon S3 location where it is
                stored.
            output_model_config (dict): Identifies the Amazon S3 location where you want Amazon
                SageMaker Neo to save the results of compilation job
            role (str): An AWS IAM role (either name or full ARN). The Amazon SageMaker Neo
                compilation jobs use this role to access model artifacts. You must grant
                sufficient permissions to this role.
            job_name (str): Name of the compilation job being created.
            stop_condition (dict): Defines when compilation job shall finish. Contains entries
                that can be understood by the service like ``MaxRuntimeInSeconds``.
            tags (Optional[Tags]): List of tags for labeling a compile model job. For more, see
                https://docs.aws.amazon.com/sagemaker/latest/dg/API_Tag.html.

        Returns:
            str: ARN of the compile model job, if it is created.
        """
        role = resolve_value_from_config(
            role, COMPILATION_JOB_ROLE_ARN_PATH, sagemaker_session=self
        )
        inferred_output_model_config = update_nested_dictionary_with_values_from_config(
            output_model_config, COMPILATION_JOB_OUTPUT_CONFIG_PATH, sagemaker_session=self
        )
        vpc_config = resolve_value_from_config(
            config_path=COMPILATION_JOB_VPC_CONFIG_PATH, sagemaker_session=self
        )
        compilation_job_request = {
            "InputConfig": input_model_config,
            "OutputConfig": inferred_output_model_config,
            "RoleArn": role,
            "StoppingCondition": stop_condition,
            "CompilationJobName": job_name,
        }
        if vpc_config:
            compilation_job_request["VpcConfig"] = vpc_config

        tags = _append_project_tags(format_tags(tags))
        tags = self._append_sagemaker_config_tags(
            tags, "{}.{}.{}".format(SAGEMAKER, COMPILATION_JOB, TAGS)
        )
        if tags is not None:
            compilation_job_request["Tags"] = tags

        logger.info("Creating compilation-job with name: %s", job_name)
        self.sagemaker_client.create_compilation_job(**compilation_job_request)

    def package_model_for_edge(
        self,
        output_model_config,
        role=None,
        job_name=None,
        compilation_job_name=None,
        model_name=None,
        model_version=None,
        resource_key=None,
        tags=None,
    ):
        """Create an Amazon SageMaker Edge packaging job.

        Args:
            output_model_config (dict): Identifies the Amazon S3 location where you want Amazon
                SageMaker Edge to save the results of edge packaging job
            role (str): An AWS IAM role (either name or full ARN). The Amazon SageMaker Edge
                edge packaging jobs use this role to access model artifacts. You must grant
                sufficient permissions to this role.
            job_name (str): Name of the edge packaging job being created.
            compilation_job_name (str): Name of the compilation job being created.
            resource_key (str): KMS key to encrypt the disk used to package the job
            tags (Optional[Tags]): List of tags for labeling a compile model job. For more, see
                https://docs.aws.amazon.com/sagemaker/latest/dg/API_Tag.html.
        """
        role = resolve_value_from_config(role, EDGE_PACKAGING_ROLE_ARN_PATH, sagemaker_session=self)
        inferred_output_model_config = update_nested_dictionary_with_values_from_config(
            output_model_config, EDGE_PACKAGING_OUTPUT_CONFIG_PATH, sagemaker_session=self
        )
        edge_packaging_job_request = {
            "OutputConfig": inferred_output_model_config,
            "RoleArn": role,
            "ModelName": model_name,
            "ModelVersion": model_version,
            "EdgePackagingJobName": job_name,
            "CompilationJobName": compilation_job_name,
        }
        resource_key = resolve_value_from_config(
            resource_key, EDGE_PACKAGING_RESOURCE_KEY_PATH, sagemaker_session=self
        )
        tags = _append_project_tags(format_tags(tags))
        tags = self._append_sagemaker_config_tags(
            tags, "{}.{}.{}".format(SAGEMAKER, EDGE_PACKAGING_JOB, TAGS)
        )
        if tags is not None:
            edge_packaging_job_request["Tags"] = tags
        if resource_key is not None:
            edge_packaging_job_request["ResourceKey"] = resource_key

        logger.info("Creating edge-packaging-job with name: %s", job_name)
        self.sagemaker_client.create_edge_packaging_job(**edge_packaging_job_request)

    def tune(  # noqa: C901
        self,
        job_name,
        strategy,
        objective_type,
        objective_metric_name,
        max_jobs,
        max_parallel_jobs,
        parameter_ranges,
        static_hyperparameters,
        input_mode,
        metric_definitions,
        role,
        input_config,
        output_config,
        resource_config,
        stop_condition,
        tags,
        warm_start_config,
        max_runtime_in_seconds=None,
        strategy_config=None,
        completion_criteria_config=None,
        enable_network_isolation=False,
        image_uri=None,
        algorithm_arn=None,
        early_stopping_type="Off",
        encrypt_inter_container_traffic=False,
        vpc_config=None,
        use_spot_instances=False,
        checkpoint_s3_uri=None,
        checkpoint_local_path=None,
        random_seed=None,
        environment=None,
        hpo_resource_config=None,
        autotune=False,
        auto_parameters=None,
    ):
        """Create an Amazon SageMaker hyperparameter tuning job.

        Args:
            job_name (str): Name of the tuning job being created.
            strategy (str): Strategy to be used for hyperparameter estimations.
            strategy_config (dict): A configuration for the hyperparameter tuning
                job optimisation strategy.
            objective_type (str): The type of the objective metric for evaluating training jobs.
                This value can be either 'Minimize' or 'Maximize'.
            objective_metric_name (str): Name of the metric for evaluating training jobs.
            max_jobs (int): Maximum total number of training jobs to start for the hyperparameter
                tuning job.
            max_parallel_jobs (int): Maximum number of parallel training jobs to start.
            parameter_ranges (dict): Dictionary of parameter ranges. These parameter ranges can be
                one of three types: Continuous, Integer, or Categorical.
            static_hyperparameters (dict): Hyperparameters for model training. These
                hyperparameters remain unchanged across all of the training jobs for the
                hyperparameter tuning job. The hyperparameters are made accessible as a dictionary
                for the training code on SageMaker.
            image_uri (str): Docker image URI containing training code.
            algorithm_arn (str): Resource ARN for training algorithm created on or subscribed from
                AWS Marketplace (default: None).
            input_mode (str): The input mode that the algorithm supports. Valid modes:
                * 'File' - Amazon SageMaker copies the training dataset from the S3 location to
                a directory in the Docker container.
                * 'Pipe' - Amazon SageMaker streams data directly from S3 to the container via a
                Unix-named pipe.
                * 'FastFile' - Amazon SageMaker streams data from S3 on demand instead of
                downloading the entire dataset before training begins.
            metric_definitions (list[dict]): A list of dictionaries that defines the metric(s)
                used to evaluate the training jobs. Each dictionary contains two keys: 'Name' for
                the name of the metric, and 'Regex' for the regular expression used to extract the
                metric from the logs. This should be defined only for jobs that don't use an
                Amazon algorithm.
            role (str): An AWS IAM role (either name or full ARN). The Amazon SageMaker
                training jobs and APIs that create Amazon SageMaker endpoints use this role to
                access training data and model artifacts. You must grant sufficient permissions
                to this role.
            input_config (list): A list of Channel objects. Each channel is a named input source.
                Please refer to the format details described:
                https://botocore.readthedocs.io/en/latest/reference/services/sagemaker.html#SageMaker.Client.create_training_job
            output_config (dict): The S3 URI where you want to store the training results and
                optional KMS key ID.
            resource_config (dict): Contains values for ResourceConfig:
                * instance_count (int): Number of EC2 instances to use for training.
                The key in resource_config is 'InstanceCount'.
                * instance_type (str): Type of EC2 instance to use for training, for example,
                'ml.c4.xlarge'. The key in resource_config is 'InstanceType'.
            stop_condition (dict): When training should finish, e.g. ``MaxRuntimeInSeconds``.
            tags (list[dict]): List of tags for labeling the tuning job. For more, see
                https://docs.aws.amazon.com/sagemaker/latest/dg/API_Tag.html.
            warm_start_config (dict): Configuration defining the type of warm start and
                other required configurations.
            max_runtime_in_seconds (int or PipelineVariable): The maximum time in seconds
                that a training job launched by a hyperparameter tuning job can run.
            completion_criteria_config (sagemaker.tuner.TuningJobCompletionCriteriaConfig): A
                configuration for the completion criteria.
            early_stopping_type (str): Specifies whether early stopping is enabled for the job.
                Can be either 'Auto' or 'Off'. If set to 'Off', early stopping will not be
                attempted. If set to 'Auto', early stopping of some training jobs may happen, but
                is not guaranteed to.
            enable_network_isolation (bool): Specifies whether to isolate the training container
                (default: ``False``).
            encrypt_inter_container_traffic (bool): Specifies whether traffic between training
                containers is encrypted for the training jobs started for this hyperparameter
                tuning job (default: ``False``).
            vpc_config (dict): Contains values for VpcConfig (default: None):
                * subnets (list[str]): List of subnet ids.
                The key in vpc_config is 'Subnets'.
                * security_group_ids (list[str]): List of security group ids.
                The key in vpc_config is 'SecurityGroupIds'.
            use_spot_instances (bool): whether to use spot instances for training.
            checkpoint_s3_uri (str): The S3 URI in which to persist checkpoints
                that the algorithm persists (if any) during training. (default:
                ``None``).
            checkpoint_local_path (str): The local path that the algorithm
                writes its checkpoints to. SageMaker will persist all files
                under this path to `checkpoint_s3_uri` continually during
                training. On job startup the reverse happens - data from the
                s3 location is downloaded to this path before the algorithm is
                started. If the path is unset then SageMaker assumes the
                checkpoints will be provided under `/opt/ml/checkpoints/`.
                (default: ``None``).
            random_seed (int): An initial value used to initialize a pseudo-random number generator.
                Setting a random seed will make the hyperparameter tuning search strategies to
                produce more consistent configurations for the same tuning job. (default: ``None``).
            environment (dict[str, str]) : Environment variables to be set for
                use during training jobs (default: ``None``)
            hpo_resource_config (dict): The configuration for the hyperparameter tuning resources,
                including the compute instances and storage volumes, used for training jobs launched
                by the tuning job, where you must specify either
                instance_configs or instance_count + instance_type + volume_size:
                * instance_count (int): Number of EC2 instances to use for training.
                The key in resource_config is 'InstanceCount'.
                * instance_type (str): Type of EC2 instance to use for training, for example,
                'ml.c4.xlarge'. The key in resource_config is 'InstanceType'.
                * volume_size (int or PipelineVariable): The volume size in GB of the data to be
                processed for hyperparameter optimisation
                * instance_configs (List[InstanceConfig]): A list containing the configuration(s)
                for one or more resources for processing hyperparameter jobs. These resources
                include compute instances and storage volumes to use in model training jobs.
                * volume_kms_key_id: The AWS Key Management Service (AWS KMS) key
                that Amazon SageMaker uses to encrypt data on the storage
                volume attached to the ML compute instance(s) that run the training job.
            autotune (bool): Whether the parameter ranges or other unset settings of a tuning job
                should be chosen automatically (default: False).
            auto_parameters (dict[str, str]): Dictionary of auto parameters. The keys are names
                of auto parameters and values are example values of auto parameters
                (default: ``None``).
        """

        tune_request = {
            "HyperParameterTuningJobName": job_name,
            "HyperParameterTuningJobConfig": self._map_tuning_config(
                strategy=strategy,
                max_jobs=max_jobs,
                max_parallel_jobs=max_parallel_jobs,
                max_runtime_in_seconds=max_runtime_in_seconds,
                objective_type=objective_type,
                objective_metric_name=objective_metric_name,
                parameter_ranges=parameter_ranges,
                early_stopping_type=early_stopping_type,
                random_seed=random_seed,
                strategy_config=strategy_config,
                completion_criteria_config=completion_criteria_config,
                auto_parameters=auto_parameters,
            ),
            "TrainingJobDefinition": self._map_training_config(
                static_hyperparameters=static_hyperparameters,
                role=role,
                input_mode=input_mode,
                image_uri=image_uri,
                algorithm_arn=algorithm_arn,
                metric_definitions=metric_definitions,
                input_config=input_config,
                output_config=output_config,
                resource_config=resource_config,
                hpo_resource_config=hpo_resource_config,
                vpc_config=vpc_config,
                stop_condition=stop_condition,
                enable_network_isolation=enable_network_isolation,
                encrypt_inter_container_traffic=encrypt_inter_container_traffic,
                use_spot_instances=use_spot_instances,
                checkpoint_s3_uri=checkpoint_s3_uri,
                checkpoint_local_path=checkpoint_local_path,
                environment=environment,
            ),
        }

        if warm_start_config is not None:
            tune_request["WarmStartConfig"] = warm_start_config

        if autotune:
            tune_request["Autotune"] = {"Mode": "Enabled"}

        tags = _append_project_tags(tags)
        if tags is not None:
            tune_request["Tags"] = tags

        logger.info("Creating hyperparameter tuning job with name: %s", job_name)
        logger.debug("tune request: %s", json.dumps(tune_request, indent=4))
        self.sagemaker_client.create_hyper_parameter_tuning_job(**tune_request)

    def create_tuning_job(
        self,
        job_name,
        tuning_config,
        training_config=None,
        training_config_list=None,
        warm_start_config=None,
        tags=None,
        autotune=False,
    ):
        """Create an Amazon SageMaker hyperparameter tuning job.

        This method supports creating tuning jobs with single or multiple training algorithms
        (estimators), while the ``tune()`` method above only supports creating tuning jobs
        with single training algorithm.

        Args:
            job_name (str): Name of the tuning job being created.
            tuning_config (dict): Configuration to launch the tuning job.
            training_config (dict): Configuration to launch training jobs under the tuning job
                using a single algorithm.
            training_config_list (list[dict]): A list of configurations to launch training jobs
                under the tuning job using one or multiple algorithms. Either training_config
                or training_config_list should be provided, but not both.
            warm_start_config (dict): Configuration defining the type of warm start and
                other required configurations.
            tags (Optional[Tags]): List of tags for labeling the tuning job. For more, see
                https://docs.aws.amazon.com/sagemaker/latest/dg/API_Tag.html.
            autotune (bool): Whether the parameter ranges or other unset settings of a tuning job
                should be chosen automatically.
        """

        if training_config is None and training_config_list is None:
            raise ValueError("Either training_config or training_config_list should be provided.")
        if training_config is not None and training_config_list is not None:
            raise ValueError(
                "Only one of training_config and training_config_list should be provided."
            )

        tune_request = self._get_tuning_request(
            job_name=job_name,
            tuning_config=tuning_config,
            training_config=training_config,
            training_config_list=training_config_list,
            warm_start_config=warm_start_config,
            tags=format_tags(tags),
            autotune=autotune,
        )

        def submit(request):
            logger.info("Creating hyperparameter tuning job with name: %s", job_name)
            logger.debug("tune request: %s", json.dumps(request, indent=4))
            self.sagemaker_client.create_hyper_parameter_tuning_job(**request)

        self._intercept_create_request(tune_request, submit, self.create_tuning_job.__name__)

    def _get_tuning_request(
        self,
        job_name,
        tuning_config,
        training_config=None,
        training_config_list=None,
        warm_start_config=None,
        tags=None,
        autotune=False,
    ):
        """Construct CreateHyperParameterTuningJob request

        Args:
            job_name (str): Name of the tuning job being created.
            tuning_config (dict): Configuration to launch the tuning job.
            training_config (dict): Configuration to launch training jobs under the tuning job
                using a single algorithm.
            training_config_list (list[dict]): A list of configurations to launch training jobs
                under the tuning job using one or multiple algorithms. Either training_config
                or training_config_list should be provided, but not both.
            warm_start_config (dict): Configuration defining the type of warm start and
                other required configurations.
            tags (Optional[Tags]): List of tags for labeling the tuning job. For more, see
                https://docs.aws.amazon.com/sagemaker/latest/dg/API_Tag.html.
            autotune (bool): Whether the parameter ranges or other unset settings of a tuning job
                should be chosen automatically.
        Returns:
            dict: A dictionary for CreateHyperParameterTuningJob request
        """
        tune_request = {
            "HyperParameterTuningJobName": job_name,
            "HyperParameterTuningJobConfig": self._map_tuning_config(**tuning_config),
        }
        if autotune:
            tune_request["Autotune"] = {"Mode": "Enabled"}

        if training_config is not None:
            tune_request["TrainingJobDefinition"] = self._map_training_config(**training_config)

        if training_config_list is not None:
            tune_request["TrainingJobDefinitions"] = [
                self._map_training_config(**training_cfg) for training_cfg in training_config_list
            ]

        if warm_start_config is not None:
            tune_request["WarmStartConfig"] = warm_start_config

        tags = _append_project_tags(format_tags(tags))
        if tags is not None:
            tune_request["Tags"] = tags

        return tune_request

    def describe_tuning_job(self, job_name):
        """Calls DescribeHyperParameterTuningJob API for the given job name, returns the response.

        Args:
            job_name (str): The name of the hyperparameter tuning job to describe.

        Returns:
            dict: A dictionary response with the hyperparameter tuning job description.
        """
        return self.sagemaker_client.describe_hyper_parameter_tuning_job(
            HyperParameterTuningJobName=job_name
        )

    @classmethod
    def _map_tuning_config(
        cls,
        strategy,
        max_jobs,
        max_parallel_jobs,
        max_runtime_in_seconds=None,
        early_stopping_type="Off",
        objective_type=None,
        objective_metric_name=None,
        parameter_ranges=None,
        random_seed=None,
        strategy_config=None,
        completion_criteria_config=None,
        auto_parameters=None,
    ):
        """Construct tuning job configuration dictionary.

        Args:
            strategy (str): Strategy to be used for hyperparameter estimations.
            max_jobs (int): Maximum total number of training jobs to start for the hyperparameter
                tuning job.
            max_parallel_jobs (int): Maximum number of parallel training jobs to start.
            max_runtime_in_seconds (int or PipelineVariable): The maximum time in seconds
                that a training job launched by a hyperparameter tuning job can run.
            early_stopping_type (str): Specifies whether early stopping is enabled for the job.
                Can be either 'Auto' or 'Off'. If set to 'Off', early stopping will not be
                attempted. If set to 'Auto', early stopping of some training jobs may happen,
                but is not guaranteed to.
            objective_type (str): The type of the objective metric for evaluating training jobs.
                This value can be either 'Minimize' or 'Maximize'.
            objective_metric_name (str): Name of the metric for evaluating training jobs.
            parameter_ranges (dict): Dictionary of parameter ranges. These parameter ranges can
                be one of three types: Continuous, Integer, or Categorical.
            random_seed (int): An initial value used to initialize a pseudo-random number generator.
                Setting a random seed will make the hyperparameter tuning search strategies to
                produce more consistent configurations for the same tuning job.
            strategy_config (dict): A configuration for the hyperparameter tuning job optimisation
                strategy.
            completion_criteria_config (dict): A configuration
                for the completion criteria.
            auto_parameters (dict): Dictionary of auto parameters. The keys are names of auto
                parameters and valeus are example values of auto parameters.

        Returns:
            A dictionary of tuning job configuration. For format details, please refer to
            HyperParameterTuningJobConfig as described in
            https://botocore.readthedocs.io/en/latest/reference/services/sagemaker.html#SageMaker.Client.create_hyper_parameter_tuning_job
        """

        tuning_config = {
            "Strategy": strategy,
            "ResourceLimits": {
                "MaxNumberOfTrainingJobs": max_jobs,
                "MaxParallelTrainingJobs": max_parallel_jobs,
            },
            "TrainingJobEarlyStoppingType": early_stopping_type,
        }

        if max_runtime_in_seconds is not None:
            tuning_config["ResourceLimits"]["MaxRuntimeInSeconds"] = max_runtime_in_seconds

        if random_seed is not None:
            tuning_config["RandomSeed"] = random_seed

        tuning_objective = cls._map_tuning_objective(objective_type, objective_metric_name)
        if tuning_objective is not None:
            tuning_config["HyperParameterTuningJobObjective"] = tuning_objective

        if parameter_ranges is not None:
            tuning_config["ParameterRanges"] = parameter_ranges

        if auto_parameters is not None:
            if parameter_ranges is None:
                tuning_config["ParameterRanges"] = {}
            tuning_config["ParameterRanges"]["AutoParameters"] = [
                {"Name": name, "ValueHint": value} for name, value in auto_parameters.items()
            ]

        if strategy_config is not None:
            tuning_config["StrategyConfig"] = strategy_config

        if completion_criteria_config is not None:
            tuning_config["TuningJobCompletionCriteria"] = completion_criteria_config
        return tuning_config

    @classmethod
    def _map_tuning_objective(cls, objective_type, objective_metric_name):
        """Construct a dictionary of tuning objective from the arguments.

        Args:
            objective_type (str): The type of the objective metric for evaluating training jobs.
                This value can be either 'Minimize' or 'Maximize'.
            objective_metric_name (str): Name of the metric for evaluating training jobs.

        Returns:
            A dictionary of tuning objective. For format details, please refer to
            HyperParameterTuningJobObjective as described in
            https://botocore.readthedocs.io/en/latest/reference/services/sagemaker.html#SageMaker.Client.create_hyper_parameter_tuning_job
        """

        tuning_objective = None

        if objective_type is not None or objective_metric_name is not None:
            tuning_objective = {}

        if objective_type is not None:
            tuning_objective["Type"] = objective_type

        if objective_metric_name is not None:
            tuning_objective["MetricName"] = objective_metric_name

        return tuning_objective

    @classmethod
    def _map_training_config(
        cls,
        static_hyperparameters,
        input_mode,
        role,
        output_config,
        stop_condition,
        input_config=None,
        resource_config=None,
        hpo_resource_config=None,
        metric_definitions=None,
        image_uri=None,
        algorithm_arn=None,
        vpc_config=None,
        enable_network_isolation=False,
        encrypt_inter_container_traffic=False,
        estimator_name=None,
        objective_type=None,
        objective_metric_name=None,
        parameter_ranges=None,
        use_spot_instances=False,
        checkpoint_s3_uri=None,
        checkpoint_local_path=None,
        max_retry_attempts=None,
        environment=None,
        auto_parameters=None,
    ):
        """Construct a dictionary of training job configuration from the arguments.

        Args:
            static_hyperparameters (dict): Hyperparameters for model training. These
                hyperparameters remain unchanged across all of the training jobs for the
                hyperparameter tuning job. The hyperparameters are made accessible as a dictionary
                for the training code on SageMaker.
            input_mode (str): The input mode that the algorithm supports. Valid modes:
                * 'File' - Amazon SageMaker copies the training dataset from the S3 location to
                    a directory in the Docker container.
                * 'Pipe' - Amazon SageMaker streams data directly from S3 to the container via a
                    Unix-named pipe.
                * 'FastFile' - Amazon SageMaker streams data from S3 on demand instead of
                    downloading the entire dataset before training begins.
            role (str): An AWS IAM role (either name or full ARN). The Amazon SageMaker training
                jobs and APIs that create Amazon SageMaker endpoints use this role to access
                training data and model artifacts. You must grant sufficient permissions to
                this role.
            output_config (dict): The S3 URI where you want to store the training results and
                optional KMS key ID.
            resource_config (dict): Contains values for ResourceConfig:
                * instance_count (int): Number of EC2 instances to use for training.
                    The key in resource_config is 'InstanceCount'.
                * instance_type (str): Type of EC2 instance to use for training, for example,
                    'ml.c4.xlarge'. The key in resource_config is 'InstanceType'.
            stop_condition (dict): When training should finish, e.g. ``MaxRuntimeInSeconds``.
            input_config (list): A list of Channel objects. Each channel is a named input source.
                Please refer to the format details described:
                https://botocore.readthedocs.io/en/latest/reference/services/sagemaker.html#SageMaker.Client.create_training_job
            metric_definitions (list[dict]): A list of dictionaries that defines the metric(s)
                used to evaluate the training jobs. Each dictionary contains two keys: 'Name' for
                the name of the metric, and 'Regex' for the regular expression used to extract the
                metric from the logs. This should be defined only for jobs that don't use an
                Amazon algorithm.
            image_uri (str): Docker image URI containing training code.
            algorithm_arn (str): Resource ARN for training algorithm created or subscribed on
                AWS Marketplace
            vpc_config (dict): Contains values for VpcConfig (default: None):
                * subnets (list[str]): List of subnet ids.
                    The key in vpc_config is 'Subnets'.
                * security_group_ids (list[str]): List of security group ids.
                    The key in vpc_config is 'SecurityGroupIds'.
            enable_network_isolation (bool): Specifies whether to isolate the training container
            encrypt_inter_container_traffic (bool): Specifies whether traffic between training
                containers is encrypted for the training jobs started for this hyperparameter
                tuning job (default: ``False``).
            estimator_name (str): Unique name for the estimator.
            objective_type (str): The type of the objective metric for evaluating training jobs.
                This value can be either 'Minimize' or 'Maximize'.
            objective_metric_name (str): Name of the metric for evaluating training jobs.
            parameter_ranges (dict): Dictionary of parameter ranges. These parameter ranges can
                be one of three types: Continuous, Integer, or Categorical.
            max_retry_attempts (int): The number of times to retry the job.
            environment (dict[str, str]) : Environment variables to be set for
                use during training jobs (default: ``None``)

        Returns:
            A dictionary of training job configuration. For format details, please refer to
            TrainingJobDefinition as described in
            https://botocore.readthedocs.io/en/latest/reference/services/sagemaker.html#SageMaker.Client.create_hyper_parameter_tuning_job
        """
        if hpo_resource_config is not None:
            resource_config_map = {"HyperParameterTuningResourceConfig": hpo_resource_config}
        else:
            resource_config_map = {"ResourceConfig": resource_config}

        training_job_definition = {
            "StaticHyperParameters": static_hyperparameters,
            "RoleArn": role,
            "OutputDataConfig": output_config,
            "StoppingCondition": stop_condition,
            **resource_config_map,
        }

        algorithm_spec = {"TrainingInputMode": input_mode}
        if metric_definitions is not None:
            algorithm_spec["MetricDefinitions"] = metric_definitions

        if algorithm_arn:
            algorithm_spec["AlgorithmName"] = algorithm_arn
        else:
            algorithm_spec["TrainingImage"] = image_uri

        training_job_definition["AlgorithmSpecification"] = algorithm_spec

        if input_config is not None:
            training_job_definition["InputDataConfig"] = input_config

        if vpc_config is not None:
            training_job_definition["VpcConfig"] = vpc_config

        if enable_network_isolation:
            training_job_definition["EnableNetworkIsolation"] = enable_network_isolation

        if encrypt_inter_container_traffic:
            training_job_definition["EnableInterContainerTrafficEncryption"] = (
                encrypt_inter_container_traffic
            )

        if use_spot_instances:
            # use_spot_instances may be a Pipeline ParameterBoolean object
            # which is parsed during the Pipeline execution runtime
            training_job_definition["EnableManagedSpotTraining"] = use_spot_instances

        if checkpoint_s3_uri:
            checkpoint_config = {"S3Uri": checkpoint_s3_uri}
            if checkpoint_local_path:
                checkpoint_config["LocalPath"] = checkpoint_local_path
            training_job_definition["CheckpointConfig"] = checkpoint_config
        if estimator_name is not None:
            training_job_definition["DefinitionName"] = estimator_name

        tuning_objective = cls._map_tuning_objective(objective_type, objective_metric_name)
        if tuning_objective is not None:
            training_job_definition["TuningObjective"] = tuning_objective

        if parameter_ranges is not None:
            training_job_definition["HyperParameterRanges"] = parameter_ranges

        if auto_parameters is not None:
            if parameter_ranges is None:
                training_job_definition["HyperParameterRanges"] = {}
            training_job_definition["HyperParameterRanges"]["AutoParameters"] = [
                {"Name": name, "ValueHint": value} for name, value in auto_parameters.items()
            ]

        if max_retry_attempts is not None:
            training_job_definition["RetryStrategy"] = {"MaximumRetryAttempts": max_retry_attempts}

        if environment is not None:
            training_job_definition["Environment"] = environment
        return training_job_definition

    def stop_tuning_job(self, name):
        """Stop the Amazon SageMaker hyperparameter tuning job with the specified name.

        Args:
            name (str): Name of the Amazon SageMaker hyperparameter tuning job.

        Raises:
            ClientError: If an error occurs while trying to stop the hyperparameter tuning job.
        """
        try:
            logger.info("Stopping tuning job: %s", name)
            self.sagemaker_client.stop_hyper_parameter_tuning_job(HyperParameterTuningJobName=name)
        except ClientError as e:
            error_code = e.response["Error"]["Code"]
            # allow to pass if the job already stopped
            if error_code == "ValidationException":
                logger.info("Tuning job: %s is already stopped or not running.", name)
            else:
                logger.error(
                    "Error occurred while attempting to stop tuning job: %s. Please try again.",
                    name,
                )
                raise

    def _get_transform_request(
        self,
        job_name,
        model_name,
        strategy,
        max_concurrent_transforms,
        max_payload,
        env,
        input_config,
        output_config,
        resource_config,
        experiment_config,
        tags,
        data_processing,
        model_client_config=None,
        batch_data_capture_config: BatchDataCaptureConfig = None,
    ):
        """Construct an dict can be used to create an Amazon SageMaker transform job.

        Args:
            job_name (str): Name of the transform job being created.
            model_name (str): Name of the SageMaker model being used for the transform job.
            strategy (str): The strategy used to decide how to batch records in a single request.
                Possible values are 'MultiRecord' and 'SingleRecord'.
            max_concurrent_transforms (int): The maximum number of HTTP requests to be made to
                each individual transform container at one time.
            max_payload (int): Maximum size of the payload in a single HTTP request to the
                container in MB.
            env (dict): Environment variables to be set for use during the transform job.
            input_config (dict): A dictionary describing the input data (and its location) for the
                job.
            output_config (dict): A dictionary describing the output location for the job.
            resource_config (dict): A dictionary describing the resources to complete the job.
            experiment_config (dict[str, str]): Experiment management configuration.
                Optionally, the dict can contain three keys:
                'ExperimentName', 'TrialName', and 'TrialComponentDisplayName'.
                The behavior of setting these keys is as follows:
                * If `ExperimentName` is supplied but `TrialName` is not a Trial will be
                automatically created and the job's Trial Component associated with the Trial.
                * If `TrialName` is supplied and the Trial already exists the job's Trial Component
                will be associated with the Trial.
                * If both `ExperimentName` and `TrialName` are not supplied the trial component
                will be unassociated.
                * `TrialComponentDisplayName` is used for display in Studio.
            tags (list[dict]): List of tags for labeling a transform job.
            data_processing(dict): A dictionary describing config for combining the input data and
                transformed data. For more, see
                https://docs.aws.amazon.com/sagemaker/latest/dg/API_Tag.html.
            model_client_config (dict): A dictionary describing the model configuration for the
                job. Dictionary contains two optional keys,
                'InvocationsTimeoutInSeconds', and 'InvocationsMaxRetries'.
            batch_data_capture_config (BatchDataCaptureConfig): Configuration object which
                specifies the configurations related to the batch data capture for the transform job
                (default: None)

        Returns:
            Dict: a create transform job request dict
        """
        transform_request = {
            "TransformJobName": job_name,
            "ModelName": model_name,
            "TransformInput": input_config,
            "TransformOutput": output_config,
            "TransformResources": resource_config,
        }

        if strategy is not None:
            transform_request["BatchStrategy"] = strategy

        if max_concurrent_transforms is not None:
            transform_request["MaxConcurrentTransforms"] = max_concurrent_transforms

        if max_payload is not None:
            transform_request["MaxPayloadInMB"] = max_payload

        if env is not None:
            transform_request["Environment"] = env

        if tags is not None:
            transform_request["Tags"] = tags

        if data_processing is not None:
            transform_request["DataProcessing"] = data_processing

        if experiment_config and len(experiment_config) > 0:
            transform_request["ExperimentConfig"] = experiment_config

        if model_client_config and len(model_client_config) > 0:
            transform_request["ModelClientConfig"] = model_client_config

        if batch_data_capture_config is not None:
            transform_request["DataCaptureConfig"] = batch_data_capture_config._to_request_dict()

        return transform_request

    def transform(
        self,
        job_name,
        model_name,
        strategy,
        max_concurrent_transforms,
        max_payload,
        input_config,
        output_config,
        resource_config,
        experiment_config,
        env: Optional[Dict[str, str]] = None,
        tags=None,
        data_processing=None,
        model_client_config=None,
        batch_data_capture_config: BatchDataCaptureConfig = None,
    ):
        """Create an Amazon SageMaker transform job.

        Args:
            job_name (str): Name of the transform job being created.
            model_name (str): Name of the SageMaker model being used for the transform job.
            strategy (str): The strategy used to decide how to batch records in a single request.
                Possible values are 'MultiRecord' and 'SingleRecord'.
            max_concurrent_transforms (int): The maximum number of HTTP requests to be made to
                each individual transform container at one time.
            max_payload (int): Maximum size of the payload in a single HTTP request to the
                container in MB.
            env (dict): Environment variables to be set for use during the transform job.
            input_config (dict): A dictionary describing the input data (and its location) for the
                job.
            output_config (dict): A dictionary describing the output location for the job.
            resource_config (dict): A dictionary describing the resources to complete the job.
            experiment_config (dict[str, str]): Experiment management configuration.
                Optionally, the dict can contain three keys:
                'ExperimentName', 'TrialName', and 'TrialComponentDisplayName'.
                The behavior of setting these keys is as follows:
                * If `ExperimentName` is supplied but `TrialName` is not a Trial will be
                automatically created and the job's Trial Component associated with the Trial.
                * If `TrialName` is supplied and the Trial already exists the job's Trial Component
                will be associated with the Trial.
                * If both `ExperimentName` and `TrialName` are not supplied the trial component
                will be unassociated.
                * `TrialComponentDisplayName` is used for display in Studio.
            tags (Optional[Tags]): List of tags for labeling a transform job.
            data_processing(dict): A dictionary describing config for combining the input data and
                transformed data. For more, see
                https://docs.aws.amazon.com/sagemaker/latest/dg/API_Tag.html.
            model_client_config (dict): A dictionary describing the model configuration for the
                job. Dictionary contains two optional keys,
                'InvocationsTimeoutInSeconds', and 'InvocationsMaxRetries'.
            batch_data_capture_config (BatchDataCaptureConfig): Configuration object which
                specifies the configurations related to the batch data capture for the transform job
        """
        tags = _append_project_tags(format_tags(tags))
        tags = self._append_sagemaker_config_tags(
            tags, "{}.{}.{}".format(SAGEMAKER, TRANSFORM_JOB, TAGS)
        )
        batch_data_capture_config = resolve_class_attribute_from_config(
            None,
            batch_data_capture_config,
            "kms_key_id",
            TRANSFORM_JOB_KMS_KEY_ID_PATH,
            sagemaker_session=self,
        )
        output_config = resolve_nested_dict_value_from_config(
            output_config, [KMS_KEY_ID], TRANSFORM_OUTPUT_KMS_KEY_ID_PATH, sagemaker_session=self
        )
        resource_config = resolve_nested_dict_value_from_config(
            resource_config,
            [VOLUME_KMS_KEY_ID],
            TRANSFORM_JOB_VOLUME_KMS_KEY_ID_PATH,
            sagemaker_session=self,
        )
        env = resolve_value_from_config(
            direct_input=env,
            config_path=TRANSFORM_JOB_ENVIRONMENT_PATH,
            default_value=None,
            sagemaker_session=self,
        )

        transform_request = self._get_transform_request(
            job_name=job_name,
            model_name=model_name,
            strategy=strategy,
            max_concurrent_transforms=max_concurrent_transforms,
            max_payload=max_payload,
            env=env,
            input_config=input_config,
            output_config=output_config,
            resource_config=resource_config,
            experiment_config=experiment_config,
            tags=tags,
            data_processing=data_processing,
            model_client_config=model_client_config,
            batch_data_capture_config=batch_data_capture_config,
        )

        def submit(request):
            logger.info("Creating transform job with name: %s", job_name)
            logger.debug("Transform request: %s", json.dumps(request, indent=4))
            self.sagemaker_client.create_transform_job(**request)

        self._intercept_create_request(transform_request, submit, self.transform.__name__)

    def _create_model_request(
        self,
        name,
        role,
        container_defs,
        vpc_config=None,
        enable_network_isolation=False,
        primary_container=None,
        tags=None,
    ):  # pylint: disable=redefined-outer-name
        """Placeholder docstring"""

        if container_defs and primary_container:
            raise ValueError("Both container_defs and primary_container can not be passed as input")

        if primary_container:
            msg = (
                "primary_container is going to be deprecated in a future release. Please use "
                "container_defs instead."
            )
            warnings.warn(msg, DeprecationWarning)
            container_defs = primary_container

        role = self.expand_role(role)

        if isinstance(container_defs, list):
            update_list_of_dicts_with_values_from_config(
                container_defs, MODEL_CONTAINERS_PATH, sagemaker_session=self
            )
            container_definition = container_defs
        else:
            container_definition = _expand_container_def(container_defs)
            container_definition = update_nested_dictionary_with_values_from_config(
                container_definition, MODEL_PRIMARY_CONTAINER_PATH, sagemaker_session=self
            )

        request = {"ModelName": name, "ExecutionRoleArn": role}
        if isinstance(container_definition, list):
            request["Containers"] = container_definition
        elif "ModelPackageName" in container_definition:
            request["Containers"] = [container_definition]
        else:
            request["PrimaryContainer"] = container_definition

        if tags:
            request["Tags"] = format_tags(tags)

        if vpc_config:
            request["VpcConfig"] = vpc_config

        if enable_network_isolation:
            # enable_network_isolation may be a pipeline variable which is
            # parsed in execution time
            request["EnableNetworkIsolation"] = enable_network_isolation

        return request

    def create_model(
        self,
        name,
        role=None,
        container_defs=None,
        vpc_config=None,
        enable_network_isolation=None,
        primary_container=None,
        tags=None,
    ):
        """Create an Amazon SageMaker ``Model``.

        Specify the S3 location of the model artifacts and Docker image containing
        the inference code. Amazon SageMaker uses this information to deploy the
        model in Amazon SageMaker. This method can also be used to create a Model for an Inference
        Pipeline if you pass the list of container definitions through the containers parameter.

        Args:
            name (str): Name of the Amazon SageMaker ``Model`` to create.
            role (str): An AWS IAM role (either name or full ARN). The Amazon SageMaker training
                jobs and APIs that create Amazon SageMaker endpoints use this role to access
                training data and model artifacts. You must grant sufficient permissions to this
                role.
            container_defs (list[dict[str, str]] or [dict[str, str]]): A single container
                definition or a list of container definitions which will be invoked sequentially
                while performing the prediction. If the list contains only one container, then
                it'll be passed to SageMaker Hosting as the ``PrimaryContainer`` and otherwise,
                it'll be passed as ``Containers``.You can also specify the  return value of
                ``sagemaker.get_container_def()`` or ``sagemaker.pipeline_container_def()``,
                which will used to create more advanced container configurations, including model
                containers which need artifacts from S3.
            vpc_config (dict[str, list[str]]): The VpcConfig set on the model (default: None)
                * 'Subnets' (list[str]): List of subnet ids.
                * 'SecurityGroupIds' (list[str]): List of security group ids.
            enable_network_isolation (bool): Whether the model requires network isolation or not.
            primary_container (str or dict[str, str]): Docker image which defines the inference
                code. You can also specify the return value of ``sagemaker.container_def()``,
                which is used to create more advanced container configurations, including model
                containers which need artifacts from S3. This field is deprecated, please use
                container_defs instead.
            tags(Optional[Tags]): Optional. The list of tags to add to the model.

        Example:
            >>> tags = [{'Key': 'tagname', 'Value': 'tagvalue'}]
            For more information about tags, see https://boto3.amazonaws.com/v1/documentation\
            /api/latest/reference/services/sagemaker.html#SageMaker.Client.add_tags

        Returns:
            str: Name of the Amazon SageMaker ``Model`` created.
        """
        tags = _append_project_tags(format_tags(tags))
        tags = self._append_sagemaker_config_tags(tags, "{}.{}.{}".format(SAGEMAKER, MODEL, TAGS))
        role = resolve_value_from_config(
            role, MODEL_EXECUTION_ROLE_ARN_PATH, sagemaker_session=self
        )
        vpc_config = resolve_value_from_config(
            vpc_config, MODEL_VPC_CONFIG_PATH, sagemaker_session=self
        )
        enable_network_isolation = resolve_value_from_config(
            direct_input=enable_network_isolation,
            config_path=MODEL_ENABLE_NETWORK_ISOLATION_PATH,
            default_value=False,
            sagemaker_session=self,
        )

        # Due to ambuiguity in container_defs which accepts both a single
        # container definition(dtype: dict) and a list of container definitions (dtype: list),
        # we need to inject environment variables into the container_defs in the helper function
        # _create_model_request.
        create_model_request = self._create_model_request(
            name=name,
            role=role,
            container_defs=container_defs,
            vpc_config=vpc_config,
            enable_network_isolation=enable_network_isolation,
            primary_container=primary_container,
            tags=tags,
        )

        def submit(request):
            logger.info("Creating model with name: %s", name)
            logger.debug("CreateModel request: %s", json.dumps(request, indent=4))
            try:
                self.sagemaker_client.create_model(**request)
            except ClientError as e:
                error_code = e.response["Error"]["Code"]
                message = e.response["Error"]["Message"]
                if (
                    error_code == "ValidationException"
                    and "Cannot create already existing model" in message
                ):
                    logger.warning("Using already existing model: %s", name)
                else:
                    raise

        self._intercept_create_request(create_model_request, submit, self.create_model.__name__)
        return name

    def create_model_from_job(
        self,
        training_job_name,
        name=None,
        role=None,
        image_uri=None,
        model_data_url=None,
        env=None,
        enable_network_isolation=None,
        vpc_config_override=vpc_utils.VPC_CONFIG_DEFAULT,
        tags=None,
    ):
        """Create an Amazon SageMaker ``Model`` from a SageMaker Training Job.

        Args:
            training_job_name (str): The Amazon SageMaker Training Job name.
            name (str): The name of the SageMaker ``Model`` to create (default: None).
                If not specified, the training job name is used.
            role (str): The ``ExecutionRoleArn`` IAM Role ARN for the ``Model``, specified either
                by an IAM role name or role ARN. If None, the ``RoleArn`` from the SageMaker
                Training Job will be used.
            image_uri (str): The Docker image URI (default: None). If None, it
                defaults to the training image URI from ``training_job_name``.
            model_data_url (str): S3 location of the model data (default: None). If None, defaults
                to the ``ModelS3Artifacts`` of ``training_job_name``.
            env (dict[string,string]): Model environment variables (default: {}).
            enable_network_isolation (bool): Whether the model requires network isolation or not.
            vpc_config_override (dict[str, list[str]]): Optional override for VpcConfig set on the
                model.
                Default: use VpcConfig from training job.
                * 'Subnets' (list[str]): List of subnet ids.
                * 'SecurityGroupIds' (list[str]): List of security group ids.
            tags(Optional[Tags]): Optional. The list of tags to add to the model.
                For more, see https://docs.aws.amazon.com/sagemaker/latest/dg/API_Tag.html.

        Returns:
            str: The name of the created ``Model``.
        """
        training_job = self.sagemaker_client.describe_training_job(
            TrainingJobName=training_job_name
        )
        name = name or training_job_name
        role = role or training_job["RoleArn"]
        role = resolve_value_from_config(
            role, MODEL_EXECUTION_ROLE_ARN_PATH, training_job["RoleArn"], self
        )
        enable_network_isolation = resolve_value_from_config(
            direct_input=enable_network_isolation,
            config_path=MODEL_ENABLE_NETWORK_ISOLATION_PATH,
            default_value=False,
            sagemaker_session=self,
        )
        env = resolve_value_from_config(
            env,
            MODEL_PRIMARY_CONTAINER_ENVIRONMENT_PATH,
            default_value={},
            sagemaker_session=self,
        )
        primary_container = container_def(
            image_uri or training_job["AlgorithmSpecification"]["TrainingImage"],
            model_data_url=model_data_url or self._gen_s3_model_data_source(training_job),
            env=env,
        )
        vpc_config = _vpc_config_from_training_job(training_job, vpc_config_override)
        vpc_config = resolve_value_from_config(
            vpc_config, MODEL_VPC_CONFIG_PATH, sagemaker_session=self
        )
        return self.create_model(
            name,
            role,
            primary_container,
            enable_network_isolation=enable_network_isolation,
            vpc_config=vpc_config,
            tags=format_tags(tags),
        )

    def create_model_package_from_algorithm(self, name, description, algorithm_arn, model_data):
        """Create a SageMaker Model Package from the results of training with an Algorithm Package.

        Args:
            name (str): ModelPackage name
            description (str): Model Package description
            algorithm_arn (str): arn or name of the algorithm used for training.
            model_data (str or dict[str, Any]): s3 URI or a dictionary representing a
            ``ModelDataSource`` to the model artifacts produced by training
        """
        sourceAlgorithm = {"AlgorithmName": algorithm_arn}
        if isinstance(model_data, dict):
            sourceAlgorithm["ModelDataSource"] = model_data
        else:
            sourceAlgorithm["ModelDataUrl"] = model_data

        request = {
            "ModelPackageName": name,
            "ModelPackageDescription": description,
            "SourceAlgorithmSpecification": {"SourceAlgorithms": [sourceAlgorithm]},
        }
        try:
            logger.info("Creating model package with name: %s", name)
            self.sagemaker_client.create_model_package(**request)
        except ClientError as e:
            error_code = e.response["Error"]["Code"]
            message = e.response["Error"]["Message"]

            if error_code == "ValidationException" and "ModelPackage already exists" in message:
                logger.warning("Using already existing model package: %s", name)
            else:
                raise

    def create_model_package_from_containers(
        self,
        containers=None,
        content_types=None,
        response_types=None,
        inference_instances=None,
        transform_instances=None,
        model_package_name=None,
        model_package_group_name=None,
        model_metrics=None,
        metadata_properties=None,
        marketplace_cert=False,
        approval_status="PendingManualApproval",
        description=None,
        drift_check_baselines=None,
        customer_metadata_properties=None,
        validation_specification=None,
        domain=None,
        sample_payload_url=None,
        task=None,
        skip_model_validation="None",
        source_uri=None,
        model_card=None,
    ):
        """Get request dictionary for CreateModelPackage API.

        Args:
            containers (list): A list of inference containers that can be used for inference
                specifications of Model Package (default: None).
            content_types (list): The supported MIME types for the input data (default: None).
            response_types (list): The supported MIME types for the output data (default: None).
            inference_instances (list): A list of the instance types that are used to
                generate inferences in real-time (default: None).
            transform_instances (list): A list of the instance types on which a transformation
                job can be run or on which an endpoint can be deployed (default: None).
            model_package_name (str): Model Package name, exclusive to `model_package_group_name`,
                using `model_package_name` makes the Model Package un-versioned (default: None).
            model_package_group_name (str): Model Package Group name, exclusive to
                `model_package_name`, using `model_package_group_name` makes the Model Package
                versioned (default: None).
            model_metrics (ModelMetrics): ModelMetrics object (default: None).
            metadata_properties (MetadataProperties): MetadataProperties object (default: None)
            marketplace_cert (bool): A boolean value indicating if the Model Package is certified
                for AWS Marketplace (default: False).
            approval_status (str): Model Approval Status, values can be "Approved", "Rejected",
                or "PendingManualApproval" (default: "PendingManualApproval").
            description (str): Model Package description (default: None).
            drift_check_baselines (DriftCheckBaselines): DriftCheckBaselines object (default: None).
            customer_metadata_properties (dict[str, str]): A dictionary of key-value paired
                metadata properties (default: None).
            domain (str): Domain values can be "COMPUTER_VISION", "NATURAL_LANGUAGE_PROCESSING",
                "MACHINE_LEARNING" (default: None).
            sample_payload_url (str): The S3 path where the sample payload is stored
                (default: None).
            task (str): Task values which are supported by Inference Recommender are "FILL_MASK",
                "IMAGE_CLASSIFICATION", "OBJECT_DETECTION", "TEXT_GENERATION", "IMAGE_SEGMENTATION",
                "CLASSIFICATION", "REGRESSION", "OTHER" (default: None).
            skip_model_validation (str): Indicates if you want to skip model validation.
                Values can be "All" or "None" (default: None).
            source_uri (str): The URI of the source for the model package (default: None).
            model_card (ModeCard or ModelPackageModelCard): document contains qualitative and
                quantitative information about a model (default: None).
        """
        if containers:
            # Containers are provided. Now we can merge missing entries from config.
            # If Containers are not provided, it is safe to ignore. This is because,
            # if this object is provided to the API, then Image is required for Containers.
            # That is not supported by the config now. So if we merge values from config,
            # then API will throw an exception. In the future, when SageMaker Config starts
            # supporting other parameters we can add that.
            update_list_of_dicts_with_values_from_config(
                containers,
                MODEL_PACKAGE_INFERENCE_SPECIFICATION_CONTAINERS_PATH,
                required_key_paths=["Image"],
                sagemaker_session=self,
            )

        if validation_specification:
            # ValidationSpecification is provided. Now we can merge missing entries from config.
            # If ValidationSpecification is not provided, it is safe to ignore. This is because,
            # if this object is provided to the API, then both ValidationProfiles and ValidationRole
            # are required and for ValidationProfile, ProfileName is a required parameter. That is
            # not supported by the config now. So if we merge values from config, then API will
            # throw an exception. In the future, when SageMaker Config starts supporting other
            # parameters we can add that.
            validation_role = resolve_value_from_config(
                validation_specification.get(VALIDATION_ROLE, None),
                MODEL_PACKAGE_VALIDATION_ROLE_PATH,
                sagemaker_session=self,
            )
            validation_specification[VALIDATION_ROLE] = validation_role
            validation_profiles = validation_specification.get(VALIDATION_PROFILES, [])
            update_list_of_dicts_with_values_from_config(
                validation_profiles,
                MODEL_PACKAGE_VALIDATION_PROFILES_PATH,
                required_key_paths=["ProfileName", "TransformJobDefinition"],
                sagemaker_session=self,
            )
        model_pkg_request = get_create_model_package_request(
            model_package_name,
            model_package_group_name,
            containers,
            content_types,
            response_types,
            inference_instances,
            transform_instances,
            model_metrics,
            metadata_properties,
            marketplace_cert,
            approval_status,
            description,
            drift_check_baselines=drift_check_baselines,
            customer_metadata_properties=customer_metadata_properties,
            validation_specification=validation_specification,
            domain=domain,
            sample_payload_url=sample_payload_url,
            task=task,
            skip_model_validation=skip_model_validation,
            source_uri=source_uri,
            model_card=model_card,
        )

        def submit(request):
            if model_package_group_name is not None and not model_package_group_name.startswith(
                "arn:"
            ):
                _create_resource(
                    lambda: self.sagemaker_client.create_model_package_group(
                        ModelPackageGroupName=request["ModelPackageGroupName"]
                    )
                )
            if "SourceUri" in request and request["SourceUri"] is not None:
                # Remove inference spec from request if the
                # given source uri can lead to auto-population of it
                if can_model_package_source_uri_autopopulate(request["SourceUri"]):
                    if "InferenceSpecification" in request:
                        del request["InferenceSpecification"]
                    return self.sagemaker_client.create_model_package(**request)
                # If source uri can't autopopulate,
                # first create model package with just the inference spec
                # and then update model package with the source uri.
                # Done this way because passing source uri and inference spec together
                # in create/update model package is not allowed in the base sdk.
                request_source_uri = request["SourceUri"]
                del request["SourceUri"]
                model_package = self.sagemaker_client.create_model_package(**request)
                update_source_uri_args = {
                    "ModelPackageArn": model_package.get("ModelPackageArn"),
                    "SourceUri": request_source_uri,
                }
                return self.sagemaker_client.update_model_package(**update_source_uri_args)
            return self.sagemaker_client.create_model_package(**request)

        return self._intercept_create_request(
            model_pkg_request, submit, self.create_model_package_from_containers.__name__
        )

    def wait_for_model_package(self, model_package_name, poll=5):
        """Wait for an Amazon SageMaker endpoint deployment to complete.

        Args:
            endpoint (str): Name of the ``Endpoint`` to wait for.
            poll (int): Polling interval in seconds (default: 5).

        Returns:
            dict: Return value from the ``DescribeEndpoint`` API.

        Raises:
            exceptions.CapacityError: If the Model Package job fails with CapacityError.
            exceptions.UnexpectedStatusException: If waiting and the Model Package job fails.
        """
        desc = _wait_until(
            lambda: _create_model_package_status(self.sagemaker_client, model_package_name), poll
        )
        status = desc["ModelPackageStatus"]

        if status != "Completed":
            reason = desc.get("FailureReason", None)
            message = "Error creating model package {package}: {status} Reason: {reason}".format(
                package=model_package_name, status=status, reason=reason
            )
            if "CapacityError" in str(reason):
                raise exceptions.CapacityError(
                    message=message,
                    allowed_statuses=["InService"],
                    actual_status=status,
                )
            raise exceptions.UnexpectedStatusException(
                message=message,
                allowed_statuses=["Completed"],
                actual_status=status,
            )
        return desc

    def describe_model(self, name):
        """Calls the DescribeModel API for the given model name.

        Args:
            name (str): The name of the SageMaker model.

        Returns:
            dict: A dictionary response with the model description.
        """
        return self.sagemaker_client.describe_model(ModelName=name)

    def create_endpoint_config(
        self,
        name,
        model_name,
        initial_instance_count,
        instance_type,
        accelerator_type=None,
        tags=None,
        kms_key=None,
        data_capture_config_dict=None,
        volume_size=None,
        model_data_download_timeout=None,
        container_startup_health_check_timeout=None,
        explainer_config_dict=None,
    ):
        """Create an Amazon SageMaker endpoint configuration.

        The endpoint configuration identifies the Amazon SageMaker model (created using the
        ``CreateModel`` API) and the hardware configuration on which to deploy the model. Provide
        this endpoint configuration to the ``CreateEndpoint`` API, which then launches the
        hardware and deploys the model.

        Args:
            name (str): Name of the Amazon SageMaker endpoint configuration to create.
            model_name (str): Name of the Amazon SageMaker ``Model``.
            initial_instance_count (int): Minimum number of EC2 instances to launch. The actual
                number of active instances for an endpoint at any given time varies due to
                autoscaling.
            instance_type (str): Type of EC2 instance to launch, for example, 'ml.c4.xlarge'.
            accelerator_type (str): Type of Elastic Inference accelerator to attach to the
                instance. For example, 'ml.eia1.medium'.
                For more information: https://docs.aws.amazon.com/sagemaker/latest/dg/ei.html
            tags(Optional[Tags]): Optional. The list of tags to add to the endpoint config.
            kms_key (str): The KMS key that is used to encrypt the data on the storage volume
                attached to the instance hosting the endpoint.
            data_capture_config_dict (dict): Specifies configuration related to Endpoint data
                capture for use with Amazon SageMaker Model Monitoring. Default: None.
            volume_size (int): The size, in GB, of the ML storage volume attached to individual
                inference instance associated with the production variant. Currenly only Amazon EBS
                gp2 storage volumes are supported.
            model_data_download_timeout (int): The timeout value, in seconds, to download and
                extract model data from Amazon S3 to the individual inference instance associated
                with this production variant.
            container_startup_health_check_timeout (int): The timeout value, in seconds, for your
                inference container to pass health check by SageMaker Hosting. For more information
                about health check see:
                https://docs.aws.amazon.com/sagemaker/latest/dg/your-algorithms-inference-code
                .html#your-algorithms
                -inference-algo-ping-requests
            explainer_config_dict (dict): Specifies configuration to enable explainers.
                Default: None.

        Example:
            >>> tags = [{'Key': 'tagname', 'Value': 'tagvalue'}]
            For more information about tags, see
            https://boto3.amazonaws.com/v1/documentation/api/latest/reference/services/sagemaker
            .html#SageMaker
            .Client.add_tags

        Returns:
            str: Name of the endpoint point configuration created.
        """
        logger.info("Creating endpoint-config with name %s", name)

        tags = format_tags(tags) or []
        provided_production_variant = production_variant(
            model_name,
            instance_type,
            initial_instance_count,
            accelerator_type=accelerator_type,
            volume_size=volume_size,
            model_data_download_timeout=model_data_download_timeout,
            container_startup_health_check_timeout=container_startup_health_check_timeout,
        )
        production_variants = [provided_production_variant]
        # Currently we just inject CoreDumpConfig.KmsKeyId from the config for production variant.
        # But if that parameter is injected, then CoreDumpConfig.DestinationS3Uri needs to be
        # present.
        # But SageMaker Python SDK doesn't support CoreDumpConfig.DestinationS3Uri.
        update_list_of_dicts_with_values_from_config(
            production_variants,
            ENDPOINT_CONFIG_PRODUCTION_VARIANTS_PATH,
            required_key_paths=["CoreDumpConfig.DestinationS3Uri"],
            sagemaker_session=self,
        )
        request = {
            "EndpointConfigName": name,
            "ProductionVariants": production_variants,
        }

        tags = _append_project_tags(tags)
        tags = self._append_sagemaker_config_tags(
            tags, "{}.{}.{}".format(SAGEMAKER, ENDPOINT_CONFIG, TAGS)
        )
        if tags is not None:
            request["Tags"] = tags
        kms_key = (
            resolve_value_from_config(
                kms_key, ENDPOINT_CONFIG_KMS_KEY_ID_PATH, sagemaker_session=self
            )
            if instance_supports_kms(instance_type)
            else kms_key
        )
        if kms_key is not None:
            request["KmsKeyId"] = kms_key

        if data_capture_config_dict is not None:
            inferred_data_capture_config_dict = update_nested_dictionary_with_values_from_config(
                data_capture_config_dict, ENDPOINT_CONFIG_DATA_CAPTURE_PATH, sagemaker_session=self
            )
            request["DataCaptureConfig"] = inferred_data_capture_config_dict

        if explainer_config_dict is not None:
            request["ExplainerConfig"] = explainer_config_dict

        self.sagemaker_client.create_endpoint_config(**request)
        return name

    def create_endpoint_config_from_existing(
        self,
        existing_config_name,
        new_config_name,
        new_tags=None,
        new_kms_key=None,
        new_data_capture_config_dict=None,
        new_production_variants=None,
        new_explainer_config_dict=None,
        endpoint_type=EndpointType.MODEL_BASED,
    ):
        """Create an Amazon SageMaker endpoint configuration from an existing one.

        It also updates any values that were passed in.
        The endpoint configuration identifies the Amazon SageMaker model (created using the
        ``CreateModel`` API) and the hardware configuration on which to deploy the model. Provide
        this endpoint configuration to the ``CreateEndpoint`` API, which then launches the
        hardware and deploys the model.

        Args:
            new_config_name (str): Name of the Amazon SageMaker endpoint configuration to create.
            existing_config_name (str): Name of the existing Amazon SageMaker endpoint
                configuration.
            new_tags (Optional[Tags]): Optional. The list of tags to add to the endpoint
                config. If not specified, the tags of the existing endpoint configuration are used.
                If any of the existing tags are reserved AWS ones (i.e. begin with "aws"),
                they are not carried over to the new endpoint configuration.
            new_kms_key (str): The KMS key that is used to encrypt the data on the storage volume
                attached to the instance hosting the endpoint (default: None). If not specified,
                the KMS key of the existing endpoint configuration is used.
            new_data_capture_config_dict (dict): Specifies configuration related to Endpoint data
                capture for use with Amazon SageMaker Model Monitoring (default: None).
                If not specified, the data capture configuration of the existing
                endpoint configuration is used.
            new_production_variants (list[dict]): The configuration for which model(s) to host and
                the resources to deploy for hosting the model(s). If not specified,
                the ``ProductionVariants`` of the existing endpoint configuration is used.
            new_explainer_config_dict (dict): Specifies configuration to enable explainers.
                (default: None). If not specified, the explainer configuration of the existing
                endpoint configuration is used.
            endpoint_type (EndpointType): The Endpoint type to determine whether model will be
                deployed as Amazon SageMaker Inference Component to the endpoint

        Returns:
            str: Name of the endpoint point configuration created.
        """
        logger.info("Creating endpoint-config with name %s", new_config_name)

        existing_endpoint_config_desc = self.sagemaker_client.describe_endpoint_config(
            EndpointConfigName=existing_config_name
        )

        request = {
            "EndpointConfigName": new_config_name,
        }

        production_variants = (
            new_production_variants or existing_endpoint_config_desc["ProductionVariants"]
        )
        if endpoint_type == EndpointType.INFERENCE_COMPONENT_BASED:
            # Make a copy of Production variants and remove the InitialVariantWeight
            # in the copy
            copy_production_variants = deepcopy(production_variants)
            for prod_var in copy_production_variants:
                if "InitialVariantWeight" in prod_var:
                    del prod_var["InitialVariantWeight"]
            # assign production_variants with copy_production_variants,
            # so it will not have InitialVariantWeight and the new_production_variants
            # will not be mutated
            production_variants = copy_production_variants

        update_list_of_dicts_with_values_from_config(
            production_variants,
            ENDPOINT_CONFIG_PRODUCTION_VARIANTS_PATH,
            required_key_paths=["CoreDumpConfig.DestinationS3Uri"],
            sagemaker_session=self,
        )
        request["ProductionVariants"] = production_variants

        for pv in production_variants:
            if "ModelName" not in pv or not pv["ModelName"]:
                request["ExecutionRoleArn"] = self.get_caller_identity_arn()

        request_tags = format_tags(new_tags) or self.list_tags(
            existing_endpoint_config_desc["EndpointConfigArn"]
        )
        request_tags = _append_project_tags(request_tags)
        request_tags = self._append_sagemaker_config_tags(
            request_tags, "{}.{}.{}".format(SAGEMAKER, ENDPOINT_CONFIG, TAGS)
        )
        if request_tags:
            request["Tags"] = request_tags

        if new_kms_key is not None or existing_endpoint_config_desc.get("KmsKeyId") is not None:
            request["KmsKeyId"] = new_kms_key or existing_endpoint_config_desc.get("KmsKeyId")

        supports_kms = any(
            [
                instance_supports_kms(production_variant["InstanceType"])
                for production_variant in production_variants
                if "InstanceType" in production_variant
            ]
        )

        if KMS_KEY_ID not in request and supports_kms:
            kms_key_from_config = resolve_value_from_config(
                config_path=ENDPOINT_CONFIG_KMS_KEY_ID_PATH, sagemaker_session=self
            )
            if kms_key_from_config:
                request[KMS_KEY_ID] = kms_key_from_config

        request_data_capture_config_dict = (
            new_data_capture_config_dict or existing_endpoint_config_desc.get("DataCaptureConfig")
        )

        if request_data_capture_config_dict is not None:
            inferred_data_capture_config_dict = update_nested_dictionary_with_values_from_config(
                request_data_capture_config_dict,
                ENDPOINT_CONFIG_DATA_CAPTURE_PATH,
                sagemaker_session=self,
            )
            request["DataCaptureConfig"] = inferred_data_capture_config_dict

        async_inference_config_dict = existing_endpoint_config_desc.get(
            "AsyncInferenceConfig", None
        )
        if async_inference_config_dict is not None:
            inferred_async_inference_config_dict = update_nested_dictionary_with_values_from_config(
                async_inference_config_dict,
                ENDPOINT_CONFIG_ASYNC_INFERENCE_PATH,
                sagemaker_session=self,
            )
            request["AsyncInferenceConfig"] = inferred_async_inference_config_dict

        request_explainer_config_dict = (
            new_explainer_config_dict or existing_endpoint_config_desc.get("ExplainerConfig", None)
        )

        if request_explainer_config_dict is not None:
            request["ExplainerConfig"] = request_explainer_config_dict

        self.sagemaker_client.create_endpoint_config(**request)

    def create_endpoint(self, endpoint_name, config_name, tags=None, wait=True, live_logging=False):
        """Create an Amazon SageMaker ``Endpoint`` according to the configuration in the request.

        Once the ``Endpoint`` is created, client applications can send requests to obtain
        inferences. The endpoint configuration is created using the ``CreateEndpointConfig`` API.

        Args:
            endpoint_name (str): Name of the Amazon SageMaker ``Endpoint`` being created.
            config_name (str): Name of the Amazon SageMaker endpoint configuration to deploy.
            wait (bool): Whether to wait for the endpoint deployment to complete before returning
                (default: True).
            tags (Optional[Tags]): A list of key-value pairs for tagging the endpoint
                (default: None).

        Returns:
            str: Name of the Amazon SageMaker ``Endpoint`` created.
        """
        logger.info("Creating endpoint with name %s", endpoint_name)

        tags = format_tags(tags) or []
        tags = _append_project_tags(tags)
        tags = self._append_sagemaker_config_tags(
            tags, "{}.{}.{}".format(SAGEMAKER, ENDPOINT, TAGS)
        )

        res = self.sagemaker_client.create_endpoint(
            EndpointName=endpoint_name, EndpointConfigName=config_name, Tags=tags
        )
        if res:
            self.endpoint_arn = res["EndpointArn"]

        if wait:
            self.wait_for_endpoint(endpoint_name, live_logging=live_logging)
        return endpoint_name

    def endpoint_in_service_or_not(self, endpoint_name: str):
        """Check whether an Amazon SageMaker ``Endpoint``` is in IN_SERVICE status.

        Raise any exception that is not recognized as "not found".

        Args:
            endpoint_name (str): Name of the Amazon SageMaker ``Endpoint`` to
            check status.

        Returns:
            bool: True if ``Endpoint`` is IN_SERVICE, False if ``Endpoint`` not exists
            or it's in other status.

        Raises:

        """
        try:
            desc = self.sagemaker_client.describe_endpoint(EndpointName=endpoint_name)
            status = desc["EndpointStatus"]
            if status == "InService":
                return True
            return False

        except botocore.exceptions.ClientError as e:
            str_err = str(e).lower()
            if "could not find" in str_err or "not found" in str_err:
                return False
            raise

    def update_endpoint(self, endpoint_name, endpoint_config_name, wait=True):
        """Update an Amazon SageMaker ``Endpoint`` , Raise an error endpoint_name does not exist.

        Args:
            endpoint_name (str): Name of the Amazon SageMaker ``Endpoint`` to update.
            endpoint_config_name (str): Name of the Amazon SageMaker endpoint configuration to
                deploy.
            wait (bool): Whether to wait for the endpoint deployment to complete before returning
                (default: True).

        Returns:
            str: Name of the Amazon SageMaker ``Endpoint`` being updated.

        Raises:
            ValueError: if the endpoint does not already exist
        """
        if not _deployment_entity_exists(
            lambda: self.sagemaker_client.describe_endpoint(EndpointName=endpoint_name)
        ):
            raise ValueError(
                "Endpoint with name '{}' does not exist; please use an "
                "existing endpoint name".format(endpoint_name)
            )

        res = self.sagemaker_client.update_endpoint(
            EndpointName=endpoint_name, EndpointConfigName=endpoint_config_name
        )
        if res:
            self.endpoint_arn = res["EndpointArn"]

        if wait:
            self.wait_for_endpoint(endpoint_name)
        return endpoint_name

    def is_inference_component_based_endpoint(self, endpoint_name):
        """Returns 'True' if endpoint is inference-component-based, 'False' otherwise.

        An endpoint is inference component based if and only if the associated endpoint config
        has a role associated with it and no production variants with a ``ModelName`` field.

        Args:
            endpoint_name (str): Name of the Amazon SageMaker ``Endpoint`` to determine
                if inference-component-based.
        """
        describe_endpoint_response = self.describe_endpoint(endpoint_name)
        endpoint_config_name = describe_endpoint_response["EndpointConfigName"]
        describe_endpoint_config_response = self.sagemaker_client.describe_endpoint_config(
            EndpointConfigName=endpoint_config_name
        )
        production_variants = describe_endpoint_config_response.get("ProductionVariants", [])
        execution_role_arn = describe_endpoint_config_response.get("ExecutionRoleArn")
        if len(production_variants) == 0:
            return False
        return execution_role_arn is not None and all(
            production_variant.get("ModelName") is None
            for production_variant in production_variants
        )

    def describe_endpoint(self, endpoint_name):
        """Describe an Amazon SageMaker ``Endpoint``.

        Args:
            endpoint_name (str): Name of the Amazon SageMaker ``Endpoint`` to describe.
        """
        response = self.sagemaker_client.describe_endpoint(EndpointName=endpoint_name)
        return response

    def delete_endpoint(self, endpoint_name):
        """Delete an Amazon SageMaker ``Endpoint``.

        Args:
            endpoint_name (str): Name of the Amazon SageMaker ``Endpoint`` to delete.
        """
        logger.info("Deleting endpoint with name: %s", endpoint_name)
        self.sagemaker_client.delete_endpoint(EndpointName=endpoint_name)

    def delete_endpoint_config(self, endpoint_config_name):
        """Delete an Amazon SageMaker endpoint configuration.

        Args:
            endpoint_config_name (str): Name of the Amazon SageMaker endpoint configuration to
                delete.
        """
        logger.info("Deleting endpoint configuration with name: %s", endpoint_config_name)
        self.sagemaker_client.delete_endpoint_config(EndpointConfigName=endpoint_config_name)

    def create_inference_component(
        self,
        inference_component_name: str,
        endpoint_name: str,
        variant_name: str,
        specification: Dict[str, Any],
        runtime_config: Optional[Dict[str, Any]] = None,
        tags: Optional[Tags] = None,
        wait: bool = True,
    ):
        """Create an Amazon SageMaker Inference Component.

        Args:
            inference_component_name (str): Name of the Amazon SageMaker inference component
                to create.
            endpoint_name (str): Name of the Amazon SageMaker endpoint that the inference component
                will deploy to.
            variant_name (str): Name of the Amazon SageMaker variant that the inference component
                will deploy to.
            specification (Dict[str, Any]): The inference component specification.
            runtime_config (Optional[Dict[str, Any]]): Optional. The inference component
                runtime configuration. (Default: None).
            tags (Optional[Tags]): Optional. Either a dictionary or a list
                of dictionaries containing key-value pairs. (Default: None).
            wait (bool) : Optional. Wait for the inference component to finish being created before
                returning a value. (Default: True).

        Returns:
            str: Name of the Amazon SageMaker ``InferenceComponent`` if created.
        """
        LOGGER.info(
            "Creating inference component with name %s for endpoint %s",
            inference_component_name,
            endpoint_name,
        )

        if runtime_config is None:
            runtime_config = {"CopyCount": 1}

        request = {
            "InferenceComponentName": inference_component_name,
            "EndpointName": endpoint_name,
            "VariantName": variant_name,
            "Specification": specification,
            "RuntimeConfig": runtime_config,
        }

        tags = format_tags(tags)
        tags = _append_project_tags(tags)
        tags = self._append_sagemaker_config_tags(
            tags, "{}.{}.{}".format(SAGEMAKER, INFERENCE_COMPONENT, TAGS)
        )
        if tags and len(tags) != 0:
            request["Tags"] = tags

        self.sagemaker_client.create_inference_component(**request)
        if wait:
            self.wait_for_inference_component(inference_component_name)
        return inference_component_name

    def wait_for_inference_component(self, inference_component_name, poll=20):
        """Wait for an Amazon SageMaker ``Inference Component`` deployment to complete.

        Args:
            inference_component_name (str): Name of the ``Inference Component`` to wait for.
            poll (int): Polling interval in seconds (default: 20).

        Raises:
            exceptions.CapacityError: If the inference component creation fails with CapacityError.
            exceptions.UnexpectedStatusException: If the inference component creation fails.

        Returns:
            dict: Return value from the ``DescribeInferenceComponent`` API.
        """
        desc = _wait_until(
            lambda: self._inference_component_done(self.sagemaker_client, inference_component_name),
            poll,
        )
        status = desc["InferenceComponentStatus"]

        if status != "InService":
            message = f"Error creating inference component '{inference_component_name}'"
            reason = desc.get("FailureReason")
            if reason:
                message = f"{message}: {reason}"
            if "CapacityError" in str(reason):
                raise exceptions.CapacityError(
                    message=message,
                    allowed_statuses=["InService"],
                    actual_status=status,
                )
            raise exceptions.UnexpectedStatusException(
                message=message,
                allowed_statuses=["InService"],
                actual_status=status,
            )
        return desc

    def _inference_component_done(self, sagemaker_client, inference_component_name):
        """Check if creation of inference component is done.

        Args:
            sagemaker_client (boto3.SageMaker.Client): Client which makes Amazon SageMaker
                service calls
            inference_component_name (str): Name of the Amazon SageMaker ``InferenceComponent``.
        Returns:
            dict[str,str]: Inference component details.
        """

        create_inference_component_codes = {
            "InService": "!",
            "Creating": "-",
            "Updating": "-",
            "Failed": "*",
            "Deleting": "o",
        }
        in_progress_statuses = ["Creating", "Updating", "Deleting"]

        desc = sagemaker_client.describe_inference_component(
            InferenceComponentName=inference_component_name
        )
        status = desc["InferenceComponentStatus"]

        print(create_inference_component_codes.get(status, "?"), end="", flush=True)

        return None if status in in_progress_statuses else desc

    def describe_inference_component(self, inference_component_name):
        """Describe an Amazon SageMaker ``InferenceComponent``

        Args:
            inference_component_name (str): Name of the Amazon SageMaker ``InferenceComponent``.

        Returns:
            dict[str,str]: Inference component details.
        """

        return self.sagemaker_client.describe_inference_component(
            InferenceComponentName=inference_component_name
        )

    def wait_for_inference_component_deletion(self, inference_component_name: str, poll: int = 20):
        """Wait for an Amazon SageMaker ``Inference Component`` deployment to complete.

        Args:
            inference_component_name (str): Name of the inference component to wait for.
            poll (int): Polling interval in seconds (default: 20).

        """
        _wait_until(
            lambda: self._inference_component_deletion_done(
                self.sagemaker_client, inference_component_name
            ),
            poll,
        )

    def _inference_component_deletion_done(self, sagemaker_client, inference_component_name: str):
        """Check if deletion of inference component is done.

        Args:
            sagemaker_client (boto3.SageMaker.Client): Client which makes Amazon SageMaker
                service calls
            inference_component_name (str): Name of the Amazon SageMaker inference component.
        Returns:
            bool: True if deletion is done. None otherwise.
        """
        try:
            sagemaker_client.describe_inference_component(
                InferenceComponentName=inference_component_name
            )
        except botocore.exceptions.ClientError as e:
            str_err = str(e).lower()
            if "could not find" in str_err or "not found" in str_err:
                return True
            raise
        return None

    def update_inference_component(
        self, inference_component_name, specification=None, runtime_config=None, wait=True
    ):
        """Update an Amazon SageMaker ``InferenceComponent``

        Args:
            inference_component_name (str): Name of the Amazon SageMaker ``InferenceComponent``.
            specification ([dict[str,int]]): Resource configuration. Optional.
                Example: {
                "MinMemoryRequiredInMb": 1024,
                "NumberOfCpuCoresRequired": 1,
                "NumberOfAcceleratorDevicesRequired": 1,
                "MaxMemoryRequiredInMb": 4096,
                },
            runtime_config ([dict[str,int]]): Number of copies. Optional.
                Default: {
                "copyCount": 1
                }
            wait: Wait for inference component to be created before return. Optional. Default is
                True.

        Return:
            str: inference component name

        Raises:
            ValueError: If the inference_component_name does not exist.
        """
        if not _deployment_entity_exists(
            lambda: self.sagemaker_client.describe_inference_component(
                InferenceComponentName=inference_component_name
            )
        ):
            raise ValueError(
                "InferenceComponent with name '{}' does not exist; please use an "
                "existing model name".format(inference_component_name)
            )

        request = {
            "InferenceComponentName": inference_component_name,
            "Specification": specification,
            "RuntimeConfig": runtime_config,
        }

        self.sagemaker_client.update_inference_component(**request)

        if wait:
            self.wait_for_inference_component(inference_component_name)
        return inference_component_name

    def delete_inference_component(self, inference_component_name: str, wait: bool = False):
        """Deletes a InferenceComponent.

        Args:
            inference_component_name (str): Name of the Amazon SageMaker ``InferenceComponent``
                to delete.
            wait (bool): wait delete inference component operation finish. (default: False)

        Return:
            None
        """

        LOGGER.info("Deleting inference component with name: %s", inference_component_name)
        self.sagemaker_client.delete_inference_component(
            InferenceComponentName=inference_component_name
        )
        if wait:
            _wait_until(
                lambda: self._inference_component_deletion_done(
                    self.sagemaker_client, inference_component_name
                ),
                poll=20,
            )

    def list_and_paginate_inference_component_names_associated_with_endpoint(
        self,
        endpoint_name: str,
    ) -> List[str]:
        """List inference component names for an endpoint, concatenating paginated results.

        Args:
            endpoint_name (str): A string that matches the name of the
                endpoint to which the inference components are deployed.
        """
        inference_component_names: List[str] = []
        next_token: Optional[str] = None
        first_iteration: bool = True

        while first_iteration or next_token:
            first_iteration = False
            list_inference_components_response = self.list_inference_components(
                endpoint_name_equals=endpoint_name, next_token=next_token
            )
            inference_component_names.extend(
                [
                    ic["InferenceComponentName"]
                    for ic in list_inference_components_response["InferenceComponents"]
                ]
            )
            next_token = list_inference_components_response.get("NextToken")

        return sorted(inference_component_names)

    def list_inference_components(
        self,
        endpoint_name_equals: Optional[str] = None,
        variant_name_equals: Optional[str] = None,
        name_contains: Optional[str] = None,
        creation_time_after: Optional[datetime.datetime] = None,
        creation_time_before: Optional[datetime.datetime] = None,
        last_modified_time_after: Optional[datetime.datetime] = None,
        last_modified_time_before: Optional[datetime.datetime] = None,
        status_equals: Optional[str] = None,
        sort_order: Optional[str] = None,
        sort_by: Optional[str] = None,
        max_results: Optional[int] = None,
        next_token: Optional[str] = None,
    ) -> Dict[str, Any]:
        """List inference components under current endpoint.

        Args:
            endpoint_name_equals (str): Optional. A string that matches the name of the
                endpoint that the inference components are deployed to. (Default: None).
            variant_name_equals (str): Optional. A string that matches the name of the variant
                associated with the inference components. (Default: None).
            name_contains (str): Optional. A string that partially matches the names of one or
                more inference components. Filters inference components by name.
                (Default: None).
            creation_time_after (datetime.datetime): Optional. Use this parameter to
                search for inference components that were created after a specific date and time.
                (Default: None).
            creation_time_before (datetime.datetime): Optional. Use this parameter to
                search for inference components that were created before a specific date and time.
                (Default: None).
            last_modified_time_after (datetime.datetime): Optional. Use this parameter to
                search for inference components that were last modified after a specific date
                and time. (Default: None).
            last_modified_time_before (datetime.datetime): Optional. Use this parameter to
                search for inference components that were last modified before a specific date
                and time. (Default: None).
            status_equals (str): Optional. The inference component status to apply as a filter
                to the response. (Default: None).
            sort_order (str): Optional. The order in which inference components are listed in the
                response. (Default: None).
            sort_by (str): Optional. The value on which the inference component list is
                sorted. (Default: None).
            max_results (int): Optional. The maximum number of results returned by
                list_inference_components. (Default: None).
            next_token (str): Optional. A token to resume pagination of list_inference_components
                results. (Default: None).

        Return:
            [dict[str,Any]]: Dict of inference component details.
        """

        list_inference_component_args = {}

        def check_object(key, value):
            if value is not None:
                list_inference_component_args[key] = value

        check_object("SortBy", sort_by)
        check_object("SortOrder", sort_order)
        check_object("NameContains", name_contains)
        check_object("CreationTimeBefore", creation_time_before)
        check_object("CreationTimeAfter", creation_time_after)
        check_object("LastModifiedTimeBefore", last_modified_time_before)
        check_object("LastModifiedTimeAfter", last_modified_time_after)
        check_object("StatusEquals", status_equals)
        check_object("EndpointNameEquals", endpoint_name_equals)
        check_object("VariantNameEquals", variant_name_equals)
        check_object("NextToken", next_token)
        check_object("MaxResults", max_results)

        return self.sagemaker_client.list_inference_components(**list_inference_component_args)

    def delete_model(self, model_name):
        """Delete an Amazon SageMaker Model.

        Args:
            model_name (str): Name of the Amazon SageMaker model to delete.
        """
        logger.info("Deleting model with name: %s", model_name)
        self.sagemaker_client.delete_model(ModelName=model_name)

    def list_group_resources(self, group, filters, next_token: str = ""):
        """To list group resources with given filters

        Args:
            group (str): The name or the ARN of the group.
            filters (list): Filters that needs to be applied to the list operation.
        """
        self.resource_groups_client = self.resource_groups_client or self.boto_session.client(
            "resource-groups"
        )
        return self.resource_groups_client.list_group_resources(
            Group=group, Filters=filters, NextToken=next_token
        )

    def delete_resource_group(self, group):
        """To delete a resource group

        Args:
            group (str): The name or the ARN of the resource group to delete.
        """
        self.resource_groups_client = self.resource_groups_client or self.boto_session.client(
            "resource-groups"
        )
        return self.resource_groups_client.delete_group(Group=group)

    def get_resource_group_query(self, group):
        """To get the group query for an AWS Resource Group

        Args:
            group (str): The name or the ARN of the resource group to query.
        """
        self.resource_groups_client = self.resource_groups_client or self.boto_session.client(
            "resource-groups"
        )
        return self.resource_groups_client.get_group_query(Group=group)

    def get_tagging_resources(self, tag_filters, resource_type_filters):
        """To list the complete resources for a particular resource group tag

        tag_filters: filters for the tag
        resource_type_filters: resource filter for the tag
        """
        self.resource_group_tagging_client = (
            self.resource_group_tagging_client
            or self.boto_session.client("resourcegroupstaggingapi")
        )
        resource_list = []

        try:
            resource_tag_response = self.resource_group_tagging_client.get_resources(
                TagFilters=tag_filters, ResourceTypeFilters=resource_type_filters
            )

            resource_list = resource_list + resource_tag_response["ResourceTagMappingList"]

            next_token = resource_tag_response.get("PaginationToken")
            while next_token is not None and next_token != "":
                resource_tag_response = self.resource_group_tagging_client.get_resources(
                    TagFilters=tag_filters,
                    ResourceTypeFilters=resource_type_filters,
                    NextToken=next_token,
                )
                resource_list = resource_list + resource_tag_response["ResourceTagMappingList"]
                next_token = resource_tag_response.get("PaginationToken")

            return resource_list
        except ClientError as error:
            raise error

    def create_group(self, name, resource_query, tags):
        """To create a AWS Resource Group

        Args:
            name (str): The name of the group, which is also the identifier of the group.
            resource_query (str): The resource query that determines
                which AWS resources are members of this group
            tags (dict): The Tags to be attached to the Resource Group
        """
        self.resource_groups_client = self.resource_groups_client or self.boto_session.client(
            "resource-groups"
        )

        return self.resource_groups_client.create_group(
            Name=name, ResourceQuery=resource_query, Tags=tags
        )

    def list_tags(self, resource_arn, max_results=50):
        """List the tags given an Amazon Resource Name.

        Args:
            resource_arn (str): The Amazon Resource Name (ARN) for which to get the tags list.
            max_results (int): The maximum number of results to include in a single page.
                This method takes care of that abstraction and returns a full list.
        """
        tags_list = []

        try:
            list_tags_response = self.sagemaker_client.list_tags(
                ResourceArn=resource_arn, MaxResults=max_results
            )
            tags_list = tags_list + list_tags_response["Tags"]

            next_token = list_tags_response.get("nextToken")
            while next_token is not None:
                list_tags_response = self.sagemaker_client.list_tags(
                    ResourceArn=resource_arn, MaxResults=max_results, NextToken=next_token
                )
                tags_list = tags_list + list_tags_response["Tags"]
                next_token = list_tags_response.get("nextToken")

            non_aws_tags = []
            for tag in tags_list:
                if "aws:" not in tag["Key"]:
                    non_aws_tags.append(tag)
            return non_aws_tags
        except ClientError as error:
            logger.error("Error retrieving tags. resource_arn: %s", resource_arn)
            raise error

    def wait_for_job(self, job, poll=5):
        """Wait for an Amazon SageMaker training job to complete.

        Args:
            job (str): Name of the training job to wait for.
            poll (int): Polling interval in seconds (default: 5).

        Returns:
            (dict): Return value from the ``DescribeTrainingJob`` API.

        Raises:
            exceptions.CapacityError: If the training job fails with CapacityError.
            exceptions.UnexpectedStatusException: If the training job fails.
        """
        desc = _wait_until_training_done(
            lambda last_desc: _train_done(self.sagemaker_client, job, last_desc), None, poll
        )
        _check_job_status(job, desc, "TrainingJobStatus")
        return desc

    def wait_for_processing_job(self, job, poll=5):
        """Wait for an Amazon SageMaker Processing job to complete.

        Args:
            job (str): Name of the processing job to wait for.
            poll (int): Polling interval in seconds (default: 5).

        Returns:
            (dict): Return value from the ``DescribeProcessingJob`` API.

        Raises:
            exceptions.CapacityError: If the processing job fails with CapacityError.
            exceptions.UnexpectedStatusException: If the processing job fails.
        """
        desc = _wait_until(lambda: _processing_job_status(self.sagemaker_client, job), poll)
        _check_job_status(job, desc, "ProcessingJobStatus")
        return desc

    def wait_for_compilation_job(self, job, poll=5):
        """Wait for an Amazon SageMaker Neo compilation job to complete.

        Args:
            job (str): Name of the compilation job to wait for.
            poll (int): Polling interval in seconds (default: 5).

        Returns:
            (dict): Return value from the ``DescribeCompilationJob`` API.

        Raises:
            exceptions.CapacityError: If the compilation job fails with CapacityError.
            exceptions.UnexpectedStatusException: If the compilation job fails.
        """
        desc = _wait_until(lambda: _compilation_job_status(self.sagemaker_client, job), poll)
        _check_job_status(job, desc, "CompilationJobStatus")
        return desc

    def wait_for_edge_packaging_job(self, job, poll=5):
        """Wait for an Amazon SageMaker Edge packaging job to complete.

        Args:
            job (str): Name of the edge packaging job to wait for.
            poll (int): Polling interval in seconds (default: 5).

        Returns:
            (dict): Return value from the ``DescribeEdgePackagingJob`` API.

        Raises:
            exceptions.CapacityError: If the edge packaging job fails with CapacityError.
            exceptions.UnexpectedStatusException: If the edge packaging job fails.
        """
        desc = _wait_until(lambda: _edge_packaging_job_status(self.sagemaker_client, job), poll)
        _check_job_status(job, desc, "EdgePackagingJobStatus")
        return desc

    def wait_for_tuning_job(self, job, poll=5):
        """Wait for an Amazon SageMaker hyperparameter tuning job to complete.

        Args:
            job (str): Name of the tuning job to wait for.
            poll (int): Polling interval in seconds (default: 5).

        Returns:
            (dict): Return value from the ``DescribeHyperParameterTuningJob`` API.

        Raises:
            exceptions.CapacityError: If the hyperparameter tuning job fails with CapacityError.
            exceptions.UnexpectedStatusException: If the hyperparameter tuning job fails.
        """
        desc = _wait_until(lambda: _tuning_job_status(self.sagemaker_client, job), poll)
        _check_job_status(job, desc, "HyperParameterTuningJobStatus")
        return desc

    def describe_transform_job(self, job_name):
        """Calls the DescribeTransformJob API for the given job name and returns the response.

        Args:
            job_name (str): The name of the transform job to describe.

        Returns:
            dict: A dictionary response with the transform job description.
        """
        return self.sagemaker_client.describe_transform_job(TransformJobName=job_name)

    def wait_for_transform_job(self, job, poll=5):
        """Wait for an Amazon SageMaker transform job to complete.

        Args:
            job (str): Name of the transform job to wait for.
            poll (int): Polling interval in seconds (default: 5).

        Returns:
            (dict): Return value from the ``DescribeTransformJob`` API.

        Raises:
            exceptions.CapacityError: If the transform job fails with CapacityError.
            exceptions.UnexpectedStatusException: If the transform job fails.
        """
        desc = _wait_until(lambda: _transform_job_status(self.sagemaker_client, job), poll)
        _check_job_status(job, desc, "TransformJobStatus")
        return desc

    def stop_transform_job(self, name):
        """Stop the Amazon SageMaker hyperparameter tuning job with the specified name.

        Args:
            name (str): Name of the Amazon SageMaker batch transform job.

        Raises:
            ClientError: If an error occurs while trying to stop the batch transform job.
        """
        try:
            logger.info("Stopping transform job: %s", name)
            self.sagemaker_client.stop_transform_job(TransformJobName=name)
        except ClientError as e:
            error_code = e.response["Error"]["Code"]
            # allow to pass if the job already stopped
            if error_code == "ValidationException":
                logger.info("Transform job: %s is already stopped or not running.", name)
            else:
                logger.error("Error occurred while attempting to stop transform job: %s.", name)
                raise

    def wait_for_endpoint(self, endpoint, poll=DEFAULT_EP_POLL, live_logging=False):
        """Wait for an Amazon SageMaker endpoint deployment to complete.

        Args:
            endpoint (str): Name of the ``Endpoint`` to wait for.
            poll (int): Polling interval in seconds (default: 30).

        Raises:
            exceptions.CapacityError: If the endpoint creation job fails with CapacityError.
            exceptions.UnexpectedStatusException: If the endpoint creation job fails.

        Returns:
            dict: Return value from the ``DescribeEndpoint`` API.
        """

        if not live_logging or not _has_permission_for_live_logging(self.boto_session, endpoint):
            desc = _wait_until(lambda: _deploy_done(self.sagemaker_client, endpoint), poll)
        else:
            cloudwatch_client = self.boto_session.client("logs")
            paginator = cloudwatch_client.get_paginator("filter_log_events")
            paginator_config = create_paginator_config()
            desc = _wait_until(
                lambda: _live_logging_deploy_done(
                    self.sagemaker_client, endpoint, paginator, paginator_config, EP_LOGGER_POLL
                ),
                poll=EP_LOGGER_POLL,
            )
        status = desc["EndpointStatus"]

        if status != "InService":
            reason = desc.get("FailureReason", None)
            trouble_shooting = (
                "Try changing the instance type or reference the troubleshooting page "
                "https://docs.aws.amazon.com/sagemaker/latest/dg/async-inference-troubleshooting"
                ".html"
            )
            message = "Error hosting endpoint {}: {}. Reason: {}. {}".format(
                endpoint, status, reason, trouble_shooting
            )
            if "CapacityError" in str(reason):
                raise exceptions.CapacityError(
                    message=message,
                    allowed_statuses=["InService"],
                    actual_status=status,
                )
            raise exceptions.UnexpectedStatusException(
                message=message,
                allowed_statuses=["InService"],
                actual_status=status,
            )
        return desc

    def endpoint_from_job(
        self,
        job_name,
        initial_instance_count,
        instance_type,
        image_uri=None,
        name=None,
        role=None,
        wait=True,
        model_environment_vars=None,
        vpc_config_override=vpc_utils.VPC_CONFIG_DEFAULT,
        accelerator_type=None,
        data_capture_config=None,
    ):
        """Create an ``Endpoint`` using the results of a successful training job.

        Specify the job name, Docker image containing the inference code, and hardware
        configuration to deploy the model. Internally the API, creates an Amazon SageMaker model
        (that describes the model artifacts and the Docker image containing inference code),
        endpoint configuration (describing the hardware to deploy for hosting the model), and
        creates an ``Endpoint`` (launches the EC2 instances and deploys the model on them). In
        response, the API returns the endpoint name to which you can send requests for inferences.

        Args:
            job_name (str): Name of the training job to deploy the results of.
            initial_instance_count (int): Minimum number of EC2 instances to launch. The actual
                number of active instances for an endpoint at any given time varies due to
                autoscaling.
            instance_type (str): Type of EC2 instance to deploy to an endpoint for prediction,
                for example, 'ml.c4.xlarge'.
            image_uri (str): The Docker image which defines the inference code to be used
                as the entry point for accepting prediction requests. If not specified, uses the
                image used for the training job.
            name (str): Name of the ``Endpoint`` to create. If not specified, uses the training job
                name.
            role (str): An AWS IAM role (either name or full ARN). The Amazon SageMaker training
                jobs and APIs that create Amazon SageMaker endpoints use this role to access
                training data and model artifacts. You must grant sufficient permissions to this
                role.
            wait (bool): Whether to wait for the endpoint deployment to complete before returning
                (default: True).
            model_environment_vars (dict[str, str]): Environment variables to set on the model
                container (default: None).
            vpc_config_override (dict[str, list[str]]): Overrides VpcConfig set on the model.
                Default: use VpcConfig from training job.
                * 'Subnets' (list[str]): List of subnet ids.
                * 'SecurityGroupIds' (list[str]): List of security group ids.
            accelerator_type (str): Type of Elastic Inference accelerator to attach to the
                instance. For example, 'ml.eia1.medium'.
                For more information: https://docs.aws.amazon.com/sagemaker/latest/dg/ei.html
            data_capture_config (sagemaker.model_monitor.DataCaptureConfig): Specifies
                configuration related to Endpoint data capture for use with
                Amazon SageMaker Model Monitoring. Default: None.

        Returns:
            str: Name of the ``Endpoint`` that is created.
        """
        job_desc = self.sagemaker_client.describe_training_job(TrainingJobName=job_name)
        model_s3_location = self._gen_s3_model_data_source(job_desc)
        image_uri = image_uri or job_desc["AlgorithmSpecification"]["TrainingImage"]
        role = role or job_desc["RoleArn"]
        name = name or job_name
        vpc_config_override = _vpc_config_from_training_job(job_desc, vpc_config_override)

        return self.endpoint_from_model_data(
            model_s3_location=model_s3_location,
            image_uri=image_uri,
            initial_instance_count=initial_instance_count,
            instance_type=instance_type,
            name=name,
            role=role,
            wait=wait,
            model_environment_vars=model_environment_vars,
            model_vpc_config=vpc_config_override,
            accelerator_type=accelerator_type,
            data_capture_config=data_capture_config,
        )

    def _gen_s3_model_data_source(self, training_job_spec):
        """Generates ``ModelDataSource`` value from given DescribeTrainingJob API response.

        Args:
            training_job_spec (dict): SageMaker DescribeTrainingJob API response.

        Returns:
            dict: A ``ModelDataSource`` value.
        """
        model_data_s3_uri = training_job_spec["ModelArtifacts"]["S3ModelArtifacts"]
        compression_type = training_job_spec.get("OutputDataConfig", {}).get(
            "CompressionType", "GZIP"
        )
        # See https://docs.aws.amazon.com/sagemaker/latest/APIReference/API_OutputDataConfig.html
        # and https://docs.aws.amazon.com/sagemaker/latest/APIReference/API_S3ModelDataSource.html
        if compression_type in {"NONE", "GZIP"}:
            model_compression_type = compression_type.title()
        else:
            raise ValueError(
                f'Unrecognized training job output data compression type "{compression_type}"'
            )
        s3_model_data_type = "S3Object" if model_compression_type == "Gzip" else "S3Prefix"
        # if model data is in S3Prefix type and has no trailing forward slash in its URI,
        # append one so that it meets SageMaker Hosting's mandate for deploying uncompressed model.
        if s3_model_data_type == "S3Prefix" and not model_data_s3_uri.endswith("/"):
            model_data_s3_uri += "/"
        return {
            "S3DataSource": {
                "S3Uri": model_data_s3_uri,
                "S3DataType": s3_model_data_type,
                "CompressionType": model_compression_type,
            }
        }

    def endpoint_from_model_data(
        self,
        model_s3_location,
        image_uri,
        initial_instance_count,
        instance_type,
        name=None,
        role=None,
        wait=True,
        model_environment_vars=None,
        model_vpc_config=None,
        accelerator_type=None,
        data_capture_config=None,
        tags=None,
    ):
        """Create and deploy to an ``Endpoint`` using existing model data stored in S3.

        Args:
            model_s3_location (str or dict): S3 location of the model artifacts
                to use for the endpoint.
            image_uri (str): The Docker image URI which defines the runtime code to be
                used as the entry point for accepting prediction requests.
            initial_instance_count (int): Minimum number of EC2 instances to launch. The actual
                number of active instances for an endpoint at any given time varies due to
                autoscaling.
            instance_type (str): Type of EC2 instance to deploy to an endpoint for prediction,
                e.g. 'ml.c4.xlarge'.
            name (str): Name of the ``Endpoint`` to create. If not specified, uses a name
                generated by combining the image name with a timestamp.
            role (str): An AWS IAM role (either name or full ARN). The Amazon SageMaker training
                jobs and APIs that create Amazon SageMaker endpoints use this role to access
                training data and model artifacts.
                You must grant sufficient permissions to this role.
            wait (bool): Whether to wait for the endpoint deployment to complete before returning
                (default: True).
            model_environment_vars (dict[str, str]): Environment variables to set on the model
                container (default: None).
            model_vpc_config (dict[str, list[str]]): The VpcConfig set on the model (default: None)
                * 'Subnets' (list[str]): List of subnet ids.
                * 'SecurityGroupIds' (list[str]): List of security group ids.
            accelerator_type (str): Type of Elastic Inference accelerator to attach to the instance.
                For example, 'ml.eia1.medium'.
                For more information: https://docs.aws.amazon.com/sagemaker/latest/dg/ei.html
            data_capture_config (sagemaker.model_monitor.DataCaptureConfig): Specifies
                configuration related to Endpoint data capture for use with
                Amazon SageMaker Model Monitoring. Default: None.
            tags (Optional[Tags]): A list of key-value pairs for tagging the endpoint
                (default: None).

        Returns:
            str: Name of the ``Endpoint`` that is created.
        """
        model_environment_vars = model_environment_vars or {}
        name = name or name_from_image(image_uri)
        model_vpc_config = vpc_utils.sanitize(model_vpc_config)
        endpoint_config_tags = _append_project_tags(format_tags(tags))
        endpoint_tags = _append_project_tags(format_tags(tags))
        endpoint_config_tags = self._append_sagemaker_config_tags(
            endpoint_config_tags, "{}.{}.{}".format(SAGEMAKER, ENDPOINT_CONFIG, TAGS)
        )
        primary_container = container_def(
            image_uri=image_uri,
            model_data_url=model_s3_location,
            env=model_environment_vars,
        )

        self.create_model(
            name=name, role=role, container_defs=primary_container, vpc_config=model_vpc_config
        )

        data_capture_config_dict = None
        if data_capture_config is not None:
            data_capture_config_dict = data_capture_config._to_request_dict()

        _create_resource(
            lambda: self.create_endpoint_config(
                name=name,
                model_name=name,
                initial_instance_count=initial_instance_count,
                instance_type=instance_type,
                accelerator_type=accelerator_type,
                data_capture_config_dict=data_capture_config_dict,
                tags=endpoint_config_tags,
            )
        )

        # to make change backwards compatible
        response = _create_resource(
            lambda: self.create_endpoint(
                endpoint_name=name, config_name=name, tags=endpoint_tags, wait=wait
            )
        )
        if not response:
            raise ValueError(
                'Endpoint with name "{}" already exists; please pick a different name.'.format(name)
            )

        return name

    def endpoint_from_production_variants(
        self,
        name,
        production_variants,
        tags=None,
        kms_key=None,
        wait=True,
        data_capture_config_dict=None,
        async_inference_config_dict=None,
        explainer_config_dict=None,
        live_logging=False,
        vpc_config=None,
        enable_network_isolation=None,
        role=None,
    ):
        """Create an SageMaker ``Endpoint`` from a list of production variants.

        Args:
            name (str): The name of the ``Endpoint`` to create.
            production_variants (list[dict[str, str]]): The list of production variants to deploy.
            tags (Optional[Tags]): A list of key-value pairs for tagging the endpoint
                (default: None).
            kms_key (str): The KMS key that is used to encrypt the data on the storage volume
                attached to the instance hosting the endpoint.
            wait (bool): Whether to wait for the endpoint deployment to complete before returning
                (default: True).
            data_capture_config_dict (dict): Specifies configuration related to Endpoint data
                capture for use with Amazon SageMaker Model Monitoring. Default: None.
            async_inference_config_dict (dict) : specifies configuration related to async endpoint.
                Use this configuration when trying to create async endpoint and make async inference
                (default: None)
            explainer_config_dict (dict) : Specifies configuration related to explainer.
                Use this configuration when trying to use online explainability.
                (default: None).
            vpc_config (dict[str, list[str]]:
                The VpcConfig set on the model (default: None).
                * 'Subnets' (list[str]): List of subnet ids.
                * 'SecurityGroupIds' (list[str]): List of security group ids.
            enable_network_isolation (Boolean): Default False.
                If True, enables network isolation in the endpoint, isolating the model
                container. No inbound or outbound network calls can be made to
                or from the model container.
            role (str): An AWS IAM role (either name or full ARN). The Amazon
                SageMaker training jobs and APIs that create Amazon SageMaker
                endpoints use this role to access training data and model
                artifacts. After the endpoint is created, the inference code
                might use the IAM role if it needs to access some AWS resources.
                (default: None).
        Returns:
            str: The name of the created ``Endpoint``.
        """

        supports_kms = any(
            [
                instance_supports_kms(production_variant["InstanceType"])
                for production_variant in production_variants
                if "InstanceType" in production_variant
            ]
        )

        update_list_of_dicts_with_values_from_config(
            production_variants,
            ENDPOINT_CONFIG_PRODUCTION_VARIANTS_PATH,
            required_key_paths=["CoreDumpConfig.DestinationS3Uri"],
            sagemaker_session=self,
        )

        config_options = {"EndpointConfigName": name, "ProductionVariants": production_variants}

        kms_key = (
            resolve_value_from_config(
                kms_key, ENDPOINT_CONFIG_KMS_KEY_ID_PATH, sagemaker_session=self
            )
            if supports_kms
            else kms_key
        )

        vpc_config = resolve_value_from_config(
            vpc_config,
            ENDPOINT_CONFIG_VPC_CONFIG_PATH,
            sagemaker_session=self,
        )

        enable_network_isolation = resolve_value_from_config(
            enable_network_isolation,
            ENDPOINT_CONFIG_ENABLE_NETWORK_ISOLATION_PATH,
            sagemaker_session=self,
        )

        role = resolve_value_from_config(
            role,
            ENDPOINT_CONFIG_EXECUTION_ROLE_ARN_PATH,
            sagemaker_session=self,
            sagemaker_config=load_sagemaker_config() if (self is None) else None,
        )

        # For Amazon SageMaker inference component based endpoint, it will not pass
        # Model names during endpoint creation. Instead, ExecutionRoleArn will be
        # needed in the endpoint config to create Endpoint
        model_names = [pv["ModelName"] for pv in production_variants if "ModelName" in pv]
        if len(model_names) == 0:
            # Currently, SageMaker Python SDK allow using RoleName to deploy models.
            # Use expand_role method to handle this situation.
            role = self.expand_role(role)
            config_options["ExecutionRoleArn"] = role
        endpoint_config_tags = _append_project_tags(format_tags(tags))
        endpoint_tags = _append_project_tags(format_tags(tags))

        endpoint_config_tags = self._append_sagemaker_config_tags(
            endpoint_config_tags, "{}.{}.{}".format(SAGEMAKER, ENDPOINT_CONFIG, TAGS)
        )
        if endpoint_config_tags:
            config_options["Tags"] = endpoint_config_tags
        if kms_key:
            config_options["KmsKeyId"] = kms_key
        if data_capture_config_dict is not None:
            inferred_data_capture_config_dict = update_nested_dictionary_with_values_from_config(
                data_capture_config_dict, ENDPOINT_CONFIG_DATA_CAPTURE_PATH, sagemaker_session=self
            )
            config_options["DataCaptureConfig"] = inferred_data_capture_config_dict
        if async_inference_config_dict is not None:
            inferred_async_inference_config_dict = update_nested_dictionary_with_values_from_config(
                async_inference_config_dict,
                ENDPOINT_CONFIG_ASYNC_INFERENCE_PATH,
                sagemaker_session=self,
            )
            config_options["AsyncInferenceConfig"] = inferred_async_inference_config_dict
        if explainer_config_dict is not None:
            config_options["ExplainerConfig"] = explainer_config_dict
        if vpc_config is not None:
            config_options["VpcConfig"] = vpc_config
        if enable_network_isolation is not None:
            config_options["EnableNetworkIsolation"] = enable_network_isolation
        if role is not None:
            config_options["ExecutionRoleArn"] = role

        logger.info("Creating endpoint-config with name %s", name)
        self.sagemaker_client.create_endpoint_config(**config_options)

        return self.create_endpoint(
            endpoint_name=name,
            config_name=name,
            tags=endpoint_tags,
            wait=wait,
            live_logging=live_logging,
        )

    def expand_role(self, role):
        """Expand an IAM role name into an ARN.

        If the role is already in the form of an ARN, then the role is simply returned. Otherwise
        we retrieve the full ARN and return it.

        Args:
            role (str): An AWS IAM role (either name or full ARN).

        Returns:
            str: The corresponding AWS IAM role ARN.
        """
        if "/" in role:
            return role
        return self.boto_session.resource("iam").Role(role).arn

    def get_caller_identity_arn(self):
        """Returns the ARN user or role whose credentials are used to call the API.

        Returns:
            str: The ARN user or role
        """
        if os.path.exists(NOTEBOOK_METADATA_FILE):
            with open(NOTEBOOK_METADATA_FILE, "rb") as f:
                metadata = json.loads(f.read())
                instance_name = metadata.get("ResourceName")
                domain_id = metadata.get("DomainId")
                user_profile_name = metadata.get("UserProfileName")
                execution_role_arn = metadata.get("ExecutionRoleArn")
            try:
                if domain_id is None:
                    instance_desc = self.sagemaker_client.describe_notebook_instance(
                        NotebookInstanceName=instance_name
                    )
                    return instance_desc["RoleArn"]

                # find execution role from the metadata file if present
                if execution_role_arn is not None:
                    return execution_role_arn

                user_profile_desc = self.sagemaker_client.describe_user_profile(
                    DomainId=domain_id, UserProfileName=user_profile_name
                )

                # First, try to find role in userSettings
                if user_profile_desc.get("UserSettings", {}).get("ExecutionRole"):
                    return user_profile_desc["UserSettings"]["ExecutionRole"]

                # If not found, fallback to the domain
                domain_desc = self.sagemaker_client.describe_domain(DomainId=domain_id)
                return domain_desc["DefaultUserSettings"]["ExecutionRole"]
            except ClientError:
                logger.debug(
                    "Couldn't call 'describe_notebook_instance' to get the Role "
                    "ARN of the instance %s.",
                    instance_name,
                )

        assumed_role = self.boto_session.client(
            "sts",
            region_name=self.boto_region_name,
            endpoint_url=sts_regional_endpoint(self.boto_region_name),
        ).get_caller_identity()["Arn"]

        role = re.sub(r"^(.+)sts::(\d+):assumed-role/(.+?)/.*$", r"\1iam::\2:role/\3", assumed_role)

        # Call IAM to get the role's path
        role_name = role[role.rfind("/") + 1 :]
        try:
            role = self.boto_session.client("iam").get_role(RoleName=role_name)["Role"]["Arn"]
        except ClientError:
            logger.warning(
                "Couldn't call 'get_role' to get Role ARN from role name %s to get Role path.",
                role_name,
            )

            # This conditional has been present since the inception of SageMaker
            # Guessing this conditional's purpose was to handle lack of IAM permissions
            # https://github.com/aws/sagemaker-python-sdk/issues/2089#issuecomment-791802713
            if "AmazonSageMaker-ExecutionRole" in assumed_role:
                logger.warning(
                    "Assuming role was created in SageMaker AWS console, "
                    "as the name contains `AmazonSageMaker-ExecutionRole`. "
                    "Defaulting to Role ARN with service-role in path. "
                    "If this Role ARN is incorrect, please add "
                    "IAM read permissions to your role or supply the "
                    "Role Arn directly."
                )
                role = re.sub(
                    r"^(.+)sts::(\d+):assumed-role/(.+?)/.*$",
                    r"\1iam::\2:role/service-role/\3",
                    assumed_role,
                )

        return role

    def logs_for_job(self, job_name, wait=False, poll=10, log_type="All", timeout=None):
        """Display logs for a given training job, optionally tailing them until job is complete.

        If the output is a tty or a Jupyter cell, it will be color-coded
        based on which instance the log entry is from.

        Args:
            job_name (str): Name of the training job to display the logs for.
            wait (bool): Whether to keep looking for new log entries until the job completes
                (default: False).
            poll (int): The interval in seconds between polling for new log entries and job
                completion (default: 5).
            log_type ([str]): A list of strings specifying which logs to print. Acceptable
                strings are "All", "None", "Training", or "Rules". To maintain backwards
                compatibility, boolean values are also accepted and converted to strings.
            timeout (int): Timeout in seconds to wait until the job is completed. ``None`` by
                default.
        Raises:
            exceptions.CapacityError: If the training job fails with CapacityError.
            exceptions.UnexpectedStatusException: If waiting and the training job fails.
        """
        _logs_for_job(self, job_name, wait, poll, log_type, timeout)

    def logs_for_processing_job(self, job_name, wait=False, poll=10):
        """Display logs for a given processing job, optionally tailing them until the is complete.

        Args:
            job_name (str): Name of the processing job to display the logs for.
            wait (bool): Whether to keep looking for new log entries until the job completes
                (default: False).
            poll (int): The interval in seconds between polling for new log entries and job
                completion (default: 5).

        Raises:
            ValueError: If the processing job fails.
        """

        description = _wait_until(lambda: self.describe_processing_job(job_name), poll)

        instance_count, stream_names, positions, client, log_group, dot, color_wrap = _logs_init(
            self.boto_session, description, job="Processing"
        )

        state = _get_initial_job_state(description, "ProcessingJobStatus", wait)

        # The loop below implements a state machine that alternates between checking the job status
        # and reading whatever is available in the logs at this point. Note, that if we were
        # called with wait == False, we never check the job status.
        #
        # If wait == TRUE and job is not completed, the initial state is TAILING
        # If wait == FALSE, the initial state is COMPLETE (doesn't matter if the job really is
        # complete).
        #
        # The state table:
        #
        # STATE               ACTIONS                        CONDITION             NEW STATE
        # ----------------    ----------------               -----------------     ----------------
        # TAILING             Read logs, Pause, Get status   Job complete          JOB_COMPLETE
        #                                                    Else                  TAILING
        # JOB_COMPLETE        Read logs, Pause               Any                   COMPLETE
        # COMPLETE            Read logs, Exit                                      N/A
        #
        # Notes:
        # - The JOB_COMPLETE state forces us to do an extra pause and read any items that got to
        #   Cloudwatch after the job was marked complete.
        last_describe_job_call = time.time()
        while True:
            _flush_log_streams(
                stream_names,
                instance_count,
                client,
                log_group,
                job_name,
                positions,
                dot,
                color_wrap,
            )
            if state == LogState.COMPLETE:
                break

            time.sleep(poll)

            if state == LogState.JOB_COMPLETE:
                state = LogState.COMPLETE
            elif time.time() - last_describe_job_call >= 30:
                description = self.sagemaker_client.describe_processing_job(
                    ProcessingJobName=job_name
                )
                last_describe_job_call = time.time()

                status = description["ProcessingJobStatus"]

                if status in ("Completed", "Failed", "Stopped"):
                    print()
                    state = LogState.JOB_COMPLETE

        if wait:
            _check_job_status(job_name, description, "ProcessingJobStatus")
            if dot:
                print()

    def logs_for_transform_job(self, job_name, wait=False, poll=10):
        """Display logs for a given training job, optionally tailing them until job is complete.

        If the output is a tty or a Jupyter cell, it will be color-coded
        based on which instance the log entry is from.

        Args:
            job_name (str): Name of the transform job to display the logs for.
            wait (bool): Whether to keep looking for new log entries until the job completes
                (default: False).
            poll (int): The interval in seconds between polling for new log entries and job
                completion (default: 5).

        Raises:
            ValueError: If the transform job fails.
        """

        description = _wait_until(lambda: self.describe_transform_job(job_name), poll)

        instance_count, stream_names, positions, client, log_group, dot, color_wrap = _logs_init(
            self.boto_session, description, job="Transform"
        )

        state = _get_initial_job_state(description, "TransformJobStatus", wait)

        # The loop below implements a state machine that alternates between checking the job status
        # and reading whatever is available in the logs at this point. Note, that if we were
        # called with wait == False, we never check the job status.
        #
        # If wait == TRUE and job is not completed, the initial state is TAILING
        # If wait == FALSE, the initial state is COMPLETE (doesn't matter if the job really is
        # complete).
        #
        # The state table:
        #
        # STATE               ACTIONS                        CONDITION             NEW STATE
        # ----------------    ----------------               -----------------     ----------------
        # TAILING             Read logs, Pause, Get status   Job complete          JOB_COMPLETE
        #                                                    Else                  TAILING
        # JOB_COMPLETE        Read logs, Pause               Any                   COMPLETE
        # COMPLETE            Read logs, Exit                                      N/A
        #
        # Notes:
        # - The JOB_COMPLETE state forces us to do an extra pause and read any items that got to
        #   Cloudwatch after the job was marked complete.
        last_describe_job_call = time.time()
        while True:
            _flush_log_streams(
                stream_names,
                instance_count,
                client,
                log_group,
                job_name,
                positions,
                dot,
                color_wrap,
            )
            if state == LogState.COMPLETE:
                break

            time.sleep(poll)

            if state == LogState.JOB_COMPLETE:
                state = LogState.COMPLETE
            elif time.time() - last_describe_job_call >= 30:
                description = self.sagemaker_client.describe_transform_job(
                    TransformJobName=job_name
                )
                last_describe_job_call = time.time()

                status = description["TransformJobStatus"]

                if status in ("Completed", "Failed", "Stopped"):
                    print()
                    state = LogState.JOB_COMPLETE

        if wait:
            _check_job_status(job_name, description, "TransformJobStatus")
            if dot:
                print()

    def delete_feature_group(self, feature_group_name: str):
        """Deletes a FeatureGroup in the FeatureStore service.

        Args:
            feature_group_name (str): name of the feature group to be deleted.
        """
        self.sagemaker_client.delete_feature_group(FeatureGroupName=feature_group_name)

    def create_feature_group(
        self,
        feature_group_name: str,
        record_identifier_name: str,
        event_time_feature_name: str,
        feature_definitions: Sequence[Dict[str, str]],
        role_arn: str = None,
        online_store_config: Dict[str, str] = None,
        offline_store_config: Dict[str, str] = None,
        throughput_config: Dict[str, Any] = None,
        description: str = None,
        tags: Optional[Tags] = None,
    ) -> Dict[str, Any]:
        """Creates a FeatureGroup in the FeatureStore service.

        Args:
            feature_group_name (str): name of the FeatureGroup.
            record_identifier_name (str): name of the record identifier feature.
            event_time_feature_name (str): name of the event time feature.
            feature_definitions (Sequence[Dict[str, str]]): list of feature definitions.
            role_arn (str): ARN of the role will be used to execute the api.
            online_store_config (Dict[str, str]): dict contains configuration of the
                feature online store.
            offline_store_config (Dict[str, str]): dict contains configuration of the
                feature offline store.
            throughput_config (Dict[str, str]): dict contains throughput configuration
                for the feature group.
            description (str): description of the FeatureGroup.
            tags (Optional[Tags]): tags for labeling a FeatureGroup.

        Returns:
            Response dict from service.
        """
        tags = format_tags(tags)
        tags = _append_project_tags(tags)
        tags = self._append_sagemaker_config_tags(
            tags, "{}.{}.{}".format(SAGEMAKER, FEATURE_GROUP, TAGS)
        )
        role_arn = resolve_value_from_config(
            role_arn, FEATURE_GROUP_ROLE_ARN_PATH, sagemaker_session=self
        )
        inferred_online_store_from_config = update_nested_dictionary_with_values_from_config(
            online_store_config, FEATURE_GROUP_ONLINE_STORE_CONFIG_PATH, sagemaker_session=self
        )
        if inferred_online_store_from_config is not None:
            # OnlineStore should be handled differently because if you set KmsKeyId, then you
            # need to set EnableOnlineStore key as well
            inferred_online_store_from_config["EnableOnlineStore"] = True
        inferred_offline_store_from_config = update_nested_dictionary_with_values_from_config(
            offline_store_config, FEATURE_GROUP_OFFLINE_STORE_CONFIG_PATH, sagemaker_session=self
        )
        kwargs = dict(
            FeatureGroupName=feature_group_name,
            RecordIdentifierFeatureName=record_identifier_name,
            EventTimeFeatureName=event_time_feature_name,
            FeatureDefinitions=feature_definitions,
            RoleArn=role_arn,
        )
        update_args(
            kwargs,
            OnlineStoreConfig=inferred_online_store_from_config,
            OfflineStoreConfig=inferred_offline_store_from_config,
            ThroughputConfig=throughput_config,
            Description=description,
            Tags=tags,
        )
        return self.sagemaker_client.create_feature_group(**kwargs)

    def describe_feature_group(
        self,
        feature_group_name: str,
        next_token: str = None,
    ) -> Dict[str, Any]:
        """Describe a FeatureGroup by name in FeatureStore service.

        Args:
            feature_group_name (str): name of the FeatureGroup to describe.
            next_token (str): next_token to get next page of features.
        Returns:
            Response dict from service.
        """

        kwargs = dict(FeatureGroupName=feature_group_name)
        update_args(kwargs, NextToken=next_token)
        return self.sagemaker_client.describe_feature_group(**kwargs)

    def update_feature_group(
        self,
        feature_group_name: str,
        feature_additions: Sequence[Dict[str, str]] = None,
        online_store_config: Dict[str, any] = None,
        throughput_config: Dict[str, Any] = None,
    ) -> Dict[str, Any]:
        """Update a FeatureGroup

            Supports modifications like adding new features from the given feature definitions,
            updating online store and throughput configurations.

        Args:
            feature_group_name (str): name of the FeatureGroup to update.
            feature_additions (Sequence[Dict[str, str]): list of feature definitions to be updated.
            online_store_config (Dict[str, Any]): updates to online store config
            throughput_config (Dict[str, Any]): target throughput configuration of the feature group
        Returns:
            Response dict from service.
        """
        update_req = {"FeatureGroupName": feature_group_name}
        if online_store_config is not None:
            update_req["OnlineStoreConfig"] = online_store_config

        if throughput_config is not None:
            update_req["ThroughputConfig"] = throughput_config

        if feature_additions is not None:
            update_req["FeatureAdditions"] = feature_additions

        return self.sagemaker_client.update_feature_group(**update_req)

    def list_feature_groups(
        self,
        name_contains,
        feature_group_status_equals,
        offline_store_status_equals,
        creation_time_after,
        creation_time_before,
        sort_order,
        sort_by,
        max_results,
        next_token,
    ) -> Dict[str, Any]:
        """List all FeatureGroups satisfying given filters.

        Args:
            name_contains (str): A string that partially matches one or more FeatureGroups' names.
                Filters FeatureGroups by name.
            feature_group_status_equals (str): A FeatureGroup status.
                Filters FeatureGroups by FeatureGroup status.
            offline_store_status_equals (str): An OfflineStore status.
                Filters FeatureGroups by OfflineStore status.
            creation_time_after (datetime.datetime): Use this parameter to search for FeatureGroups
                created after a specific date and time.
            creation_time_before (datetime.datetime): Use this parameter to search for FeatureGroups
                created before a specific date and time.
            sort_order (str): The order in which FeatureGroups are listed.
            sort_by (str): The value on which the FeatureGroup list is sorted.
            max_results (int): The maximum number of results returned by ListFeatureGroups.
            next_token (str): A token to resume pagination of ListFeatureGroups results.
        Returns:
            Response dict from service.
        """
        list_feature_groups_args = {}

        def check_object(key, value):
            if value is not None:
                list_feature_groups_args[key] = value

        check_object("NameContains", name_contains)
        check_object("FeatureGroupStatusEquals", feature_group_status_equals)
        check_object("OfflineStoreStatusEquals", offline_store_status_equals)
        check_object("CreationTimeAfter", creation_time_after)
        check_object("CreationTimeBefore", creation_time_before)
        check_object("SortOrder", sort_order)
        check_object("SortBy", sort_by)
        check_object("MaxResults", max_results)
        check_object("NextToken", next_token)

        return self.sagemaker_client.list_feature_groups(**list_feature_groups_args)

    def update_feature_metadata(
        self,
        feature_group_name: str,
        feature_name: str,
        description: str = None,
        parameter_additions: Sequence[Dict[str, str]] = None,
        parameter_removals: Sequence[str] = None,
    ) -> Dict[str, Any]:
        """Update a feature metadata and add/remove metadata.

        Args:
            feature_group_name (str): name of the FeatureGroup to update.
            feature_name (str): name of the feature to update.
            description (str): description of the feature to update.
            parameter_additions (Sequence[Dict[str, str]): list of feature parameter to be added.
            parameter_removals (Sequence[Dict[str, str]): list of feature parameter to be removed.
        Returns:
            Response dict from service.
        """

        request = {
            "FeatureGroupName": feature_group_name,
            "FeatureName": feature_name,
        }

        if description is not None:
            request["Description"] = description
        if parameter_additions is not None:
            request["ParameterAdditions"] = parameter_additions
        if parameter_removals is not None:
            request["ParameterRemovals"] = parameter_removals

        return self.sagemaker_client.update_feature_metadata(**request)

    def describe_feature_metadata(
        self, feature_group_name: str, feature_name: str
    ) -> Dict[str, Any]:
        """Describe feature metadata by feature name in FeatureStore service.

        Args:
            feature_group_name (str): name of the FeatureGroup.
            feature_name (str): name of the feature.
        Returns:
            Response dict from service.
        """

        return self.sagemaker_client.describe_feature_metadata(
            FeatureGroupName=feature_group_name, FeatureName=feature_name
        )

    def search(
        self,
        resource: str,
        search_expression: Dict[str, any] = None,
        sort_by: str = None,
        sort_order: str = None,
        next_token: str = None,
        max_results: int = None,
    ) -> Dict[str, Any]:
        """Search for SageMaker resources satisfying given filters.

        Args:
            resource (str): The name of the Amazon SageMaker resource to search for.
            search_expression (Dict[str, any]): A Boolean conditional statement. Resources must
                satisfy this condition to be included in search results.
            sort_by (str): The name of the resource property used to sort the ``SearchResults``.
                The default is ``LastModifiedTime``.
            sort_order (str): How ``SearchResults`` are ordered.
                Valid values are ``Ascending`` or ``Descending``. The default is ``Descending``.
                next_token (str): If more than ``MaxResults`` resources match the specified
                ``SearchExpression``, the response includes a ``NextToken``. The ``NextToken`` can
                be passed to the next ``SearchRequest`` to continue retrieving results.
            max_results (int): The maximum number of results to return.

        Returns:
            Response dict from service.
        """
        search_args = {"Resource": resource}

        if search_expression:
            search_args["SearchExpression"] = search_expression
        if sort_by:
            search_args["SortBy"] = sort_by
        if sort_order:
            search_args["SortOrder"] = sort_order
        if next_token:
            search_args["NextToken"] = next_token
        if max_results:
            search_args["MaxResults"] = max_results

        return self.sagemaker_client.search(**search_args)

    def put_record(
        self,
        feature_group_name: str,
        record: Sequence[Dict[str, str]],
        target_stores: Sequence[str] = None,
        ttl_duration: Dict[str, Any] = None,
    ):
        """Puts a single record in the FeatureGroup.

        Args:
            feature_group_name (str): Name of the FeatureGroup.
            record (Sequence[Dict[str, str]]): List of FeatureValue dicts to be ingested
                into FeatureStore.
            target_stores (Sequence[str]): Optional. List of target stores to put the record.
            ttl_duration (Dict[str, str]): Optional. Time-to-Live (TTL) duration for the record.

        Returns:
            Response dict from service.
        """

        params = {
            "FeatureGroupName": feature_group_name,
            "Record": record,
        }

        if ttl_duration:
            params["TtlDuration"] = ttl_duration

        if target_stores:
            params["TargetStores"] = target_stores

        return self.sagemaker_featurestore_runtime_client.put_record(**params)

    def delete_record(
        self,
        feature_group_name: str,
        record_identifier_value_as_string: str,
        event_time: str,
        deletion_mode: str = None,
    ):
        """Deletes a single record from the FeatureGroup.

        Args:
            feature_group_name (str): name of the FeatureGroup.
            record_identifier_value_as_string (str): name of the record identifier.
            event_time (str): a timestamp indicating when the deletion event occurred.
            deletion_mode: (str): deletion mode for deleting record.
        """
        return self.sagemaker_featurestore_runtime_client.delete_record(
            FeatureGroupName=feature_group_name,
            RecordIdentifierValueAsString=record_identifier_value_as_string,
            EventTime=event_time,
            DeletionMode=deletion_mode,
        )

    def get_record(
        self,
        record_identifier_value_as_string: str,
        feature_group_name: str,
        feature_names: Sequence[str],
        expiration_time_response: str = None,
    ) -> Dict[str, Sequence[Dict[str, str]]]:
        """Gets a single record in the FeatureGroup.

        Args:
            record_identifier_value_as_string (str): name of the record identifier.
            feature_group_name (str): name of the FeatureGroup.
            feature_names (Sequence[str]): list of feature names.
            expiration_time_response (str): the field of expiration time response
                to toggle returning of expiresAt.
        """
        get_record_args = {
            "FeatureGroupName": feature_group_name,
            "RecordIdentifierValueAsString": record_identifier_value_as_string,
        }

        if expiration_time_response:
            get_record_args["ExpirationTimeResponse"] = expiration_time_response

        if feature_names:
            get_record_args["FeatureNames"] = feature_names

        return self.sagemaker_featurestore_runtime_client.get_record(**get_record_args)

    def batch_get_record(
        self,
        identifiers: Sequence[Dict[str, Any]],
        expiration_time_response: str = None,
    ) -> Dict[str, Any]:
        """Gets a batch of record from FeatureStore.

        Args:
            identifiers (Sequence[Dict[str, Any]]): list of identifiers to uniquely identify records
                in FeatureStore.
            expiration_time_response (str): the field of expiration time response
                to toggle returning of expiresAt.

        Returns:
            Response dict from service.
        """
        batch_get_record_args = {"Identifiers": identifiers}

        if expiration_time_response:
            batch_get_record_args["ExpirationTimeResponse"] = expiration_time_response

        return self.sagemaker_featurestore_runtime_client.batch_get_record(**batch_get_record_args)

    def start_query_execution(
        self,
        catalog: str,
        database: str,
        query_string: str,
        output_location: str,
        kms_key: str = None,
        workgroup: str = None,
    ) -> Dict[str, str]:
        """Start Athena query execution.

        Args:
            catalog (str): name of the data catalog.
            database (str): name of the data catalog database.
            query_string (str): SQL expression.
            output_location (str): S3 location of the output file.
            kms_key (str): KMS key id will be used to encrypt the result if given.
            workgroup (str): The name of the workgroup in which the query is being started.
            If the workgroup is not specified, the default workgroup is used.

        Returns:
            Response dict from the service.
        """
        kwargs = dict(
            QueryString=query_string, QueryExecutionContext=dict(Catalog=catalog, Database=database)
        )
        result_config = dict(OutputLocation=output_location)
        if kms_key:
            result_config.update(
                EncryptionConfiguration=dict(EncryptionOption="SSE_KMS", KmsKey=kms_key)
            )
        kwargs.update(ResultConfiguration=result_config)

        if workgroup:
            kwargs.update(WorkGroup=workgroup)

        athena_client = self.boto_session.client("athena", region_name=self.boto_region_name)
        return athena_client.start_query_execution(**kwargs)

    def get_query_execution(self, query_execution_id: str) -> Dict[str, Any]:
        """Get execution status of the Athena query.

        Args:
            query_execution_id (str): execution ID of the Athena query.
        """
        athena_client = self.boto_session.client("athena", region_name=self.boto_region_name)
        return athena_client.get_query_execution(QueryExecutionId=query_execution_id)

    def wait_for_athena_query(self, query_execution_id: str, poll: int = 5):
        """Wait for Athena query to finish.

        Args:
             query_execution_id (str): execution ID of the Athena query.
             poll (int): time interval to poll get_query_execution API.
        """
        query_state = (
            self.get_query_execution(query_execution_id=query_execution_id)
            .get("QueryExecution")
            .get("Status")
            .get("State")
        )
        while query_state not in ("SUCCEEDED", "FAILED"):
            logger.info("Query %s is being executed.", query_execution_id)
            time.sleep(poll)
            query_state = (
                self.get_query_execution(query_execution_id=query_execution_id)
                .get("QueryExecution")
                .get("Status")
                .get("State")
            )
        if query_state == "SUCCEEDED":
            logger.info("Query %s successfully executed.", query_execution_id)
        else:
            logger.error("Failed to execute query %s.", query_execution_id)

    def download_athena_query_result(
        self,
        bucket: str,
        prefix: str,
        query_execution_id: str,
        filename: str,
    ):
        """Download query result file from S3.

        Args:
            bucket (str): name of the S3 bucket where the result file is stored.
            prefix (str): S3 prefix of the result file.
            query_execution_id (str): execution ID of the Athena query.
            filename (str): name of the downloaded file.
        """
        if self.s3_client is None:
            s3 = self.boto_session.client("s3", region_name=self.boto_region_name)
        else:
            s3 = self.s3_client
        s3.download_file(Bucket=bucket, Key=f"{prefix}/{query_execution_id}.csv", Filename=filename)

    def account_id(self) -> str:
        """Get the AWS account id of the caller.

        Returns:
            AWS account ID.
        """
        region = self.boto_session.region_name
        sts_client = self.boto_session.client(
            "sts", region_name=region, endpoint_url=sts_regional_endpoint(region)
        )
        return sts_client.get_caller_identity()["Account"]

    def _intercept_create_request(
        self,
        request: typing.Dict,
        create,
        func_name: str = None,
        # pylint: disable=unused-argument
    ):
        """This function intercepts the create job request.

        PipelineSession inherits this Session class and will override
        this function to intercept the create request.

        Args:
            request (dict): the create job request
            create (functor): a functor calls the sagemaker client create method
            func_name (str): the name of the function needed intercepting
        """
        return create(request)

    def _create_inference_recommendations_job_request(
        self,
        role: str,
        job_name: str,
        job_description: str,
        framework: str,
        sample_payload_url: str,
        supported_content_types: List[str],
        tags: Optional[Tags],
        model_name: str = None,
        model_package_version_arn: str = None,
        job_duration_in_seconds: int = None,
        job_type: str = "Default",
        framework_version: str = None,
        nearest_model_name: str = None,
        supported_instance_types: List[str] = None,
        endpoint_configurations: List[Dict[str, Any]] = None,
        traffic_pattern: Dict[str, Any] = None,
        stopping_conditions: Dict[str, Any] = None,
        resource_limit: Dict[str, Any] = None,
    ) -> Dict[str, Any]:
        """Get request dictionary for CreateInferenceRecommendationsJob API.

        Args:
            role (str): An AWS IAM role (either name or full ARN). The Amazon SageMaker training
                jobs and APIs that create Amazon SageMaker endpoints use this role to access
                training data and model artifacts.
                You must grant sufficient permissions to this role.
            job_name (str): The name of the Inference Recommendations Job.
            job_description (str): A description of the Inference Recommendations Job.
            framework (str): The machine learning framework of the Image URI.
            sample_payload_url (str): The S3 path where the sample payload is stored.
            supported_content_types (List[str]): The supported MIME types for the input data.
            model_name (str): Name of the Amazon SageMaker ``Model`` to be used.
            model_package_version_arn (str): The Amazon Resource Name (ARN) of a
                versioned model package.
            job_duration_in_seconds (int): The maximum job duration that a job
                can run for. Will be used for `Advanced` jobs.
            job_type (str): The type of job being run. Must either be `Default` or `Advanced`.
            framework_version (str): The framework version of the Image URI.
            nearest_model_name (str): The name of a pre-trained machine learning model
                benchmarked by Amazon SageMaker Inference Recommender that matches your model.
            supported_instance_types (List[str]): A list of the instance types that are used
                to generate inferences in real-time.
            tags (Optional[Tags]): Tags used to identify where
                the Inference Recommendatons Call was made from.
            endpoint_configurations (List[Dict[str, any]]): Specifies the endpoint configurations
                to use for a job. Will be used for `Advanced` jobs.
            traffic_pattern (Dict[str, any]): Specifies the traffic pattern for the job.
                Will be used for `Advanced` jobs.
            stopping_conditions (Dict[str, any]): A set of conditions for stopping a
                recommendation job.
                If any of the conditions are met, the job is automatically stopped.
                Will be used for `Advanced` jobs.
            resource_limit (Dict[str, any]): Defines the resource limit for the job.
                Will be used for `Advanced` jobs.
        Returns:
            Dict[str, Any]: request dictionary for the CreateInferenceRecommendationsJob API
        """

        containerConfig = {
            "Domain": "MACHINE_LEARNING",
            "Task": "OTHER",
            "Framework": framework,
            "PayloadConfig": {
                "SamplePayloadUrl": sample_payload_url,
                "SupportedContentTypes": supported_content_types,
            },
        }

        if framework_version:
            containerConfig["FrameworkVersion"] = framework_version
        if nearest_model_name:
            containerConfig["NearestModelName"] = nearest_model_name
        if supported_instance_types:
            containerConfig["SupportedInstanceTypes"] = supported_instance_types

        request = {
            "JobName": job_name,
            "JobType": job_type,
            "RoleArn": role,
            "InputConfig": {
                "ContainerConfig": containerConfig,
            },
            "Tags": format_tags(tags),
        }

        request.get("InputConfig").update(
            {"ModelPackageVersionArn": model_package_version_arn}
            if model_package_version_arn
            else {"ModelName": model_name}
        )

        if job_description:
            request["JobDescription"] = job_description
        if job_duration_in_seconds:
            request["InputConfig"]["JobDurationInSeconds"] = job_duration_in_seconds

        if job_type == "Advanced":
            if stopping_conditions:
                request["StoppingConditions"] = stopping_conditions
            if resource_limit:
                request["InputConfig"]["ResourceLimit"] = resource_limit
            if traffic_pattern:
                request["InputConfig"]["TrafficPattern"] = traffic_pattern
            if endpoint_configurations:
                request["InputConfig"]["EndpointConfigurations"] = endpoint_configurations

        return request

    def create_inference_recommendations_job(
        self,
        role: str,
        sample_payload_url: str,
        supported_content_types: List[str],
        job_name: str = None,
        job_type: str = "Default",
        model_name: str = None,
        model_package_version_arn: str = None,
        job_duration_in_seconds: int = None,
        nearest_model_name: str = None,
        supported_instance_types: List[str] = None,
        framework: str = None,
        framework_version: str = None,
        endpoint_configurations: List[Dict[str, any]] = None,
        traffic_pattern: Dict[str, any] = None,
        stopping_conditions: Dict[str, any] = None,
        resource_limit: Dict[str, any] = None,
    ):
        """Creates an Inference Recommendations Job

        Args:
            role (str): An AWS IAM role (either name or full ARN). The Amazon SageMaker training
                jobs and APIs that create Amazon SageMaker endpoints use this role to access
                training data and model artifacts.
                You must grant sufficient permissions to this role.
            sample_payload_url (str): The S3 path where the sample payload is stored.
            supported_content_types (List[str]): The supported MIME types for the input data.
            model_name (str): Name of the Amazon SageMaker ``Model`` to be used.
            model_package_version_arn (str): The Amazon Resource Name (ARN) of a
                versioned model package.
            job_name (str): The name of the job being run.
            job_type (str): The type of job being run. Must either be `Default` or `Advanced`.
            job_duration_in_seconds (int): The maximum job duration that a job
                can run for. Will be used for `Advanced` jobs.
            nearest_model_name (str): The name of a pre-trained machine learning model
                benchmarked by Amazon SageMaker Inference Recommender that matches your model.
            supported_instance_types (List[str]): A list of the instance types that are used
                to generate inferences in real-time.
            framework (str): The machine learning framework of the Image URI.
            framework_version (str): The framework version of the Image URI.
            endpoint_configurations (List[Dict[str, any]]): Specifies the endpoint configurations
                to use for a job. Will be used for `Advanced` jobs.
            traffic_pattern (Dict[str, any]): Specifies the traffic pattern for the job.
                Will be used for `Advanced` jobs.
            stopping_conditions (Dict[str, any]): A set of conditions for stopping a
                recommendation job.
                If any of the conditions are met, the job is automatically stopped.
                Will be used for `Advanced` jobs.
            resource_limit (Dict[str, any]): Defines the resource limit for the job.
                Will be used for `Advanced` jobs.
        Returns:
            str: The name of the job created. In the form of `SMPYTHONSDK-<timestamp>`
        """

        if model_name is None and model_package_version_arn is None:
            raise ValueError("Please provide either model_name or model_package_version_arn.")

        if model_name is not None and model_package_version_arn is not None:
            raise ValueError("Please provide either model_name or model_package_version_arn.")

        if not job_name:
            unique_tail = uuid.uuid4()
            job_name = "SMPYTHONSDK-" + str(unique_tail)
        job_description = "#python-sdk-create"

        tags = [{"Key": "ClientType", "Value": "PythonSDK-RightSize"}]

        create_inference_recommendations_job_request = (
            self._create_inference_recommendations_job_request(
                role=role,
                model_name=model_name,
                model_package_version_arn=model_package_version_arn,
                job_name=job_name,
                job_type=job_type,
                job_duration_in_seconds=job_duration_in_seconds,
                job_description=job_description,
                framework=framework,
                framework_version=framework_version,
                nearest_model_name=nearest_model_name,
                sample_payload_url=sample_payload_url,
                supported_content_types=supported_content_types,
                supported_instance_types=supported_instance_types,
                endpoint_configurations=endpoint_configurations,
                traffic_pattern=traffic_pattern,
                stopping_conditions=stopping_conditions,
                resource_limit=resource_limit,
                tags=tags,
            )
        )

        def submit(request):
            logger.info("Creating Inference Recommendations job with name: %s", job_name)
            logger.debug("process request: %s", json.dumps(request, indent=4))
            self.sagemaker_client.create_inference_recommendations_job(**request)

        self._intercept_create_request(
            create_inference_recommendations_job_request,
            submit,
            self.create_inference_recommendations_job.__name__,
        )
        return job_name

    def wait_for_inference_recommendations_job(
        self, job_name: str, poll: int = 120, log_level: str = "Verbose"
    ) -> Dict[str, Any]:
        """Wait for an Amazon SageMaker Inference Recommender job to complete.

        Args:
            job_name (str): Name of the Inference Recommender job to wait for.
            poll (int): Polling interval in seconds (default: 120).
            log_level (str): The level of verbosity for the logs.
            Can be "Quiet" or "Verbose" (default: "Quiet").

        Returns:
            (dict): Return value from the ``DescribeInferenceRecommendationsJob`` API.

        Raises:
            exceptions.CapacityError: If the Inference Recommender job fails with CapacityError.
            exceptions.UnexpectedStatusException: If the Inference Recommender job fails.
        """
        if log_level == "Quiet":
            _wait_until(
                lambda: _describe_inference_recommendations_job_status(
                    self.sagemaker_client, job_name
                ),
                poll,
            )
        elif log_level == "Verbose":
            _display_inference_recommendations_job_steps_status(
                self, self.sagemaker_client, job_name
            )
        else:
            raise ValueError("log_level must be either Quiet or Verbose")
        desc = _describe_inference_recommendations_job_status(self.sagemaker_client, job_name)
        _check_job_status(job_name, desc, "Status")
        return desc

    def create_presigned_mlflow_tracking_server_url(
        self,
        tracking_server_name: str,
        expires_in_seconds: int = None,
        session_expiration_duration_in_seconds: int = None,
    ) -> Dict[str, Any]:
        """Creates a Presigned Url to acess the Mlflow UI.

        Args:
            tracking_server_name (str): Name of the Mlflow Tracking Server.
            expires_in_seconds (int): Expiration duration of the URL.
            session_expiration_duration_in_seconds (int): Session duration of the URL.
        Returns:
            (dict): Return value from the ``CreatePresignedMlflowTrackingServerUrl`` API.

        """

        create_presigned_url_args = {"TrackingServerName": tracking_server_name}
        if expires_in_seconds is not None:
            create_presigned_url_args["ExpiresInSeconds"] = expires_in_seconds

        if session_expiration_duration_in_seconds is not None:
            create_presigned_url_args["SessionExpirationDurationInSeconds"] = (
                session_expiration_duration_in_seconds
            )

        return self.sagemaker_client.create_presigned_mlflow_tracking_server_url(
            **create_presigned_url_args
        )

    def create_hub(
        self,
        hub_name: str,
        hub_description: str,
        hub_display_name: str = None,
        hub_search_keywords: List[str] = None,
        s3_storage_config: Dict[str, Any] = None,
        tags: List[Dict[str, Any]] = None,
    ) -> Dict[str, str]:
        """Creates a SageMaker Hub

        Args:
            hub_name (str): The name of the Hub to create.
            hub_description (str): A description of the Hub.
            hub_display_name (str): The display name of the Hub.
            hub_search_keywords (list): The searchable keywords for the Hub.
            s3_storage_config (S3StorageConfig): The Amazon S3 storage configuration for the Hub.
            tags (list): Any tags to associate with the Hub.

        Returns:
            (dict): Return value from the ``CreateHub`` API.
        """
        request = {"HubName": hub_name, "HubDescription": hub_description}

        if hub_display_name:
            request["HubDisplayName"] = hub_display_name
        else:
            request["HubDisplayName"] = hub_name

        if hub_search_keywords:
            request["HubSearchKeywords"] = hub_search_keywords
        if s3_storage_config:
            request["S3StorageConfig"] = s3_storage_config
        if tags:
            request["Tags"] = tags

        return self.sagemaker_client.create_hub(**request)

    def describe_hub(self, hub_name: str) -> Dict[str, Any]:
        """Describes a SageMaker Hub

        Args:
            hub_name (str): The name of the hub to describe.

        Returns:
            (dict): Return value for ``DescribeHub`` API
        """
        request = {"HubName": hub_name}

        return self.sagemaker_client.describe_hub(**request)

    def list_hubs(
        self,
        creation_time_after: str = None,
        creation_time_before: str = None,
        max_results: int = None,
        max_schema_version: str = None,
        name_contains: str = None,
        next_token: str = None,
        sort_by: str = None,
        sort_order: str = None,
    ) -> Dict[str, Any]:
        """Lists all existing SageMaker Hubs

        Args:
            creation_time_after (str): Only list HubContent that was created after
                the time specified.
            creation_time_before (str): Only list HubContent that was created
                before the time specified.
            max_results (int): The maximum amount of HubContent to list.
            max_schema_version (str): The upper bound of the HubContentSchemaVersion.
            name_contains (str): Only list HubContent if the name contains the specified string.
            next_token (str): If the response to a previous ``ListHubContents`` request was
                truncated, the response includes a ``NextToken``. To retrieve the next set of
                hub content, use the token in the next request.
            sort_by (str): Sort HubContent versions by either name or creation time.
            sort_order (str): Sort Hubs by ascending or descending order.
        Returns:
            (dict): Return value for ``ListHubs`` API
        """
        request = {}
        if creation_time_after:
            request["CreationTimeAfter"] = creation_time_after
        if creation_time_before:
            request["CreationTimeBefore"] = creation_time_before
        if max_results:
            request["MaxResults"] = max_results
        if max_schema_version:
            request["MaxSchemaVersion"] = max_schema_version
        if name_contains:
            request["NameContains"] = name_contains
        if next_token:
            request["NextToken"] = next_token
        if sort_by:
            request["SortBy"] = sort_by
        if sort_order:
            request["SortOrder"] = sort_order

        return self.sagemaker_client.list_hubs(**request)

    def list_hub_contents(
        self,
        hub_name: str,
        hub_content_type: str,
        creation_time_after: str = None,
        creation_time_before: str = None,
        max_results: int = None,
        max_schema_version: str = None,
        name_contains: str = None,
        next_token: str = None,
        sort_by: str = None,
        sort_order: str = None,
    ) -> Dict[str, Any]:
        """Lists the HubContents in a SageMaker Hub

        Args:
            hub_name (str): The name of the Hub to list the contents of.
            hub_content_type (str): The type of the HubContent to list.
            creation_time_after (str): Only list HubContent that was created after the
                time specified.
            creation_time_before (str): Only list HubContent that was created before the
                time specified.
            max_results (int): The maximum amount of HubContent to list.
            max_schema_version (str): The upper bound of the HubContentSchemaVersion.
            name_contains (str): Only list HubContent if the name contains the specified string.
            next_token (str): If the response to a previous ``ListHubContents`` request was
                truncated, the response includes a ``NextToken``. To retrieve the next set of
                hub content, use the token in the next request.
            sort_by (str): Sort HubContent versions by either name or creation time.
            sort_order (str): Sort Hubs by ascending or descending order.
        Returns:
            (dict): Return value for ``ListHubContents`` API
        """
        request = {"HubName": hub_name, "HubContentType": hub_content_type}
        if creation_time_after:
            request["CreationTimeAfter"] = creation_time_after
        if creation_time_before:
            request["CreationTimeBefore"] = creation_time_before
        if max_results:
            request["MaxResults"] = max_results
        if max_schema_version:
            request["MaxSchemaVersion"] = max_schema_version
        if name_contains:
            request["NameContains"] = name_contains
        if next_token:
            request["NextToken"] = next_token
        if sort_by:
            request["SortBy"] = sort_by
        if sort_order:
            request["SortOrder"] = sort_order

        return self.sagemaker_client.list_hub_contents(**request)

    def delete_hub(self, hub_name: str) -> None:
        """Deletes a SageMaker Hub

        Args:
            hub_name (str): The name of the hub to delete.
        """
        request = {"HubName": hub_name}

        return self.sagemaker_client.delete_hub(**request)

    def create_hub_content_reference(
        self,
        hub_name: str,
        source_hub_content_arn: str,
        hub_content_name: str = None,
        min_version: str = None,
    ) -> Dict[str, str]:
        """Creates a given HubContent reference in a SageMaker Hub

        Args:
            hub_name (str): The name of the Hub that you want to delete content in.
            source_hub_content_arn (str): Hub content arn in the public/source Hub.
            hub_content_name (str): The name of the reference that you want to add to the Hub.
            min_version (str): A minimum version of the hub content to add to the Hub.

        Returns:
            (dict): Return value for ``CreateHubContentReference`` API
        """

        request = {"HubName": hub_name, "SageMakerPublicHubContentArn": source_hub_content_arn}

        if hub_content_name:
            request["HubContentName"] = hub_content_name
        if min_version:
            request["MinVersion"] = min_version

        return self.sagemaker_client.create_hub_content_reference(**request)

    def delete_hub_content_reference(
        self, hub_name: str, hub_content_type: str, hub_content_name: str
    ) -> None:
        """Deletes a given HubContent reference in a SageMaker Hub

        Args:
            hub_name (str): The name of the Hub that you want to delete content in.
            hub_content_type (str): The type of the content that you want to delete from a Hub.
            hub_content_name (str): The name of the content that you want to delete from a Hub.
        """
        request = {
            "HubName": hub_name,
            "HubContentType": hub_content_type,
            "HubContentName": hub_content_name,
        }

        return self.sagemaker_client.delete_hub_content_reference(**request)

    def describe_hub_content(
        self,
        hub_content_name: str,
        hub_content_type: str,
        hub_name: str,
        hub_content_version: str = None,
    ) -> Dict[str, Any]:
        """Describes a HubContent in a SageMaker Hub

        Args:
            hub_content_name (str): The name of the HubContent to describe.
            hub_content_type (str): The type of HubContent in the Hub.
            hub_name (str): The name of the Hub that contains the HubContent to describe.
            hub_content_version (str): The version of the HubContent to describe

        Returns:
            (dict): Return value for ``DescribeHubContent`` API
        """
        request = {
            "HubContentName": hub_content_name,
            "HubContentType": hub_content_type,
            "HubName": hub_name,
        }
        if hub_content_version:
            request["HubContentVersion"] = hub_content_version

        return self.sagemaker_client.describe_hub_content(**request)

    def list_hub_content_versions(
        self,
        hub_name,
        hub_content_type: str,
        hub_content_name: str,
        min_version: str = None,
        max_schema_version: str = None,
        creation_time_after: str = None,
        creation_time_before: str = None,
        max_results: int = None,
        next_token: str = None,
        sort_by: str = None,
        sort_order: str = None,
    ) -> Dict[str, Any]:
        """List all versions of a HubContent in a SageMaker Hub

        Args:
            hub_content_name (str): The name of the HubContent to describe.
            hub_content_type (str): The type of HubContent in the Hub.
            hub_name (str): The name of the Hub that contains the HubContent to describe.

        Returns:
            (dict): Return value for ``DescribeHubContent`` API
        """

        request = {
            "HubName": hub_name,
            "HubContentName": hub_content_name,
            "HubContentType": hub_content_type,
        }

        if min_version:
            request["MinVersion"] = min_version
        if creation_time_after:
            request["CreationTimeAfter"] = creation_time_after
        if creation_time_before:
            request["CreationTimeBefore"] = creation_time_before
        if max_results:
            request["MaxResults"] = max_results
        if max_schema_version:
            request["MaxSchemaVersion"] = max_schema_version
        if next_token:
            request["NextToken"] = next_token
        if sort_by:
            request["SortBy"] = sort_by
        if sort_order:
            request["SortOrder"] = sort_order

        return self.sagemaker_client.list_hub_content_versions(**request)


def get_model_package_args(
    content_types=None,
    response_types=None,
    inference_instances=None,
    transform_instances=None,
    model_package_name=None,
    model_package_group_name=None,
    model_data=None,
    image_uri=None,
    model_metrics=None,
    metadata_properties=None,
    marketplace_cert=False,
    approval_status=None,
    description=None,
    tags=None,
    container_def_list=None,
    drift_check_baselines=None,
    customer_metadata_properties=None,
    validation_specification=None,
    domain=None,
    sample_payload_url=None,
    task=None,
    skip_model_validation=None,
    source_uri=None,
    model_card=None,
):
    """Get arguments for create_model_package method.

    Args:
        content_types (list): The supported MIME types for the input data.
        response_types (list): The supported MIME types for the output data.
        inference_instances (list): A list of the instance types that are used to
            generate inferences in real-time (default: None).
        transform_instances (list): A list of the instance types on which a transformation
            job can be run or on which an endpoint can be deployed (default: None).
        model_package_name (str): Model Package name, exclusive to `model_package_group_name`,
            using `model_package_name` makes the Model Package un-versioned (default: None).
        model_package_group_name (str): Model Package Group name, exclusive to
            `model_package_name`, using `model_package_group_name` makes the Model Package
        model_data (str): s3 URI to the model artifacts from training (default: None).
        image_uri (str): Inference image uri for the container. Model class' self.image will
            be used if it is None (default: None).
        model_metrics (ModelMetrics): ModelMetrics object (default: None).
        metadata_properties (MetadataProperties): MetadataProperties object (default: None).
        marketplace_cert (bool): A boolean value indicating if the Model Package is certified
            for AWS Marketplace (default: False).
        approval_status (str): Model Approval Status, values can be "Approved", "Rejected",
            or "PendingManualApproval" (default: "PendingManualApproval").
        description (str): Model Package description (default: None).
        tags (Optional[Tags]): A list of dictionaries containing key-value pairs
            (default: None).
        container_def_list (list): A list of container defintiions (default: None).
        drift_check_baselines (DriftCheckBaselines): DriftCheckBaselines object (default: None).
        customer_metadata_properties (dict[str, str]): A dictionary of key-value paired
            metadata properties (default: None).
        domain (str): Domain values can be "COMPUTER_VISION", "NATURAL_LANGUAGE_PROCESSING",
            "MACHINE_LEARNING" (default: None).
        sample_payload_url (str): The S3 path where the sample payload is stored (default: None).
        task (str): Task values which are supported by Inference Recommender are "FILL_MASK",
            "IMAGE_CLASSIFICATION", "OBJECT_DETECTION", "TEXT_GENERATION", "IMAGE_SEGMENTATION",
            "CLASSIFICATION", "REGRESSION", "OTHER" (default: None).
        skip_model_validation (str): Indicates if you want to skip model validation.
            Values can be "All" or "None" (default: None).
        source_uri (str): The URI of the source for the model package (default: None).
        model_card (ModeCard or ModelPackageModelCard): document contains qualitative and
                quantitative information about a model (default: None).

    Returns:
        dict: A dictionary of method argument names and values.
    """
    if container_def_list is not None:
        containers = container_def_list
    else:
        container = {
            "Image": image_uri,
        }
        if model_data is not None:
            container["ModelDataUrl"] = model_data

        containers = [container]

    model_package_args = {
        "containers": containers,
        "inference_instances": inference_instances,
        "transform_instances": transform_instances,
        "marketplace_cert": marketplace_cert,
    }

    if content_types is not None:
        model_package_args["content_types"] = content_types
    if response_types is not None:
        model_package_args["response_types"] = response_types
    if model_package_name is not None:
        model_package_args["model_package_name"] = model_package_name
    if model_package_group_name is not None:
        model_package_args["model_package_group_name"] = model_package_group_name
    if model_metrics is not None:
        model_package_args["model_metrics"] = model_metrics._to_request_dict()
    if drift_check_baselines is not None:
        model_package_args["drift_check_baselines"] = drift_check_baselines._to_request_dict()
    if metadata_properties is not None:
        model_package_args["metadata_properties"] = metadata_properties._to_request_dict()
    if approval_status is not None:
        model_package_args["approval_status"] = approval_status
    if description is not None:
        model_package_args["description"] = description
    if tags is not None:
        model_package_args["tags"] = format_tags(tags)
    if customer_metadata_properties is not None:
        model_package_args["customer_metadata_properties"] = customer_metadata_properties
    if validation_specification is not None:
        model_package_args["validation_specification"] = validation_specification
    if domain is not None:
        model_package_args["domain"] = domain
    if sample_payload_url is not None:
        model_package_args["sample_payload_url"] = sample_payload_url
    if task is not None:
        model_package_args["task"] = task
    if skip_model_validation is not None:
        model_package_args["skip_model_validation"] = skip_model_validation
    if source_uri is not None:
        model_package_args["source_uri"] = source_uri
    if model_card is not None:
        original_req = model_card._create_request_args()
        if original_req.get("ModelCardName") is not None:
            del original_req["ModelCardName"]
        if original_req.get("Content") is not None:
            original_req["ModelCardContent"] = original_req["Content"]
            del original_req["Content"]
        model_package_args["model_card"] = original_req
    return model_package_args


def get_create_model_package_request(
    model_package_name=None,
    model_package_group_name=None,
    containers=None,
    content_types=None,
    response_types=None,
    inference_instances=None,
    transform_instances=None,
    model_metrics=None,
    metadata_properties=None,
    marketplace_cert=False,
    approval_status="PendingManualApproval",
    description=None,
    tags=None,
    drift_check_baselines=None,
    customer_metadata_properties=None,
    validation_specification=None,
    domain=None,
    sample_payload_url=None,
    task=None,
    skip_model_validation="None",
    source_uri=None,
    model_card=None,
):
    """Get request dictionary for CreateModelPackage API.

    Args:
        model_package_name (str): Model Package name, exclusive to `model_package_group_name`,
            using `model_package_name` makes the Model Package un-versioned (default: None).
        model_package_group_name (str): Model Package Group name, exclusive to
            `model_package_name`, using `model_package_group_name` makes the Model Package
        containers (list): A list of inference containers that can be used for inference
            specifications of Model Package (default: None).
        content_types (list): The supported MIME types for the input data (default: None).
        response_types (list): The supported MIME types for the output data (default: None).
        inference_instances (list): A list of the instance types that are used to
            generate inferences in real-time (default: None).
        transform_instances (list): A list of the instance types on which a transformation
            job can be run or on which an endpoint can be deployed (default: None).
        model_metrics (ModelMetrics): ModelMetrics object (default: None).
        metadata_properties (MetadataProperties): MetadataProperties object (default: None).
        marketplace_cert (bool): A boolean value indicating if the Model Package is certified
            for AWS Marketplace (default: False).
        approval_status (str): Model Approval Status, values can be "Approved", "Rejected",
            or "PendingManualApproval" (default: "PendingManualApproval").
        description (str): Model Package description (default: None).
        tags (Optional[Tags]): A list of dictionaries containing key-value pairs
            (default: None).
        drift_check_baselines (DriftCheckBaselines): DriftCheckBaselines object (default: None).
        customer_metadata_properties (dict[str, str]): A dictionary of key-value paired
            metadata properties (default: None).
        domain (str): Domain values can be "COMPUTER_VISION", "NATURAL_LANGUAGE_PROCESSING",
            "MACHINE_LEARNING" (default: None).
        sample_payload_url (str): The S3 path where the sample payload is stored (default: None).
        task (str): Task values which are supported by Inference Recommender are "FILL_MASK",
            "IMAGE_CLASSIFICATION", "OBJECT_DETECTION", "TEXT_GENERATION", "IMAGE_SEGMENTATION",
            "CLASSIFICATION", "REGRESSION", "OTHER" (default: None).
        skip_model_validation (str): Indicates if you want to skip model validation.
            Values can be "All" or "None" (default: None).
        source_uri (str): The URI of the source for the model package (default: None).
        model_card (ModeCard or ModelPackageModelCard): document contains qualitative and
                quantitative information about a model (default: None).
    """

    if all([model_package_name, model_package_group_name]):
        raise ValueError(
            "model_package_name and model_package_group_name cannot be present at the " "same time."
        )
    if all([model_package_name, source_uri]):
        raise ValueError(
            "Un-versioned SageMaker Model Package currently cannot be " "created with source_uri."
        )
    if (containers is not None) and all(
        [
            model_package_name,
            any(
                [
                    (("ModelDataSource" in c) and (c["ModelDataSource"] is not None))
                    for c in containers
                ]
            ),
        ]
    ):
        raise ValueError(
            "Un-versioned SageMaker Model Package currently cannot be "
            "created with ModelDataSource."
        )
    request_dict = {}
    if model_package_name is not None:
        request_dict["ModelPackageName"] = model_package_name
    if model_package_group_name is not None:
        request_dict["ModelPackageGroupName"] = model_package_group_name
    if description is not None:
        request_dict["ModelPackageDescription"] = description
    if tags is not None:
        request_dict["Tags"] = format_tags(tags)
    if model_metrics:
        request_dict["ModelMetrics"] = model_metrics
    if drift_check_baselines:
        request_dict["DriftCheckBaselines"] = drift_check_baselines
    if metadata_properties:
        request_dict["MetadataProperties"] = metadata_properties
    if customer_metadata_properties is not None:
        request_dict["CustomerMetadataProperties"] = customer_metadata_properties
    if validation_specification:
        request_dict["ValidationSpecification"] = validation_specification
    if domain is not None:
        request_dict["Domain"] = domain
    if sample_payload_url is not None:
        request_dict["SamplePayloadUrl"] = sample_payload_url
    if task is not None:
        request_dict["Task"] = task
    if source_uri is not None:
        request_dict["SourceUri"] = source_uri
    if containers is not None:
        inference_specification = {
            "Containers": containers,
        }
        if content_types is not None:
            inference_specification.update(
                {
                    "SupportedContentTypes": content_types,
                }
            )
        if response_types is not None:
            inference_specification.update(
                {
                    "SupportedResponseMIMETypes": response_types,
                }
            )
        if model_package_group_name is not None:
            if inference_instances is not None:
                inference_specification.update(
                    {
                        "SupportedRealtimeInferenceInstanceTypes": inference_instances,
                    }
                )
            if transform_instances is not None:
                inference_specification.update(
                    {
                        "SupportedTransformInstanceTypes": transform_instances,
                    }
                )
        else:
            if not all([inference_instances, transform_instances]):
                raise ValueError(
                    "inference_instances and transform_instances "
                    "must be provided if model_package_group_name is not present."
                )
            inference_specification.update(
                {
                    "SupportedRealtimeInferenceInstanceTypes": inference_instances,
                    "SupportedTransformInstanceTypes": transform_instances,
                }
            )
        request_dict["InferenceSpecification"] = inference_specification
    request_dict["CertifyForMarketplace"] = marketplace_cert
    request_dict["ModelApprovalStatus"] = approval_status
    request_dict["SkipModelValidation"] = skip_model_validation
    if model_card is not None:
        request_dict["ModelCard"] = model_card

    return request_dict


def get_update_model_package_inference_args(
    model_package_arn,
    containers=None,
    content_types=None,
    response_types=None,
    inference_instances=None,
    transform_instances=None,
):
    """Get request dictionary for UpdateModelPackage API for inference specification.

    Args:
        model_package_arn (str): Arn for the model package.
        containers (dict): The Amazon ECR registry path of the Docker image
            that contains the inference code.
        content_types (list[str]): The supported MIME types
            for the input data.
        response_types (list[str]): The supported MIME types
            for the output data.
        inference_instances (list[str]): A list of the instance
            types that are used to generate inferences in real-time (default: None).
        transform_instances (list[str]): A list of the instance
            types on which a transformation job can be run or on which an endpoint can be
            deployed (default: None).
    """

    request_dict = {}
    if containers is not None:
        inference_specification = {
            "Containers": containers,
        }
        if content_types is not None:
            inference_specification.update(
                {
                    "SupportedContentTypes": content_types,
                }
            )
        if response_types is not None:
            inference_specification.update(
                {
                    "SupportedResponseMIMETypes": response_types,
                }
            )
        if inference_instances is not None:
            inference_specification.update(
                {
                    "SupportedRealtimeInferenceInstanceTypes": inference_instances,
                }
            )
        if transform_instances is not None:
            inference_specification.update(
                {
                    "SupportedTransformInstanceTypes": transform_instances,
                }
            )
        request_dict["InferenceSpecification"] = inference_specification
        request_dict.update({"ModelPackageArn": model_package_arn})
    return request_dict


def get_add_model_package_inference_args(
    model_package_arn,
    name,
    containers=None,
    content_types=None,
    response_types=None,
    inference_instances=None,
    transform_instances=None,
    description=None,
):
    """Get request dictionary for UpdateModelPackage API for additional inference.

    Args:
        model_package_arn (str): Arn for the model package.
        name (str): Name to identify the additional inference specification
        containers (dict): The Amazon ECR registry path of the Docker image
            that contains the inference code.
        image_uris (List[str]): The ECR path where inference code is stored.
        description (str): Description for the additional inference specification
        content_types (list[str]): The supported MIME types
            for the input data.
        response_types (list[str]): The supported MIME types
            for the output data.
        inference_instances (list[str]): A list of the instance
            types that are used to generate inferences in real-time (default: None).
        transform_instances (list[str]): A list of the instance
            types on which a transformation job can be run or on which an endpoint can be
            deployed (default: None).
    """

    request_dict = {}
    if containers is not None:
        inference_specification = {
            "Containers": containers,
        }

        if name is not None:
            inference_specification.update({"Name": name})

        if description is not None:
            inference_specification.update({"Description": description})
        if content_types is not None:
            inference_specification.update(
                {
                    "SupportedContentTypes": content_types,
                }
            )
        if response_types is not None:
            inference_specification.update(
                {
                    "SupportedResponseMIMETypes": response_types,
                }
            )
        if inference_instances is not None:
            inference_specification.update(
                {
                    "SupportedRealtimeInferenceInstanceTypes": inference_instances,
                }
            )
        if transform_instances is not None:
            inference_specification.update(
                {
                    "SupportedTransformInstanceTypes": transform_instances,
                }
            )
        request_dict["AdditionalInferenceSpecificationsToAdd"] = [inference_specification]
        request_dict.update({"ModelPackageArn": model_package_arn})
    return request_dict


def update_args(args: Dict[str, Any], **kwargs):
    """Updates the request arguments dict with the value if populated.

    This is to handle the case that the service API doesn't like NoneTypes for argument values.

    Args:
        request_args (Dict[str, Any]): the request arguments dict
        kwargs: key, value pairs to update the args dict
    """
    for key, value in kwargs.items():
        if value is not None:
            args.update({key: value})


def container_def(
    image_uri,
    model_data_url=None,
    env=None,
    container_mode=None,
    image_config=None,
    accept_eula=None,
<<<<<<< HEAD
    additional_model_data_sources=None,
=======
>>>>>>> f66b866a
    model_reference_arn=None,
):
    """Create a definition for executing a container as part of a SageMaker model.

    Args:
        image_uri (str): Docker image URI to run for this container.
        model_data_url (str or dict[str, Any]): S3 location of model data required by this
            container, e.g. SageMaker training job model artifacts. It can either be a string
            representing S3 URI of model data, or a dictionary representing a
            ``ModelDataSource`` object. (default: None).
        env (dict[str, str]): Environment variables to set inside the container (default: None).
        container_mode (str): The model container mode. Valid modes:
                * MultiModel: Indicates that model container can support hosting multiple models
                * SingleModel: Indicates that model container can support hosting a single model
                This is the default model container mode when container_mode = None
        image_config (dict[str, str]): Specifies whether the image of model container is pulled
            from ECR, or private registry in your VPC. By default it is set to pull model
            container image from ECR. (default: None).
        accept_eula (bool): For models that require a Model Access Config, specify True or
            False to indicate whether model terms of use have been accepted.
            The `accept_eula` value must be explicitly defined as `True` in order to
            accept the end-user license agreement (EULA) that some
            models require. (Default: None).
        additional_model_data_sources (PipelineVariable or dict): Additional location
                of SageMaker model data (default: None).

    Returns:
        dict[str, str]: A complete container definition object usable with the CreateModel API if
        passed via `PrimaryContainers` field.
    """
    if env is None:
        env = {}
    c_def = {"Image": image_uri, "Environment": env}

    if additional_model_data_sources:
        c_def["AdditionalModelDataSources"] = additional_model_data_sources

    if isinstance(model_data_url, str) and (
        not (model_data_url.startswith("s3://") and model_data_url.endswith("tar.gz"))
        or accept_eula is None
    ):
        c_def["ModelDataUrl"] = model_data_url

    elif isinstance(model_data_url, (dict, str)):
        if isinstance(model_data_url, dict):
            c_def["ModelDataSource"] = model_data_url
        else:
            c_def["ModelDataSource"] = {
                "S3DataSource": {
                    "S3Uri": model_data_url,
                    "S3DataType": "S3Object",
                    "CompressionType": "Gzip",
                }
            }
        if accept_eula is not None:
            c_def["ModelDataSource"]["S3DataSource"]["ModelAccessConfig"] = {
                "AcceptEula": accept_eula
            }
        if model_reference_arn:
            c_def["ModelDataSource"]["S3DataSource"]["HubAccessConfig"] = {
                "HubContentArn": model_reference_arn
            }

    elif model_data_url is not None:
        c_def["ModelDataUrl"] = model_data_url

    if container_mode:
        c_def["Mode"] = container_mode
    if image_config:
        c_def["ImageConfig"] = image_config
    return c_def


def pipeline_container_def(models, instance_type=None):
    """Create a definition for executing a pipeline of containers as part of a SageMaker model.

    Args:
        models (list[sagemaker.Model]): this will be a list of ``sagemaker.Model`` objects in the
            order the inference should be invoked.
        instance_type (str): The EC2 instance type to deploy this Model to. For example,
            'ml.p2.xlarge' (default: None).

    Returns:
        list[dict[str, str]]: list of container definition objects usable with with the
            CreateModel API for inference pipelines if passed via `Containers` field.
    """
    c_defs = []  # should contain list of container definitions in the same order customer passed
    for model in models:
        c_defs.append(model.prepare_container_def(instance_type))
    return c_defs


def production_variant(
    model_name=None,
    instance_type=None,
    initial_instance_count=None,
    variant_name="AllTraffic",
    initial_weight=1,
    accelerator_type=None,
    serverless_inference_config=None,
    volume_size=None,
    model_data_download_timeout=None,
    container_startup_health_check_timeout=None,
    managed_instance_scaling=None,
    routing_config=None,
):
    """Create a production variant description suitable for use in a ``ProductionVariant`` list.

    This is also part of a ``CreateEndpointConfig`` request.

    Args:
        model_name (str): The name of the SageMaker model this production variant references.
        instance_type (str): The EC2 instance type for this production variant. For example,
            'ml.c4.8xlarge'.
        initial_instance_count (int): The initial instance count for this production variant
            (default: 1).
        variant_name (string): The ``VariantName`` of this production variant
            (default: 'AllTraffic').
        initial_weight (int): The relative ``InitialVariantWeight`` of this production variant
            (default: 1).
        accelerator_type (str): Type of Elastic Inference accelerator for this production variant.
            For example, 'ml.eia1.medium'.
            For more information: https://docs.aws.amazon.com/sagemaker/latest/dg/ei.html
        serverless_inference_config (dict): Specifies configuration dict related to serverless
            endpoint. The dict is converted from sagemaker.model_monitor.ServerlessInferenceConfig
            object (default: None)
        volume_size (int): The size, in GB, of the ML storage volume attached to individual
            inference instance associated with the production variant. Currenly only Amazon EBS
            gp2 storage volumes are supported.
        model_data_download_timeout (int): The timeout value, in seconds, to download and extract
            model data from Amazon S3 to the individual inference instance associated with this
            production variant.
        container_startup_health_check_timeout (int): The timeout value, in seconds, for your
            inference container to pass health check by SageMaker Hosting. For more information
            about health check see:
            https://docs.aws.amazon.com/sagemaker/latest/dg/your-algorithms-inference-code.html
            #your-algorithms
            -inference-algo-ping-requests

    Returns:
        dict[str, str]: An SageMaker ``ProductionVariant`` description
    """
    production_variant_configuration = {
        "VariantName": variant_name,
    }
    if model_name:
        production_variant_configuration["ModelName"] = model_name
        production_variant_configuration["InitialVariantWeight"] = initial_weight

    if accelerator_type:
        production_variant_configuration["AcceleratorType"] = accelerator_type

    if managed_instance_scaling:
        production_variant_configuration["ManagedInstanceScaling"] = managed_instance_scaling

    if serverless_inference_config:
        production_variant_configuration["ServerlessConfig"] = serverless_inference_config
    else:
        initial_instance_count = initial_instance_count or 1
        production_variant_configuration["InitialInstanceCount"] = initial_instance_count
        production_variant_configuration["InstanceType"] = instance_type
        update_args(
            production_variant_configuration,
            VolumeSizeInGB=volume_size,
            ModelDataDownloadTimeoutInSeconds=model_data_download_timeout,
            ContainerStartupHealthCheckTimeoutInSeconds=container_startup_health_check_timeout,
            RoutingConfig=routing_config,
        )

    return production_variant_configuration


def get_execution_role(sagemaker_session=None, use_default=False):
    """Return the role ARN whose credentials are used to call the API.

    Throws an exception if role doesn't exist.

    Args:
        sagemaker_session (Session): Current sagemaker session.
        use_default (bool): Use a default role if ``get_caller_identity_arn`` does not
            return a correct role. This default role will be created if needed.
            Defaults to ``False``.

    Returns:
        (str): The role ARN
    """
    if not sagemaker_session:
        sagemaker_session = Session()
    arn = sagemaker_session.get_caller_identity_arn()

    if ":role/" in arn:
        return arn

    if use_default:
        default_role_name = "AmazonSageMaker-DefaultRole"

        LOGGER.warning("Using default role: %s", default_role_name)

        boto3_session = sagemaker_session.boto_session
        permissions_policy = json.dumps(
            {
                "Version": "2012-10-17",
                "Statement": [
                    {
                        "Effect": "Allow",
                        "Principal": {"Service": ["sagemaker.amazonaws.com"]},
                        "Action": "sts:AssumeRole",
                    }
                ],
            }
        )
        iam_client = boto3_session.client("iam")
        try:
            iam_client.get_role(RoleName=default_role_name)
        except iam_client.exceptions.NoSuchEntityException:
            iam_client.create_role(
                RoleName=default_role_name, AssumeRolePolicyDocument=str(permissions_policy)
            )

            LOGGER.warning("Created new sagemaker execution role: %s", default_role_name)

        iam_client.attach_role_policy(
            PolicyArn="arn:aws:iam::aws:policy/AmazonSageMakerFullAccess",
            RoleName=default_role_name,
        )
        return iam_client.get_role(RoleName=default_role_name)["Role"]["Arn"]

    message = (
        "The current AWS identity is not a role: {}, therefore it cannot be used as a "
        "SageMaker execution role"
    )
    raise ValueError(message.format(arn))


def generate_default_sagemaker_bucket_name(boto_session):
    """Generates a name for the default sagemaker S3 bucket.

    Args:
        boto_session (boto3.session.Session): The underlying Boto3 session which AWS service
    """
    region = boto_session.region_name
    account = boto_session.client(
        "sts", region_name=region, endpoint_url=sts_regional_endpoint(region)
    ).get_caller_identity()["Account"]
    return "sagemaker-{}-{}".format(region, account)


def _deployment_entity_exists(describe_fn):
    """Placeholder docstring"""
    try:
        describe_fn()
        return True
    except ClientError as ce:
        error_code = ce.response["Error"]["Code"]
        if not (
            error_code == "ValidationException"
            and "Could not find" in ce.response["Error"]["Message"]
        ):
            raise ce
        return False


def _create_resource(create_fn):
    """Call create function and accepts/pass when resource already exists.

    This is a helper function to use an existing resource if found when creating.

    Args:
        create_fn: Create resource function.

    Returns:
        (bool): True if new resource was created, False if resource already exists.
    """
    try:
        create_fn()
        # create function succeeded, resource does not exist already
        return True
    except ClientError as ce:
        error_code = ce.response["Error"]["Code"]
        error_message = ce.response["Error"]["Message"]
        already_exists_exceptions = ["ValidationException", "ResourceInUse"]
        already_exists_msg_patterns = ["Cannot create already existing", "already exists"]
        if not (
            error_code in already_exists_exceptions
            and any(p in error_message for p in already_exists_msg_patterns)
        ):
            raise ce
        # no new resource created as resource already exists
        return False


def _train_done(sagemaker_client, job_name, last_desc):
    """Placeholder docstring"""
    in_progress_statuses = ["InProgress", "Created"]

    desc = sagemaker_client.describe_training_job(TrainingJobName=job_name)
    status = desc["TrainingJobStatus"]

    if secondary_training_status_changed(desc, last_desc):
        print()
        print(secondary_training_status_message(desc, last_desc), end="")
    else:
        print(".", end="")
    sys.stdout.flush()

    if status in in_progress_statuses:
        return desc, False

    print()
    return desc, True


def _processing_job_status(sagemaker_client, job_name):
    """Prints the job status for the given processing job name.

    Returns the job description.

    Args:
        sagemaker_client: The boto3 SageMaker client.
        job_name (str): The name of the job for which the status
            is requested.

    Returns:
        dict: The processing job description.
    """
    compile_status_codes = {
        "Completed": "!",
        "InProgress": ".",
        "Failed": "*",
        "Stopped": "s",
        "Stopping": "_",
    }
    in_progress_statuses = ["InProgress", "Stopping", "Starting"]

    desc = sagemaker_client.describe_processing_job(ProcessingJobName=job_name)
    status = desc["ProcessingJobStatus"]

    status = _STATUS_CODE_TABLE.get(status, status)
    print(compile_status_codes.get(status, "?"), end="")
    sys.stdout.flush()

    if status in in_progress_statuses:
        return None

    return desc


def _edge_packaging_job_status(sagemaker_client, job_name):
    """Process the current status of a packaging job.

    Args:
        sagemaker_client (boto3.client.sagemaker): a sagemaker client
        job_name (str): the name of the job to inspect.

    Returns:
        Dict: the status of the edge packaging job
    """
    package_status_codes = {
        "Completed": "!",
        "InProgress": ".",
        "Failed": "*",
        "Stopped": "s",
        "Stopping": "_",
    }
    in_progress_statuses = ["InProgress", "Stopping", "Starting"]

    desc = sagemaker_client.describe_edge_packaging_job(EdgePackagingJobName=job_name)
    status = desc["EdgePackagingJobStatus"]

    status = _STATUS_CODE_TABLE.get(status, status)
    print(package_status_codes.get(status, "?"), end="")
    sys.stdout.flush()

    if status in in_progress_statuses:
        return None

    return desc


def _compilation_job_status(sagemaker_client, job_name):
    """Placeholder docstring"""
    compile_status_codes = {
        "Completed": "!",
        "InProgress": ".",
        "Failed": "*",
        "Stopped": "s",
        "Stopping": "_",
    }
    in_progress_statuses = ["InProgress", "Stopping", "Starting"]

    desc = sagemaker_client.describe_compilation_job(CompilationJobName=job_name)
    status = desc["CompilationJobStatus"]

    status = _STATUS_CODE_TABLE.get(status, status)
    print(compile_status_codes.get(status, "?"), end="")
    sys.stdout.flush()

    if status in in_progress_statuses:
        return None

    return desc


def _tuning_job_status(sagemaker_client, job_name):
    """Placeholder docstring"""
    tuning_status_codes = {
        "Completed": "!",
        "InProgress": ".",
        "Failed": "*",
        "Stopped": "s",
        "Stopping": "_",
    }
    in_progress_statuses = ["InProgress", "Stopping"]

    desc = sagemaker_client.describe_hyper_parameter_tuning_job(
        HyperParameterTuningJobName=job_name
    )
    status = desc["HyperParameterTuningJobStatus"]

    print(tuning_status_codes.get(status, "?"), end="")
    sys.stdout.flush()

    if status in in_progress_statuses:
        return None

    print("")
    return desc


def _transform_job_status(sagemaker_client, job_name):
    """Placeholder docstring"""
    transform_job_status_codes = {
        "Completed": "!",
        "InProgress": ".",
        "Failed": "*",
        "Stopped": "s",
        "Stopping": "_",
    }
    in_progress_statuses = ["InProgress", "Stopping"]

    desc = sagemaker_client.describe_transform_job(TransformJobName=job_name)
    status = desc["TransformJobStatus"]

    print(transform_job_status_codes.get(status, "?"), end="")
    sys.stdout.flush()

    if status in in_progress_statuses:
        return None

    print("")
    return desc


def _auto_ml_job_status(sagemaker_client, job_name):
    """Placeholder docstring"""
    auto_ml_job_status_codes = {
        "Completed": "!",
        "InProgress": ".",
        "Failed": "*",
        "Stopped": "s",
        "Stopping": "_",
    }
    in_progress_statuses = ["InProgress", "Stopping"]

    desc = sagemaker_client.describe_auto_ml_job(AutoMLJobName=job_name)
    status = desc["AutoMLJobStatus"]

    print(auto_ml_job_status_codes.get(status, "?"), end="")
    sys.stdout.flush()

    if status in in_progress_statuses:
        return None

    print("")
    return desc


def _optimization_job_status(sagemaker_client, job_name):
    """Placeholder docstring"""
    optimization_job_status_codes = {
        "INPROGRESS": ".",
        "COMPLETED": "!",
        "FAILED": "*",
        "STARTING": ".",
        "STOPPING": "_",
        "STOPPED": "s",
    }
    in_progress_statuses = ["INPROGRESS", "STARTING", "STOPPING"]

    desc = sagemaker_client.describe_optimization_job(OptimizationJobName=job_name)
    status = desc["OptimizationJobStatus"]

    print(optimization_job_status_codes.get(status, "?"), end="")
    sys.stdout.flush()

    if status in in_progress_statuses:
        return None

    print("")
    return desc


def _create_model_package_status(sagemaker_client, model_package_name):
    """Placeholder docstring"""
    in_progress_statuses = ["InProgress", "Pending"]

    desc = sagemaker_client.describe_model_package(ModelPackageName=model_package_name)
    status = desc["ModelPackageStatus"]
    print(".", end="")
    sys.stdout.flush()

    if status in in_progress_statuses:
        return None

    print("")
    return desc


def _describe_inference_recommendations_job_status(sagemaker_client, job_name: str):
    """Describes the status of a job and returns the job description.

    Args:
        sagemaker_client (boto3.client.sagemaker): A SageMaker client.
        job_name (str): The name of the job.

    Returns:
        dict: The job description, or None if the job is still in progress.
    """
    inference_recommendations_job_status_codes = {
        "PENDING": ".",
        "IN_PROGRESS": ".",
        "COMPLETED": "!",
        "FAILED": "*",
        "STOPPING": "_",
        "STOPPED": "s",
    }
    in_progress_statuses = {"PENDING", "IN_PROGRESS", "STOPPING"}

    desc = sagemaker_client.describe_inference_recommendations_job(JobName=job_name)
    status = desc["Status"]

    print(inference_recommendations_job_status_codes.get(status, "?"), end="", flush=True)

    if status in in_progress_statuses:
        return None

    print("")
    return desc


def _display_inference_recommendations_job_steps_status(
    sagemaker_session, sagemaker_client, job_name: str, poll: int = 60
):
    """Placeholder docstring"""
    cloudwatch_client = sagemaker_session.boto_session.client("logs")
    in_progress_statuses = {"PENDING", "IN_PROGRESS", "STOPPING"}
    log_group_name = "/aws/sagemaker/InferenceRecommendationsJobs"
    log_stream_name = job_name + "/execution"

    initial_logs_batch = get_log_events_for_inference_recommender(
        cloudwatch_client, log_group_name, log_stream_name
    )
    print(f"Retrieved logStream: {log_stream_name} from logGroup: {log_group_name}", flush=True)
    events = initial_logs_batch["events"]
    print(*[event["message"] for event in events], sep="\n", flush=True)

    next_forward_token = initial_logs_batch["nextForwardToken"] if events else None
    flush_remaining = True
    while True:
        logs_batch = (
            cloudwatch_client.get_log_events(
                logGroupName=log_group_name,
                logStreamName=log_stream_name,
                nextToken=next_forward_token,
            )
            if next_forward_token
            else cloudwatch_client.get_log_events(
                logGroupName=log_group_name, logStreamName=log_stream_name
            )
        )

        events = logs_batch["events"]

        desc = sagemaker_client.describe_inference_recommendations_job(JobName=job_name)
        status = desc["Status"]

        if not events:
            if status in in_progress_statuses:
                time.sleep(poll)
                continue
            if flush_remaining:
                flush_remaining = False
                time.sleep(poll)
                continue

        next_forward_token = logs_batch["nextForwardToken"]
        print(*[event["message"] for event in events], sep="\n", flush=True)

        if status not in in_progress_statuses:
            break

        time.sleep(poll)


def get_log_events_for_inference_recommender(cw_client, log_group_name, log_stream_name):
    """Retrieves log events from the specified CloudWatch log group and log stream.

    Args:
        cw_client (boto3.client): A boto3 CloudWatch client.
        log_group_name (str): The name of the CloudWatch log group.
        log_stream_name (str): The name of the CloudWatch log stream.

    Returns:
        (dict): A dictionary containing log events from CloudWatch log group and log stream.
    """
    print("Fetching logs from CloudWatch...", flush=True)
    for _ in retries(
        max_retry_count=30,  # 30*10 = 5min
        exception_message_prefix="Waiting for cloudwatch stream to appear. ",
        seconds_to_sleep=10,
    ):
        try:
            return cw_client.get_log_events(
                logGroupName=log_group_name, logStreamName=log_stream_name
            )
        except ClientError as e:
            if e.response["Error"]["Code"] == "ResourceNotFoundException":
                pass


def _deploy_done(sagemaker_client, endpoint_name):
    """Placeholder docstring"""
    hosting_status_codes = {
        "OutOfService": "x",
        "Creating": "-",
        "Updating": "-",
        "InService": "!",
        "RollingBack": "<",
        "Deleting": "o",
        "Failed": "*",
    }
    in_progress_statuses = ["Creating", "Updating"]

    desc = sagemaker_client.describe_endpoint(EndpointName=endpoint_name)
    status = desc["EndpointStatus"]

    print(hosting_status_codes.get(status, "?"), end="")
    sys.stdout.flush()

    return None if status in in_progress_statuses else desc


# live log on endpoint in creation
def _live_logging_deploy_done(sagemaker_client, endpoint_name, paginator, paginator_config, poll):
    """Placeholder docstring"""
    stop = False
    endpoint_status = None
    try:
        desc = sagemaker_client.describe_endpoint(EndpointName=endpoint_name)
        endpoint_status = desc["EndpointStatus"]
    except ClientError as e:
        if e.response["Error"]["Code"] == "ValidationException":
            LOGGER.debug("Waiting for endpoint to become visible")
            return None
        raise e

    try:
        # if endpoint is in an invalid state -> set stop to true, sleep, and flush the logs
        if endpoint_status != "Creating":
            stop = True
            if endpoint_status == "InService":
                LOGGER.info("Created endpoint with name %s", endpoint_name)
            else:
                time.sleep(poll)

        pages = paginator.paginate(
            logGroupName=f"/aws/sagemaker/Endpoints/{endpoint_name}",
            logStreamNamePrefix="AllTraffic/",
            PaginationConfig=paginator_config,
        )

        for page in pages:
            if "nextToken" in page:
                paginator_config["StartingToken"] = page["nextToken"]
                for event in page["events"]:
                    LOGGER.info(event["message"])
            else:
                LOGGER.debug("No log events available")

        # if stop is true -> return the describe response and stop polling
        if stop:
            return desc
    except ClientError as e:
        if e.response["Error"]["Code"] == "ResourceNotFoundException":
            LOGGER.debug("Waiting for endpoint log group to appear")
            return None
        raise e

    return None


def _wait_until_training_done(callable_fn, desc, poll=5):
    """Placeholder docstring"""
    elapsed_time = 0
    finished = None
    job_desc = desc
    while not finished:
        try:
            elapsed_time += poll
            time.sleep(poll)
            job_desc, finished = callable_fn(job_desc)
        except botocore.exceptions.ClientError as err:
            # For initial 5 mins we accept/pass AccessDeniedException.
            # The reason is to await tag propagation to avoid false AccessDenied claims for an
            # access policy based on resource tags, The caveat here is for true AccessDenied
            # cases the routine will fail after 5 mins
            if err.response["Error"]["Code"] == "AccessDeniedException" and elapsed_time <= 300:
                logger.warning(
                    "Received AccessDeniedException. This could mean the IAM role does not "
                    "have the resource permissions, in which case please add resource access "
                    "and retry. For cases where the role has tag based resource policy, "
                    "continuing to wait for tag propagation.."
                )
                continue
            raise err
    return job_desc


def _wait_until(callable_fn, poll=5):
    """Placeholder docstring"""
    elapsed_time = 0
    result = None
    while result is None:
        try:
            elapsed_time += poll
            time.sleep(poll)
            result = callable_fn()
        except botocore.exceptions.ClientError as err:
            # For initial 5 mins we accept/pass AccessDeniedException.
            # The reason is to await tag propagation to avoid false AccessDenied claims for an
            # access policy based on resource tags, The caveat here is for true AccessDenied
            # cases the routine will fail after 5 mins
            if err.response["Error"]["Code"] == "AccessDeniedException" and elapsed_time <= 300:
                logger.warning(
                    "Received AccessDeniedException. This could mean the IAM role does not "
                    "have the resource permissions, in which case please add resource access "
                    "and retry. For cases where the role has tag based resource policy, "
                    "continuing to wait for tag propagation.."
                )
                continue
            raise err
    return result


def _expand_container_def(c_def):
    """Placeholder docstring"""
    if isinstance(c_def, six.string_types):
        return container_def(c_def)
    return c_def


def _vpc_config_from_training_job(
    training_job_desc, vpc_config_override=vpc_utils.VPC_CONFIG_DEFAULT
):
    """Placeholder docstring"""
    if vpc_config_override is vpc_utils.VPC_CONFIG_DEFAULT:
        return training_job_desc.get(vpc_utils.VPC_CONFIG_KEY)
    return vpc_utils.sanitize(vpc_config_override)


def _get_initial_job_state(description, status_key, wait):
    """Placeholder docstring"""
    status = description[status_key]
    job_already_completed = status in ("Completed", "Failed", "Stopped")
    return LogState.TAILING if wait and not job_already_completed else LogState.COMPLETE


def _rule_statuses_changed(current_statuses, last_statuses):
    """Checks the rule evaluation statuses for SageMaker Debugger and Profiler rules."""
    if not last_statuses:
        return True

    for current, last in zip(current_statuses, last_statuses):
        if (current["RuleConfigurationName"] == last["RuleConfigurationName"]) and (
            current["RuleEvaluationStatus"] != last["RuleEvaluationStatus"]
        ):
            return True

    return False


def _logs_for_job(  # noqa: C901 - suppress complexity warning for this method
    sagemaker_session, job_name, wait=False, poll=10, log_type="All", timeout=None
):
    """Display logs for a given training job, optionally tailing them until job is complete.

    If the output is a tty or a Jupyter cell, it will be color-coded
    based on which instance the log entry is from.

    Args:
        sagemaker_session (sagemaker.session.Session): A SageMaker Session
            object, used for SageMaker interactions.
        job_name (str): Name of the training job to display the logs for.
        wait (bool): Whether to keep looking for new log entries until the job completes
            (default: False).
        poll (int): The interval in seconds between polling for new log entries and job
            completion (default: 5).
        log_type ([str]): A list of strings specifying which logs to print. Acceptable
            strings are "All", "None", "Training", or "Rules". To maintain backwards
            compatibility, boolean values are also accepted and converted to strings.
        timeout (int): Timeout in seconds to wait until the job is completed. ``None`` by
            default.
    Returns:
        Last call to sagemaker DescribeTrainingJob
    Raises:
        exceptions.CapacityError: If the training job fails with CapacityError.
        exceptions.UnexpectedStatusException: If waiting and the training job fails.
    """
    sagemaker_client = sagemaker_session.sagemaker_client
    request_end_time = time.time() + timeout if timeout else None
    description = sagemaker_client.describe_training_job(TrainingJobName=job_name)
    print(secondary_training_status_message(description, None), end="")

    instance_count, stream_names, positions, client, log_group, dot, color_wrap = _logs_init(
        sagemaker_session.boto_session, description, job="Training"
    )

    state = _get_initial_job_state(description, "TrainingJobStatus", wait)

    # The loop below implements a state machine that alternates between checking the job status
    # and reading whatever is available in the logs at this point. Note, that if we were
    # called with wait == False, we never check the job status.
    #
    # If wait == TRUE and job is not completed, the initial state is TAILING
    # If wait == FALSE, the initial state is COMPLETE (doesn't matter if the job really is
    # complete).
    #
    # The state table:
    #
    # STATE               ACTIONS                        CONDITION             NEW STATE
    # ----------------    ----------------               -----------------     ----------------
    # TAILING             Read logs, Pause, Get status   Job complete          JOB_COMPLETE
    #                                                    Else                  TAILING
    # JOB_COMPLETE        Read logs, Pause               Any                   COMPLETE
    # COMPLETE            Read logs, Exit                                      N/A
    #
    # Notes:
    # - The JOB_COMPLETE state forces us to do an extra pause and read any items that got to
    #   Cloudwatch after the job was marked complete.
    last_describe_job_call = time.time()
    last_description = description
    last_debug_rule_statuses = None
    last_profiler_rule_statuses = None

    while True:
        _flush_log_streams(
            stream_names,
            instance_count,
            client,
            log_group,
            job_name,
            positions,
            dot,
            color_wrap,
        )
        if timeout and time.time() > request_end_time:
            print("Timeout Exceeded. {} seconds elapsed.".format(timeout))
            break

        if state == LogState.COMPLETE:
            break

        time.sleep(poll)

        if state == LogState.JOB_COMPLETE:
            state = LogState.COMPLETE
        elif time.time() - last_describe_job_call >= 30:
            description = sagemaker_client.describe_training_job(TrainingJobName=job_name)
            last_describe_job_call = time.time()

            if secondary_training_status_changed(description, last_description):
                print()
                print(secondary_training_status_message(description, last_description), end="")
                last_description = description

            status = description["TrainingJobStatus"]

            if status in ("Completed", "Failed", "Stopped"):
                print()
                state = LogState.JOB_COMPLETE

            # Print prettified logs related to the status of SageMaker Debugger rules.
            debug_rule_statuses = description.get("DebugRuleEvaluationStatuses", {})
            if (
                debug_rule_statuses
                and _rule_statuses_changed(debug_rule_statuses, last_debug_rule_statuses)
                and (log_type in {"All", "Rules"})
            ):
                for status in debug_rule_statuses:
                    rule_log = (
                        f"{status['RuleConfigurationName']}: {status['RuleEvaluationStatus']}"
                    )
                    print(rule_log)

                last_debug_rule_statuses = debug_rule_statuses

            # Print prettified logs related to the status of SageMaker Profiler rules.
            profiler_rule_statuses = description.get("ProfilerRuleEvaluationStatuses", {})
            if (
                profiler_rule_statuses
                and _rule_statuses_changed(profiler_rule_statuses, last_profiler_rule_statuses)
                and (log_type in {"All", "Rules"})
            ):
                for status in profiler_rule_statuses:
                    rule_log = (
                        f"{status['RuleConfigurationName']}: {status['RuleEvaluationStatus']}"
                    )
                    print(rule_log)

                last_profiler_rule_statuses = profiler_rule_statuses

    if wait:
        _check_job_status(job_name, description, "TrainingJobStatus")
        if dot:
            print()
        # Customers are not billed for hardware provisioning, so billable time is less than
        # total time
        training_time = description.get("TrainingTimeInSeconds")
        billable_time = description.get("BillableTimeInSeconds")
        if training_time is not None:
            print("Training seconds:", training_time * instance_count)
        if billable_time is not None:
            print("Billable seconds:", billable_time * instance_count)
            if description.get("EnableManagedSpotTraining"):
                saving = (1 - float(billable_time) / training_time) * 100
                print("Managed Spot Training savings: {:.1f}%".format(saving))
    return last_description


def _check_job_status(job, desc, status_key_name):
    """Check to see if the job completed successfully.

    If not, construct and raise a exceptions. (UnexpectedStatusException).

    Args:
        job (str): The name of the job to check.
        desc (dict[str, str]): The result of ``describe_training_job()``.
        status_key_name (str): Status key name to check for.

    Raises:
        exceptions.CapacityError: If the training job fails with CapacityError.
        exceptions.UnexpectedStatusException: If the training job fails.
    """
    status = desc[status_key_name]
    # If the status is capital case, then convert it to Camel case
    status = _STATUS_CODE_TABLE.get(status, status)

    if status == "Stopped":
        logger.warning(
            "Job ended with status 'Stopped' rather than 'Completed'. "
            "This could mean the job timed out or stopped early for some other reason: "
            "Consider checking whether it completed as you expect."
        )
    elif status != "Completed":
        reason = desc.get("FailureReason", "(No reason provided)")
        job_type = status_key_name.replace("JobStatus", " job")
        message = "Error for {job_type} {job_name}: {status}. Reason: {reason}".format(
            job_type=job_type, job_name=job, status=status, reason=reason
        )
        if "CapacityError" in str(reason):
            raise exceptions.CapacityError(
                message=message,
                allowed_statuses=["Completed", "Stopped"],
                actual_status=status,
            )
        raise exceptions.UnexpectedStatusException(
            message=message,
            allowed_statuses=["Completed", "Stopped"],
            actual_status=status,
        )


def _logs_init(boto_session, description, job):
    """Placeholder docstring"""
    if job == "Training":
        if "InstanceGroups" in description["ResourceConfig"]:
            instance_count = 0
            for instanceGroup in description["ResourceConfig"]["InstanceGroups"]:
                instance_count += instanceGroup["InstanceCount"]
        else:
            instance_count = description["ResourceConfig"]["InstanceCount"]
    elif job == "Transform":
        instance_count = description["TransformResources"]["InstanceCount"]
    elif job == "Processing":
        instance_count = description["ProcessingResources"]["ClusterConfig"]["InstanceCount"]
    elif job == "AutoML":
        instance_count = 0

    stream_names = []  # The list of log streams
    positions = {}  # The current position in each stream, map of stream name -> position

    # Increase retries allowed (from default of 4), as we don't want waiting for a training job
    # to be interrupted by a transient exception.
    config = botocore.config.Config(retries={"max_attempts": 15})
    client = boto_session.client("logs", config=config)
    log_group = "/aws/sagemaker/" + job + "Jobs"

    dot = False

    color_wrap = sagemaker.logs.ColorWrap()

    return instance_count, stream_names, positions, client, log_group, dot, color_wrap


def _flush_log_streams(
    stream_names, instance_count, client, log_group, job_name, positions, dot, color_wrap
):
    """Placeholder docstring"""
    if len(stream_names) < instance_count:
        # Log streams are created whenever a container starts writing to stdout/err, so this list
        # may be dynamic until we have a stream for every instance.
        try:
            streams = client.describe_log_streams(
                logGroupName=log_group,
                logStreamNamePrefix=job_name + "/",
                orderBy="LogStreamName",
                limit=min(instance_count, 50),
            )
            stream_names = [s["logStreamName"] for s in streams["logStreams"]]

            while "nextToken" in streams:
                streams = client.describe_log_streams(
                    logGroupName=log_group,
                    logStreamNamePrefix=job_name + "/",
                    orderBy="LogStreamName",
                    limit=50,
                )

                stream_names.extend([s["logStreamName"] for s in streams["logStreams"]])

            positions.update(
                [
                    (s, sagemaker.logs.Position(timestamp=0, skip=0))
                    for s in stream_names
                    if s not in positions
                ]
            )
        except ClientError as e:
            # On the very first training job run on an account, there's no log group until
            # the container starts logging, so ignore any errors thrown about that
            err = e.response.get("Error", {})
            if err.get("Code", None) != "ResourceNotFoundException":
                raise

    if len(stream_names) > 0:
        if dot:
            print("")
            dot = False
        for idx, event in sagemaker.logs.multi_stream_iter(
            client, log_group, stream_names, positions
        ):
            color_wrap(idx, event["message"])
            ts, count = positions[stream_names[idx]]
            if event["timestamp"] == ts:
                positions[stream_names[idx]] = sagemaker.logs.Position(timestamp=ts, skip=count + 1)
            else:
                positions[stream_names[idx]] = sagemaker.logs.Position(
                    timestamp=event["timestamp"], skip=1
                )
    else:
        dot = True
        print(".", end="")
        sys.stdout.flush()


def _has_permission_for_live_logging(boto_session, endpoint_name) -> bool:
    """Validate if customer's role has the right permission to access logs from CloudWatch"""
    try:
        cloudwatch_client = boto_session.client("logs")
        cloudwatch_client.filter_log_events(
            logGroupName=f"/aws/sagemaker/Endpoints/{endpoint_name}",
            logStreamNamePrefix="AllTraffic/",
        )
        return True
    except ClientError as e:
        if e.response["Error"]["Code"] == "AccessDeniedException":
            LOGGER.warning(
                ("Failed to enable live logging: %s. Fallback to default logging..."),
                e,
            )

            return False
        return True


s3_input = deprecated_class(TrainingInput, "sagemaker.session.s3_input")
ShuffleConfig = deprecated_class(ShuffleConfig, "sagemaker.session.ShuffleConfig")<|MERGE_RESOLUTION|>--- conflicted
+++ resolved
@@ -638,7 +638,6 @@
 
             expected_bucket_owner_id = self.account_id()
             self.expected_bucket_owner_id_bucket_check(bucket_name, s3, expected_bucket_owner_id)
-<<<<<<< HEAD
 
     def expected_bucket_owner_id_bucket_check(self, bucket_name, s3, expected_bucket_owner_id):
         """Checks if the bucket belongs to a particular owner and throws a Client Error if it is not
@@ -681,52 +680,6 @@
             s3 (str): S3 object from boto session
             region (str): The region in which to create the bucket.
             bucket_creation_date_none (bool):Indicating whether S3 bucket already exists or not
-
-=======
-
-    def expected_bucket_owner_id_bucket_check(self, bucket_name, s3, expected_bucket_owner_id):
-        """Checks if the bucket belongs to a particular owner and throws a Client Error if it is not
-
-        Args:
-            bucket_name (str): Name of the S3 bucket
-            s3 (str): S3 object from boto session
-            expected_bucket_owner_id (str): Owner ID string
-
-        """
-        try:
-            s3.meta.client.head_bucket(
-                Bucket=bucket_name, ExpectedBucketOwner=expected_bucket_owner_id
-            )
-        except ClientError as e:
-            error_code = e.response["Error"]["Code"]
-            message = e.response["Error"]["Message"]
-            if error_code == "403" and message == "Forbidden":
-                LOGGER.error(
-                    "Since default_bucket param was not set, SageMaker Python SDK tried to use "
-                    "%s bucket. "
-                    "This bucket cannot be configured to use as it is not owned by Account %s. "
-                    "To unblock it's recommended to use custom default_bucket "
-                    "parameter in sagemaker.Session",
-                    bucket_name,
-                    expected_bucket_owner_id,
-                )
-                raise
-
-    def general_bucket_check_if_user_has_permission(
-        self, bucket_name, s3, bucket, region, bucket_creation_date_none
-    ):
-        """Checks if the person running has the permissions to the bucket
-
-        If there is any other error that comes up with calling head bucket, it is raised up here
-        If there is no bucket , it will create one
-
-        Args:
-            bucket_name (str): Name of the S3 bucket
-            s3 (str): S3 object from boto session
-            region (str): The region in which to create the bucket.
-            bucket_creation_date_none (bool):Indicating whether S3 bucket already exists or not
-
->>>>>>> f66b866a
         """
         try:
             s3.meta.client.head_bucket(Bucket=bucket_name)
@@ -7574,10 +7527,7 @@
     container_mode=None,
     image_config=None,
     accept_eula=None,
-<<<<<<< HEAD
     additional_model_data_sources=None,
-=======
->>>>>>> f66b866a
     model_reference_arn=None,
 ):
     """Create a definition for executing a container as part of a SageMaker model.
