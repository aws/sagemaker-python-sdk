"""Placeholder docstring"""

from __future__ import absolute_import
from pathlib import Path

import logging
from typing import Type

<<<<<<< HEAD
=======
from sagemaker.serve.model_server.tei.server import SageMakerTeiServing
>>>>>>> 2b357172
from sagemaker.serve.model_server.tensorflow_serving.server import SageMakerTensorflowServing
from sagemaker.session import Session
from sagemaker.serve.utils.types import ModelServer
from sagemaker.serve.spec.inference_spec import InferenceSpec
from sagemaker.serve.model_server.triton.server import SageMakerTritonServer
from sagemaker.serve.model_server.torchserve.server import SageMakerTorchServe
from sagemaker.serve.model_server.djl_serving.server import SageMakerDjlServing
from sagemaker.serve.model_server.tgi.server import SageMakerTgiServing
from sagemaker.serve.model_server.multi_model_server.server import SageMakerMultiModelServer

logger = logging.getLogger(__name__)


class SageMakerEndpointMode(
    SageMakerTorchServe,
    SageMakerTritonServer,
    SageMakerDjlServing,
    SageMakerTgiServing,
    SageMakerMultiModelServer,
    SageMakerTensorflowServing,
):
    """Holds the required method to deploy a model to a SageMaker Endpoint"""

    def __init__(self, inference_spec: Type[InferenceSpec], model_server: ModelServer):
        super().__init__()
        # pylint: disable=bad-super-call
        super(SageMakerTritonServer, self).__init__()

        self.inference_spec = inference_spec
        self.model_server = model_server

        self._tei_serving = SageMakerTeiServing()

    def load(self, model_path: str):
        """Placeholder docstring"""
        path = Path(model_path)
        if not path.exists():
            raise Exception("model_path does not exist")
        if not path.is_dir():
            raise Exception("model_path is not a valid directory")

        model_dir = path.joinpath("model")
        return self.inference_spec.model_fn(str(model_dir))

    def prepare(
        self,
        model_path: str,
        secret_key: str,
        s3_model_data_url: str = None,
        sagemaker_session: Session = None,
        image: str = None,
        jumpstart: bool = False,
    ):
        """Placeholder docstring"""
        try:
            sagemaker_session = sagemaker_session or Session()
        except Exception as e:
            raise Exception(
                "Failed to setup default SageMaker session. Please allow a default "
                + "session to be created or supply `sagemaker_session` into @serve.invoke."
            ) from e

        upload_artifacts = None
        if self.model_server == ModelServer.TORCHSERVE:
            upload_artifacts = self._upload_torchserve_artifacts(
                model_path=model_path,
                sagemaker_session=sagemaker_session,
                secret_key=secret_key,
                s3_model_data_url=s3_model_data_url,
                image=image,
            )

        if self.model_server == ModelServer.TRITON:
            upload_artifacts = self._upload_triton_artifacts(
                model_path=model_path,
                sagemaker_session=sagemaker_session,
                secret_key=secret_key,
                s3_model_data_url=s3_model_data_url,
                image=image,
            )

        if self.model_server == ModelServer.DJL_SERVING:
            upload_artifacts = self._upload_djl_artifacts(
                model_path=model_path,
                sagemaker_session=sagemaker_session,
                s3_model_data_url=s3_model_data_url,
                image=image,
            )

        if self.model_server == ModelServer.TGI:
            upload_artifacts = self._upload_tgi_artifacts(
                model_path=model_path,
                sagemaker_session=sagemaker_session,
                s3_model_data_url=s3_model_data_url,
                image=image,
                jumpstart=jumpstart,
            )

        if self.model_server == ModelServer.MMS:
            upload_artifacts = self._upload_server_artifacts(
                model_path=model_path,
                sagemaker_session=sagemaker_session,
                s3_model_data_url=s3_model_data_url,
                image=image,
            )

        if self.model_server == ModelServer.TENSORFLOW_SERVING:
            upload_artifacts = self._upload_tensorflow_serving_artifacts(
                model_path=model_path,
                sagemaker_session=sagemaker_session,
                secret_key=secret_key,
                s3_model_data_url=s3_model_data_url,
                image=image,
            )

<<<<<<< HEAD
        if self.model_server == ModelServer.TENSORFLOW_SERVING:
            return self._upload_tensorflow_serving_artifacts(
                model_path=model_path,
                sagemaker_session=sagemaker_session,
                secret_key=secret_key,
=======
        if self.model_server == ModelServer.TEI:
            upload_artifacts = self._tei_serving._upload_tei_artifacts(
                model_path=model_path,
                sagemaker_session=sagemaker_session,
>>>>>>> 2b357172
                s3_model_data_url=s3_model_data_url,
                image=image,
            )

<<<<<<< HEAD
=======
        if upload_artifacts:
            return upload_artifacts

>>>>>>> 2b357172
        raise ValueError("%s model server is not supported" % self.model_server)<|MERGE_RESOLUTION|>--- conflicted
+++ resolved
@@ -6,10 +6,7 @@
 import logging
 from typing import Type
 
-<<<<<<< HEAD
-=======
 from sagemaker.serve.model_server.tei.server import SageMakerTeiServing
->>>>>>> 2b357172
 from sagemaker.serve.model_server.tensorflow_serving.server import SageMakerTensorflowServing
 from sagemaker.session import Session
 from sagemaker.serve.utils.types import ModelServer
@@ -125,26 +122,15 @@
                 image=image,
             )
 
-<<<<<<< HEAD
-        if self.model_server == ModelServer.TENSORFLOW_SERVING:
-            return self._upload_tensorflow_serving_artifacts(
-                model_path=model_path,
-                sagemaker_session=sagemaker_session,
-                secret_key=secret_key,
-=======
         if self.model_server == ModelServer.TEI:
             upload_artifacts = self._tei_serving._upload_tei_artifacts(
                 model_path=model_path,
                 sagemaker_session=sagemaker_session,
->>>>>>> 2b357172
                 s3_model_data_url=s3_model_data_url,
                 image=image,
             )
 
-<<<<<<< HEAD
-=======
         if upload_artifacts:
             return upload_artifacts
 
->>>>>>> 2b357172
         raise ValueError("%s model server is not supported" % self.model_server)