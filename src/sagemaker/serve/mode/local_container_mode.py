--- conflicted
+++ resolved
@@ -158,8 +158,6 @@
                 env_vars=env_vars if env_vars else self.env_vars,
             )
             self._ping_container = self._tensorflow_serving_deep_ping
-<<<<<<< HEAD
-=======
         elif self.model_server == ModelServer.TEI:
             tei_serving = LocalTeiServing()
             tei_serving._start_tei_serving(
@@ -173,7 +171,6 @@
             self.container = tei_serving.container
             self._ping_container = tei_serving._tei_deep_ping
             self._invoke_serving = tei_serving._invoke_tei_serving
->>>>>>> 2b357172
 
         # allow some time for container to be ready
         time.sleep(10)
