--- conflicted
+++ resolved
@@ -30,14 +30,6 @@
 from sagemaker.huggingface import HuggingFaceModel
 from sagemaker.serve.model_server.multi_model_server.prepare import (
     _create_dir_structure,
-<<<<<<< HEAD
-    prepare_for_mms
-)
-from sagemaker.serve.detector.image_detector import (
-    auto_detect_container,
-)
-from sagemaker.serve.detector.pickler import save_pkl
-=======
     prepare_for_mms,
 )
 from sagemaker.serve.detector.image_detector import (
@@ -45,7 +37,6 @@
 )
 from sagemaker.serve.detector.pickler import save_pkl
 from sagemaker.serve.utils.optimize_utils import _is_optimized
->>>>>>> b9c206f1
 from sagemaker.serve.utils.predictors import TransformersLocalModePredictor
 from sagemaker.serve.utils.types import ModelServer
 from sagemaker.serve.mode.function_pointers import Mode
@@ -172,11 +163,7 @@
                 vpc_config=self.vpc_config,
             )
 
-<<<<<<< HEAD
         if self.mode == Mode.LOCAL_CONTAINER or self.mode == Mode.IN_PROCESS:
-=======
-        if not self.image_uri and self.mode == Mode.LOCAL_CONTAINER:
->>>>>>> b9c206f1
             self.image_uri = pysdk_model.serving_image_uri(
                 self.sagemaker_session.boto_region_name, "local"
             )
@@ -338,11 +325,7 @@
         return sorted(versions_to_return, reverse=True)[0]
 
     def _auto_detect_container(self):
-<<<<<<< HEAD
-        """Placeholder docstring"""
-=======
         """Set image_uri by detecting container via model name or inference spec"""
->>>>>>> b9c206f1
         # Auto detect the container image uri
         if self.image_uri:
             logger.info(
@@ -373,15 +356,9 @@
                 self.instance_type,
             )
         else:
-<<<<<<< HEAD
-            raise ValueError("Cannot detect required model or inference spec")
-        
-=======
             raise ValueError(
                 "Cannot detect and set image_uri. Please pass model or inference spec."
             )
-
->>>>>>> b9c206f1
     def _build_for_transformers(self):
         """Method that triggers model build
 
@@ -390,27 +367,6 @@
         self.secret_key = None
         self.model_server = ModelServer.MMS
 
-<<<<<<< HEAD
-        if not os.path.exists(self.model_path):
-            os.makedirs(self.model_path)
-
-        code_path = Path(self.model_path).joinpath("code")
-        # save the model or inference spec in cloud pickle format
-        if self.inference_spec:
-            save_pkl(code_path, (self.inference_spec, self.schema_builder))
-            logger.info("PKL file saved to file: {}".format(code_path))
-
-        self._auto_detect_container()
-
-        self.secret_key = prepare_for_mms(
-            model_path=self.model_path,
-            shared_libs=self.shared_libs,
-            dependencies=self.dependencies,
-            session=self.sagemaker_session,
-            image_uri=self.image_uri,
-            inference_spec=self.inference_spec,
-        )
-=======
         if self.inference_spec:
 
             os.makedirs(self.model_path, exist_ok=True)
@@ -430,7 +386,6 @@
                 image_uri=self.image_uri,
                 inference_spec=self.inference_spec,
             )
->>>>>>> b9c206f1
 
         self._build_transformers_env()
 
