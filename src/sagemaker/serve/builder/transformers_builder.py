# Copyright Amazon.com, Inc. or its affiliates. All Rights Reserved.
#
# Licensed under the Apache License, Version 2.0 (the "License"). You
# may not use this file except in compliance with the License. A copy of
# the License is located at
#
#     http://aws.amazon.com/apache2.0/
#
# or in the "license" file accompanying this file. This file is
# distributed on an "AS IS" BASIS, WITHOUT WARRANTIES OR CONDITIONS OF
# ANY KIND, either express or implied. See the License for the specific
# language governing permissions and limitations under the License.
"""Transformers build logic with model builder"""
from __future__ import absolute_import
import logging
from abc import ABC, abstractmethod
from typing import Type
from packaging.version import Version

from sagemaker.model import Model
from sagemaker import image_uris
from sagemaker.serve.utils.local_hardware import (
    _get_nb_instance,
)
from sagemaker.djl_inference.model import _get_model_config_properties_from_hf
from sagemaker.huggingface import HuggingFaceModel
from sagemaker.serve.model_server.multi_model_server.prepare import (
    _create_dir_structure,
)
from sagemaker.serve.utils.predictors import TransformersLocalModePredictor
from sagemaker.serve.utils.types import ModelServer
from sagemaker.serve.mode.function_pointers import Mode
from sagemaker.serve.utils.telemetry_logger import _capture_telemetry
from sagemaker.base_predictor import PredictorBase
from sagemaker.huggingface.llm_utils import get_huggingface_model_metadata

logger = logging.getLogger(__name__)
DEFAULT_TIMEOUT = 1800


"""Retrieves images for different libraries - Pytorch, TensorFlow from HuggingFace hub
"""


# pylint: disable=W0108
class Transformers(ABC):
    """Transformers build logic with ModelBuilder()"""

    def __init__(self):
        self.model = None
        self.serve_settings = None
        self.sagemaker_session = None
        self.model_path = None
        self.dependencies = None
        self.modes = None
        self.mode = None
        self.model_server = None
        self.image_uri = None
        self._is_custom_image_uri = False
        self.vpc_config = None
        self._original_deploy = None
        self.hf_model_config = None
        self._default_data_type = None
        self.pysdk_model = None
        self.env_vars = None
        self.nb_instance_type = None
        self.ram_usage_model_load = None
        self.secret_key = None
        self.role_arn = None
        self.py_version = None
        self.tensorflow_version = None
        self.pytorch_version = None
        self.instance_type = None
        self.schema_builder = None

    @abstractmethod
    def _prepare_for_mode(self):
        """Abstract method"""

    def _create_transformers_model(self) -> Type[Model]:
        """Initializes HF model with or without image_uri"""
        if self.image_uri is None:
            pysdk_model = self._get_hf_metadata_create_model()
        else:
            pysdk_model = HuggingFaceModel(
                image_uri=self.image_uri,
                vpc_config=self.vpc_config,
                env=self.env_vars,
                role=self.role_arn,
                sagemaker_session=self.sagemaker_session,
            )

        logger.info("Detected %s. Proceeding with the the deployment.", self.image_uri)

        self._original_deploy = pysdk_model.deploy
        pysdk_model.deploy = self._transformers_model_builder_deploy_wrapper
        return pysdk_model

    def _get_hf_metadata_create_model(self) -> Type[Model]:
        """Initializes the model after fetching image

        1. Get the metadata for deciding framework
        2. Get the supported hugging face versions
        3. Create model
        4. Fetch image

        Returns:
            pysdk_model: Corresponding model instance
        """

        hf_model_md = get_huggingface_model_metadata(
            self.model, self.env_vars.get("HUGGING_FACE_HUB_TOKEN")
        )
        hf_config = image_uris.config_for_framework("huggingface").get("inference")
        config = hf_config["versions"]
        base_hf_version = sorted(config.keys(), key=lambda v: Version(v), reverse=True)[0]

        if hf_model_md is None:
            raise ValueError("Could not fetch HF metadata")

        if "pytorch" in hf_model_md.get("tags"):
            self.pytorch_version = self._get_supported_version(
                hf_config, base_hf_version, "pytorch"
            )
            self.py_version = config[base_hf_version]["pytorch" + self.pytorch_version].get(
                "py_versions"
            )[-1]
            pysdk_model = HuggingFaceModel(
                env=self.env_vars,
                role=self.role_arn,
                sagemaker_session=self.sagemaker_session,
                py_version=self.py_version,
                transformers_version=base_hf_version,
                pytorch_version=self.pytorch_version,
                vpc_config=self.vpc_config,
            )
        elif "keras" in hf_model_md.get("tags") or "tensorflow" in hf_model_md.get("tags"):
            self.tensorflow_version = self._get_supported_version(
                hf_config, base_hf_version, "tensorflow"
            )
            self.py_version = config[base_hf_version]["tensorflow" + self.tensorflow_version].get(
                "py_versions"
            )[-1]
            pysdk_model = HuggingFaceModel(
                env=self.env_vars,
                role=self.role_arn,
                sagemaker_session=self.sagemaker_session,
                py_version=self.py_version,
                transformers_version=base_hf_version,
                tensorflow_version=self.tensorflow_version,
                vpc_config=self.vpc_config,
            )

        if not self.image_uri and self.mode == Mode.LOCAL_CONTAINER:
            self.image_uri = pysdk_model.serving_image_uri(
                self.sagemaker_session.boto_region_name, "local"
            )
        elif not self.image_uri:
            self.image_uri = pysdk_model.serving_image_uri(
                self.sagemaker_session.boto_region_name, self.instance_type
            )

        if pysdk_model is None or self.image_uri is None:
            raise ValueError("PySDK model unable to be created, try overriding image_uri")

        if not pysdk_model.image_uri:
            pysdk_model.image_uri = self.image_uri

<<<<<<< HEAD
        if not pysdk_model.image_uri:
            pysdk_model.image_uri = self.image_uri

        self._original_deploy = pysdk_model.deploy
        pysdk_model.deploy = self._transformers_model_builder_deploy_wrapper
=======
>>>>>>> 2b357172
        return pysdk_model

    @_capture_telemetry("transformers.deploy")
    def _transformers_model_builder_deploy_wrapper(self, *args, **kwargs) -> Type[PredictorBase]:
        """Returns predictor depending on local or sagemaker endpoint mode

        Returns:
            TransformersLocalModePredictor: During local mode deployment
        """
        timeout = kwargs.get("model_data_download_timeout")
        if timeout:
            self.env_vars.update({"MODEL_LOADING_TIMEOUT": str(timeout)})

        if "mode" in kwargs and kwargs.get("mode") != self.mode:
            overwrite_mode = kwargs.get("mode")
            # mode overwritten by customer during model.deploy()
            logger.warning(
                "Deploying in %s Mode, overriding existing configurations set for %s mode",
                overwrite_mode,
                self.mode,
            )

            if overwrite_mode == Mode.SAGEMAKER_ENDPOINT:
                self.mode = self.pysdk_model.mode = Mode.SAGEMAKER_ENDPOINT
            elif overwrite_mode == Mode.LOCAL_CONTAINER:
                self._prepare_for_mode()
                self.mode = self.pysdk_model.mode = Mode.LOCAL_CONTAINER
            else:
                raise ValueError("Mode %s is not supported!" % overwrite_mode)

        self._set_instance()

        serializer = self.schema_builder.input_serializer
        deserializer = self.schema_builder._output_deserializer
        if self.mode == Mode.LOCAL_CONTAINER:
            timeout = kwargs.get("model_data_download_timeout")

            predictor = TransformersLocalModePredictor(
                self.modes[str(Mode.LOCAL_CONTAINER)], serializer, deserializer
            )

            self.modes[str(Mode.LOCAL_CONTAINER)].create_server(
                self.image_uri,
                timeout if timeout else DEFAULT_TIMEOUT,
                None,
                predictor,
                self.pysdk_model.env,
                jumpstart=False,
            )
            return predictor

        if "mode" in kwargs:
            del kwargs["mode"]
        if "role" in kwargs:
            self.pysdk_model.role = kwargs.get("role")
            del kwargs["role"]

        # set model_data to uncompressed s3 dict
        self.pysdk_model.model_data, env_vars = self._prepare_for_mode()
        self.env_vars.update(env_vars)
        self.pysdk_model.env.update(self.env_vars)

        if "endpoint_logging" not in kwargs:
            kwargs["endpoint_logging"] = True

        if "initial_instance_count" not in kwargs:
            kwargs.update({"initial_instance_count": 1})

        predictor = self._original_deploy(*args, **kwargs)

        predictor.serializer = serializer
        predictor.deserializer = deserializer
        return predictor

    def _build_transformers_env(self):
        """Build model for hugging face deployment using"""
        self.nb_instance_type = _get_nb_instance()

        _create_dir_structure(self.model_path)
        if not hasattr(self, "pysdk_model"):
            self.env_vars.update({"HF_MODEL_ID": self.model})

            logger.info(self.env_vars)

            # TODO: Move to a helper function
            if hasattr(self.env_vars, "HF_API_TOKEN"):
                self.hf_model_config = _get_model_config_properties_from_hf(
                    self.model, self.env_vars.get("HF_API_TOKEN")
                )
            else:
                self.hf_model_config = _get_model_config_properties_from_hf(
                    self.model, self.env_vars.get("HUGGING_FACE_HUB_TOKEN")
                )

        self.pysdk_model = self._create_transformers_model()

        if self.mode == Mode.LOCAL_CONTAINER:
            self._prepare_for_mode()

        return self.pysdk_model

    def _set_instance(self, **kwargs):
        """Set the instance : Given the detected notebook type or provided instance type"""
        if self.mode == Mode.SAGEMAKER_ENDPOINT:
            if self.nb_instance_type and "instance_type" not in kwargs:
                kwargs.update({"instance_type": self.nb_instance_type})
                logger.info("Setting instance type to %s", self.nb_instance_type)
            elif self.instance_type and "instance_type" not in kwargs:
                kwargs.update({"instance_type": self.instance_type})
                logger.info("Setting instance type to %s", self.instance_type)
            else:
                raise ValueError(
                    "Instance type must be provided when deploying to SageMaker Endpoint mode."
                )

    def _get_supported_version(self, hf_config, hugging_face_version, base_fw):
        """Uses the hugging face json config to pick supported versions"""
        version_config = hf_config.get("versions").get(hugging_face_version)
        versions_to_return = list()
        for key in list(version_config.keys()):
            if key.startswith(base_fw):
                base_fw_version = key[len(base_fw) :]
                if len(hugging_face_version.split(".")) == 2:
                    base_fw_version = ".".join(base_fw_version.split(".")[:-1])
                versions_to_return.append(base_fw_version)
        return sorted(versions_to_return, reverse=True)[0]

    def _build_for_transformers(self):
        """Method that triggers model build

        Returns:PySDK model
        """
        self.secret_key = None
        self.model_server = ModelServer.MMS

        self._build_transformers_env()

        return self.pysdk_model<|MERGE_RESOLUTION|>--- conflicted
+++ resolved
@@ -151,29 +151,19 @@
                 vpc_config=self.vpc_config,
             )
 
-        if not self.image_uri and self.mode == Mode.LOCAL_CONTAINER:
+        if self.mode == Mode.LOCAL_CONTAINER:
             self.image_uri = pysdk_model.serving_image_uri(
                 self.sagemaker_session.boto_region_name, "local"
             )
-        elif not self.image_uri:
+        else:
             self.image_uri = pysdk_model.serving_image_uri(
                 self.sagemaker_session.boto_region_name, self.instance_type
             )
 
-        if pysdk_model is None or self.image_uri is None:
-            raise ValueError("PySDK model unable to be created, try overriding image_uri")
-
-        if not pysdk_model.image_uri:
-            pysdk_model.image_uri = self.image_uri
-
-<<<<<<< HEAD
-        if not pysdk_model.image_uri:
-            pysdk_model.image_uri = self.image_uri
+        logger.info("Detected %s. Proceeding with the the deployment.", self.image_uri)
 
         self._original_deploy = pysdk_model.deploy
         pysdk_model.deploy = self._transformers_model_builder_deploy_wrapper
-=======
->>>>>>> 2b357172
         return pysdk_model
 
     @_capture_telemetry("transformers.deploy")
