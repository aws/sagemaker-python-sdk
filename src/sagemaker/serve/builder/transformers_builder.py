# Copyright Amazon.com, Inc. or its affiliates. All Rights Reserved.
#
# Licensed under the Apache License, Version 2.0 (the "License"). You
# may not use this file except in compliance with the License. A copy of
# the License is located at
#
#     http://aws.amazon.com/apache2.0/
#
# or in the "license" file accompanying this file. This file is
# distributed on an "AS IS" BASIS, WITHOUT WARRANTIES OR CONDITIONS OF
# ANY KIND, either express or implied. See the License for the specific
# language governing permissions and limitations under the License.
"""Transformers build logic with model builder"""
from __future__ import absolute_import
import logging
from abc import ABC, abstractmethod
from typing import Type
from packaging.version import Version

from sagemaker.model import Model
from sagemaker import image_uris
from sagemaker.serve.utils.local_hardware import (
    _get_nb_instance,
)
from sagemaker.djl_inference.model import _get_model_config_properties_from_hf
from sagemaker.huggingface import HuggingFaceModel
from sagemaker.serve.model_server.multi_model_server.prepare import (
    _create_dir_structure,
)
from sagemaker.serve.utils.predictors import TransformersLocalModePredictor
from sagemaker.serve.utils.types import ModelServer
from sagemaker.serve.mode.function_pointers import Mode
from sagemaker.serve.utils.telemetry_logger import _capture_telemetry
from sagemaker.base_predictor import PredictorBase
from sagemaker.huggingface.llm_utils import get_huggingface_model_metadata

logger = logging.getLogger(__name__)
DEFAULT_TIMEOUT = 1800


"""Retrieves images for different libraries - Pytorch, TensorFlow from HuggingFace hub
"""


# pylint: disable=W0108
class Transformers(ABC):
    """Transformers build logic with ModelBuilder()"""

    def __init__(self):
        self.model = None
        self.serve_settings = None
        self.sagemaker_session = None
        self.model_path = None
        self.dependencies = None
        self.modes = None
        self.mode = None
        self.model_server = None
        self.image_uri = None
        self._is_custom_image_uri = False
        self.vpc_config = None
        self._original_deploy = None
        self.hf_model_config = None
        self._default_data_type = None
        self.pysdk_model = None
        self.env_vars = None
        self.nb_instance_type = None
        self.ram_usage_model_load = None
        self.secret_key = None
        self.role_arn = None
        self.py_version = None
        self.tensorflow_version = None
        self.pytorch_version = None
        self.instance_type = None
        self.schema_builder = None

    @abstractmethod
    def _prepare_for_mode(self):
        """Abstract method"""

    def _create_transformers_model(self) -> Type[Model]:
        """Initializes HF model with or without image_uri"""
        if self.image_uri is None:
            pysdk_model = self._get_hf_metadata_create_model()
        else:
            pysdk_model = HuggingFaceModel(
                image_uri=self.image_uri,
                vpc_config=self.vpc_config,
                env=self.env_vars,
                role=self.role_arn,
                sagemaker_session=self.sagemaker_session,
            )

        logger.info("Detected %s. Proceeding with the the deployment.", self.image_uri)

        self._original_deploy = pysdk_model.deploy
        pysdk_model.deploy = self._transformers_model_builder_deploy_wrapper
        return pysdk_model

    def _get_hf_metadata_create_model(self) -> Type[Model]:
        """Initializes the model after fetching image

        1. Get the metadata for deciding framework
        2. Get the supported hugging face versions
        3. Create model
        4. Fetch image

        Returns:
            pysdk_model: Corresponding model instance
        """

        hf_model_md = get_huggingface_model_metadata(
            self.model, self.env_vars.get("HUGGING_FACE_HUB_TOKEN")
        )
        hf_config = image_uris.config_for_framework("huggingface").get("inference")
        config = hf_config["versions"]
        base_hf_version = sorted(config.keys(), key=lambda v: Version(v), reverse=True)[0]

        if hf_model_md is None:
            raise ValueError("Could not fetch HF metadata")

        if "pytorch" in hf_model_md.get("tags"):
            self.pytorch_version = self._get_supported_version(
                hf_config, base_hf_version, "pytorch"
            )
            self.py_version = config[base_hf_version]["pytorch" + self.pytorch_version].get(
                "py_versions"
            )[-1]
            pysdk_model = HuggingFaceModel(
                env=self.env_vars,
                role=self.role_arn,
                sagemaker_session=self.sagemaker_session,
                py_version=self.py_version,
                transformers_version=base_hf_version,
                pytorch_version=self.pytorch_version,
                vpc_config=self.vpc_config,
            )
        elif "keras" in hf_model_md.get("tags") or "tensorflow" in hf_model_md.get("tags"):
            self.tensorflow_version = self._get_supported_version(
                hf_config, base_hf_version, "tensorflow"
            )
            self.py_version = config[base_hf_version]["tensorflow" + self.tensorflow_version].get(
                "py_versions"
            )[-1]
            pysdk_model = HuggingFaceModel(
                env=self.env_vars,
                role=self.role_arn,
                sagemaker_session=self.sagemaker_session,
                py_version=self.py_version,
                transformers_version=base_hf_version,
                tensorflow_version=self.tensorflow_version,
                vpc_config=self.vpc_config,
            )

        if not self.image_uri and self.mode == Mode.LOCAL_CONTAINER:
            self.image_uri = pysdk_model.serving_image_uri(
                self.sagemaker_session.boto_region_name, "local"
            )
        elif not self.image_uri:
            self.image_uri = pysdk_model.serving_image_uri(
                self.sagemaker_session.boto_region_name, self.instance_type
            )

        if pysdk_model is None or self.image_uri is None:
            raise ValueError("PySDK model unable to be created, try overriding image_uri")

        if not pysdk_model.image_uri:
            pysdk_model.image_uri = self.image_uri

<<<<<<< HEAD
=======
        if not pysdk_model.image_uri:
            pysdk_model.image_uri = self.image_uri

        self._original_deploy = pysdk_model.deploy
        pysdk_model.deploy = self._transformers_model_builder_deploy_wrapper
>>>>>>> 6fb935d6
        return pysdk_model

    @_capture_telemetry("transformers.deploy")
    def _transformers_model_builder_deploy_wrapper(self, *args, **kwargs) -> Type[PredictorBase]:
        """Returns predictor depending on local or sagemaker endpoint mode

        Returns:
            TransformersLocalModePredictor: During local mode deployment
        """
        timeout = kwargs.get("model_data_download_timeout")
        if timeout:
            self.env_vars.update({"MODEL_LOADING_TIMEOUT": str(timeout)})

        if "mode" in kwargs and kwargs.get("mode") != self.mode:
            overwrite_mode = kwargs.get("mode")
            # mode overwritten by customer during model.deploy()
            logger.warning(
                "Deploying in %s Mode, overriding existing configurations set for %s mode",
                overwrite_mode,
                self.mode,
            )

            if overwrite_mode == Mode.SAGEMAKER_ENDPOINT:
                self.mode = self.pysdk_model.mode = Mode.SAGEMAKER_ENDPOINT
            elif overwrite_mode == Mode.LOCAL_CONTAINER:
                self._prepare_for_mode()
                self.mode = self.pysdk_model.mode = Mode.LOCAL_CONTAINER
            else:
                raise ValueError("Mode %s is not supported!" % overwrite_mode)

        self._set_instance()

        serializer = self.schema_builder.input_serializer
        deserializer = self.schema_builder._output_deserializer
        if self.mode == Mode.LOCAL_CONTAINER:
            timeout = kwargs.get("model_data_download_timeout")

            predictor = TransformersLocalModePredictor(
                self.modes[str(Mode.LOCAL_CONTAINER)], serializer, deserializer
            )

            self.modes[str(Mode.LOCAL_CONTAINER)].create_server(
                self.image_uri,
                timeout if timeout else DEFAULT_TIMEOUT,
                None,
                predictor,
                self.pysdk_model.env,
                jumpstart=False,
            )
            return predictor

        if "mode" in kwargs:
            del kwargs["mode"]
        if "role" in kwargs:
            self.pysdk_model.role = kwargs.get("role")
            del kwargs["role"]

        # set model_data to uncompressed s3 dict
        self.pysdk_model.model_data, env_vars = self._prepare_for_mode()
        self.env_vars.update(env_vars)
        self.pysdk_model.env.update(self.env_vars)

        if "endpoint_logging" not in kwargs:
            kwargs["endpoint_logging"] = True

        if "initial_instance_count" not in kwargs:
            kwargs.update({"initial_instance_count": 1})

        predictor = self._original_deploy(*args, **kwargs)

        predictor.serializer = serializer
        predictor.deserializer = deserializer
        return predictor

    def _build_transformers_env(self):
        """Build model for hugging face deployment using"""
        self.nb_instance_type = _get_nb_instance()

        _create_dir_structure(self.model_path)
        if not hasattr(self, "pysdk_model"):
            self.env_vars.update({"HF_MODEL_ID": self.model})

            logger.info(self.env_vars)

            # TODO: Move to a helper function
            if hasattr(self.env_vars, "HF_API_TOKEN"):
                self.hf_model_config = _get_model_config_properties_from_hf(
                    self.model, self.env_vars.get("HF_API_TOKEN")
                )
            else:
                self.hf_model_config = _get_model_config_properties_from_hf(
                    self.model, self.env_vars.get("HUGGING_FACE_HUB_TOKEN")
                )

        self.pysdk_model = self._create_transformers_model()

        if self.mode == Mode.LOCAL_CONTAINER:
            self._prepare_for_mode()

        return self.pysdk_model

    def _set_instance(self, **kwargs):
        """Set the instance : Given the detected notebook type or provided instance type"""
        if self.mode == Mode.SAGEMAKER_ENDPOINT:
            if self.nb_instance_type and "instance_type" not in kwargs:
                kwargs.update({"instance_type": self.nb_instance_type})
                logger.info("Setting instance type to %s", self.nb_instance_type)
            elif self.instance_type and "instance_type" not in kwargs:
                kwargs.update({"instance_type": self.instance_type})
                logger.info("Setting instance type to %s", self.instance_type)
            else:
                raise ValueError(
                    "Instance type must be provided when deploying to SageMaker Endpoint mode."
                )

    def _get_supported_version(self, hf_config, hugging_face_version, base_fw):
        """Uses the hugging face json config to pick supported versions"""
        version_config = hf_config.get("versions").get(hugging_face_version)
        versions_to_return = list()
        for key in list(version_config.keys()):
            if key.startswith(base_fw):
                base_fw_version = key[len(base_fw) :]
                if len(hugging_face_version.split(".")) == 2:
                    base_fw_version = ".".join(base_fw_version.split(".")[:-1])
                versions_to_return.append(base_fw_version)
        return sorted(versions_to_return, reverse=True)[0]

    def _build_for_transformers(self):
        """Method that triggers model build

        Returns:PySDK model
        """
        self.secret_key = None
        self.model_server = ModelServer.MMS

        self._build_transformers_env()

        return self.pysdk_model<|MERGE_RESOLUTION|>--- conflicted
+++ resolved
@@ -166,14 +166,6 @@
         if not pysdk_model.image_uri:
             pysdk_model.image_uri = self.image_uri
 
-<<<<<<< HEAD
-=======
-        if not pysdk_model.image_uri:
-            pysdk_model.image_uri = self.image_uri
-
-        self._original_deploy = pysdk_model.deploy
-        pysdk_model.deploy = self._transformers_model_builder_deploy_wrapper
->>>>>>> 6fb935d6
         return pysdk_model
 
     @_capture_telemetry("transformers.deploy")
