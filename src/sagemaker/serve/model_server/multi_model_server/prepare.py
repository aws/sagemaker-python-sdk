--- conflicted
+++ resolved
@@ -75,18 +75,6 @@
 
     return _copy_jumpstart_artifacts(model_data, js_id, code_dir)
 
-<<<<<<< HEAD
-def prepare_for_mms(
-        model_path: str,
-        shared_libs: List[str],
-        dependencies: dict,
-        session: Session,
-        image_uri: str,
-        inference_spec: InferenceSpec = None,
-) -> str:
-    """This is a one-line summary of the function.
-=======
-
 def prepare_for_mms(
     model_path: str,
     shared_libs: List[str],
@@ -97,7 +85,6 @@
 ) -> str:
     """Prepares for InferenceSpec using model_path, writes inference.py, and captures dependencies to generate secret_key.
 
->>>>>>> b9c206f1
     Args:to
         model_path (str) : Argument
         shared_libs (List[]) : Argument
@@ -106,11 +93,7 @@
         inference_spec (InferenceSpec, optional) : Argument
             (default is None)
     Returns:
-<<<<<<< HEAD
-        ( str ) :
-=======
         ( str ) : secret_key
->>>>>>> b9c206f1
     """
     model_path = Path(model_path)
     if not model_path.exists():
