"""Module for the MultiModel Local and Remote servers"""

from __future__ import absolute_import

import requests
import logging
import platform
from pathlib import Path
from sagemaker import Session, fw_utils
from sagemaker.serve.utils.exceptions import LocalModelInvocationException
from sagemaker.base_predictor import PredictorBase
from sagemaker.s3_utils import determine_bucket_and_prefix, parse_s3_url, s3_path_join
from sagemaker.s3 import S3Uploader
from sagemaker.local.utils import get_docker_host
from sagemaker.serve.utils.optimize_utils import _is_s3_uri

MODE_DIR_BINDING = "/opt/ml/model/"
_DEFAULT_ENV_VARS = {}

logger = logging.getLogger(__name__)


class InProcessMultiModelServer:
    """In Process Mode Multi Model server instance"""

    def _start_serving(
        self,
        client: object,
        image: str,
        model_path: str,
        secret_key: str,
        env_vars: dict,
    ):
        """Placeholder docstring"""
        self.container = client.containers.run(
            image,
            "serve",
            network_mode="host",
            detach=True,
            auto_remove=True,
            volumes={
                Path(model_path).joinpath("code"): {
                    "bind": MODE_DIR_BINDING,
                    "mode": "rw",
                },
            },
            environment={
                "SAGEMAKER_SUBMIT_DIRECTORY": "/opt/ml/model/code",
                "SAGEMAKER_PROGRAM": "inference.py",
                "SAGEMAKER_SERVE_SECRET_KEY": secret_key,
                "LOCAL_PYTHON": platform.python_version(),
                **env_vars,
            },
        )

    def _invoke_multi_model_server_serving(self, request: object, content_type: str, accept: str):
        """Placeholder docstring"""
        try:
            response = requests.post(
                f"http://{0.0.0.0}:8080/invocations",
                data=request,
                headers={"Content-Type": content_type, "Accept": accept},
                timeout=600,
            )
            response.raise_for_status()
            return response.content
        except Exception as e:
            raise Exception("Unable to send request to the local container server") from e

        return (True, response)

class LocalMultiModelServer:
    """Local Multi Model server instance"""

    def _start_serving(
        self,
        client: object,
        image: str,
        model_path: str,
        secret_key: str,
        env_vars: dict,
    ):
        """Placeholder docstring"""
        env = {
            "SAGEMAKER_SUBMIT_DIRECTORY": "/opt/ml/model/code",
            "SAGEMAKER_PROGRAM": "inference.py",
            "SAGEMAKER_SERVE_SECRET_KEY": secret_key,
            "LOCAL_PYTHON": platform.python_version(),
        }
        if env_vars:
            env_vars.update(env)
        else:
            env_vars = env

        self.container = client.containers.run(
            image,
            "serve",
            network_mode="host",
            detach=True,
            auto_remove=True,
            volumes={
                Path(model_path).joinpath("code"): {
                    "bind": MODE_DIR_BINDING,
                    "mode": "rw",
                },
            },
            environment=env_vars,
        )

    def _invoke_multi_model_server_serving(self, request: object, content_type: str, accept: str):
        """Placeholder docstring"""
        try:
            response = requests.post(
                f"http://{get_docker_host()}:8080/invocations",
                data=request,
                headers={"Content-Type": content_type, "Accept": accept},
                timeout=600,
            )
            response.raise_for_status()
            return response.content
        except Exception as e:
            raise Exception("Unable to send request to the local container server") from e

    def _multi_model_server_deep_ping(self, predictor: PredictorBase):
        """Placeholder docstring"""
        response = None
        try:
            response = predictor.predict(self.schema_builder.sample_input)
            return True, response
            # pylint: disable=broad-except
        except Exception as e:
            if "422 Client Error: Unprocessable Entity for url" in str(e):
                raise LocalModelInvocationException(str(e))
            return False, response

        return (True, response)


class SageMakerMultiModelServer:
    """Sagemaker endpoint Multi Model Server"""

    def _upload_server_artifacts(
        self,
        model_path: str,
        secret_key: str,
        sagemaker_session: Session,
        s3_model_data_url: str = None,
        image: str = None,
        env_vars: dict = None,
        should_upload_artifacts: bool = False,
    ):
        model_data_url = None
        if _is_s3_uri(model_path):
            model_data_url = model_path
        elif should_upload_artifacts:
            if s3_model_data_url:
                bucket, key_prefix = parse_s3_url(url=s3_model_data_url)
            else:
                bucket, key_prefix = None, None

            code_key_prefix = fw_utils.model_code_key_prefix(key_prefix, None, image)

            bucket, code_key_prefix = determine_bucket_and_prefix(
                bucket=bucket, key_prefix=code_key_prefix, sagemaker_session=sagemaker_session
            )

            code_dir = Path(model_path).joinpath("code")

            s3_location = s3_path_join("s3://", bucket, code_key_prefix, "code")

            logger.debug("Uploading Multi Model Server Resources uncompressed to: %s", s3_location)

            model_data_url = S3Uploader.upload(
                str(code_dir),
                s3_location,
                None,
                sagemaker_session,
            )

        model_data = (
            {
                "S3DataSource": {
                    "CompressionType": "None",
                    "S3DataType": "S3Prefix",
                    "S3Uri": model_data_url + "/",
                }
            }
            if model_data_url
            else None
        )

        if secret_key:
            env_vars = {
                "SAGEMAKER_SUBMIT_DIRECTORY": "/opt/ml/model/code",
                "SAGEMAKER_PROGRAM": "inference.py",
                "SAGEMAKER_SERVE_SECRET_KEY": secret_key,
                "SAGEMAKER_REGION": sagemaker_session.boto_region_name,
                "SAGEMAKER_CONTAINER_LOG_LEVEL": "10",
                "LOCAL_PYTHON": platform.python_version(),
            }
<<<<<<< HEAD
        }
=======
>>>>>>> b9c206f1

        return model_data, _update_env_vars(env_vars)


def _update_env_vars(env_vars: dict) -> dict:
    """Placeholder docstring"""
    updated_env_vars = {}
    updated_env_vars.update(_DEFAULT_ENV_VARS)
    if env_vars:
        updated_env_vars.update(env_vars)
    return updated_env_vars<|MERGE_RESOLUTION|>--- conflicted
+++ resolved
@@ -185,6 +185,7 @@
                     "S3Uri": model_data_url + "/",
                 }
             }
+
             if model_data_url
             else None
         )
@@ -198,10 +199,6 @@
                 "SAGEMAKER_CONTAINER_LOG_LEVEL": "10",
                 "LOCAL_PYTHON": platform.python_version(),
             }
-<<<<<<< HEAD
-        }
-=======
->>>>>>> b9c206f1
 
         return model_data, _update_env_vars(env_vars)
 
