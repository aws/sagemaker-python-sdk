--- conflicted
+++ resolved
@@ -68,11 +68,6 @@
         if hasattr(schema_builder, "custom_input_translator"):
             deserialized_data = schema_builder.custom_input_translator.deserialize(
                 (
-<<<<<<< HEAD
-                    io.BytesIO(input_data)
-                    if type(input_data) == bytes
-                    else io.BytesIO(input_data.encode("utf-8"))
-=======
                     io.BytesIO(input_data.encode("utf-8"))
                     if not any(
                         [
@@ -81,18 +76,12 @@
                         ]
                     )
                     else io.BytesIO(input_data)
->>>>>>> ae3cc1c4
                 ),
                 content_type,
             )
         else:
             deserialized_data = schema_builder.input_deserializer.deserialize(
                 (
-<<<<<<< HEAD
-                    io.BytesIO(input_data)
-                    if type(input_data) == bytes
-                    else io.BytesIO(input_data.encode("utf-8"))
-=======
                     io.BytesIO(input_data.encode("utf-8"))
                     if not any(
                         [
@@ -101,7 +90,6 @@
                         ]
                     )
                     else io.BytesIO(input_data)
->>>>>>> ae3cc1c4
                 ),
                 content_type[0],
             )
