--- conflicted
+++ resolved
@@ -71,11 +71,6 @@
         if hasattr(schema_builder, "custom_input_translator"):
             return schema_builder.custom_input_translator.deserialize(
                 (
-<<<<<<< HEAD
-                    io.BytesIO(input_data)
-                    if type(input_data) == bytes
-                    else io.BytesIO(input_data.encode("utf-8"))
-=======
                     io.BytesIO(input_data.encode("utf-8"))
                     if not any(
                         [
@@ -84,18 +79,12 @@
                         ]
                     )
                     else io.BytesIO(input_data)
->>>>>>> ae3cc1c4
                 ),
                 content_type,
             )
         else:
             return schema_builder.input_deserializer.deserialize(
                 (
-<<<<<<< HEAD
-                    io.BytesIO(input_data)
-                    if type(input_data) == bytes
-                    else io.BytesIO(input_data.encode("utf-8"))
-=======
                     io.BytesIO(input_data.encode("utf-8"))
                     if not any(
                         [
@@ -104,7 +93,6 @@
                         ]
                     )
                     else io.BytesIO(input_data)
->>>>>>> ae3cc1c4
                 ),
                 content_type[0],
             )
