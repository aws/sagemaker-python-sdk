# Copyright Amazon.com, Inc. or its affiliates. All Rights Reserved.
#
# Licensed under the Apache License, Version 2.0 (the "License"). You
# may not use this file except in compliance with the License. A copy of
# the License is located at
#
#     http://aws.amazon.com/apache2.0/
#
# or in the "license" file accompanying this file. This file is
# distributed on an "AS IS" BASIS, WITHOUT WARRANTIES OR CONDITIONS OF
# ANY KIND, either express or implied. See the License for the specific
# language governing permissions and limitations under the License.
"""The `Step` definitions for SageMaker Pipelines Workflows."""
from __future__ import absolute_import

import abc
import warnings

from enum import Enum
from typing import Dict, List, Union, Optional
from urllib.parse import urlparse

import attr

from sagemaker.estimator import EstimatorBase, _TrainingJob
from sagemaker.inputs import CreateModelInput, TrainingInput, TransformInput, FileSystemInput
from sagemaker.model import Model
from sagemaker.pipeline import PipelineModel
from sagemaker.processing import (
    ProcessingInput,
    ProcessingJob,
    ProcessingOutput,
    Processor,
)
from sagemaker.transformer import Transformer, _TransformJob
from sagemaker.tuner import HyperparameterTuner, _TuningJob
from sagemaker.workflow.entities import (
    DefaultEnumMeta,
    Entity,
    RequestType,
)
from sagemaker.workflow.properties import (
    PropertyFile,
    Properties,
)
from sagemaker.workflow.functions import Join
from sagemaker.workflow.retry import RetryPolicy


class StepTypeEnum(Enum, metaclass=DefaultEnumMeta):
    """Enum of `Step` types."""

    CONDITION = "Condition"
    CREATE_MODEL = "Model"
    PROCESSING = "Processing"
    REGISTER_MODEL = "RegisterModel"
    TRAINING = "Training"
    TRANSFORM = "Transform"
    CALLBACK = "Callback"
    TUNING = "Tuning"
    LAMBDA = "Lambda"
    QUALITY_CHECK = "QualityCheck"
    CLARIFY_CHECK = "ClarifyCheck"
    EMR = "EMR"
    FAIL = "Fail"


@attr.s
class Step(Entity):
    """Pipeline `Step` for SageMaker Pipelines Workflows.

    Attributes:
        name (str): The name of the `Step`.
        display_name (str): The display name of the `Step`.
        description (str): The description of the `Step`.
        step_type (StepTypeEnum): The type of the `Step`.
        depends_on (List[str] or List[Step]): The list of `Step` names or `Step`
            instances that the current `Step` depends on.
    """

    name: str = attr.ib(factory=str)
    display_name: str = attr.ib(default=None)
    description: str = attr.ib(default=None)
    step_type: StepTypeEnum = attr.ib(factory=StepTypeEnum.factory)
    depends_on: Union[List[str], List["Step"]] = attr.ib(default=None)

    @property
    @abc.abstractmethod
    def arguments(self) -> RequestType:
        """The arguments to the particular `Step` service call."""

    @property
    @abc.abstractmethod
    def properties(self):
        """The properties of the particular `Step`."""

    def to_request(self) -> RequestType:
        """Gets the request structure for workflow service calls."""
        request_dict = {
            "Name": self.name,
            "Type": self.step_type.value,
            "Arguments": self.arguments,
        }
        if self.depends_on:
            request_dict["DependsOn"] = self._resolve_depends_on(self.depends_on)
        if self.display_name:
            request_dict["DisplayName"] = self.display_name
        if self.description:
            request_dict["Description"] = self.description

        return request_dict

    def add_depends_on(self, step_names: Union[List[str], List["Step"]]):
        """Add `Step` names or `Step` instances to the current `Step` depends on list."""

        if not step_names:
            return

        if not self.depends_on:
            self.depends_on = []
        self.depends_on.extend(step_names)

    @property
    def ref(self) -> Dict[str, str]:
        """Gets a reference dictionary for `Step` instances."""
        return {"Name": self.name}

    @staticmethod
    def _resolve_depends_on(depends_on_list: Union[List[str], List["Step"]]) -> List[str]:
        """Resolve the `Step` depends on list."""
        depends_on = []
        for step in depends_on_list:
            if isinstance(step, Step):
                depends_on.append(step.name)
            elif isinstance(step, str):
                depends_on.append(step)
            else:
                raise ValueError(f"Invalid input step name: {step}")
        return depends_on


@attr.s
class CacheConfig:
    """Configuration class to enable caching in SageMaker Pipelines Workflows.

    If caching is enabled, the pipeline attempts to find a previous execution of a `Step`
    that was called with the same arguments. `Step` caching only considers successful execution.
    If a successful previous execution is found, the pipeline propagates the values
    from the previous execution rather than recomputing the `Step`.
    When multiple successful executions exist within the timeout period,
    it uses the result for the most recent successful execution.


    Attributes:
        enable_caching (bool): To enable `Step` caching. Defaults to `False`.
        expire_after (str): If `Step` caching is enabled, a timeout also needs to defined.
            It defines how old a previous execution can be to be considered for reuse.
            Value should be an ISO 8601 duration string. Defaults to `None`.

            Examples::

                'p30d' # 30 days
                'P4DT12H' # 4 days and 12 hours
                'T12H' # 12 hours
    """

    enable_caching: bool = attr.ib(default=False)
    expire_after = attr.ib(
        default=None, validator=attr.validators.optional(attr.validators.instance_of(str))
    )

    @property
    def config(self):
        """Configures `Step` caching for SageMaker Pipelines Workflows."""
        config = {"Enabled": self.enable_caching}
        if self.expire_after is not None:
            config["ExpireAfter"] = self.expire_after
        return {"CacheConfig": config}


class ConfigurableRetryStep(Step):
    """`ConfigurableRetryStep` for SageMaker Pipelines Workflows."""

    def __init__(
        self,
        name: str,
        step_type: StepTypeEnum,
        display_name: Optional[str] = None,
        description: Optional[str] = None,
        depends_on: Optional[Union[List[str], List[Step]]] = None,
        retry_policies: Optional[List[RetryPolicy]] = None,
    ):
        """Constructor of a configurable retry step.

        Args:
            name (str): The name of the step.
            step_type (StepTypeEnum): The type of the step.
            display_name (str): The display name of the step.
            description (str): The description of the step.
            depends_on (Union[List[str], List[Step]]): A list of `Step` names or `Step` instances
                this step depends on.
            retry_policies (List[RetryPolicy]): A list of retry policies.
        """
        super().__init__(
            name=name,
            display_name=display_name,
            step_type=step_type,
            description=description,
            depends_on=depends_on,
        )
        self.retry_policies = [] if not retry_policies else retry_policies

    def add_retry_policy(self, retry_policy: RetryPolicy):
        """Add a policy to the current `ConfigurableRetryStep` retry policies list."""
        if not retry_policy:
            return

        if not self.retry_policies:
            self.retry_policies = []
        self.retry_policies.append(retry_policy)

    def to_request(self) -> RequestType:
        """Gets the request structure for `ConfigurableRetryStep`."""
        step_dict = super().to_request()
        if self.retry_policies:
            step_dict["RetryPolicies"] = self._resolve_retry_policy(self.retry_policies)
        return step_dict

    @staticmethod
    def _resolve_retry_policy(retry_policy_list: List[RetryPolicy]) -> List[RequestType]:
        """Resolve the `ConfigurableRetryStep` retry policy list."""
        return [retry_policy.to_request() for retry_policy in retry_policy_list]


class TrainingStep(ConfigurableRetryStep):
    """`TrainingStep` for SageMaker Pipelines Workflows."""

    def __init__(
        self,
        name: str,
<<<<<<< HEAD
        estimator: EstimatorBase,
        display_name: Optional[str] = None,
        description: Optional[str] = None,
        inputs: Optional[Union[TrainingInput, dict, str, FileSystemInput]] = None,
        cache_config: Optional[CacheConfig] = None,
        depends_on: Optional[Union[List[str], List[Step]]] = None,
        retry_policies: Optional[List[RetryPolicy]] = None,
=======
        run_args: Dict = None,
        estimator: EstimatorBase = None,
        display_name: str = None,
        description: str = None,
        inputs: Union[TrainingInput, dict, str, FileSystemInput] = None,
        cache_config: CacheConfig = None,
        depends_on: Union[List[str], List[Step]] = None,
        retry_policies: List[RetryPolicy] = None,
>>>>>>> f5199e96
    ):
        """Construct a `TrainingStep`, given an `EstimatorBase` instance.

        In addition to the `EstimatorBase` instance, the other arguments are those
        that are supplied to the `fit` method of the `sagemaker.estimator.Estimator`.

        Args:
            name (str): The name of the `TrainingStep`.
            run_args: The arguments for the `TrainingStep` definition.
            estimator (EstimatorBase): A `sagemaker.estimator.EstimatorBase` instance.
            display_name (str): The display name of the `TrainingStep`.
            description (str): The description of the `TrainingStep`.
            inputs (Union[str, dict, TrainingInput, FileSystemInput]): Information
                about the training data. This can be one of three types:

                * (str) the S3 location where training data is saved, or a file:// path in
                  local mode.
                * (dict[str, str] or dict[str, sagemaker.inputs.TrainingInput]) If using multiple
                  channels for training data, you can specify a dictionary mapping channel names to
                  strings or :func:`~sagemaker.inputs.TrainingInput` objects.
                * (sagemaker.inputs.TrainingInput) - channel configuration for S3 data sources
                  that can provide additional information as well as the path to the training
                  dataset.
                  See :func:`sagemaker.inputs.TrainingInput` for full details.
                * (sagemaker.inputs.FileSystemInput) - channel configuration for
                  a file system data source that can provide additional information as well as
                  the path to the training dataset.

            cache_config (CacheConfig):  A `sagemaker.workflow.steps.CacheConfig` instance.
            depends_on (List[str] or List[Step]): A list of `Step` names or `Step` instances
                this `sagemaker.workflow.steps.TrainingStep` depends on.
            retry_policies (List[RetryPolicy]):  A list of retry policies.
        """
        super(TrainingStep, self).__init__(
            name, StepTypeEnum.TRAINING, display_name, description, depends_on, retry_policies
        )

        if not (run_args is None or estimator is None):
            raise ValueError("either run_args or estimator need to be given.")

        self.run_args = run_args
        self.estimator = estimator
        self.inputs = inputs

        self._properties = Properties(
            path=f"Steps.{name}", shape_name="DescribeTrainingJobResponse"
        )
        self.cache_config = cache_config

        if self.cache_config:
            if (self.run_args and "ProfilerConfig" in self.run_args) or (
                self.estimator is not None and not self.estimator.disable_profiler
            ):
                msg = (
                    "Profiling is enabled on the provided estimator. "
                    "The default profiler rule includes a timestamp "
                    "which will change each time the pipeline is "
                    "upserted, causing cache misses. If profiling "
                    "is not needed, set disable_profiler to True on the estimator."
                )
                warnings.warn(msg)

        if not self.run_args:
            warnings.warn(
                (
                    'We are deprecating the instantiation of TrainingStep using "estimator".'
                    'Instead, simply using "run_args".'
                ),
                DeprecationWarning,
            )

    @property
    def arguments(self) -> RequestType:
        """The arguments dictionary that is used to call `create_training_job`.

        NOTE: The `CreateTrainingJob` request is not quite the args list that workflow needs.
        The `TrainingJobName` and `ExperimentConfig` attributes cannot be included.
        """
        if self.run_args:
            request_dict = self.run_args
        else:
            self.estimator._prepare_for_training()
            train_args = _TrainingJob._get_train_args(
                self.estimator, self.inputs, experiment_config=dict()
            )
            request_dict = self.estimator.sagemaker_session._get_train_request(**train_args)

        request_dict.pop("TrainingJobName", None)
        if "HyperParameters" in request_dict:
            request_dict["HyperParameters"].pop("sagemaker_job_name", None)
        return request_dict

    @property
    def properties(self):
        """A `Properties` object representing the `DescribeTrainingJobResponse` data model."""
        return self._properties

    def to_request(self) -> RequestType:
        """Updates the request dictionary with cache configuration."""
        request_dict = super().to_request()
        if self.cache_config:
            request_dict.update(self.cache_config.config)

        return request_dict


class CreateModelStep(ConfigurableRetryStep):
    """`CreateModelStep` for SageMaker Pipelines Workflows."""

    def __init__(
        self,
        name: str,
        model: Union[Model, PipelineModel],
<<<<<<< HEAD
        inputs: CreateModelInput,
        depends_on: Optional[Union[List[str], List[Step]]] = None,
        retry_policies: Optional[List[RetryPolicy]] = None,
        display_name: Optional[str] = None,
        description: Optional[str] = None,
=======
        inputs: CreateModelInput = None,
        depends_on: Union[List[str], List[Step]] = None,
        retry_policies: List[RetryPolicy] = None,
        display_name: str = None,
        description: str = None,
>>>>>>> f5199e96
    ):
        """Construct a `CreateModelStep`, given an `sagemaker.model.Model` instance.

        In addition to the `Model` instance, the other arguments are those that are supplied to
        the `_create_sagemaker_model` method of the `sagemaker.model.Model._create_sagemaker_model`.

        Args:
            name (str): The name of the `CreateModelStep`.
            model (Model or PipelineModel): A `sagemaker.model.Model`
                or `sagemaker.pipeline.PipelineModel` instance.
            inputs (CreateModelInput): A `sagemaker.inputs.CreateModelInput` instance.
                Defaults to `None`.
            depends_on (List[str] or List[Step]): A list of `Step` names or `Step` instances
                this `sagemaker.workflow.steps.CreateModelStep` depends on.
            retry_policies (List[RetryPolicy]):  A list of retry policies.
            display_name (str): The display name of the `CreateModelStep`.
            description (str): The description of the `CreateModelStep`.
        """
        super(CreateModelStep, self).__init__(
            name, StepTypeEnum.CREATE_MODEL, display_name, description, depends_on, retry_policies
        )
        self.model = model
        self.inputs = inputs or CreateModelInput()

        self._properties = Properties(path=f"Steps.{name}", shape_name="DescribeModelOutput")

    @property
    def arguments(self) -> RequestType:
        """The arguments dictionary that is used to call `create_model`.

        NOTE: The `CreateModelRequest` is not quite the args list that workflow needs.
        `ModelName` cannot be included in the arguments.
        """

        if isinstance(self.model, PipelineModel):
            request_dict = self.model.sagemaker_session._create_model_request(
                name="",
                role=self.model.role,
                container_defs=self.model.pipeline_container_def(self.inputs.instance_type),
                vpc_config=self.model.vpc_config,
                enable_network_isolation=self.model.enable_network_isolation,
            )
        else:
            request_dict = self.model.sagemaker_session._create_model_request(
                name="",
                role=self.model.role,
                container_defs=self.model.prepare_container_def(
                    instance_type=self.inputs.instance_type,
                    accelerator_type=self.inputs.accelerator_type,
                ),
                vpc_config=self.model.vpc_config,
                enable_network_isolation=self.model.enable_network_isolation(),
            )
        request_dict.pop("ModelName", None)

        return request_dict

    @property
    def properties(self):
        """A `Properties` object representing the `DescribeModelResponse` data model."""
        return self._properties


class TransformStep(ConfigurableRetryStep):
    """`TransformStep` for SageMaker Pipelines Workflows."""

    def __init__(
        self,
        name: str,
<<<<<<< HEAD
        transformer: Transformer,
        inputs: TransformInput,
        display_name: Optional[str] = None,
        description: Optional[str] = None,
        cache_config: Optional[CacheConfig] = None,
        depends_on: Optional[Union[List[str], List[Step]]] = None,
        retry_policies: Optional[List[RetryPolicy]] = None,
=======
        run_args: Dict = None,
        transformer: Transformer = None,
        inputs: TransformInput = None,
        display_name: str = None,
        description: str = None,
        cache_config: CacheConfig = None,
        depends_on: Union[List[str], List[Step]] = None,
        retry_policies: List[RetryPolicy] = None,
>>>>>>> f5199e96
    ):
        """Constructs a `TransformStep`, given a `Transformer` instance.

        In addition to the `Transformer` instance, the other arguments are those
        that are supplied to the `transform` method of the `sagemaker.transformer.Transformer`.

        Args:
            name (str): The name of the `TransformStep`.
            run_args: The arguments for the `TransformStep` definition.
            transformer (Transformer): A `sagemaker.transformer.Transformer` instance.
            inputs (TransformInput): A `sagemaker.inputs.TransformInput` instance.
            cache_config (CacheConfig): A `sagemaker.workflow.steps.CacheConfig` instance.
            display_name (str): The display name of the `TransformStep`.
            description (str): The description of the `TransformStep`.
            depends_on (List[str]): A list of `Step` names that this `sagemaker.workflow.steps.TransformStep`
                depends on.
            retry_policies (List[RetryPolicy]): A list of retry policies.
        """
        super(TransformStep, self).__init__(
            name, StepTypeEnum.TRANSFORM, display_name, description, depends_on, retry_policies
        )
        if not (run_args is None or transformer is None):
            raise ValueError("either run_args or transformer need to be given.")

        self.run_args = run_args
        self.transformer = transformer
        self.inputs = inputs
        self.cache_config = cache_config
        self._properties = Properties(
            path=f"Steps.{name}", shape_name="DescribeTransformJobResponse"
        )

        if not self.run_args:
            if inputs is None:
                raise ValueError("Inputs can't be None when transformer is given.")
            warnings.warn(
                (
                    'We are deprecating the instantiation of TransformStep using "transformer".'
                    'Instead, simply using "run_args".'
                ),
                DeprecationWarning,
            )

    @property
    def arguments(self) -> RequestType:
        """The arguments dictionary that is used to call `create_transform_job`.

        NOTE: The `CreateTransformJob` request is not quite the args list that workflow needs.
        `TransformJobName` and `ExperimentConfig` cannot be included in the arguments.
        """
        if self.run_args:
            request_dict = self.run_args
        else:
            transform_args = _TransformJob._get_transform_args(
                transformer=self.transformer,
                data=self.inputs.data,
                data_type=self.inputs.data_type,
                content_type=self.inputs.content_type,
                compression_type=self.inputs.compression_type,
                split_type=self.inputs.split_type,
                input_filter=self.inputs.input_filter,
                output_filter=self.inputs.output_filter,
                join_source=self.inputs.join_source,
                model_client_config=self.inputs.model_client_config,
                experiment_config=dict(),
            )
            request_dict = self.transformer.sagemaker_session._get_transform_request(
                **transform_args
            )

        request_dict.pop("TransformJobName", None)
        return request_dict

    @property
    def properties(self):
        """A `Properties` object representing the `DescribeTransformJobResponse` data model."""
        return self._properties

    def to_request(self) -> RequestType:
        """Updates the dictionary with cache configuration."""
        request_dict = super().to_request()
        if self.cache_config:
            request_dict.update(self.cache_config.config)

        return request_dict


class ProcessingStep(ConfigurableRetryStep):
    """`ProcessingStep` for SageMaker Pipelines Workflows."""

    def __init__(
        self,
        name: str,
        run_args: Dict = None,
        processor: Processor = None,
        display_name: str = None,
        description: str = None,
        inputs: List[ProcessingInput] = None,
        outputs: List[ProcessingOutput] = None,
        job_arguments: List[str] = None,
        code: str = None,
        property_files: List[PropertyFile] = None,
        cache_config: CacheConfig = None,
        depends_on: Union[List[str], List[Step]] = None,
        retry_policies: List[RetryPolicy] = None,
        kms_key=None,
    ):
        """Construct a `ProcessingStep`, given a `Processor` instance.

        In addition to the `Processor` instance, the other arguments are those that are supplied to
        the `process` method of the `sagemaker.processing.Processor`.

        Args:
            name (str): The name of the `ProcessingStep`.
            run_args: The arguments for the `ProcessingStep` definition.
            processor (Processor): A `sagemaker.processing.Processor` instance.
            display_name (str): The display name of the `ProcessingStep`.
            description (str): The description of the `ProcessingStep`
            inputs (List[ProcessingInput]): A list of `sagemaker.processing.ProcessorInput`
                instances. Defaults to `None`.
            outputs (List[ProcessingOutput]): A list of `sagemaker.processing.ProcessorOutput`
                instances. Defaults to `None`.
            job_arguments (List[str]): A list of strings to be passed into the processing job.
                Defaults to `None`.
            code (str): This can be an S3 URI or a local path to a file with the framework
                script to run. Defaults to `None`.
            property_files (List[PropertyFile]): A list of property files that workflow looks
                for and resolves from the configured processing output list.
            cache_config (CacheConfig):  A `sagemaker.workflow.steps.CacheConfig` instance.
            depends_on (List[str] or List[Step]): A list of `Step` names or `Step` instances that
                this `sagemaker.workflow.steps.ProcessingStep` depends on.
            retry_policies (List[RetryPolicy]):  A list of retry policies.
            kms_key (str): The ARN of the KMS key that is used to encrypt the
                user code file. Defaults to `None`.
        """
        super(ProcessingStep, self).__init__(
            name, StepTypeEnum.PROCESSING, display_name, description, depends_on, retry_policies
        )
        if not (run_args is None or processor is None):
            raise ValueError("either run_args or processor need to be given.")

        self.run_args = run_args
        self.processor = processor
        self.inputs = inputs
        self.outputs = outputs
        self.job_arguments = job_arguments
        self.code = code
        self.property_files = property_files
        self.job_name = None
        self.kms_key = kms_key
        self.cache_config = cache_config
        self._properties = Properties(
            path=f"Steps.{name}", shape_name="DescribeProcessingJobResponse"
        )

        if not self.run_args:
            # Examine why run method in `sagemaker.processing.Processor` mutates the processor instance
            # by setting the instance's arguments attribute. Refactor `Processor.run`, if possible.
            self.processor.arguments = job_arguments

            if code:
                code_url = urlparse(code)
                if code_url.scheme == "" or code_url.scheme == "file":
                    # By default, `Processor` will upload the local code to an S3 path
                    # containing a timestamp. This causes cache misses whenever a
                    # pipeline is updated, even if the underlying script hasn't changed.
                    # To avoid this, hash the contents of the script and include it
                    # in the `job_name` passed to the `Processor`, which will be used
                    # instead of the timestamped path.
                    self.job_name = self._generate_code_upload_path()

            warnings.warn(
                (
                    'We are deprecating the instantiation of ProcessingStep using "processor".'
                    'Instead, simply using "run_args".'
                ),
                DeprecationWarning,
            )

    @property
    def arguments(self) -> RequestType:
        """The arguments dictionary that is used to call `create_processing_job`.

        NOTE: The `CreateProcessingJob` request is not quite the args list that workflow needs.
        `ProcessingJobName` and `ExperimentConfig` cannot be included in the arguments.
        """
        if self.run_args:
            request_dict = self.run_args
        else:
            normalized_inputs, normalized_outputs = self.processor._normalize_args(
                job_name=self.job_name,
                arguments=self.job_arguments,
                inputs=self.inputs,
                outputs=self.outputs,
                code=self.code,
                kms_key=self.kms_key,
            )
            process_args = ProcessingJob._get_process_args(
                self.processor, normalized_inputs, normalized_outputs, experiment_config=dict()
            )
            request_dict = self.processor.sagemaker_session._get_process_request(**process_args)

        request_dict.pop("ProcessingJobName", None)
        return request_dict

    @property
    def properties(self):
        """A `Properties` object representing the `DescribeProcessingJobResponse` data model."""
        return self._properties

    def to_request(self) -> RequestType:
        """Get the request structure for workflow service calls."""
        request_dict = super(ProcessingStep, self).to_request()
        if self.cache_config:
            request_dict.update(self.cache_config.config)
        if self.property_files:
            request_dict["PropertyFiles"] = [
                property_file.expr for property_file in self.property_files
            ]
        return request_dict

    def _generate_code_upload_path(self) -> str:
        """Generate an upload path for local processing scripts based on its contents."""
        from sagemaker.workflow.utilities import hash_file

        code_hash = hash_file(self.code)
        return f"{self.name}-{code_hash}"[:1024]


class TuningStep(ConfigurableRetryStep):
    """`TuningStep` for SageMaker Pipelines Workflows."""

    def __init__(
        self,
        name: str,
        run_args: Dict = None,
        tuner: HyperparameterTuner = None,
        display_name: str = None,
        description: str = None,
        inputs=None,
        job_arguments: List[str] = None,
        cache_config: CacheConfig = None,
        depends_on: Union[List[str], List[Step]] = None,
        retry_policies: List[RetryPolicy] = None,
    ):
        """Construct a `TuningStep`, given a `HyperparameterTuner` instance.

        In addition to the `HyperparameterTuner` instance, the other arguments are those
        that are supplied to the `fit` method of the `sagemaker.tuner.HyperparameterTuner`.

        Args:
            name (str): The name of the `TuningStep`.
            run_args: The arguments for the `TuningStep` definition.
            tuner (HyperparameterTuner): A `sagemaker.tuner.HyperparameterTuner` instance.
            display_name (str): The display name of the `TuningStep`.
            description (str): The description of the `TuningStep`.
            inputs: Information about the training data. Please refer to the
                `fit()` method of the associated estimator, as this can take
                any of the following forms:

                * (str) - The S3 location where training data is saved.
                * (dict[str, str] or dict[str, sagemaker.inputs.TrainingInput]) -
                    If using multiple channels for training data, you can specify
                    a dictionary mapping channel names to strings or
                    :func:`~sagemaker.inputs.TrainingInput` objects.
                * (sagemaker.inputs.TrainingInput) - Channel configuration for S3 data sources
                    that can provide additional information about the training dataset.
                    See :func:`sagemaker.inputs.TrainingInput` for full details.
                * (sagemaker.session.FileSystemInput) - channel configuration for
                    a file system data source that can provide additional information as well as
                    the path to the training dataset.
                * (sagemaker.amazon.amazon_estimator.RecordSet) - A collection of
                    Amazon :class:~`Record` objects serialized and stored in S3.
                    For use with an estimator for an Amazon algorithm.
                * (sagemaker.amazon.amazon_estimator.FileSystemRecordSet) -
                    Amazon SageMaker channel configuration for a file system data source for
                    Amazon algorithms.
                * (list[sagemaker.amazon.amazon_estimator.RecordSet]) - A list of
                    :class:~`sagemaker.amazon.amazon_estimator.RecordSet` objects,
                    where each instance is a different channel of training data.
                * (list[sagemaker.amazon.amazon_estimator.FileSystemRecordSet]) - A list of
                    :class:~`sagemaker.amazon.amazon_estimator.FileSystemRecordSet` objects,
                    where each instance is a different channel of training data.
            job_arguments (List[str]): A list of strings to be passed into the processing job.
                Defaults to `None`.
            cache_config (CacheConfig):  A `sagemaker.workflow.steps.CacheConfig` instance.
            depends_on (List[str] or List[Step]): A list of `Step` names or `Step` instances that
                this `sagemaker.workflow.steps.ProcessingStep` depends on.
            retry_policies (List[RetryPolicy]):  A list of retry policies.
        """
        super(TuningStep, self).__init__(
            name, StepTypeEnum.TUNING, display_name, description, depends_on, retry_policies
        )

        if not (run_args is None or tuner is None):
            raise ValueError("either run_args or tuner need to be given.")

        self.run_args = run_args
        self.tuner = tuner
        self.inputs = inputs
        self.job_arguments = job_arguments
        self._properties = Properties(
            path=f"Steps.{name}",
            shape_names=[
                "DescribeHyperParameterTuningJobResponse",
                "ListTrainingJobsForHyperParameterTuningJobResponse",
            ],
        )
        self.cache_config = cache_config

        if not self.run_args:
            warnings.warn(
                (
                    'We are deprecating the instantiation of TuningStep using "tuner".'
                    'Instead, simply using "run_args".'
                ),
                DeprecationWarning,
            )

    @property
    def arguments(self) -> RequestType:
        """The arguments dictionary that is used to call `create_hyper_parameter_tuning_job`.

        NOTE: The `CreateHyperParameterTuningJob` request is not quite the
            args list that workflow needs.
        The `HyperParameterTuningJobName` attribute cannot be included.
        """
        if self.run_args:
            request_dict = self.run_args
        else:
            if self.tuner.estimator is not None:
                self.tuner.estimator._prepare_for_training()
            else:
                for _, estimator in self.tuner.estimator_dict.items():
                    estimator._prepare_for_training()

            self.tuner._prepare_for_tuning()
            tuner_args = _TuningJob._get_tuner_args(self.tuner, self.inputs)
            request_dict = self.tuner.sagemaker_session._get_tuning_request(**tuner_args)

        request_dict.pop("HyperParameterTuningJobName", None)
        return request_dict

    @property
    def properties(self):
        """A `Properties` object

        A `Properties` object representing `DescribeHyperParameterTuningJobResponse` and
        `ListTrainingJobsForHyperParameterTuningJobResponse` data model.
        """
        return self._properties

    def to_request(self) -> RequestType:
        """Updates the dictionary with cache configuration."""
        request_dict = super().to_request()
        if self.cache_config:
            request_dict.update(self.cache_config.config)

        return request_dict

    def get_top_model_s3_uri(self, top_k: int, s3_bucket: str, prefix: str = "") -> Join:
        """Get the model artifact S3 URI from the top performing training jobs.

        Args:
            top_k (int): The index of the top performing training job
                tuning step stores up to 50 top performing training jobs.
                A valid top_k value is from 0 to 49. The best training job
                model is at index 0.
            s3_bucket (str): The S3 bucket to store the training job output artifact.
            prefix (str): The S3 key prefix to store the training job output artifact.
        """
        values = ["s3:/", s3_bucket]
        if prefix != "" and prefix is not None:
            values.append(prefix)

        return Join(
            on="/",
            values=values
            + [
                self.properties.TrainingJobSummaries[top_k].TrainingJobName,
                "output/model.tar.gz",
            ],
        )<|MERGE_RESOLUTION|>--- conflicted
+++ resolved
@@ -68,7 +68,6 @@
 @attr.s
 class Step(Entity):
     """Pipeline `Step` for SageMaker Pipelines Workflows.
-
     Attributes:
         name (str): The name of the `Step`.
         display_name (str): The display name of the `Step`.
@@ -76,6 +75,7 @@
         step_type (StepTypeEnum): The type of the `Step`.
         depends_on (List[str] or List[Step]): The list of `Step` names or `Step`
             instances that the current `Step` depends on.
+        retry_policies (List[RetryPolicy]): The custom retry policy configuration.
     """
 
     name: str = attr.ib(factory=str)
@@ -142,23 +142,18 @@
 @attr.s
 class CacheConfig:
     """Configuration class to enable caching in SageMaker Pipelines Workflows.
-
     If caching is enabled, the pipeline attempts to find a previous execution of a `Step`
     that was called with the same arguments. `Step` caching only considers successful execution.
     If a successful previous execution is found, the pipeline propagates the values
     from the previous execution rather than recomputing the `Step`.
     When multiple successful executions exist within the timeout period,
     it uses the result for the most recent successful execution.
-
-
     Attributes:
         enable_caching (bool): To enable `Step` caching. Defaults to `False`.
         expire_after (str): If `Step` caching is enabled, a timeout also needs to defined.
             It defines how old a previous execution can be to be considered for reuse.
             Value should be an ISO 8601 duration string. Defaults to `None`.
-
             Examples::
-
                 'p30d' # 30 days
                 'P4DT12H' # 4 days and 12 hours
                 'T12H' # 12 hours
@@ -191,7 +186,6 @@
         retry_policies: Optional[List[RetryPolicy]] = None,
     ):
         """Constructor of a configurable retry step.
-
         Args:
             name (str): The name of the step.
             step_type (StepTypeEnum): The type of the step.
@@ -238,7 +232,6 @@
     def __init__(
         self,
         name: str,
-<<<<<<< HEAD
         estimator: EstimatorBase,
         display_name: Optional[str] = None,
         description: Optional[str] = None,
@@ -246,31 +239,17 @@
         cache_config: Optional[CacheConfig] = None,
         depends_on: Optional[Union[List[str], List[Step]]] = None,
         retry_policies: Optional[List[RetryPolicy]] = None,
-=======
-        run_args: Dict = None,
-        estimator: EstimatorBase = None,
-        display_name: str = None,
-        description: str = None,
-        inputs: Union[TrainingInput, dict, str, FileSystemInput] = None,
-        cache_config: CacheConfig = None,
-        depends_on: Union[List[str], List[Step]] = None,
-        retry_policies: List[RetryPolicy] = None,
->>>>>>> f5199e96
     ):
         """Construct a `TrainingStep`, given an `EstimatorBase` instance.
-
         In addition to the `EstimatorBase` instance, the other arguments are those
         that are supplied to the `fit` method of the `sagemaker.estimator.Estimator`.
-
         Args:
             name (str): The name of the `TrainingStep`.
-            run_args: The arguments for the `TrainingStep` definition.
             estimator (EstimatorBase): A `sagemaker.estimator.EstimatorBase` instance.
             display_name (str): The display name of the `TrainingStep`.
             description (str): The description of the `TrainingStep`.
             inputs (Union[str, dict, TrainingInput, FileSystemInput]): Information
                 about the training data. This can be one of three types:
-
                 * (str) the S3 location where training data is saved, or a file:// path in
                   local mode.
                 * (dict[str, str] or dict[str, sagemaker.inputs.TrainingInput]) If using multiple
@@ -283,7 +262,6 @@
                 * (sagemaker.inputs.FileSystemInput) - channel configuration for
                   a file system data source that can provide additional information as well as
                   the path to the training dataset.
-
             cache_config (CacheConfig):  A `sagemaker.workflow.steps.CacheConfig` instance.
             depends_on (List[str] or List[Step]): A list of `Step` names or `Step` instances
                 this `sagemaker.workflow.steps.TrainingStep` depends on.
@@ -292,60 +270,39 @@
         super(TrainingStep, self).__init__(
             name, StepTypeEnum.TRAINING, display_name, description, depends_on, retry_policies
         )
-
-        if not (run_args is None or estimator is None):
-            raise ValueError("either run_args or estimator need to be given.")
-
-        self.run_args = run_args
         self.estimator = estimator
         self.inputs = inputs
-
         self._properties = Properties(
             path=f"Steps.{name}", shape_name="DescribeTrainingJobResponse"
         )
         self.cache_config = cache_config
 
-        if self.cache_config:
-            if (self.run_args and "ProfilerConfig" in self.run_args) or (
-                self.estimator is not None and not self.estimator.disable_profiler
-            ):
-                msg = (
-                    "Profiling is enabled on the provided estimator. "
-                    "The default profiler rule includes a timestamp "
-                    "which will change each time the pipeline is "
-                    "upserted, causing cache misses. If profiling "
-                    "is not needed, set disable_profiler to True on the estimator."
-                )
-                warnings.warn(msg)
-
-        if not self.run_args:
-            warnings.warn(
-                (
-                    'We are deprecating the instantiation of TrainingStep using "estimator".'
-                    'Instead, simply using "run_args".'
-                ),
-                DeprecationWarning,
+        if self.cache_config is not None and not self.estimator.disable_profiler:
+            msg = (
+                "Profiling is enabled on the provided estimator. "
+                "The default profiler rule includes a timestamp "
+                "which will change each time the pipeline is "
+                "upserted, causing cache misses. If profiling "
+                "is not needed, set disable_profiler to True on the estimator."
             )
+            warnings.warn(msg)
 
     @property
     def arguments(self) -> RequestType:
         """The arguments dictionary that is used to call `create_training_job`.
-
         NOTE: The `CreateTrainingJob` request is not quite the args list that workflow needs.
         The `TrainingJobName` and `ExperimentConfig` attributes cannot be included.
         """
-        if self.run_args:
-            request_dict = self.run_args
-        else:
-            self.estimator._prepare_for_training()
-            train_args = _TrainingJob._get_train_args(
-                self.estimator, self.inputs, experiment_config=dict()
-            )
-            request_dict = self.estimator.sagemaker_session._get_train_request(**train_args)
-
-        request_dict.pop("TrainingJobName", None)
+
+        self.estimator._prepare_for_training()
+        train_args = _TrainingJob._get_train_args(
+            self.estimator, self.inputs, experiment_config=dict()
+        )
+        request_dict = self.estimator.sagemaker_session._get_train_request(**train_args)
+        request_dict.pop("TrainingJobName")
         if "HyperParameters" in request_dict:
             request_dict["HyperParameters"].pop("sagemaker_job_name", None)
+
         return request_dict
 
     @property
@@ -369,25 +326,15 @@
         self,
         name: str,
         model: Union[Model, PipelineModel],
-<<<<<<< HEAD
         inputs: CreateModelInput,
         depends_on: Optional[Union[List[str], List[Step]]] = None,
         retry_policies: Optional[List[RetryPolicy]] = None,
         display_name: Optional[str] = None,
         description: Optional[str] = None,
-=======
-        inputs: CreateModelInput = None,
-        depends_on: Union[List[str], List[Step]] = None,
-        retry_policies: List[RetryPolicy] = None,
-        display_name: str = None,
-        description: str = None,
->>>>>>> f5199e96
     ):
         """Construct a `CreateModelStep`, given an `sagemaker.model.Model` instance.
-
         In addition to the `Model` instance, the other arguments are those that are supplied to
         the `_create_sagemaker_model` method of the `sagemaker.model.Model._create_sagemaker_model`.
-
         Args:
             name (str): The name of the `CreateModelStep`.
             model (Model or PipelineModel): A `sagemaker.model.Model`
@@ -411,7 +358,6 @@
     @property
     def arguments(self) -> RequestType:
         """The arguments dictionary that is used to call `create_model`.
-
         NOTE: The `CreateModelRequest` is not quite the args list that workflow needs.
         `ModelName` cannot be included in the arguments.
         """
@@ -435,7 +381,7 @@
                 vpc_config=self.model.vpc_config,
                 enable_network_isolation=self.model.enable_network_isolation(),
             )
-        request_dict.pop("ModelName", None)
+        request_dict.pop("ModelName")
 
         return request_dict
 
@@ -451,7 +397,6 @@
     def __init__(
         self,
         name: str,
-<<<<<<< HEAD
         transformer: Transformer,
         inputs: TransformInput,
         display_name: Optional[str] = None,
@@ -459,25 +404,12 @@
         cache_config: Optional[CacheConfig] = None,
         depends_on: Optional[Union[List[str], List[Step]]] = None,
         retry_policies: Optional[List[RetryPolicy]] = None,
-=======
-        run_args: Dict = None,
-        transformer: Transformer = None,
-        inputs: TransformInput = None,
-        display_name: str = None,
-        description: str = None,
-        cache_config: CacheConfig = None,
-        depends_on: Union[List[str], List[Step]] = None,
-        retry_policies: List[RetryPolicy] = None,
->>>>>>> f5199e96
     ):
         """Constructs a `TransformStep`, given a `Transformer` instance.
-
         In addition to the `Transformer` instance, the other arguments are those
         that are supplied to the `transform` method of the `sagemaker.transformer.Transformer`.
-
         Args:
             name (str): The name of the `TransformStep`.
-            run_args: The arguments for the `TransformStep` definition.
             transformer (Transformer): A `sagemaker.transformer.Transformer` instance.
             inputs (TransformInput): A `sagemaker.inputs.TransformInput` instance.
             cache_config (CacheConfig): A `sagemaker.workflow.steps.CacheConfig` instance.
@@ -490,10 +422,6 @@
         super(TransformStep, self).__init__(
             name, StepTypeEnum.TRANSFORM, display_name, description, depends_on, retry_policies
         )
-        if not (run_args is None or transformer is None):
-            raise ValueError("either run_args or transformer need to be given.")
-
-        self.run_args = run_args
         self.transformer = transformer
         self.inputs = inputs
         self.cache_config = cache_config
@@ -501,45 +429,29 @@
             path=f"Steps.{name}", shape_name="DescribeTransformJobResponse"
         )
 
-        if not self.run_args:
-            if inputs is None:
-                raise ValueError("Inputs can't be None when transformer is given.")
-            warnings.warn(
-                (
-                    'We are deprecating the instantiation of TransformStep using "transformer".'
-                    'Instead, simply using "run_args".'
-                ),
-                DeprecationWarning,
-            )
-
     @property
     def arguments(self) -> RequestType:
         """The arguments dictionary that is used to call `create_transform_job`.
-
         NOTE: The `CreateTransformJob` request is not quite the args list that workflow needs.
         `TransformJobName` and `ExperimentConfig` cannot be included in the arguments.
         """
-        if self.run_args:
-            request_dict = self.run_args
-        else:
-            transform_args = _TransformJob._get_transform_args(
-                transformer=self.transformer,
-                data=self.inputs.data,
-                data_type=self.inputs.data_type,
-                content_type=self.inputs.content_type,
-                compression_type=self.inputs.compression_type,
-                split_type=self.inputs.split_type,
-                input_filter=self.inputs.input_filter,
-                output_filter=self.inputs.output_filter,
-                join_source=self.inputs.join_source,
-                model_client_config=self.inputs.model_client_config,
-                experiment_config=dict(),
-            )
-            request_dict = self.transformer.sagemaker_session._get_transform_request(
-                **transform_args
-            )
-
-        request_dict.pop("TransformJobName", None)
+        transform_args = _TransformJob._get_transform_args(
+            transformer=self.transformer,
+            data=self.inputs.data,
+            data_type=self.inputs.data_type,
+            content_type=self.inputs.content_type,
+            compression_type=self.inputs.compression_type,
+            split_type=self.inputs.split_type,
+            input_filter=self.inputs.input_filter,
+            output_filter=self.inputs.output_filter,
+            join_source=self.inputs.join_source,
+            model_client_config=self.inputs.model_client_config,
+            experiment_config=dict(),
+        )
+
+        request_dict = self.transformer.sagemaker_session._get_transform_request(**transform_args)
+        request_dict.pop("TransformJobName")
+
         return request_dict
 
     @property
@@ -562,8 +474,7 @@
     def __init__(
         self,
         name: str,
-        run_args: Dict = None,
-        processor: Processor = None,
+        processor: Processor,
         display_name: str = None,
         description: str = None,
         inputs: List[ProcessingInput] = None,
@@ -577,13 +488,10 @@
         kms_key=None,
     ):
         """Construct a `ProcessingStep`, given a `Processor` instance.
-
         In addition to the `Processor` instance, the other arguments are those that are supplied to
         the `process` method of the `sagemaker.processing.Processor`.
-
         Args:
             name (str): The name of the `ProcessingStep`.
-            run_args: The arguments for the `ProcessingStep` definition.
             processor (Processor): A `sagemaker.processing.Processor` instance.
             display_name (str): The display name of the `ProcessingStep`.
             description (str): The description of the `ProcessingStep`
@@ -607,10 +515,6 @@
         super(ProcessingStep, self).__init__(
             name, StepTypeEnum.PROCESSING, display_name, description, depends_on, retry_policies
         )
-        if not (run_args is None or processor is None):
-            raise ValueError("either run_args or processor need to be given.")
-
-        self.run_args = run_args
         self.processor = processor
         self.inputs = inputs
         self.outputs = outputs
@@ -619,59 +523,47 @@
         self.property_files = property_files
         self.job_name = None
         self.kms_key = kms_key
-        self.cache_config = cache_config
+
+        # Examine why run method in `sagemaker.processing.Processor` mutates the processor instance
+        # by setting the instance's arguments attribute. Refactor `Processor.run`, if possible.
+        self.processor.arguments = job_arguments
+
         self._properties = Properties(
             path=f"Steps.{name}", shape_name="DescribeProcessingJobResponse"
         )
-
-        if not self.run_args:
-            # Examine why run method in `sagemaker.processing.Processor` mutates the processor instance
-            # by setting the instance's arguments attribute. Refactor `Processor.run`, if possible.
-            self.processor.arguments = job_arguments
-
-            if code:
-                code_url = urlparse(code)
-                if code_url.scheme == "" or code_url.scheme == "file":
-                    # By default, `Processor` will upload the local code to an S3 path
-                    # containing a timestamp. This causes cache misses whenever a
-                    # pipeline is updated, even if the underlying script hasn't changed.
-                    # To avoid this, hash the contents of the script and include it
-                    # in the `job_name` passed to the `Processor`, which will be used
-                    # instead of the timestamped path.
-                    self.job_name = self._generate_code_upload_path()
-
-            warnings.warn(
-                (
-                    'We are deprecating the instantiation of ProcessingStep using "processor".'
-                    'Instead, simply using "run_args".'
-                ),
-                DeprecationWarning,
-            )
+        self.cache_config = cache_config
+
+        if code:
+            code_url = urlparse(code)
+            if code_url.scheme == "" or code_url.scheme == "file":
+                # By default, `Processor` will upload the local code to an S3 path
+                # containing a timestamp. This causes cache misses whenever a
+                # pipeline is updated, even if the underlying script hasn't changed.
+                # To avoid this, hash the contents of the script and include it
+                # in the `job_name` passed to the `Processor`, which will be used
+                # instead of the timestamped path.
+                self.job_name = self._generate_code_upload_path()
 
     @property
     def arguments(self) -> RequestType:
         """The arguments dictionary that is used to call `create_processing_job`.
-
         NOTE: The `CreateProcessingJob` request is not quite the args list that workflow needs.
         `ProcessingJobName` and `ExperimentConfig` cannot be included in the arguments.
         """
-        if self.run_args:
-            request_dict = self.run_args
-        else:
-            normalized_inputs, normalized_outputs = self.processor._normalize_args(
-                job_name=self.job_name,
-                arguments=self.job_arguments,
-                inputs=self.inputs,
-                outputs=self.outputs,
-                code=self.code,
-                kms_key=self.kms_key,
-            )
-            process_args = ProcessingJob._get_process_args(
-                self.processor, normalized_inputs, normalized_outputs, experiment_config=dict()
-            )
-            request_dict = self.processor.sagemaker_session._get_process_request(**process_args)
-
-        request_dict.pop("ProcessingJobName", None)
+        normalized_inputs, normalized_outputs = self.processor._normalize_args(
+            job_name=self.job_name,
+            arguments=self.job_arguments,
+            inputs=self.inputs,
+            outputs=self.outputs,
+            code=self.code,
+            kms_key=self.kms_key,
+        )
+        process_args = ProcessingJob._get_process_args(
+            self.processor, normalized_inputs, normalized_outputs, experiment_config=dict()
+        )
+        request_dict = self.processor.sagemaker_session._get_process_request(**process_args)
+        request_dict.pop("ProcessingJobName")
+
         return request_dict
 
     @property
@@ -704,8 +596,7 @@
     def __init__(
         self,
         name: str,
-        run_args: Dict = None,
-        tuner: HyperparameterTuner = None,
+        tuner: HyperparameterTuner,
         display_name: str = None,
         description: str = None,
         inputs=None,
@@ -715,20 +606,16 @@
         retry_policies: List[RetryPolicy] = None,
     ):
         """Construct a `TuningStep`, given a `HyperparameterTuner` instance.
-
         In addition to the `HyperparameterTuner` instance, the other arguments are those
         that are supplied to the `fit` method of the `sagemaker.tuner.HyperparameterTuner`.
-
         Args:
             name (str): The name of the `TuningStep`.
-            run_args: The arguments for the `TuningStep` definition.
             tuner (HyperparameterTuner): A `sagemaker.tuner.HyperparameterTuner` instance.
             display_name (str): The display name of the `TuningStep`.
             description (str): The description of the `TuningStep`.
             inputs: Information about the training data. Please refer to the
                 `fit()` method of the associated estimator, as this can take
                 any of the following forms:
-
                 * (str) - The S3 location where training data is saved.
                 * (dict[str, str] or dict[str, sagemaker.inputs.TrainingInput]) -
                     If using multiple channels for training data, you can specify
@@ -762,11 +649,6 @@
         super(TuningStep, self).__init__(
             name, StepTypeEnum.TUNING, display_name, description, depends_on, retry_policies
         )
-
-        if not (run_args is None or tuner is None):
-            raise ValueError("either run_args or tuner need to be given.")
-
-        self.run_args = run_args
         self.tuner = tuner
         self.inputs = inputs
         self.job_arguments = job_arguments
@@ -779,43 +661,29 @@
         )
         self.cache_config = cache_config
 
-        if not self.run_args:
-            warnings.warn(
-                (
-                    'We are deprecating the instantiation of TuningStep using "tuner".'
-                    'Instead, simply using "run_args".'
-                ),
-                DeprecationWarning,
-            )
-
     @property
     def arguments(self) -> RequestType:
         """The arguments dictionary that is used to call `create_hyper_parameter_tuning_job`.
-
         NOTE: The `CreateHyperParameterTuningJob` request is not quite the
             args list that workflow needs.
         The `HyperParameterTuningJobName` attribute cannot be included.
         """
-        if self.run_args:
-            request_dict = self.run_args
+        if self.tuner.estimator is not None:
+            self.tuner.estimator._prepare_for_training()
         else:
-            if self.tuner.estimator is not None:
-                self.tuner.estimator._prepare_for_training()
-            else:
-                for _, estimator in self.tuner.estimator_dict.items():
-                    estimator._prepare_for_training()
-
-            self.tuner._prepare_for_tuning()
-            tuner_args = _TuningJob._get_tuner_args(self.tuner, self.inputs)
-            request_dict = self.tuner.sagemaker_session._get_tuning_request(**tuner_args)
-
-        request_dict.pop("HyperParameterTuningJobName", None)
+            for _, estimator in self.tuner.estimator_dict.items():
+                estimator._prepare_for_training()
+
+        self.tuner._prepare_for_tuning()
+        tuner_args = _TuningJob._get_tuner_args(self.tuner, self.inputs)
+        request_dict = self.tuner.sagemaker_session._get_tuning_request(**tuner_args)
+        request_dict.pop("HyperParameterTuningJobName")
+
         return request_dict
 
     @property
     def properties(self):
         """A `Properties` object
-
         A `Properties` object representing `DescribeHyperParameterTuningJobResponse` and
         `ListTrainingJobsForHyperParameterTuningJobResponse` data model.
         """
@@ -831,7 +699,6 @@
 
     def get_top_model_s3_uri(self, top_k: int, s3_bucket: str, prefix: str = "") -> Join:
         """Get the model artifact S3 URI from the top performing training jobs.
-
         Args:
             top_k (int): The index of the top performing training job
                 tuning step stores up to 50 top performing training jobs.
