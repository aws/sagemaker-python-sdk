--- conflicted
+++ resolved
@@ -526,10 +526,7 @@
         self.code = code
         self.property_files = property_files
         self.job_name = None
-<<<<<<< HEAD
-=======
         self.kms_key = kms_key
->>>>>>> 34b07c07
 
         # Examine why run method in sagemaker.processing.Processor mutates the processor instance
         # by setting the instance's arguments attribute. Refactor Processor.run, if possible.
