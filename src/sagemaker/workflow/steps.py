--- conflicted
+++ resolved
@@ -525,11 +525,7 @@
         self.code = code
         self.property_files = property_files
         self.job_name = None
-<<<<<<< HEAD
-=======
         self.kms_key = kms_key
->>>>>>> b82fb8ac
-
         # Examine why run method in sagemaker.processing.Processor mutates the processor instance
         # by setting the instance's arguments attribute. Refactor Processor.run, if possible.
         self.processor.arguments = job_arguments
