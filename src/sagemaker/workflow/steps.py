# Copyright Amazon.com, Inc. or its affiliates. All Rights Reserved.
#
# Licensed under the Apache License, Version 2.0 (the "License"). You
# may not use this file except in compliance with the License. A copy of
# the License is located at
#
#     http://aws.amazon.com/apache2.0/
#
# or in the "license" file accompanying this file. This file is
# distributed on an "AS IS" BASIS, WITHOUT WARRANTIES OR CONDITIONS OF
# ANY KIND, either express or implied. See the License for the specific
# language governing permissions and limitations under the License.
"""The `Step` definitions for SageMaker Pipelines Workflows."""
from __future__ import absolute_import

import abc
import os
import warnings

from enum import Enum
from typing import Dict, List, Union
from urllib.parse import urlparse

import attr

from sagemaker.estimator import EstimatorBase, _TrainingJob
from sagemaker.inputs import CreateModelInput, TrainingInput, TransformInput, FileSystemInput
from sagemaker.model import Model
from sagemaker.pipeline import PipelineModel
from sagemaker.processing import (
    ProcessingInput,
    ProcessingJob,
    ProcessingOutput,
    Processor,
)
from sagemaker.transformer import Transformer, _TransformJob
from sagemaker.tuner import HyperparameterTuner, _TuningJob
from sagemaker.workflow.entities import (
    DefaultEnumMeta,
    Entity,
    RequestType,
)
from sagemaker.workflow.properties import (
    PropertyFile,
    Properties,
)
from sagemaker.workflow.functions import Join
from sagemaker.workflow.retry import RetryPolicy


class StepTypeEnum(Enum, metaclass=DefaultEnumMeta):
    """Enum of `Step` types."""

    CONDITION = "Condition"
    CREATE_MODEL = "Model"
    PROCESSING = "Processing"
    REGISTER_MODEL = "RegisterModel"
    TRAINING = "Training"
    TRANSFORM = "Transform"
    CALLBACK = "Callback"
    TUNING = "Tuning"
    LAMBDA = "Lambda"
    QUALITY_CHECK = "QualityCheck"
    CLARIFY_CHECK = "ClarifyCheck"
    EMR = "EMR"
    FAIL = "Fail"


@attr.s
class Step(Entity):
    """Pipeline `Step` for SageMaker Pipelines Workflows.

    Attributes:
        name (str): The name of the `Step`.
        display_name (str): The display name of the `Step`.
        description (str): The description of the `Step`.
        step_type (StepTypeEnum): The type of the `Step`.
        depends_on (List[str] or List[Step]): The list of `Step` names or `Step`
            instances that the current `Step` depends on.
        retry_policies (List[RetryPolicy]): The custom retry policy configuration.
    """

    name: str = attr.ib(factory=str)
    display_name: str = attr.ib(default=None)
    description: str = attr.ib(default=None)
    step_type: StepTypeEnum = attr.ib(factory=StepTypeEnum.factory)
    depends_on: Union[List[str], List["Step"]] = attr.ib(default=None)

    @property
    @abc.abstractmethod
    def arguments(self) -> RequestType:
        """The arguments to the particular `Step` service call."""

    @property
    @abc.abstractmethod
    def properties(self):
        """The properties of the particular `Step`."""

    def to_request(self) -> RequestType:
        """Gets the request structure for workflow service calls."""
        request_dict = {
            "Name": self.name,
            "Type": self.step_type.value,
            "Arguments": self.arguments,
        }
        if self.depends_on:
            request_dict["DependsOn"] = self._resolve_depends_on(self.depends_on)
        if self.display_name:
            request_dict["DisplayName"] = self.display_name
        if self.description:
            request_dict["Description"] = self.description

        return request_dict

    def add_depends_on(self, step_names: Union[List[str], List["Step"]]):
        """Add `Step` names or `Step` instances to the current `Step` depends on list."""

        if not step_names:
            return

        if not self.depends_on:
            self.depends_on = []
        self.depends_on.extend(step_names)

    @property
    def ref(self) -> Dict[str, str]:
        """Gets a reference dictionary for `Step` instances."""
        return {"Name": self.name}

    @staticmethod
    def _resolve_depends_on(depends_on_list: Union[List[str], List["Step"]]) -> List[str]:
        """Resolve the `Step` depends on list."""
        depends_on = []
        for step in depends_on_list:
            if isinstance(step, Step):
                depends_on.append(step.name)
            elif isinstance(step, str):
                depends_on.append(step)
            else:
                raise ValueError(f"Invalid input step name: {step}")
        return depends_on


@attr.s
class CacheConfig:
    """Configuration class to enable caching in SageMaker Pipelines Workflows.

    If caching is enabled, the pipeline attempts to find a previous execution of a `Step`
    that was called with the same arguments. `Step` caching only considers successful execution.
    If a successful previous execution is found, the pipeline propagates the values
    from the previous execution rather than recomputing the `Step`.
    When multiple successful executions exist within the timeout period,
    it uses the result for the most recent successful execution.


    Attributes:
        enable_caching (bool): To enable `Step` caching. Defaults to `False`.
        expire_after (str): If `Step` caching is enabled, a timeout also needs to defined.
            It defines how old a previous execution can be to be considered for reuse.
            Value should be an ISO 8601 duration string. Defaults to `None`.

            Examples::

                'p30d' # 30 days
                'P4DT12H' # 4 days and 12 hours
                'T12H' # 12 hours
    """

    enable_caching: bool = attr.ib(default=False)
    expire_after = attr.ib(
        default=None, validator=attr.validators.optional(attr.validators.instance_of(str))
    )

    @property
    def config(self):
        """Configures `Step` caching for SageMaker Pipelines Workflows."""
        config = {"Enabled": self.enable_caching}
        if self.expire_after is not None:
            config["ExpireAfter"] = self.expire_after
        return {"CacheConfig": config}


class ConfigurableRetryStep(Step):
    """`ConfigurableRetryStep` for SageMaker Pipelines Workflows."""

    def __init__(
        self,
        name: str,
        step_type: StepTypeEnum,
        display_name: str = None,
        description: str = None,
        depends_on: Union[List[str], List[Step]] = None,
        retry_policies: List[RetryPolicy] = None,
    ):
        super().__init__(
            name=name,
            display_name=display_name,
            step_type=step_type,
            description=description,
            depends_on=depends_on,
        )
        self.retry_policies = [] if not retry_policies else retry_policies

    def add_retry_policy(self, retry_policy: RetryPolicy):
        """Add a policy to the current `ConfigurableRetryStep` retry policies list."""
        if not retry_policy:
            return

        if not self.retry_policies:
            self.retry_policies = []
        self.retry_policies.append(retry_policy)

    def to_request(self) -> RequestType:
        """Gets the request structure for `ConfigurableRetryStep`."""
        step_dict = super().to_request()
        if self.retry_policies:
            step_dict["RetryPolicies"] = self._resolve_retry_policy(self.retry_policies)
        return step_dict

    @staticmethod
    def _resolve_retry_policy(retry_policy_list: List[RetryPolicy]) -> List[RequestType]:
        """Resolve the `ConfigurableRetryStep` retry policy list."""
        return [retry_policy.to_request() for retry_policy in retry_policy_list]


class TrainingStep(ConfigurableRetryStep):
    """`TrainingStep` for SageMaker Pipelines Workflows."""

    def __init__(
        self,
        name: str,
        estimator: EstimatorBase,
        display_name: str = None,
        description: str = None,
        inputs: Union[TrainingInput, dict, str, FileSystemInput] = None,
        cache_config: CacheConfig = None,
        depends_on: Union[List[str], List[Step]] = None,
        retry_policies: List[RetryPolicy] = None,
    ):
        """Construct a `TrainingStep`, given an `EstimatorBase` instance.

        In addition to the `EstimatorBase` instance, the other arguments are those
        that are supplied to the `fit` method of the `sagemaker.estimator.Estimator`.

        Args:
            name (str): The name of the `TrainingStep`.
            estimator (EstimatorBase): A `sagemaker.estimator.EstimatorBase` instance.
            display_name (str): The display name of the `TrainingStep`.
            description (str): The description of the `TrainingStep`.
            inputs (Union[str, dict, TrainingInput, FileSystemInput]): Information
                about the training data. This can be one of three types:

                * (str) the S3 location where training data is saved, or a file:// path in
                  local mode.
                * (dict[str, str] or dict[str, sagemaker.inputs.TrainingInput]) If using multiple
                  channels for training data, you can specify a dictionary mapping channel names to
                  strings or :func:`~sagemaker.inputs.TrainingInput` objects.
                * (sagemaker.inputs.TrainingInput) - channel configuration for S3 data sources
                  that can provide additional information as well as the path to the training
                  dataset.
                  See :func:`sagemaker.inputs.TrainingInput` for full details.
                * (sagemaker.inputs.FileSystemInput) - channel configuration for
                  a file system data source that can provide additional information as well as
                  the path to the training dataset.

            cache_config (CacheConfig):  A `sagemaker.workflow.steps.CacheConfig` instance.
            depends_on (List[str] or List[Step]): A list of `Step` names or `Step` instances
                this `sagemaker.workflow.steps.TrainingStep` depends on.
            retry_policies (List[RetryPolicy]):  A list of retry policies.
        """
        super(TrainingStep, self).__init__(
            name, StepTypeEnum.TRAINING, display_name, description, depends_on, retry_policies
        )
        self.estimator = estimator
        self.inputs = inputs
        self._properties = Properties(
            path=f"Steps.{name}", shape_name="DescribeTrainingJobResponse"
        )
        self.cache_config = cache_config

        if self.cache_config is not None and not self.estimator.disable_profiler:
            msg = (
                "Profiling is enabled on the provided estimator. "
                "The default profiler rule includes a timestamp "
                "which will change each time the pipeline is "
                "upserted, causing cache misses. If profiling "
                "is not needed, set disable_profiler to True on the estimator."
            )
            warnings.warn(msg)

    @property
    def arguments(self) -> RequestType:
        """The arguments dictionary that is used to call `create_training_job`.

        NOTE: The `CreateTrainingJob` request is not quite the args list that workflow needs.
        The `TrainingJobName` and `ExperimentConfig` attributes cannot be included.
        """

        self.estimator._prepare_for_training()
        train_args = _TrainingJob._get_train_args(
            self.estimator, self.inputs, experiment_config=dict()
        )
        request_dict = self.estimator.sagemaker_session._get_train_request(**train_args)
        request_dict.pop("TrainingJobName")

        return request_dict

    @property
    def properties(self):
        """A `Properties` object representing the `DescribeTrainingJobResponse` data model."""
        return self._properties

    def to_request(self) -> RequestType:
        """Updates the request dictionary with cache configuration."""
        request_dict = super().to_request()
        if self.cache_config:
            request_dict.update(self.cache_config.config)

        return request_dict


class CreateModelStep(ConfigurableRetryStep):
    """`CreateModelStep` for SageMaker Pipelines Workflows."""

    def __init__(
        self,
        name: str,
        model: Union[Model, PipelineModel],
        inputs: CreateModelInput,
        depends_on: Union[List[str], List[Step]] = None,
        retry_policies: List[RetryPolicy] = None,
        display_name: str = None,
        description: str = None,
    ):
        """Construct a `CreateModelStep`, given an `sagemaker.model.Model` instance.

        In addition to the `Model` instance, the other arguments are those that are supplied to
        the `_create_sagemaker_model` method of the `sagemaker.model.Model._create_sagemaker_model`.

        Args:
            name (str): The name of the `CreateModelStep`.
            model (Model or PipelineModel): A `sagemaker.model.Model`
                or `sagemaker.pipeline.PipelineModel` instance.
            inputs (CreateModelInput): A `sagemaker.inputs.CreateModelInput` instance.
                Defaults to `None`.
            depends_on (List[str] or List[Step]): A list of `Step` names or `Step` instances
                this `sagemaker.workflow.steps.CreateModelStep` depends on.
            retry_policies (List[RetryPolicy]):  A list of retry policies.
            display_name (str): The display name of the `CreateModelStep`.
            description (str): The description of the `CreateModelStep`.
        """
        super(CreateModelStep, self).__init__(
            name, StepTypeEnum.CREATE_MODEL, display_name, description, depends_on, retry_policies
        )
        self.model = model
        self.inputs = inputs or CreateModelInput()

        self._properties = Properties(path=f"Steps.{name}", shape_name="DescribeModelOutput")

    @property
    def arguments(self) -> RequestType:
        """The arguments dictionary that is used to call `create_model`.

        NOTE: The `CreateModelRequest` is not quite the args list that workflow needs.
        `ModelName` cannot be included in the arguments.
        """

        if isinstance(self.model, PipelineModel):
            request_dict = self.model.sagemaker_session._create_model_request(
                name="",
                role=self.model.role,
                container_defs=self.model.pipeline_container_def(self.inputs.instance_type),
                vpc_config=self.model.vpc_config,
                enable_network_isolation=self.model.enable_network_isolation,
            )
        else:
            request_dict = self.model.sagemaker_session._create_model_request(
                name="",
                role=self.model.role,
                container_defs=self.model.prepare_container_def(
                    instance_type=self.inputs.instance_type,
                    accelerator_type=self.inputs.accelerator_type,
                ),
                vpc_config=self.model.vpc_config,
                enable_network_isolation=self.model.enable_network_isolation(),
            )
        request_dict.pop("ModelName")

        return request_dict

    @property
    def properties(self):
        """A `Properties` object representing the `DescribeModelResponse` data model."""
        return self._properties


class TransformStep(ConfigurableRetryStep):
    """`TransformStep` for SageMaker Pipelines Workflows."""

    def __init__(
        self,
        name: str,
        transformer: Transformer,
        inputs: TransformInput,
        display_name: str = None,
        description: str = None,
        cache_config: CacheConfig = None,
        depends_on: Union[List[str], List[Step]] = None,
        retry_policies: List[RetryPolicy] = None,
    ):
        """Constructs a `TransformStep`, given a `Transformer` instance.

        In addition to the `Transformer` instance, the other arguments are those
        that are supplied to the `transform` method of the `sagemaker.transformer.Transformer`.

        Args:
            name (str): The name of the `TransformStep`.
            transformer (Transformer): A `sagemaker.transformer.Transformer` instance.
            inputs (TransformInput): A `sagemaker.inputs.TransformInput` instance.
            cache_config (CacheConfig): A `sagemaker.workflow.steps.CacheConfig` instance.
            display_name (str): The display name of the `TransformStep`.
            description (str): The description of the `TransformStep`.
            depends_on (List[str]): A list of `Step` names that this `sagemaker.workflow.steps.TransformStep`
                depends on.
            retry_policies (List[RetryPolicy]): A list of retry policies.
        """
        super(TransformStep, self).__init__(
            name, StepTypeEnum.TRANSFORM, display_name, description, depends_on, retry_policies
        )
        self.transformer = transformer
        self.inputs = inputs
        self.cache_config = cache_config
        self._properties = Properties(
            path=f"Steps.{name}", shape_name="DescribeTransformJobResponse"
        )

    @property
    def arguments(self) -> RequestType:
        """The arguments dictionary that is used to call `create_transform_job`.

        NOTE: The `CreateTransformJob` request is not quite the args list that workflow needs.
        `TransformJobName` and `ExperimentConfig` cannot be included in the arguments.
        """
        transform_args = _TransformJob._get_transform_args(
            transformer=self.transformer,
            data=self.inputs.data,
            data_type=self.inputs.data_type,
            content_type=self.inputs.content_type,
            compression_type=self.inputs.compression_type,
            split_type=self.inputs.split_type,
            input_filter=self.inputs.input_filter,
            output_filter=self.inputs.output_filter,
            join_source=self.inputs.join_source,
            model_client_config=self.inputs.model_client_config,
            experiment_config=dict(),
        )

        request_dict = self.transformer.sagemaker_session._get_transform_request(**transform_args)
        request_dict.pop("TransformJobName")

        return request_dict

    @property
    def properties(self):
        """A `Properties` object representing the `DescribeTransformJobResponse` data model."""
        return self._properties

    def to_request(self) -> RequestType:
        """Updates the dictionary with cache configuration."""
        request_dict = super().to_request()
        if self.cache_config:
            request_dict.update(self.cache_config.config)

        return request_dict


class ProcessingStep(ConfigurableRetryStep):
    """`ProcessingStep` for SageMaker Pipelines Workflows."""

    def __init__(
        self,
        name: str,
        processor: Processor,
        display_name: str = None,
        description: str = None,
        inputs: List[ProcessingInput] = None,
        outputs: List[ProcessingOutput] = None,
        job_arguments: List[str] = None,
        code: str = None,
        property_files: List[PropertyFile] = None,
        cache_config: CacheConfig = None,
        depends_on: Union[List[str], List[Step]] = None,
        retry_policies: List[RetryPolicy] = None,
        **kwargs,
    ):
        """Construct a `ProcessingStep`, given a `Processor` instance.

<<<<<<< HEAD
        In addition to the processor instance, the other arguments are those that are supplied to
        the `run()` method of the :class:`~sagemaker.processing.Processor`.

        Args:
            name (str): The name of the processing step.
            processor (Processor): A :class:`~sagemaker.processing.Processor` instance.
            display_name (str): The display name of the processing step.
            description (str): The description of the processing step.
            inputs (List[ProcessingInput]): A list of inputs to the processing job. Defaults to
                `None`.
            outputs (List[ProcessingOutput]): A list of outputs from the processing job. Defaults
                to `None`.
            job_arguments (List[str]): A list of command line arguments to be passed into the
                processing job. Defaults to `None`.
=======
        In addition to the `Processor` instance, the other arguments are those that are supplied to
        the `process` method of the `sagemaker.processing.Processor`.

        Args:
            name (str): The name of the `ProcessingStep`.
            processor (Processor): A `sagemaker.processing.Processor` instance.
            display_name (str): The display name of the `ProcessingStep`.
            description (str): The description of the `ProcessingStep`
            inputs (List[ProcessingInput]): A list of `sagemaker.processing.ProcessorInput`
                instances. Defaults to `None`.
            outputs (List[ProcessingOutput]): A list of `sagemaker.processing.ProcessorOutput`
                instances. Defaults to `None`.
            job_arguments (List[str]): A list of strings to be passed into the processing job.
                Defaults to `None`.
>>>>>>> 21ac6fda
            code (str): This can be an S3 URI or a local path to a file with the framework
                script to run. Defaults to `None`.
            property_files (List[PropertyFile]): A list of property files that workflow looks
                for and resolves from the configured processing output list.
<<<<<<< HEAD
            cache_config (CacheConfig): Step result caching configuration.
            depends_on (List[str] or List[Step]): A list of step names or step instances this
                `sagemaker.workflow.steps.ProcessingStep` depends on.
            retry_policies (List[RetryPolicy]):  A list of retry policy
            **kwargs: Additional arguments as per ``processor.run()``, depending on your processor
                type. For example may include ``source_dir`` for processors based on
                :class:`~sagemaker.processing.FrameworkProcessor`.
=======
            cache_config (CacheConfig):  A `sagemaker.workflow.steps.CacheConfig` instance.
            depends_on (List[str] or List[Step]): A list of `Step` names or `Step` instances that
                this `sagemaker.workflow.steps.ProcessingStep` depends on.
            retry_policies (List[RetryPolicy]):  A list of retry policies.
            kms_key (str): The ARN of the KMS key that is used to encrypt the
                user code file. Defaults to `None`.
>>>>>>> 21ac6fda
        """
        super(ProcessingStep, self).__init__(
            name, StepTypeEnum.PROCESSING, display_name, description, depends_on, retry_policies
        )
        self.processor = processor
        self.inputs = inputs
        self.outputs = outputs
        self.job_arguments = job_arguments
        self.code = code
        self.property_files = property_files
        self.job_name = None
        self.processor_kwargs = kwargs

        # Examine why run method in `sagemaker.processing.Processor` mutates the processor instance
        # by setting the instance's arguments attribute. Refactor `Processor.run`, if possible.
        self.processor.arguments = job_arguments

        self._properties = Properties(
            path=f"Steps.{name}", shape_name="DescribeProcessingJobResponse"
        )
        self.cache_config = cache_config

        if code:
            code_url = urlparse(code)
            if code_url.scheme == "" or code_url.scheme == "file":
                # By default, `Processor` will upload the local code to an S3 path
                # containing a timestamp. This causes cache misses whenever a
                # pipeline is updated, even if the underlying script hasn't changed.
                # To avoid this, hash the contents of the script and include it
                # in the `job_name` passed to the `Processor`, which will be used
                # instead of the timestamped path.
                self.job_name = self._generate_code_upload_path()

    @property
    def arguments(self) -> RequestType:
        """The arguments dictionary that is used to call `create_processing_job`.

        NOTE: The `CreateProcessingJob` request is not quite the args list that workflow needs.
        `ProcessingJobName` and `ExperimentConfig` cannot be included in the arguments.
        """
        normalized_inputs, normalized_outputs = self.processor._normalize_args(
            job_name=self.job_name,
            arguments=self.job_arguments,
            inputs=self.inputs,
            outputs=self.outputs,
            code=self.code,
            **self.processor_kwargs,
        )
        process_args = ProcessingJob._get_process_args(
            self.processor, normalized_inputs, normalized_outputs, experiment_config=dict()
        )
        request_dict = self.processor.sagemaker_session._get_process_request(**process_args)
        request_dict.pop("ProcessingJobName")

        return request_dict

    @property
    def properties(self):
        """A `Properties` object representing the `DescribeProcessingJobResponse` data model."""
        return self._properties

    def to_request(self) -> RequestType:
        """Get the request structure for workflow service calls."""
        request_dict = super(ProcessingStep, self).to_request()
        if self.cache_config:
            request_dict.update(self.cache_config.config)
        if self.property_files:
            request_dict["PropertyFiles"] = [
                property_file.expr for property_file in self.property_files
            ]
        return request_dict

    def _generate_code_upload_path(self) -> str:
        """Generate an upload path for local processing scripts based on its contents."""
        from sagemaker.workflow.utilities import hash_file

        code_path = os.path.join(
            self.processor_kwargs.get("source_dir", ""),
            self.code,
        )
        code_hash = hash_file(code_path)
        return f"{self.name}-{code_hash}"[:1024]


class TuningStep(ConfigurableRetryStep):
    """`TuningStep` for SageMaker Pipelines Workflows."""

    def __init__(
        self,
        name: str,
        tuner: HyperparameterTuner,
        display_name: str = None,
        description: str = None,
        inputs=None,
        job_arguments: List[str] = None,
        cache_config: CacheConfig = None,
        depends_on: Union[List[str], List[Step]] = None,
        retry_policies: List[RetryPolicy] = None,
    ):
        """Construct a `TuningStep`, given a `HyperparameterTuner` instance.

        In addition to the `HyperparameterTuner` instance, the other arguments are those
        that are supplied to the `fit` method of the `sagemaker.tuner.HyperparameterTuner`.

        Args:
            name (str): The name of the `TuningStep`.
            tuner (HyperparameterTuner): A `sagemaker.tuner.HyperparameterTuner` instance.
            display_name (str): The display name of the `TuningStep`.
            description (str): The description of the `TuningStep`.
            inputs: Information about the training data. Please refer to the
                `fit()` method of the associated estimator, as this can take
                any of the following forms:

                * (str) - The S3 location where training data is saved.
                * (dict[str, str] or dict[str, sagemaker.inputs.TrainingInput]) -
                    If using multiple channels for training data, you can specify
                    a dictionary mapping channel names to strings or
                    :func:`~sagemaker.inputs.TrainingInput` objects.
                * (sagemaker.inputs.TrainingInput) - Channel configuration for S3 data sources
                    that can provide additional information about the training dataset.
                    See :func:`sagemaker.inputs.TrainingInput` for full details.
                * (sagemaker.session.FileSystemInput) - channel configuration for
                    a file system data source that can provide additional information as well as
                    the path to the training dataset.
                * (sagemaker.amazon.amazon_estimator.RecordSet) - A collection of
                    Amazon :class:~`Record` objects serialized and stored in S3.
                    For use with an estimator for an Amazon algorithm.
                * (sagemaker.amazon.amazon_estimator.FileSystemRecordSet) -
                    Amazon SageMaker channel configuration for a file system data source for
                    Amazon algorithms.
                * (list[sagemaker.amazon.amazon_estimator.RecordSet]) - A list of
                    :class:~`sagemaker.amazon.amazon_estimator.RecordSet` objects,
                    where each instance is a different channel of training data.
                * (list[sagemaker.amazon.amazon_estimator.FileSystemRecordSet]) - A list of
                    :class:~`sagemaker.amazon.amazon_estimator.FileSystemRecordSet` objects,
                    where each instance is a different channel of training data.
            job_arguments (List[str]): A list of strings to be passed into the processing job.
                Defaults to `None`.
            cache_config (CacheConfig):  A `sagemaker.workflow.steps.CacheConfig` instance.
            depends_on (List[str] or List[Step]): A list of `Step` names or `Step` instances that
                this `sagemaker.workflow.steps.ProcessingStep` depends on.
            retry_policies (List[RetryPolicy]):  A list of retry policies.
        """
        super(TuningStep, self).__init__(
            name, StepTypeEnum.TUNING, display_name, description, depends_on, retry_policies
        )
        self.tuner = tuner
        self.inputs = inputs
        self.job_arguments = job_arguments
        self._properties = Properties(
            path=f"Steps.{name}",
            shape_names=[
                "DescribeHyperParameterTuningJobResponse",
                "ListTrainingJobsForHyperParameterTuningJobResponse",
            ],
        )
        self.cache_config = cache_config

    @property
    def arguments(self) -> RequestType:
        """The arguments dictionary that is used to call `create_hyper_parameter_tuning_job`.

        NOTE: The `CreateHyperParameterTuningJob` request is not quite the
            args list that workflow needs.
        The `HyperParameterTuningJobName` attribute cannot be included.
        """
        if self.tuner.estimator is not None:
            self.tuner.estimator._prepare_for_training()
        else:
            for _, estimator in self.tuner.estimator_dict.items():
                estimator._prepare_for_training()

        self.tuner._prepare_for_tuning()
        tuner_args = _TuningJob._get_tuner_args(self.tuner, self.inputs)
        request_dict = self.tuner.sagemaker_session._get_tuning_request(**tuner_args)
        request_dict.pop("HyperParameterTuningJobName")

        return request_dict

    @property
    def properties(self):
        """A `Properties` object

        A `Properties` object representing `DescribeHyperParameterTuningJobResponse` and
        `ListTrainingJobsForHyperParameterTuningJobResponse` data model.
        """
        return self._properties

    def to_request(self) -> RequestType:
        """Updates the dictionary with cache configuration."""
        request_dict = super().to_request()
        if self.cache_config:
            request_dict.update(self.cache_config.config)

        return request_dict

    def get_top_model_s3_uri(self, top_k: int, s3_bucket: str, prefix: str = "") -> Join:
        """Get the model artifact S3 URI from the top performing training jobs.

        Args:
            top_k (int): The index of the top performing training job
                tuning step stores up to 50 top performing training jobs.
                A valid top_k value is from 0 to 49. The best training job
                model is at index 0.
            s3_bucket (str): The S3 bucket to store the training job output artifact.
            prefix (str): The S3 key prefix to store the training job output artifact.
        """
        values = ["s3:/", s3_bucket]
        if prefix != "" and prefix is not None:
            values.append(prefix)

        return Join(
            on="/",
            values=values
            + [
                self.properties.TrainingJobSummaries[top_k].TrainingJobName,
                "output/model.tar.gz",
            ],
        )<|MERGE_RESOLUTION|>--- conflicted
+++ resolved
@@ -494,23 +494,6 @@
         **kwargs,
     ):
         """Construct a `ProcessingStep`, given a `Processor` instance.
-
-<<<<<<< HEAD
-        In addition to the processor instance, the other arguments are those that are supplied to
-        the `run()` method of the :class:`~sagemaker.processing.Processor`.
-
-        Args:
-            name (str): The name of the processing step.
-            processor (Processor): A :class:`~sagemaker.processing.Processor` instance.
-            display_name (str): The display name of the processing step.
-            description (str): The description of the processing step.
-            inputs (List[ProcessingInput]): A list of inputs to the processing job. Defaults to
-                `None`.
-            outputs (List[ProcessingOutput]): A list of outputs from the processing job. Defaults
-                to `None`.
-            job_arguments (List[str]): A list of command line arguments to be passed into the
-                processing job. Defaults to `None`.
-=======
         In addition to the `Processor` instance, the other arguments are those that are supplied to
         the `process` method of the `sagemaker.processing.Processor`.
 
@@ -525,12 +508,10 @@
                 instances. Defaults to `None`.
             job_arguments (List[str]): A list of strings to be passed into the processing job.
                 Defaults to `None`.
->>>>>>> 21ac6fda
             code (str): This can be an S3 URI or a local path to a file with the framework
                 script to run. Defaults to `None`.
             property_files (List[PropertyFile]): A list of property files that workflow looks
                 for and resolves from the configured processing output list.
-<<<<<<< HEAD
             cache_config (CacheConfig): Step result caching configuration.
             depends_on (List[str] or List[Step]): A list of step names or step instances this
                 `sagemaker.workflow.steps.ProcessingStep` depends on.
@@ -538,14 +519,6 @@
             **kwargs: Additional arguments as per ``processor.run()``, depending on your processor
                 type. For example may include ``source_dir`` for processors based on
                 :class:`~sagemaker.processing.FrameworkProcessor`.
-=======
-            cache_config (CacheConfig):  A `sagemaker.workflow.steps.CacheConfig` instance.
-            depends_on (List[str] or List[Step]): A list of `Step` names or `Step` instances that
-                this `sagemaker.workflow.steps.ProcessingStep` depends on.
-            retry_policies (List[RetryPolicy]):  A list of retry policies.
-            kms_key (str): The ARN of the KMS key that is used to encrypt the
-                user code file. Defaults to `None`.
->>>>>>> 21ac6fda
         """
         super(ProcessingStep, self).__init__(
             name, StepTypeEnum.PROCESSING, display_name, description, depends_on, retry_policies
