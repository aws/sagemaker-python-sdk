--- conflicted
+++ resolved
@@ -17,13 +17,7 @@
 import shutil
 import tarfile
 import tempfile
-<<<<<<< HEAD
-
 from typing import List, Union
-=======
-from typing import List
->>>>>>> 8f5b374e
-
 from sagemaker import image_uris
 from sagemaker.inputs import TrainingInput
 from sagemaker.s3 import (
@@ -242,38 +236,38 @@
     ):
         """Constructor of a register model step.
 
-        Args:
-            name (str): The name of the training step.
-            step_type (StepTypeEnum): The type of the step with value `StepTypeEnum.Training`.
-            estimator (EstimatorBase): A `sagemaker.estimator.EstimatorBase` instance.
-            model_data: the S3 URI to the model data from training.
-            content_types (list): The supported MIME types for the input data (default: None).
-            response_types (list): The supported MIME types for the output data (default: None).
-            inference_instances (list): A list of the instance types that are used to
-                generate inferences in real-time (default: None).
-            transform_instances (list): A list of the instance types on which a transformation
-                job can be run or on which an endpoint can be deployed (default: None).
-            model_package_group_name (str): Model Package Group name, exclusive to
-                `model_package_name`, using `model_package_group_name` makes the Model Package
-                versioned (default: None).
-            model_metrics (ModelMetrics): ModelMetrics object (default: None).
-            metadata_properties (MetadataProperties): MetadataProperties object (default: None).
-            approval_status (str): Model Approval Status, values can be "Approved", "Rejected",
-                or "PendingManualApproval" (default: "PendingManualApproval").
-            image_uri (str): The container image uri for Model Package, if not specified,
-                Estimator's training container image will be used (default: None).
-            compile_model_family (str): Instance family for compiled model, if specified, a compiled
-                model will be used (default: None).
-            description (str): Model Package description (default: None).
-<<<<<<< HEAD
-            depends_on (List[str] or List[Step]): A list of step names or instances
-                this step depends on
-=======
-            depends_on (List[str]): A list of step names this `sagemaker.workflow.steps.TrainingStep`
-                depends on
-            container_def_list (list): A list of containers.
->>>>>>> 8f5b374e
-            **kwargs: additional arguments to `create_model`.
+                Args:
+                    name (str): The name of the training step.
+                    step_type (StepTypeEnum): The type of the step with value
+                        `StepTypeEnum.Training`.
+                    estimator (EstimatorBase): A `sagemaker.estimator.EstimatorBase` instance.
+                    model_data: the S3 URI to the model data from training.
+                    content_types (list): The supported MIME types for the
+                        input data (default: None).
+                    response_types (list): The supported MIME types for
+                        the output data (default: None).
+                    inference_instances (list): A list of the instance types that are used to
+                        generate inferences in real-time (default: None).
+                    transform_instances (list): A list of the instance types on which a
+                        transformation job can be run or on which an endpoint
+                        can be deployed (default: None).
+                    model_package_group_name (str): Model Package Group name, exclusive to
+                        `model_package_name`, using `model_package_group_name`
+                        makes the Model Package versioned (default: None).
+                    model_metrics (ModelMetrics): ModelMetrics object (default: None).
+                    metadata_properties (MetadataProperties): MetadataProperties object
+                        (default: None).
+                    approval_status (str): Model Approval Status, values can be "Approved",
+                        "Rejected", or "PendingManualApproval"
+                        (default: "PendingManualApproval").
+                    image_uri (str): The container image uri for Model Package, if not specified,
+                        Estimator's training container image will be used (default: None).
+                    compile_model_family (str): Instance family for compiled model,
+                        if specified, a compiled model will be used (default: None).
+                    description (str): Model Package description (default: None).
+                    depends_on (List[str] or List[Step]): A list of step names or instances
+                        this step depends on
+                    **kwargs: additional arguments to `create_model`.
         """
         super(_RegisterModelStep, self).__init__(name, StepTypeEnum.REGISTER_MODEL, depends_on)
         self.estimator = estimator
