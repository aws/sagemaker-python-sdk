--- conflicted
+++ resolved
@@ -305,11 +305,7 @@
             self.estimator.output_path = output_path
 
             # yeah, there is some framework stuff going on that we need to pull in here
-<<<<<<< HEAD
             if model.image_uri is None and self.container_def_list is None:
-=======
-            if model.image_uri is None and model.container_def_list is None:
->>>>>>> 5e901861
                 region_name = self.estimator.sagemaker_session.boto_session.region_name
                 model.image_uri = image_uris.retrieve(
                     model._framework_name,
@@ -332,11 +328,7 @@
             metadata_properties=self.metadata_properties,
             approval_status=self.approval_status,
             description=self.description,
-<<<<<<< HEAD
-            container_def_list=self.container_def_list,
-=======
             container_def_list=self.container_def_list
->>>>>>> 5e901861
         )
         request_dict = model.sagemaker_session._get_create_model_package_request(
             **model_package_args
