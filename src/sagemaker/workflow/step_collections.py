# Copyright 2020 Amazon.com, Inc. or its affiliates. All Rights Reserved.
#
# Licensed under the Apache License, Version 2.0 (the "License"). You
# may not use this file except in compliance with the License. A copy of
# the License is located at
#
#     http://aws.amazon.com/apache2.0/
#
# or in the "license" file accompanying this file. This file is
# distributed on an "AS IS" BASIS, WITHOUT WARRANTIES OR CONDITIONS OF
# ANY KIND, either express or implied. See the License for the specific
# language governing permissions and limitations under the License.
"""The step definitions for workflow."""
from __future__ import absolute_import

from typing import List, Union

import attr

from sagemaker.estimator import EstimatorBase
from sagemaker.model import Model
from sagemaker import PipelineModel
from sagemaker.predictor import Predictor
from sagemaker.transformer import Transformer
from sagemaker.workflow.entities import RequestType
from sagemaker.workflow.steps import (
    CreateModelStep,
    Step,
    TransformStep,
)
from sagemaker.workflow._utils import (
    _RegisterModelStep,
    _RepackModelStep,
)


@attr.s
class StepCollection:
    """A wrapper of pipeline steps for workflow.

    Attributes:
        steps (List[Step]): A list of steps.
    """

    steps: List[Step] = attr.ib(factory=list)

    def request_dicts(self) -> List[RequestType]:
        """Get the request structure for workflow service calls."""
        return [step.to_request() for step in self.steps]


class RegisterModel(StepCollection):
    """Register Model step collection for workflow."""

    def __init__(
        self,
        name: str,
        content_types,
        response_types,
        inference_instances,
        transform_instances,
<<<<<<< HEAD
        depends_on: Union[List[str], List[Step]] = None,
=======
        estimator: EstimatorBase = None,
        model_data=None,
        depends_on: List[str] = None,
>>>>>>> 8f5b374e
        model_package_group_name=None,
        model_metrics=None,
        approval_status=None,
        image_uri=None,
        compile_model_family=None,
        description=None,
        tags=None,
        model=None,
        **kwargs,
    ):
        """Construct steps `_RepackModelStep` and `_RegisterModelStep` based on the estimator.

        Args:
            name (str): The name of the training step.
            estimator: The estimator instance.
            model_data: The S3 uri to the model data from training.
            content_types (list): The supported MIME types for the input data (default: None).
            response_types (list): The supported MIME types for the output data (default: None).
            inference_instances (list): A list of the instance types that are used to
                generate inferences in real-time (default: None).
            transform_instances (list): A list of the instance types on which a transformation
                job can be run or on which an endpoint can be deployed (default: None).
            depends_on (List[str] or List[Step]): The list of step names or step instances
                the first step in the collection depends on
            model_package_group_name (str): The Model Package Group name, exclusive to
                `model_package_name`, using `model_package_group_name` makes the Model Package
                versioned (default: None).
            model_metrics (ModelMetrics): ModelMetrics object (default: None).
            approval_status (str): Model Approval Status, values can be "Approved", "Rejected",
                or "PendingManualApproval" (default: "PendingManualApproval").
            image_uri (str): The container image uri for Model Package, if not specified,
                Estimator's training container image is used (default: None).
            compile_model_family (str): The instance family for the compiled model. If
                specified, a compiled model is used (default: None).
            description (str): Model Package description (default: None).
            tags (List[dict[str, str]]): The list of tags to attach to the model package group. Note
                that tags will only be applied to newly created model package groups; if the
                name of an existing group is passed to "model_package_group_name",
                tags will not be applied.
            model (object or Model): A PipelineModel object that comprises a list of models
                which gets executed as a serial inference pipeline or a Model object.
            **kwargs: additional arguments to `create_model`.
        """
        steps: List[Step] = []
        repack_model = False
        self.model_list = None
        self.container_def_list = None
        if "entry_point" in kwargs:
            repack_model = True
            entry_point = kwargs.pop("entry_point", None)
            source_dir = kwargs.get("source_dir")
            dependencies = kwargs.get("dependencies")
            kwargs = dict(**kwargs, output_kms_key=kwargs.pop("model_kms_key", None))

            repack_model_step = _RepackModelStep(
                name=f"{name}RepackModel",
                depends_on=depends_on,
                sagemaker_session=estimator.sagemaker_session,
                role=estimator.role,
                model_data=model_data,
                entry_point=entry_point,
                source_dir=source_dir,
                dependencies=dependencies,
                **kwargs,
            )
            steps.append(repack_model_step)
            model_data = repack_model_step.properties.ModelArtifacts.S3ModelArtifacts

        # remove kwargs consumed by model repacking step
        kwargs.pop("entry_point", None)
        kwargs.pop("source_dir", None)
        kwargs.pop("dependencies", None)
        kwargs.pop("output_kms_key", None)

        if model is not None:
            if isinstance(model, PipelineModel):
                self.model_list = model.models
                self.container_def_list = model.pipeline_container_def(inference_instances[0])
            elif isinstance(model, Model):
                self.model_list = [model]
                self.container_def_list = [model.prepare_container_def(inference_instances[0])]

            for model_entity in self.model_list:
                if estimator is not None:
                    sagemaker_session = estimator.sagemaker_session
                    role = estimator.role
                else:
                    sagemaker_session = model_entity.sagemaker_session
                    role = model_entity.role
                if hasattr(model_entity, "entry_point"):
                    repack_model = True
                    entry_point = model_entity.entry_point
                    source_dir = model_entity.source_dir
                    dependencies = model_entity.dependencies
                    name = model_entity.name or model_entity._framework_name
                    repack_model_step = _RepackModelStep(
                        name=f"{name}RepackModel",
                        depends_on=depends_on,
                        sagemaker_session=sagemaker_session,
                        role=role,
                        model_data=model_entity.model_data,
                        entry_point=entry_point,
                        source_dir=source_dir,
                        dependencies=dependencies,
                    )
                    steps.append(repack_model_step)
                    model_entity.model_data = (
                        repack_model_step.properties.ModelArtifacts.S3ModelArtifacts
                    )

        register_model_step = _RegisterModelStep(
            name=name,
            estimator=estimator,
            model_data=model_data,
            content_types=content_types,
            response_types=response_types,
            inference_instances=inference_instances,
            transform_instances=transform_instances,
            model_package_group_name=model_package_group_name,
            model_metrics=model_metrics,
            approval_status=approval_status,
            image_uri=image_uri,
            compile_model_family=compile_model_family,
            description=description,
            tags=tags,
            container_def_list=self.container_def_list,
            **kwargs,
        )
        if not repack_model:
            register_model_step.add_depends_on(depends_on)

        steps.append(register_model_step)
        self.steps = steps


class EstimatorTransformer(StepCollection):
    """Creates a Transformer step collection for workflow."""

    def __init__(
        self,
        name: str,
        estimator: EstimatorBase,
        model_data,
        model_inputs,
        instance_count,
        instance_type,
        transform_inputs,
        # model arguments
        image_uri=None,
        predictor_cls=None,
        env=None,
        # transformer arguments
        strategy=None,
        assemble_with=None,
        output_path=None,
        output_kms_key=None,
        accept=None,
        max_concurrent_transforms=None,
        max_payload=None,
        tags=None,
        volume_kms_key=None,
        depends_on: Union[List[str], List[Step]] = None,
        **kwargs,
    ):
        """Construct steps required for a Transformer step collection:

        An estimator-centric step collection. It models what happens in workflows
        when invoking the `transform()` method on an estimator instance:
        First, if custom
        model artifacts are required, a `_RepackModelStep` is included.
        Second, a
        `CreateModelStep` with the model data passed in from a training step or other
        training job output.
        Finally, a `TransformerStep`.

        If repacking
        the model artifacts is not necessary, only the CreateModelStep and TransformerStep
        are in the step collection.

        Args:
            name (str): The name of the Transform Step.
            estimator: The estimator instance.
            instance_count (int): The number of EC2 instances to use.
            instance_type (str): The type of EC2 instance to use.
            strategy (str): The strategy used to decide how to batch records in
                a single request (default: None). Valid values: 'MultiRecord'
                and 'SingleRecord'.
            assemble_with (str): How the output is assembled (default: None).
                Valid values: 'Line' or 'None'.
            output_path (str): The S3 location for saving the transform result. If
                not specified, results are stored to a default bucket.
            output_kms_key (str): Optional. A KMS key ID for encrypting the
                transform output (default: None).
            accept (str): The accept header passed by the client to
                the inference endpoint. If it is supported by the endpoint,
                it will be the format of the batch transform output.
            env (dict): The Environment variables to be set for use during the
                transform job (default: None).
            depends_on (List[str] or List[Step]): The list of step names or step instances
                the first step in the collection depends on
        """
        steps = []
        if "entry_point" in kwargs:
            entry_point = kwargs["entry_point"]
            source_dir = kwargs.get("source_dir")
            dependencies = kwargs.get("dependencies")
            repack_model_step = _RepackModelStep(
                name=f"{name}RepackModel",
                depends_on=depends_on,
                sagemaker_session=estimator.sagemaker_session,
                role=estimator.sagemaker_session,
                model_data=model_data,
                entry_point=entry_point,
                source_dir=source_dir,
                dependencies=dependencies,
            )
            steps.append(repack_model_step)
            model_data = repack_model_step.properties.ModelArtifacts.S3ModelArtifacts

        def predict_wrapper(endpoint, session):
            return Predictor(endpoint, session)

        predictor_cls = predictor_cls or predict_wrapper

        model = Model(
            image_uri=image_uri or estimator.training_image_uri(),
            model_data=model_data,
            predictor_cls=predictor_cls,
            vpc_config=None,
            sagemaker_session=estimator.sagemaker_session,
            role=estimator.role,
            **kwargs,
        )
        model_step = CreateModelStep(
            name=f"{name}CreateModelStep",
            model=model,
            inputs=model_inputs,
        )
        if "entry_point" not in kwargs and depends_on:
            # if the CreateModelStep is the first step in the collection
            model_step.add_depends_on(depends_on)
        steps.append(model_step)

        transformer = Transformer(
            model_name=model_step.properties.ModelName,
            instance_count=instance_count,
            instance_type=instance_type,
            strategy=strategy,
            assemble_with=assemble_with,
            output_path=output_path,
            output_kms_key=output_kms_key,
            accept=accept,
            max_concurrent_transforms=max_concurrent_transforms,
            max_payload=max_payload,
            env=env,
            tags=tags,
            base_transform_job_name=name,
            volume_kms_key=volume_kms_key,
            sagemaker_session=estimator.sagemaker_session,
        )
        transform_step = TransformStep(
            name=f"{name}TransformStep",
            transformer=transformer,
            inputs=transform_inputs,
        )
        steps.append(transform_step)

        self.steps = steps<|MERGE_RESOLUTION|>--- conflicted
+++ resolved
@@ -59,13 +59,9 @@
         response_types,
         inference_instances,
         transform_instances,
-<<<<<<< HEAD
-        depends_on: Union[List[str], List[Step]] = None,
-=======
         estimator: EstimatorBase = None,
         model_data=None,
-        depends_on: List[str] = None,
->>>>>>> 8f5b374e
+        depends_on: Union[List[str], List[Step]] = None,
         model_package_group_name=None,
         model_metrics=None,
         approval_status=None,
