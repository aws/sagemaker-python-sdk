--- conflicted
+++ resolved
@@ -68,10 +68,7 @@
         compile_model_family=None,
         description=None,
         tags=None,
-<<<<<<< HEAD
         models=None,
-=======
->>>>>>> 939fab0b
         **kwargs,
     ):
         """Construct steps `_RepackModelStep` and `_RegisterModelStep` based on the estimator.
@@ -103,10 +100,7 @@
                 that tags will only be applied to newly created model package groups; if the
                 name of an existing group is passed to "model_package_group_name",
                 tags will not be applied.
-<<<<<<< HEAD
             models (list): A list of models.
-=======
->>>>>>> 939fab0b
             **kwargs: additional arguments to `create_model`.
         """
         steps: List[Step] = []
@@ -117,10 +111,7 @@
             source_dir = kwargs.get("source_dir")
             dependencies = kwargs.get("dependencies")
             kwargs = dict(**kwargs, output_kms_key=kwargs.pop("model_kms_key", None))
-<<<<<<< HEAD
-=======
-
->>>>>>> 939fab0b
+
             repack_model_step = _RepackModelStep(
                 name=f"{name}RepackModel",
                 depends_on=depends_on,
@@ -194,10 +185,7 @@
             compile_model_family=compile_model_family,
             description=description,
             tags=tags,
-<<<<<<< HEAD
             model_list=models,
-=======
->>>>>>> 939fab0b
             **kwargs,
         )
         if not repack_model:
