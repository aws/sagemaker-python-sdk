--- conflicted
+++ resolved
@@ -151,13 +151,9 @@
                     entry_point = model_entity.entry_point
                     source_dir = model_entity.source_dir
                     dependencies = model_entity.dependencies
-<<<<<<< HEAD
-                    model_name = model_entity.name or model_entity._framework_name
-=======
                     kwargs = dict(**kwargs, output_kms_key=model_entity.model_kms_key)
                     model_name = model_entity.name or model_entity._framework_name
 
->>>>>>> 3261dfa6
                     repack_model_step = _RepackModelStep(
                         name=f"{model_name}RepackModel",
                         depends_on=depends_on,
@@ -173,12 +169,10 @@
                     model_entity.model_data = (
                         repack_model_step.properties.ModelArtifacts.S3ModelArtifacts
                     )
-<<<<<<< HEAD
-=======
+
                     # remove kwargs consumed by model repacking step
                     kwargs.pop("output_kms_key", None)
 
->>>>>>> 3261dfa6
             if isinstance(model, PipelineModel):
                 self.container_def_list = model.pipeline_container_def(inference_instances[0])
             elif isinstance(model, Model):
