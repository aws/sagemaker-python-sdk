--- conflicted
+++ resolved
@@ -14,8 +14,5 @@
 from __future__ import absolute_import
 
 from sagemaker.huggingface.estimator import HuggingFace  # noqa: F401
-<<<<<<< HEAD
-from sagemaker.huggingface.processing import HuggingFaceProcessor  # noqa:F401
-=======
 from sagemaker.huggingface.model import HuggingFaceModel, HuggingFacePredictor  # noqa: F401
->>>>>>> 87b634c2
+from sagemaker.huggingface.processing import HuggingFaceProcessor  # noqa:F401