--- conflicted
+++ resolved
@@ -159,10 +159,6 @@
         return channels
 
     @staticmethod
-<<<<<<< HEAD
-    def _convert_input_to_channel(channel_name, channel_input):
-        channel_config = channel_input.config.copy()
-=======
     def _convert_input_to_channel(channel_name, channel_s3_input):
         """
         Args:
@@ -170,7 +166,6 @@
             channel_s3_input:
         """
         channel_config = channel_s3_input.config.copy()
->>>>>>> b9f6cfbe
         channel_config["ChannelName"] = channel_name
         return channel_config
 
@@ -270,16 +265,12 @@
 
     @staticmethod
     def _format_record_set_list_input(inputs):
+        """
+        Args:
+            inputs:
+        """
         # Deferred import due to circular dependency
-<<<<<<< HEAD
         from sagemaker.amazon.amazon_estimator import FileSystemRecordSet, RecordSet
-=======
-        """
-        Args:
-            inputs:
-        """
-        from sagemaker.amazon.amazon_estimator import RecordSet
->>>>>>> b9f6cfbe
 
         input_dict = {}
         for record in inputs:
