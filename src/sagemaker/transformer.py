--- conflicted
+++ resolved
@@ -132,24 +132,6 @@
                 * 'ManifestFile' - the S3 URI points to a single manifest file listing each S3 object to use as
                       an input for the transform job.
             content_type (str): MIME type of the input data (default: None).
-<<<<<<< HEAD
-            compression_type (str): Compression type of the input data, if compressed (default: None).
-                Valid values: 'Gzip', None.
-            split_type (str): The record delimiter for the input object (default: 'None').
-                Valid values: 'None', 'Line', 'RecordIO', and 'TFRecord'.
-            job_name (str): job name (default: None). If not specified, one will be generated.
-            input_filter (str): A JSONPath to select a portion of the input to pass to the algorithm container for
-                inference. If you omit the field, it gets the value '$', representing the entire input.
-                For more information, see https://docs.aws.amazon.com/sagemaker/latest/dg/API_CreateTransformJob.html
-                Some examples: "$[1:]", "$.features"(default: None).
-            output_filter (str): A JSONPath to select a portion of the joined/original output to return as the output.
-                For more information, see https://docs.aws.amazon.com/sagemaker/latest/dg/API_CreateTransformJob.html
-                Some examples: "$[1:]", "$.prediction" (default: None).
-            join_source (str): The source of data to be joined to the transform output. It can be set to 'Input'
-                meaning the entire input record will be joined to the inference result.
-                You can use OutputFilter to select the useful portion before uploading to S3. (default: None).
-                Valid values: Input, None.
-=======
             compression_type (str): Compression type of the input data, if
                 compressed (default: None). Valid values: 'Gzip', None.
             split_type (str): The record delimiter for the input object
@@ -160,16 +142,17 @@
             input_filter (str): A JSONPath to select a portion of the input to
                 pass to the algorithm container for inference. If you omit the
                 field, it gets the value '$', representing the entire input.
-                Some examples: "$[1:]", "$.features"(default: None).
+                For more information, see https://docs.aws.amazon.com/sagemaker/latest/dg/API_CreateTransformJob.html.
+                Some examples: "$[1:]", "$.features" (default: None).
             output_filter (str): A JSONPath to select a portion of the
-                joined/original output to return as the output. Some examples:
-                "$[1:]", "$.prediction" (default: None).
+                joined/original output to return as the output.
+                For more information, see https://docs.aws.amazon.com/sagemaker/latest/dg/API_CreateTransformJob.html.
+                Some examples: "$[1:]", "$.prediction" (default: None).
             join_source (str): The source of data to be joined to the transform
                 output. It can be set to 'Input' meaning the entire input record
                 will be joined to the inference result. You can use OutputFilter
                 to select the useful portion before uploading to S3. (default:
                 None). Valid values: Input, None.
->>>>>>> 2dfe7d36
         """
         local_mode = self.sagemaker_session.local_mode
         if not local_mode and not data.startswith("s3://"):
