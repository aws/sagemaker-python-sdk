--- conflicted
+++ resolved
@@ -20,15 +20,10 @@
 from sagemaker.session import Session
 from sagemaker.inputs import BatchDataCaptureConfig
 from sagemaker.workflow.entities import PipelineVariable
-<<<<<<< HEAD
 from sagemaker.workflow.functions import Join
 from sagemaker.workflow.pipeline_context import runnable_by_pipeline
 from sagemaker.workflow import is_pipeline_variable
 from sagemaker.workflow.execution_variables import ExecutionVariables
-=======
-from sagemaker.workflow.pipeline_context import runnable_by_pipeline
-from sagemaker.workflow import is_pipeline_variable
->>>>>>> ecb4ac2f
 from sagemaker.utils import base_name_from_image, name_from_base
 
 
@@ -204,6 +199,9 @@
             batch_data_capture_config (BatchDataCaptureConfig): Configuration object which
                 specifies the configurations related to the batch data capture for the transform job
                 (default: ``None``).
+            batch_data_capture_config (BatchDataCaptureConfig): Configuration object which
+                specifies the configurations related to the batch data capture for the transform job
+                (default: ``None``).
             wait (bool): Whether the call should wait until the job completes
                 (default: ``True``).
             logs (bool): Whether to show the logs produced by the job.
