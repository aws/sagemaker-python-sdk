# Copyright Amazon.com, Inc. or its affiliates. All Rights Reserved.
#
# Licensed under the Apache License, Version 2.0 (the "License"). You
# may not use this file except in compliance with the License. A copy of
# the License is located at
#
#     http://aws.amazon.com/apache2.0/
#
# or in the "license" file accompanying this file. This file is
# distributed on an "AS IS" BASIS, WITHOUT WARRANTIES OR CONDITIONS OF
# ANY KIND, either express or implied. See the License for the specific
# language governing permissions and limitations under the License.
"""Placeholder docstring"""
from __future__ import absolute_import

import logging

import sagemaker
from sagemaker import image_uris
from sagemaker.deserializers import NumpyDeserializer
from sagemaker.fw_utils import model_code_key_prefix, validate_version_or_image_args
from sagemaker.model import FrameworkModel, MODEL_SERVER_WORKERS_PARAM_NAME
from sagemaker.predictor import Predictor
from sagemaker.serializers import NumpySerializer
from sagemaker.sklearn import defaults

logger = logging.getLogger("sagemaker")


class SKLearnPredictor(Predictor):
    """A Predictor for inference against Scikit-learn Endpoints.

    This is able to serialize Python lists, dictionaries, and numpy arrays to
    multidimensional tensors for Scikit-learn inference.
    """

    def __init__(
        self,
        endpoint_name,
        sagemaker_session=None,
        serializer=NumpySerializer(),
        deserializer=NumpyDeserializer(),
    ):
        """Initialize an ``SKLearnPredictor``.

        Args:
            endpoint_name (str): The name of the endpoint to perform inference
                on.
            sagemaker_session (sagemaker.session.Session): Session object which
                manages interactions with Amazon SageMaker APIs and any other
                AWS services needed. If not specified, the estimator creates one
                using the default AWS configuration chain.
            serializer (sagemaker.serializers.BaseSerializer): Optional. Default
                serializes input data to .npy format. Handles lists and numpy
                arrays.
            deserializer (sagemaker.deserializers.BaseDeserializer): Optional.
                Default parses the response from .npy format to numpy array.
        """
        super(SKLearnPredictor, self).__init__(
            endpoint_name,
            sagemaker_session,
            serializer=serializer,
            deserializer=deserializer,
        )


class SKLearnModel(FrameworkModel):
    """An Scikit-learn SageMaker ``Model`` that can be deployed to a SageMaker ``Endpoint``."""

    _framework_name = defaults.SKLEARN_NAME

    def __init__(
        self,
        model_data,
        role,
        entry_point,
        framework_version=None,
        py_version="py3",
        image_uri=None,
        predictor_cls=SKLearnPredictor,
        model_server_workers=None,
        **kwargs
    ):
        """Initialize an SKLearnModel.

        Args:
            model_data (str): The S3 location of a SageMaker model data
                ``.tar.gz`` file.
            role (str): An AWS IAM role (either name or full ARN). The Amazon
                SageMaker training jobs and APIs that create Amazon SageMaker
                endpoints use this role to access training data and model
                artifacts. After the endpoint is created, the inference code
                might use the IAM role, if it needs to access an AWS resource.
            entry_point (str): Path (absolute or relative) to the Python source
                file which should be executed as the entry point to model
                hosting. If ``source_dir`` is specified, then ``entry_point``
                must point to a file located at the root of ``source_dir``.
            framework_version (str): Scikit-learn version you want to use for
                executing your model training code. Defaults to ``None``. Required
                unless ``image_uri`` is provided.
            py_version (str): Python version you want to use for executing your
                model training code (default: 'py3'). Currently, 'py3' is the only
                supported version. If ``None`` is passed in, ``image_uri`` must be
                provided.
            image_uri (str): A Docker image URI (default: None). If not specified,
                a default image for Scikit-learn will be used.
                If ``framework_version`` or ``py_version`` are ``None``, then
                ``image_uri`` is required. If ``image_uri`` is also ``None``, then a ``ValueError``
                will be raised.
            predictor_cls (callable[str, sagemaker.session.Session]): A function
                to call to create a predictor with an endpoint name and
                SageMaker ``Session``. If specified, ``deploy()`` returns the
                result of invoking this function on the created endpoint name.
            model_server_workers (int): Optional. The number of worker processes
                used by the inference server. If None, server will use one
                worker per vCPU.
            **kwargs: Keyword arguments passed to the ``FrameworkModel``
                initializer.

        .. tip::

            You can find additional parameters for initializing this class at
            :class:`~sagemaker.model.FrameworkModel` and
            :class:`~sagemaker.model.Model`.
        """
        validate_version_or_image_args(framework_version, py_version, image_uri)
        if py_version and py_version != "py3":
            raise AttributeError(
                "Scikit-learn image only supports Python 3. Please use 'py3' for py_version."
            )
        self.framework_version = framework_version
        self.py_version = py_version

        super(SKLearnModel, self).__init__(
            model_data, image_uri, role, entry_point, predictor_cls=predictor_cls, **kwargs
        )

        self.model_server_workers = model_server_workers

    def register(
        self,
        content_types,
        response_types,
        inference_instances,
        transform_instances,
        model_package_name=None,
        model_package_group_name=None,
        image_uri=None,
        model_metrics=None,
        metadata_properties=None,
        marketplace_cert=False,
        approval_status=None,
        description=None,
<<<<<<< HEAD
        drift_check_baselines=None,
        customer_metadata_properties=None,
=======
        domain=None,
>>>>>>> 8c93f923
    ):
        """Creates a model package for creating SageMaker models or listing on Marketplace.

        Args:
            content_types (list): The supported MIME types for the input data.
            response_types (list): The supported MIME types for the output data.
            inference_instances (list): A list of the instance types that are used to
                generate inferences in real-time.
            transform_instances (list): A list of the instance types on which a transformation
                job can be run or on which an endpoint can be deployed.
            model_package_name (str): Model Package name, exclusive to `model_package_group_name`,
                using `model_package_name` makes the Model Package un-versioned (default: None).
            model_package_group_name (str): Model Package Group name, exclusive to
                `model_package_name`, using `model_package_group_name` makes the Model Package
                versioned (default: None).
            image_uri (str): Inference image uri for the container. Model class' self.image will
                be used if it is None (default: None).
            model_metrics (ModelMetrics): ModelMetrics object (default: None).
            metadata_properties (MetadataProperties): MetadataProperties object (default: None).
            marketplace_cert (bool): A boolean value indicating if the Model Package is certified
                for AWS Marketplace (default: False).
            approval_status (str): Model Approval Status, values can be "Approved", "Rejected",
                or "PendingManualApproval" (default: "PendingManualApproval").
            description (str): Model Package description (default: None).
<<<<<<< HEAD
            drift_check_baselines (DriftCheckBaselines): DriftCheckBaselines object (default: None).
            customer_metadata_properties (dict[str, str]): A dictionary of key-value paired
                metadata properties (default: None).
=======
            domain (str): Domain values can be "COMPUTER_VISION", "NATURAL_LANGUAGE_PROCESSING",
                "MACHINE_LEARNING" (default: None).
>>>>>>> 8c93f923

        Returns:
            A `sagemaker.model.ModelPackage` instance.
        """
        instance_type = inference_instances[0]
        self._init_sagemaker_session_if_does_not_exist(instance_type)

        if image_uri:
            self.image_uri = image_uri
        if not self.image_uri:
            self.image_uri = self.serving_image_uri(
                region_name=self.sagemaker_session.boto_session.region_name,
                instance_type=instance_type,
            )
        return super(SKLearnModel, self).register(
            content_types,
            response_types,
            inference_instances,
            transform_instances,
            model_package_name,
            model_package_group_name,
            image_uri,
            model_metrics,
            metadata_properties,
            marketplace_cert,
            approval_status,
            description,
<<<<<<< HEAD
            drift_check_baselines=drift_check_baselines,
            customer_metadata_properties=customer_metadata_properties,
=======
            domain=domain,
>>>>>>> 8c93f923
        )

    def prepare_container_def(
        self, instance_type=None, accelerator_type=None, serverless_inference_config=None
    ):
        """Container definition with framework configuration set in model environment variables.

        Args:
            instance_type (str): The EC2 instance type to deploy this Model to.
                This parameter is unused because Scikit-learn supports only CPU.
            accelerator_type (str): The Elastic Inference accelerator type to
                deploy to the instance for loading and making inferences to the
                model. This parameter is unused because accelerator types
                are not supported by SKLearnModel.
            serverless_inference_config (sagemaker.serverless.ServerlessInferenceConfig):
                Specifies configuration related to serverless endpoint. Instance type is
                not provided in serverless inference. So this is used to find image URIs.

        Returns:
            dict[str, str]: A container definition object usable with the
            CreateModel API.
        """
        if accelerator_type:
            raise ValueError("Accelerator types are not supported for Scikit-Learn.")

        deploy_image = self.image_uri
        if not deploy_image:
            deploy_image = self.serving_image_uri(
                self.sagemaker_session.boto_region_name, instance_type
            )

        deploy_key_prefix = model_code_key_prefix(self.key_prefix, self.name, deploy_image)
        self._upload_code(key_prefix=deploy_key_prefix, repack=self.enable_network_isolation())
        deploy_env = dict(self.env)
        deploy_env.update(self._script_mode_env_vars())

        if self.model_server_workers:
            deploy_env[MODEL_SERVER_WORKERS_PARAM_NAME.upper()] = str(self.model_server_workers)
        model_data_uri = (
            self.repacked_model_data if self.enable_network_isolation() else self.model_data
        )
        return sagemaker.container_def(deploy_image, model_data_uri, deploy_env)

    def serving_image_uri(self, region_name, instance_type, serverless_inference_config=None):
        """Create a URI for the serving image.

        Args:
            region_name (str): AWS region where the image is uploaded.
            instance_type (str): SageMaker instance type.
            serverless_inference_config (sagemaker.serverless.ServerlessInferenceConfig):
                Specifies configuration related to serverless endpoint. Instance type is
                not provided in serverless inference. So this is used to determine device type.


        Returns:
            str: The appropriate image URI based on the given parameters.

        """
        return image_uris.retrieve(
            self._framework_name,
            region_name,
            version=self.framework_version,
            py_version=self.py_version,
            instance_type=instance_type,
            serverless_inference_config=serverless_inference_config,
        )<|MERGE_RESOLUTION|>--- conflicted
+++ resolved
@@ -151,12 +151,9 @@
         marketplace_cert=False,
         approval_status=None,
         description=None,
-<<<<<<< HEAD
         drift_check_baselines=None,
         customer_metadata_properties=None,
-=======
         domain=None,
->>>>>>> 8c93f923
     ):
         """Creates a model package for creating SageMaker models or listing on Marketplace.
 
@@ -181,14 +178,11 @@
             approval_status (str): Model Approval Status, values can be "Approved", "Rejected",
                 or "PendingManualApproval" (default: "PendingManualApproval").
             description (str): Model Package description (default: None).
-<<<<<<< HEAD
             drift_check_baselines (DriftCheckBaselines): DriftCheckBaselines object (default: None).
             customer_metadata_properties (dict[str, str]): A dictionary of key-value paired
                 metadata properties (default: None).
-=======
             domain (str): Domain values can be "COMPUTER_VISION", "NATURAL_LANGUAGE_PROCESSING",
                 "MACHINE_LEARNING" (default: None).
->>>>>>> 8c93f923
 
         Returns:
             A `sagemaker.model.ModelPackage` instance.
@@ -216,12 +210,9 @@
             marketplace_cert,
             approval_status,
             description,
-<<<<<<< HEAD
             drift_check_baselines=drift_check_baselines,
             customer_metadata_properties=customer_metadata_properties,
-=======
             domain=domain,
->>>>>>> 8c93f923
         )
 
     def prepare_container_def(
