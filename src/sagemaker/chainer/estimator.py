--- conflicted
+++ resolved
@@ -128,9 +128,6 @@
             :class:`~sagemaker.estimator.Framework` and
             :class:`~sagemaker.estimator.EstimatorBase`.
         """
-<<<<<<< HEAD
-        self.framework_version = framework_version
-=======
         validate_version_or_image_args(framework_version, py_version, image_name)
         if py_version == "py2":
             logger.warning(
@@ -138,7 +135,6 @@
             )
         self.framework_version = framework_version
         self.py_version = py_version
->>>>>>> 66178b40
 
         super(Chainer, self).__init__(
             entry_point, source_dir, hyperparameters, image_name=image_name, **kwargs
