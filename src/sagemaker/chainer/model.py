--- conflicted
+++ resolved
@@ -24,13 +24,9 @@
 )
 from sagemaker.model import FrameworkModel, MODEL_SERVER_WORKERS_PARAM_NAME
 from sagemaker.chainer import defaults
-<<<<<<< HEAD
-from sagemaker.predictor import Predictor, numpy_deserializer
+from sagemaker.deserializers import NumpyDeserializer
+from sagemaker.predictor import Predictor
 from sagemaker.serializers import NumpySerializer
-=======
-from sagemaker.deserializers import NumpyDeserializer
-from sagemaker.predictor import Predictor, npy_serializer
->>>>>>> b837dc2c
 
 logger = logging.getLogger("sagemaker")
 
@@ -54,11 +50,7 @@
                 using the default AWS configuration chain.
         """
         super(ChainerPredictor, self).__init__(
-<<<<<<< HEAD
-            endpoint_name, sagemaker_session, NumpySerializer(), numpy_deserializer
-=======
-            endpoint_name, sagemaker_session, npy_serializer, NumpyDeserializer()
->>>>>>> b837dc2c
+            endpoint_name, sagemaker_session, NumpySerializer(), NumpyDeserializer()
         )
 
 
