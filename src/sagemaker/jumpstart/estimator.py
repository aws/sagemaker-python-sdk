# Copyright Amazon.com, Inc. or its affiliates. All Rights Reserved.
#
# Licensed under the Apache License, Version 2.0 (the "License"). You
# may not use this file except in compliance with the License. A copy of
# the License is located at
#
#     http://aws.amazon.com/apache2.0/
#
# or in the "license" file accompanying this file. This file is
# distributed on an "AS IS" BASIS, WITHOUT WARRANTIES OR CONDITIONS OF
# ANY KIND, either express or implied. See the License for the specific
# language governing permissions and limitations under the License.
"""This module stores JumpStart implementation of Estimator class."""
from __future__ import absolute_import


from typing import Dict, List, Optional, Union
from sagemaker import session
from sagemaker.async_inference.async_inference_config import AsyncInferenceConfig
from sagemaker.base_deserializers import BaseDeserializer
from sagemaker.base_serializers import BaseSerializer
from sagemaker.debugger.debugger import DebuggerHookConfig, RuleBase, TensorBoardOutputConfig
from sagemaker.debugger.profiler_config import ProfilerConfig

from sagemaker.estimator import Estimator
from sagemaker.explainer.explainer_config import ExplainerConfig
from sagemaker.inputs import FileSystemInput, TrainingInput
from sagemaker.instance_group import InstanceGroup
from sagemaker.jumpstart.accessors import JumpStartModelsAccessor
from sagemaker.jumpstart.constants import DEFAULT_JUMPSTART_SAGEMAKER_SESSION
from sagemaker.jumpstart.enums import JumpStartScriptScope
from sagemaker.jumpstart.exceptions import INVALID_MODEL_ID_ERROR_MSG

from sagemaker.jumpstart.factory.estimator import get_deploy_kwargs, get_fit_kwargs, get_init_kwargs
from sagemaker.jumpstart.factory.model import get_default_predictor
from sagemaker.jumpstart.session_utils import get_model_info_from_training_job
from sagemaker.jumpstart.types import JumpStartMetadataConfig
from sagemaker.jumpstart.utils import (
    get_jumpstart_configs,
    validate_model_id_and_get_type,
    resolve_model_sagemaker_config_field,
    verify_model_region_and_return_specs,
)
from sagemaker.utils import stringify_object, format_tags, Tags
from sagemaker.model_monitor.data_capture_config import DataCaptureConfig
from sagemaker.predictor import PredictorBase


from sagemaker.serverless.serverless_inference_config import ServerlessInferenceConfig
from sagemaker.workflow.entities import PipelineVariable


class JumpStartEstimator(Estimator):
    """JumpStartEstimator class.

    This class sets defaults based on the model ID and version.
    """

    def __init__(
        self,
        model_id: Optional[str] = None,
        model_version: Optional[str] = None,
        tolerate_vulnerable_model: Optional[bool] = None,
        tolerate_deprecated_model: Optional[bool] = None,
        region: Optional[str] = None,
        image_uri: Optional[Union[str, PipelineVariable]] = None,
        role: Optional[str] = None,
        instance_count: Optional[Union[int, PipelineVariable]] = None,
        instance_type: Optional[Union[str, PipelineVariable]] = None,
        keep_alive_period_in_seconds: Optional[Union[int, PipelineVariable]] = None,
        volume_size: Optional[Union[int, PipelineVariable]] = None,
        volume_kms_key: Optional[Union[str, PipelineVariable]] = None,
        max_run: Optional[Union[int, PipelineVariable]] = None,
        input_mode: Optional[Union[str, PipelineVariable]] = None,
        output_path: Optional[Union[str, PipelineVariable]] = None,
        output_kms_key: Optional[Union[str, PipelineVariable]] = None,
        base_job_name: Optional[str] = None,
        sagemaker_session: Optional[session.Session] = None,
        hyperparameters: Optional[Dict[str, Union[str, PipelineVariable]]] = None,
        tags: Optional[Tags] = None,
        subnets: Optional[List[Union[str, PipelineVariable]]] = None,
        security_group_ids: Optional[List[Union[str, PipelineVariable]]] = None,
        model_uri: Optional[str] = None,
        model_channel_name: Optional[Union[str, PipelineVariable]] = None,
        metric_definitions: Optional[List[Dict[str, Union[str, PipelineVariable]]]] = None,
        encrypt_inter_container_traffic: Union[bool, PipelineVariable] = None,
        use_spot_instances: Optional[Union[bool, PipelineVariable]] = None,
        max_wait: Optional[Union[int, PipelineVariable]] = None,
        checkpoint_s3_uri: Optional[Union[str, PipelineVariable]] = None,
        checkpoint_local_path: Optional[Union[str, PipelineVariable]] = None,
        enable_network_isolation: Union[bool, PipelineVariable] = None,
        rules: Optional[List[RuleBase]] = None,
        debugger_hook_config: Optional[Union[DebuggerHookConfig, bool]] = None,
        tensorboard_output_config: Optional[TensorBoardOutputConfig] = None,
        enable_sagemaker_metrics: Optional[Union[bool, PipelineVariable]] = None,
        profiler_config: Optional[ProfilerConfig] = None,
        disable_profiler: Optional[bool] = None,
        environment: Optional[Dict[str, Union[str, PipelineVariable]]] = None,
        max_retry_attempts: Optional[Union[int, PipelineVariable]] = None,
        source_dir: Optional[Union[str, PipelineVariable]] = None,
        git_config: Optional[Dict[str, str]] = None,
        container_log_level: Optional[Union[int, PipelineVariable]] = None,
        code_location: Optional[str] = None,
        entry_point: Optional[Union[str, PipelineVariable]] = None,
        dependencies: Optional[List[str]] = None,
        instance_groups: Optional[List[InstanceGroup]] = None,
        training_repository_access_mode: Optional[Union[str, PipelineVariable]] = None,
        training_repository_credentials_provider_arn: Optional[Union[str, PipelineVariable]] = None,
        enable_infra_check: Optional[Union[bool, PipelineVariable]] = None,
        container_entry_point: Optional[List[str]] = None,
        container_arguments: Optional[List[str]] = None,
        disable_output_compression: Optional[bool] = None,
        enable_remote_debug: Optional[Union[bool, PipelineVariable]] = None,
<<<<<<< HEAD
        config_name: Optional[str] = None,
=======
        enable_session_tag_chaining: Optional[Union[bool, PipelineVariable]] = None,
>>>>>>> 7c49f5d4
    ):
        """Initializes a ``JumpStartEstimator``.

        This method sets model-specific defaults for the ``Estimator.__init__`` method.

        Only model ID is required to instantiate this class, however any field can be overriden.
        Any field set to ``None`` does not get passed to the parent class method.


        Args:
            model_id (Optional[str]): JumpStart model ID to use. See
                https://sagemaker.readthedocs.io/en/stable/doc_utils/pretrainedmodels.html
                for list of model IDs.
            model_version (Optional[str]): Version for JumpStart model to use (Default: None).
            tolerate_vulnerable_model (Optional[bool]): True if vulnerable versions of model
                specifications should be tolerated (exception not raised). If False, raises an
                exception if the script used by this version of the model has dependencies
                with known security vulnerabilities. (Default: None).
            tolerate_deprecated_model (Optional[bool]): True if deprecated models should be
                tolerated (exception not raised). False if these models should raise an exception.
                (Default: None).
            region (Optional[str]): The AWS region in which to launch the model. (Default: None).
            image_uri (Optional[Union[str, PipelineVariable]]): The container image to use for
                training. (Default: None).
            role (Optional[str]): An AWS IAM role (either name or full ARN). The Amazon
                SageMaker training jobs and APIs that create Amazon SageMaker
                endpoints use this role to access training data and model
                artifacts. After the endpoint is created, the inference code
                might use the IAM role, if it needs to access an AWS resource. (Default: None).
            instance_count (Optional[Union[int, PipelineVariable]]): Number of Amazon EC2
                instances to usefor training. Required if instance_groups is not set.
                (Default: None).
            instance_type (Optional[Union[str, PipelineVariable]]): Type of EC2 instance to use
                for training, for example, ``'ml.c4.xlarge'``. Required if instance_groups is
                not set. (Default: None).
            keep_alive_period_in_seconds (Optional[int]): The duration of time in seconds
                to retain configured resources in a warm pool for subsequent
                training jobs. (Default: None).
            volume_size (Optional[int, PipelineVariable]): Size in GB of the storage volume to
                use for storing input and output data during training.

                Must be large enough to store training data if File mode is
                used, which is the default mode.

                When you use an ML instance with the EBS-only storage option
                such as ``ml.c5`` and ``ml.p2``,
                you must define the size of the EBS
                volume through the ``volume_size`` parameter in the estimator class.

                .. note::

                    When you use an ML instance with `NVMe SSD volumes
                    <https://docs.aws.amazon.com/AWSEC2/latest/UserGuide/ssd-instance-store.html#nvme-ssd-volumes>`_
                    such as ``ml.p4d``, ``ml.g4dn``, and ``ml.g5``,
                    do not include this parameter in the estimator configuration.
                    If you use one of those ML instance types,
                    SageMaker doesn't provision Amazon EBS General Purpose SSD
                    (gp2) storage nor take this parameter to adjust the NVMe instance storage.
                    Available storage is fixed to the NVMe instance storage
                    capacity. SageMaker configures storage paths for training
                    datasets, checkpoints, model artifacts, and outputs to use the
                    entire capacity of the instance storage.

                    Note that if you include this parameter and specify a number that
                    exceeds the size of the NVMe volume attached to the instance type,
                    SageMaker returns an ``Invalid VolumeSizeInGB`` error.

                To look up instance types and their instance storage types
                and volumes, see `Amazon EC2 Instance Types
                <http://aws.amazon.com/ec2/instance-types/>`_.

                To find the default local paths defined by the SageMaker
                training platform, see `Amazon SageMaker Training Storage
                Folders for Training Datasets, Checkpoints, Model Artifacts,
                and Outputs
                <https://docs.aws.amazon.com/sagemaker/latest/dg/model-train-storage.html>`_.
                (Default: None).
            volume_kms_key (Optional[Union[str, PipelineVariable]]): KMS key ID for encrypting EBS
                volume attached to the training instance. (Default: None).
            max_run (Optional[Union[int, PipelineVariable]]): Timeout in seconds for training.
                After this amount of time Amazon SageMaker terminates
                the job regardless of its current status. (Default: None).
            input_mode (Optional[Union[str, PipelineVariable]]): The input mode that the
                algorithm supports. Valid modes:

                * 'File' - Amazon SageMaker copies the training dataset from the
                  S3 location to a local directory.
                * 'Pipe' - Amazon SageMaker streams data directly from S3 to the
                  container via a Unix-named pipe.

                This argument can be overriden on a per-channel basis using
                ``sagemaker.inputs.TrainingInput.input_mode``. (Default: None).
            output_path (Optional[Union[str, PipelineVariable]]): S3 location for saving
                the training result (model artifacts and output files). If not specified,
                results are stored to a default bucket. If the bucket with the specific name
                does not exist, the estimator creates the bucket during the
                :meth:`~sagemaker.estimator.EstimatorBase.fit` method execution.
                (Default: None).
            output_kms_key (Optional[Union[str, PipelineVariable]]): KMS key ID for encrypting the
                training output. (Default: None).
            base_job_name (Optional[str]): Prefix for training job name when the
                :meth:`~sagemaker.estimator.EstimatorBase.fit` method launches.
                If not specified, the estimator generates a default job name,
                based on the training image name and current timestamp. (Default: None).
            sagemaker_session (Optional[sagemaker.session.Session]): Session object which
                manages interactions with Amazon SageMaker APIs and any other
                AWS services needed. If not specified, the estimator creates one
                using the default AWS configuration chain. (Default: None).
            hyperparameters (Optional[Union[dict[str, str],dict[str, PipelineVariable]]]):
                Dictionary containing the hyperparameters to initialize this estimator with.

                .. caution::
                    You must not include any security-sensitive information, such as
                    account access IDs, secrets, and tokens, in the dictionary for configuring
                    hyperparameters. SageMaker rejects the training job request and returns an
                    validation error for detected credentials, if such user input is found.

                (Default: None).
            tags (Optional[Tags]):
                Tags for labeling a training job. For more, see
                https://docs.aws.amazon.com/sagemaker/latest/dg/API_Tag.html.
                (Default: None).
            subnets (Optional[Union[list[str], list[PipelineVariable]]]): List of subnet ids.
                If not specified training job will be created without VPC config. (Default: None).
            security_group_ids (Optional[Union[list[str], list[PipelineVariable]]]): List of
                security group ids. If not specified training job will be created without
                VPC config. (Default: None).
            model_uri (Optional[str]): URI where a pre-trained model is stored, either
                locally or in S3 (Default: None). If specified, the estimator
                will create a channel pointing to the model so the training job
                can download it. This model can be a 'model.tar.gz' from a
                previous training job, or other artifacts coming from a
                different source.

                In local mode, this should point to the path in which the model
                is located and not the file itself, as local Docker containers
                will try to mount the URI as a volume.

                More information:
                https://docs.aws.amazon.com/sagemaker/latest/dg/cdf-training.html#td-deserialization

                (Default: None).
            model_channel_name (Optional[Union[str, PipelineVariable]]): Name of the channel where
                'model_uri' will be downloaded. (Default: None).
            metric_definitions (Optional[list[dict[str, Union[str, PipelineVariable]]]]):
                A list of dictionaries that defines the metric(s)
                used to evaluate the training jobs. Each dictionary contains two keys: 'Name'
                for the name of the metric, and 'Regex' for the regular expression used to extract
                the metric from the logs. This should be defined only for jobs that
                don't use an Amazon algorithm. (Default: None).
            encrypt_inter_container_traffic (Optional[Union[bool, PipelineVariable]]]): Specifies
                whether traffic between training containers is encrypted for the training job
                (Default: None).
            use_spot_instances (Optional[Union[bool, PipelineVariable]]): Specifies whether to
                use SageMaker Managed Spot instances for training. If enabled then the
                ``max_wait`` arg should also be set.

                More information:
                https://docs.aws.amazon.com/sagemaker/latest/dg/model-managed-spot-training.html
                (Default: None).
            max_wait (Optional[Union[int, PipelineVariable]]): Timeout in seconds waiting
                for spot training job. After this amount of time Amazon
                SageMaker will stop waiting for managed spot training job to
                complete. (Default: None).
            checkpoint_s3_uri (Optional[Union[str, PipelineVariable]]): The S3 URI in which
                to persist checkpoints that the algorithm persists (if any) during training.
                (Default: None).
            checkpoint_local_path (Optional[Union[str, PipelineVariable]]): The local path
                that the algorithm writes its checkpoints to. SageMaker will persist all
                files under this path to `checkpoint_s3_uri` continually during
                training. On job startup the reverse happens - data from the
                s3 location is downloaded to this path before the algorithm is
                started. If the path is unset then SageMaker assumes the
                checkpoints will be provided under `/opt/ml/checkpoints/`.
                (Default: None).
            enable_network_isolation (Optional[Union[bool, PipelineVariable]]): Specifies
                whether container will run in network isolation mode. Network isolation mode
                restricts the container access to outside networks (such as the Internet).
                The container does not make any inbound or outbound network calls.
                Also known as Internet-free mode. (Default: None).
            rules (Optional[list[:class:`~sagemaker.debugger.RuleBase`]]): A list of
                :class:`~sagemaker.debugger.RuleBase` objects used to define
                SageMaker Debugger rules for real-time analysis
                (Default: None). For more information,
                see `Continuous analyses through rules
                <https://sagemaker.readthedocs.io/en/stable/amazon_sagemaker_debugger.html#
                continuous-analyses-through-rules)>`_.
                (Default: None).
            debugger_hook_config (Optional[Union[DebuggerHookConfig, bool]]):
                Configuration for how debugging information is emitted with
                SageMaker Debugger. If not specified, a default one is created using
                the estimator's ``output_path``, unless the region does not
                support SageMaker Debugger. To disable SageMaker Debugger,
                set this parameter to ``False``. For more information, see
                `Capture real-time debugging data during model training in Amazon SageMaker
                <https://sagemaker.readthedocs.io/en/stable/amazon_sagemaker_debugger.html#
                capture-real-time-debugging-data-during-model-training-in-amazon-sagemaker>`_.
                (Default: None).
            tensorboard_output_config (:class:`~sagemaker.debugger.TensorBoardOutputConfig`):
                Configuration for customizing debugging visualization using TensorBoard.
                For more information, see `Capture real time tensorboard data
                <https://sagemaker.readthedocs.io/en/stable/amazon_sagemaker_debugger.html#
                capture-real-time-tensorboard-data-from-the-debugging-hook>`_.
                (Default: None).
            enable_sagemaker_metrics (Optional[Union[bool, PipelineVariable]]): enable
                SageMaker Metrics Time Series. For more information, see `AlgorithmSpecification
                API <https://docs.aws.amazon.com/sagemaker/latest/dg/
                API_AlgorithmSpecification.html#SageMaker-Type-AlgorithmSpecification-
                EnableSageMakerMetricsTimeSeries>`_.
                (Default: None).
            profiler_config (Optional[:class:`~sagemaker.debugger.ProfilerConfig`]):
                Configuration for how SageMaker Debugger collects
                monitoring and profiling information from your training job.
                If not specified, Debugger will be configured with
                a default configuration and will save system and framework metrics
                the estimator's default ``output_path`` in Amazon S3.
                Use :class:`~sagemaker.debugger.ProfilerConfig` to configure this parameter.
                To disable SageMaker Debugger monitoring and profiling, set the
                ``disable_profiler`` parameter to ``True``. (Default: None).
            disable_profiler (Optional[bool]): Specifies whether Debugger monitoring and profiling
                will be disabled. (Default: None).
            environment (Optional[Union[dict[str, str], dict[str, PipelineVariable]]]):
                Environment variables to be set for use during training job. (Default: None).
            max_retry_attempts (Optional[Union[int, PipelineVariable]]): The number of times
                to move a job to the STARTING status. You can specify between 1 and 30 attempts.
                If the value of attempts is greater than zero,
                the job is retried on InternalServerFailure
                the same number of attempts as the value.
                You can cap the total duration for your job by setting ``max_wait`` and ``max_run``.
                (Default: None).
            source_dir (Optional[Union[str, PipelineVariable]]): The absolute, relative, or
                S3 URI Path to a directory with any other training source code dependencies
                aside from the entry point file. If ``source_dir`` is an S3 URI, it must
                point to a tar.gz file. Structure within this directory is preserved
                when training on Amazon SageMaker. If 'git_config' is provided,
                'source_dir' should be a relative location to a directory in the Git
                repo.
                (Default: None).

                .. admonition:: Example

                    With the following GitHub repo directory structure:

                    >>> |----- README.md
                    >>> |----- src
                    >>>         |----- train.py
                    >>>         |----- test.py

                    if you need 'train.py'
                    as the entry point and 'test.py' as the training source code, you can assign
                    entry_point='train.py', source_dir='src'.
            git_config (Optional[dict[str, str]]): Git configurations used for cloning
                files, including ``repo``, ``branch``, ``commit``,
                ``2FA_enabled``, ``username``, ``password`` and ``token``. The
                ``repo`` field is required. All other fields are optional.
                ``repo`` specifies the Git repository where your training script
                is stored. If you don't provide ``branch``, the default value
                'master' is used. If you don't provide ``commit``, the latest
                commit in the specified branch is used.

                ``2FA_enabled``, ``username``, ``password`` and ``token`` are
                used for authentication. For GitHub (or other Git) accounts, set
                ``2FA_enabled`` to 'True' if two-factor authentication is
                enabled for the account, otherwise set it to 'False'. If you do
                not provide a value for ``2FA_enabled``, a default value of
                'False' is used. CodeCommit does not support two-factor
                authentication, so do not provide "2FA_enabled" with CodeCommit
                repositories.

                For GitHub and other Git repos, when SSH URLs are provided, it
                doesn't matter whether 2FA is enabled or disabled. You should
                either have no passphrase for the SSH key pairs or have the
                ssh-agent configured so that you will not be prompted for the SSH
                passphrase when you run the 'git clone' command with SSH URLs. When
                HTTPS URLs are provided, if 2FA is disabled, then either ``token``
                or ``username`` and ``password`` are be used for authentication if provided.
                ``Token`` is prioritized. If 2FA is enabled, only ``token`` is used
                for authentication if provided. If required authentication info
                is not provided, the SageMaker Python SDK attempts to use local credentials
                to authenticate. If that fails, an error message is thrown.

                For CodeCommit repos, 2FA is not supported, so ``2FA_enabled``
                should not be provided. There is no token in CodeCommit, so
                ``token`` should also not be provided. When ``repo`` is an SSH URL,
                the requirements are the same as GitHub  repos. When ``repo``
                is an HTTPS URL, ``username`` and ``password`` are used for
                authentication if they are provided. If they are not provided,
                the SageMaker Python SDK attempts to use either the CodeCommit
                credential helper or local credential storage for authentication.
                (Default: None).

                .. admonition:: Example
                    The following config:

                    >>> git_config = {'repo': 'https://github.com/aws/sagemaker-python-sdk.git',
                    >>>               'branch': 'test-branch-git-config',
                    >>>               'commit': '329bfcf884482002c05ff7f44f62599ebc9f445a'}

                    results in cloning the repo specified in 'repo', then
                    checking out the 'master' branch, and checking out the specified
                    commit.
            container_log_level (Optional[Union[int, PipelineVariable]]): The log level to use
                within the container. Valid values are defined in the Python logging module.
                (Default: None).
            code_location (Optional[str]): The S3 prefix URI where custom code is
                uploaded (Default: None). You must not include a trailing slash because
                a string prepended with a "/" is appended to ``code_location``. The code
                file uploaded to S3 is 'code_location/job-name/source/sourcedir.tar.gz'.
                If not specified, the default ``code location`` is 's3://output_bucket/job-name/'.
                (Default: None).
            entry_point (Optional[Union[str, PipelineVariable]]): The absolute or relative path
                to the local Python source file that should be executed as the entry point to
                training. If ``source_dir`` is specified, then ``entry_point``
                must point to a file located at the root of ``source_dir``.
                If 'git_config' is provided, 'entry_point' should be
                a relative location to the Python source file in the Git repo.
                (Default: None).

                .. admonition:: Example
                    With the following GitHub repo directory structure:

                    >>> |----- README.md
                    >>> |----- src
                    >>>         |----- train.py
                    >>>         |----- test.py

                    You can assign entry_point='src/train.py'.
            dependencies (Optional[list[str]]): A list of absolute or relative paths to directories
                with any additional libraries that should be exported
                to the container. The library folders are
                copied to SageMaker in the same folder where the entrypoint is
                copied. If 'git_config' is provided, 'dependencies' should be a
                list of relative locations to directories with any additional
                libraries needed in the Git repo. This is not supported with "local code"
                in Local Mode. (Default: None).

                .. admonition:: Example
                    The following Estimator call:

                    >>> Estimator(entry_point='train.py',
                    ...           dependencies=['my/libs/common', 'virtual-env'])

                    results in the following structure inside the container:

                    >>> $ ls

                    >>> opt/ml/code
                    >>>     |------ train.py
                    >>>     |------ common
                    >>>     |------ virtual-env
            instance_groups (Optional[list[:class:`sagemaker.instance_group.InstanceGroup`]]):
                A list of ``InstanceGroup`` objects for launching a training job with a
                heterogeneous cluster. For example:

                .. code:: python

                    instance_groups=[
                        sagemaker.InstanceGroup(
                            'instance_group_name_1', 'ml.p3dn.24xlarge', 64),
                        sagemaker.InstanceGroup(
                            'instance_group_name_2', 'ml.c5n.18xlarge', 64)]

                For instructions on how to use ``InstanceGroup`` objects
                to configure a heterogeneous cluster
                through the SageMaker generic and framework estimator classes, see
                `Train Using a Heterogeneous Cluster
                <https://docs.aws.amazon.com/sagemaker/latest/dg/train-heterogeneous-cluster.html>`_
                in the *Amazon SageMaker developer guide*. (Default: None).
            training_repository_access_mode (Optional[str]): Specifies how SageMaker accesses the
                Docker image that contains the training algorithm (Default: None).
                Set this to one of the following values:
                * 'Platform' - The training image is hosted in Amazon ECR.
                * 'Vpc' - The training image is hosted in a private Docker registry in your VPC.
                When it's default to None, its behavior will be same as 'Platform' - image is hosted
                in ECR. (Default: None).
            training_repository_credentials_provider_arn (Optional[str]): The Amazon Resource Name
                (ARN) of an AWS Lambda function that provides credentials to authenticate to the
                private Docker registry where your training image is hosted (Default: None).
                When it's set to None, SageMaker will not do authentication before pulling the image
                in the private Docker registry. (Default: None).
            enable_infra_check (Optional[Union[bool, PipelineVariable]]):
                Specifies whether it is running Sagemaker built-in infra check jobs.
            container_entry_point (Optional[List[str]]): The entrypoint script for a Docker
                container used to run a training job. This script takes precedence over
                the default train processing instructions.
            container_arguments (Optional[List[str]]): The arguments for a container used to run
                a training job.
            disable_output_compression (Optional[bool]): When set to true, Model is uploaded
                to Amazon S3 without compression after training finishes.
            enable_remote_debug (bool or PipelineVariable): Optional.
                Specifies whether RemoteDebug is enabled for the training job
<<<<<<< HEAD
            config_name (Optional[str]):
                Name of the training configuration to apply to the Estimator. (Default: None).
=======
            enable_session_tag_chaining (bool or PipelineVariable): Optional.
                Specifies whether SessionTagChaining is enabled for the training job
>>>>>>> 7c49f5d4

        Raises:
            ValueError: If the model ID is not recognized by JumpStart.
        """

        def _validate_model_id_and_get_type_hook():
            return validate_model_id_and_get_type(
                model_id=model_id,
                model_version=model_version,
                region=region or getattr(sagemaker_session, "boto_region_name", None),
                script=JumpStartScriptScope.TRAINING,
                sagemaker_session=sagemaker_session,
            )

        self.model_type = _validate_model_id_and_get_type_hook()
        if not self.model_type:
            JumpStartModelsAccessor.reset_cache()
            self.model_type = _validate_model_id_and_get_type_hook()
            if not self.model_type:
                raise ValueError(INVALID_MODEL_ID_ERROR_MSG.format(model_id=model_id))

        estimator_init_kwargs = get_init_kwargs(
            model_id=model_id,
            model_version=model_version,
            model_type=self.model_type,
            tolerate_vulnerable_model=tolerate_vulnerable_model,
            tolerate_deprecated_model=tolerate_deprecated_model,
            role=role,
            region=region,
            instance_count=instance_count,
            instance_type=instance_type,
            keep_alive_period_in_seconds=keep_alive_period_in_seconds,
            volume_size=volume_size,
            volume_kms_key=volume_kms_key,
            max_run=max_run,
            input_mode=input_mode,
            output_path=output_path,
            output_kms_key=output_kms_key,
            base_job_name=base_job_name,
            sagemaker_session=sagemaker_session,
            tags=format_tags(tags),
            subnets=subnets,
            security_group_ids=security_group_ids,
            model_uri=model_uri,
            model_channel_name=model_channel_name,
            metric_definitions=metric_definitions,
            encrypt_inter_container_traffic=encrypt_inter_container_traffic,
            use_spot_instances=use_spot_instances,
            max_wait=max_wait,
            checkpoint_s3_uri=checkpoint_s3_uri,
            checkpoint_local_path=checkpoint_local_path,
            rules=rules,
            debugger_hook_config=debugger_hook_config,
            tensorboard_output_config=tensorboard_output_config,
            enable_sagemaker_metrics=enable_sagemaker_metrics,
            enable_network_isolation=enable_network_isolation,
            profiler_config=profiler_config,
            disable_profiler=disable_profiler,
            environment=environment,
            max_retry_attempts=max_retry_attempts,
            source_dir=source_dir,
            git_config=git_config,
            hyperparameters=hyperparameters,
            container_log_level=container_log_level,
            code_location=code_location,
            entry_point=entry_point,
            dependencies=dependencies,
            instance_groups=instance_groups,
            training_repository_access_mode=training_repository_access_mode,
            training_repository_credentials_provider_arn=(
                training_repository_credentials_provider_arn
            ),
            image_uri=image_uri,
            container_entry_point=container_entry_point,
            container_arguments=container_arguments,
            disable_output_compression=disable_output_compression,
            enable_infra_check=enable_infra_check,
            enable_remote_debug=enable_remote_debug,
<<<<<<< HEAD
            config_name=config_name,
=======
            enable_session_tag_chaining=enable_session_tag_chaining,
>>>>>>> 7c49f5d4
        )

        self.model_id = estimator_init_kwargs.model_id
        self.model_version = estimator_init_kwargs.model_version
        self.instance_type = estimator_init_kwargs.instance_type
        self.tolerate_deprecated_model = estimator_init_kwargs.tolerate_deprecated_model
        self.tolerate_vulnerable_model = estimator_init_kwargs.tolerate_vulnerable_model
        self.instance_count = estimator_init_kwargs.instance_count
        self.region = estimator_init_kwargs.region
        self.orig_predictor_cls = None
        self.role = estimator_init_kwargs.role
        self.sagemaker_session = estimator_init_kwargs.sagemaker_session
        self._enable_network_isolation = estimator_init_kwargs.enable_network_isolation
        self.config_name = estimator_init_kwargs.config_name
        self.init_kwargs = estimator_init_kwargs.to_kwargs_dict(False)

        super(JumpStartEstimator, self).__init__(**estimator_init_kwargs.to_kwargs_dict())

    def fit(
        self,
        inputs: Optional[Union[str, Dict, TrainingInput, FileSystemInput]] = None,
        wait: Optional[bool] = True,
        logs: Optional[str] = None,
        job_name: Optional[str] = None,
        experiment_config: Optional[Dict[str, str]] = None,
    ) -> None:
        """Start training job by calling base ``Estimator`` class ``fit`` method.

        Any field set to ``None`` does not get passed to the parent class method.

        Args:
            inputs (Optional[Union[str, dict, sagemaker.inputs.TrainingInput, sagemaker.inputs.FileSystemInput]]):
                Information about the training data. This can be one of four types:

                * (str) the S3 location where training data is saved, or a file:// path in
                    local mode.
                * (dict[str, str] or dict[str, sagemaker.inputs.TrainingInput] or
                    dict[str, sagemaker.inputs.FileSystemInput]) If using multiple channels for
                    training data, you can specify a dict mapping channel names to strings or
                    :func:`~sagemaker.inputs.TrainingInput` objects or
                    :func:`~sagemaker.inputs.FileSystemInput` objects.
                * (sagemaker.inputs.TrainingInput) - channel configuration for S3 data sources
                    that can provide additional information as well as the path to the training
                    dataset.
                    See :func:`sagemaker.inputs.TrainingInput` for full details.
                * (sagemaker.inputs.FileSystemInput) - channel configuration for
                    a file system data source that can provide additional information as well as
                    the path to the training dataset.


                (Default: None).
            wait (Optional[bool]): Whether the call should wait until the job completes.
                (Default: True).
            logs (Optional[List[str]]): A list of strings specifying which logs to print. Acceptable
                strings are "All", "None", "Training", or "Rules". To maintain backwards
                compatibility, boolean values are also accepted and converted to strings.
                Only meaningful when wait is True. (Default: None).
            job_name (Optional[str]): Training job name. If not specified, the estimator generates
                a default job name based on the training image name and current timestamp.
                (Default: None).
            experiment_config (Optional[dict[str, str]]): Experiment management configuration.
                Optionally, the dict can contain four keys:
                'ExperimentName', 'TrialName', 'TrialComponentDisplayName' and 'RunName'..
                The behavior of setting these keys is as follows:
                * If `ExperimentName` is supplied but `TrialName` is not a Trial will be
                automatically created and the job's Trial Component associated with the Trial.
                * If `TrialName` is supplied and the Trial already exists the job's Trial Component
                will be associated with the Trial.
                * If both `ExperimentName` and `TrialName` are not supplied the trial component
                will be unassociated.
                * `TrialComponentDisplayName` is used for display in Studio.
                * Both `ExperimentName` and `TrialName` will be ignored if the Estimator instance
                is built with :class:`~sagemaker.workflow.pipeline_context.PipelineSession`.
                However, the value of `TrialComponentDisplayName` is honored for display in Studio.
                (Default: None).
        """

        estimator_fit_kwargs = get_fit_kwargs(
            model_id=self.model_id,
            model_version=self.model_version,
            region=self.region,
            inputs=inputs,
            wait=wait,
            logs=logs,
            job_name=job_name,
            experiment_config=experiment_config,
            tolerate_vulnerable_model=self.tolerate_vulnerable_model,
            tolerate_deprecated_model=self.tolerate_deprecated_model,
            sagemaker_session=self.sagemaker_session,
            config_name=self.config_name,
        )

        return super(JumpStartEstimator, self).fit(**estimator_fit_kwargs.to_kwargs_dict())

    @classmethod
    def attach(
        cls,
        training_job_name: str,
        model_id: Optional[str] = None,
        model_version: Optional[str] = None,
        sagemaker_session: session.Session = DEFAULT_JUMPSTART_SAGEMAKER_SESSION,
        model_channel_name: str = "model",
        config_name: Optional[str] = None,
    ) -> "JumpStartEstimator":
        """Attach to an existing training job.

        Create a JumpStartEstimator bound to an existing training job.
        After attaching, if the training job has a Complete status,
        it can be ``deploy()`` ed to create a SageMaker Endpoint and return
        a ``Predictor``.

        If the training job is in progress, attach will block until the training job
        completes, but logs of the training job will not display. To see the logs
        content, please call ``logs()``

        Examples:
            >>> my_estimator.fit(wait=False)
            >>> training_job_name = my_estimator.latest_training_job.name
            Later on:
            >>> attached_estimator = JumpStartEstimator.attach(training_job_name, model_id)
            >>> attached_estimator.logs()
            >>> attached_estimator.deploy()

        Args:
            training_job_name (str): The name of the training job to attach to.
            model_id (str): The name of the JumpStart model id associated with the
                training job.
            model_version (str): Optional. The version of the JumpStart model id
                associated with the training job. (Default: "*").
            sagemaker_session (sagemaker.session.Session): Optional. Session object which
                manages interactions with Amazon SageMaker APIs and any other
                AWS services needed. If not specified, the estimator creates one
                using the default AWS configuration chain.
                (Default: sagemaker.jumpstart.constants.DEFAULT_JUMPSTART_SAGEMAKER_SESSION).
            model_channel_name (str): Optional. Name of the channel where pre-trained
                model data will be downloaded (default: 'model'). If no channel
                with the same name exists in the training job, this option will
                be ignored.
            config_name (str): Optional. Name of the training configuration to use
                when attaching to the training job. (Default: None).

        Returns:
            Instance of the calling ``JumpStartEstimator`` Class with the attached
            training job.

        Raises:
            ValueError: if the model ID or version cannot be inferred from the training job.

        """
        config_name = None
        if model_id is None:
            model_id, model_version, _, config_name = get_model_info_from_training_job(
                training_job_name=training_job_name, sagemaker_session=sagemaker_session
            )

        model_version = model_version or "*"

        additional_kwargs = {
            "model_id": model_id,
            "model_version": model_version,
            "tolerate_vulnerable_model": True,  # model is already trained
            "tolerate_deprecated_model": True,  # model is already trained
        }
<<<<<<< HEAD

        if config_name:
            additional_kwargs.update({"config_name": config_name})
=======
>>>>>>> 7c49f5d4

        model_specs = verify_model_region_and_return_specs(
            model_id=model_id,
            version=model_version,
            region=sagemaker_session.boto_region_name,
            scope=JumpStartScriptScope.TRAINING,
            tolerate_deprecated_model=True,  # model is already trained, so tolerate if deprecated
            tolerate_vulnerable_model=True,  # model is already trained, so tolerate if vulnerable
            sagemaker_session=sagemaker_session,
            config_name=config_name,
        )

        # eula was already accepted if the model was successfully trained
        if model_specs.is_gated_model():
            additional_kwargs.update({"environment": {"accept_eula": "true"}})

        return cls._attach(
            training_job_name=training_job_name,
            sagemaker_session=sagemaker_session,
            model_channel_name=model_channel_name,
            additional_kwargs=additional_kwargs,
        )

    def deploy(
        self,
        initial_instance_count: Optional[int] = None,
        instance_type: Optional[str] = None,
        serializer: Optional[BaseSerializer] = None,
        deserializer: Optional[BaseDeserializer] = None,
        accelerator_type: Optional[str] = None,
        endpoint_name: Optional[str] = None,
        tags: Optional[Tags] = None,
        kms_key: Optional[str] = None,
        wait: Optional[bool] = True,
        data_capture_config: Optional[DataCaptureConfig] = None,
        async_inference_config: Optional[AsyncInferenceConfig] = None,
        serverless_inference_config: Optional[ServerlessInferenceConfig] = None,
        volume_size: Optional[int] = None,
        model_data_download_timeout: Optional[int] = None,
        container_startup_health_check_timeout: Optional[int] = None,
        inference_recommendation_id: Optional[str] = None,
        explainer_config: Optional[ExplainerConfig] = None,
        image_uri: Optional[Union[str, PipelineVariable]] = None,
        role: Optional[str] = None,
        predictor_cls: Optional[callable] = None,
        env: Optional[Dict[str, Union[str, PipelineVariable]]] = None,
        model_name: Optional[str] = None,
        vpc_config: Optional[Dict[str, List[Union[str, PipelineVariable]]]] = None,
        sagemaker_session: Optional[session.Session] = None,
        enable_network_isolation: Union[bool, PipelineVariable] = None,
        model_kms_key: Optional[str] = None,
        image_config: Optional[Dict[str, Union[str, PipelineVariable]]] = None,
        source_dir: Optional[str] = None,
        code_location: Optional[str] = None,
        entry_point: Optional[str] = None,
        container_log_level: Optional[Union[int, PipelineVariable]] = None,
        dependencies: Optional[List[str]] = None,
        git_config: Optional[Dict[str, str]] = None,
        use_compiled_model: bool = False,
        inference_config_name: Optional[str] = None,
    ) -> PredictorBase:
        """Creates endpoint from training job.

        Calls base ``Estimator`` class ``deploy`` method.

        Any field set to ``None`` does not get passed to the parent class method.

        Args:
            initial_instance_count (Optional[int]): The initial number of instances to run
                in the ``Endpoint`` created from this ``Model``. If not using
                serverless inference or the model has not called ``right_size()``,
                then it need to be a number larger or equals
                to 1. (Default: None)
            instance_type (Optional[str]): The EC2 instance type to deploy this Model to.
                For example, 'ml.p2.xlarge', or 'local' for local mode. If not using
                serverless inference or the model has not called ``right_size()``,
                then it is required to deploy a model.
                (Default: None)
            serializer (Optional[:class:`~sagemaker.serializers.BaseSerializer`]): A
                serializer object, used to encode data for an inference endpoint
                (Default: None). If ``serializer`` is not None, then
                ``serializer`` will override the default serializer. The
                default serializer is set by the ``predictor_cls``. (Default: None).
            deserializer (Optional[:class:`~sagemaker.deserializers.BaseDeserializer`]): A
                deserializer object, used to decode data from an inference
                endpoint (Default: None). If ``deserializer`` is not None, then
                ``deserializer`` will override the default deserializer. The
                default deserializer is set by the ``predictor_cls``. (Default: None).
            accelerator_type (Optional[str]): Type of Elastic Inference accelerator to
                deploy this model for model loading and inference, for example,
                'ml.eia1.medium'. If not specified, no Elastic Inference
                accelerator will be attached to the endpoint. For more
                information:
                https://docs.aws.amazon.com/sagemaker/latest/dg/ei.html
                (Default: None).
            endpoint_name (Optional[str]): The name of the endpoint to create (default:
                None). If not specified, a unique endpoint name will be created.
                (Default: None).
            tags (Optional[Tags]): Tags to attach to this
                specific endpoint. (Default: None).
            kms_key (Optional[str]): The ARN of the KMS key that is used to encrypt the
                data on the storage volume attached to the instance hosting the
                endpoint. (Default: None).
            wait (Optional[bool]): Whether the call should wait until the deployment of
                this model completes. (Default: True).
            data_capture_config (Optional[sagemaker.model_monitor.DataCaptureConfig]): Specifies
                configuration related to Endpoint data capture for use with
                Amazon SageMaker Model Monitoring. (Default: None).
            async_inference_config (Optional[sagemaker.model_monitor.AsyncInferenceConfig]):
                Specifies configuration related to async endpoint. Use this configuration when
                trying to create async endpoint and make async inference. If empty config object
                passed through, will use default config to deploy async endpoint. Deploy a
                real-time endpoint if it's None. (Default: None)
            serverless_inference_config (Optional[sagemaker.serverless.ServerlessInferenceConfig]):
                Specifies configuration related to serverless endpoint. Use this configuration
                when trying to create serverless endpoint and make serverless inference. If
                empty object passed through, will use pre-defined values in
                ``ServerlessInferenceConfig`` class to deploy serverless endpoint. Deploy an
                instance based endpoint if it's None. (Default: None)
            volume_size (Optional[int]): The size, in GB, of the ML storage volume attached to
                individual inference instance associated with the production variant.
                Currenly only Amazon EBS gp2 storage volumes are supported. (Default: None).
            model_data_download_timeout (Optional[int]): The timeout value, in seconds, to download
                and extract model data from Amazon S3 to the individual inference instance
                associated with this production variant. (Default: None).
            container_startup_health_check_timeout (Optional[int]): The timeout value, in seconds,
                for your inference container to pass health check by SageMaker Hosting. For more
                information about health check see:
                https://docs.aws.amazon.com/sagemaker/latest/dg/your-algorithms-inference-code.html#your-algorithms-inference-algo-ping-requests
                (Default: None).
            inference_recommendation_id (Optional[str]): The recommendation id which specifies the
                recommendation you picked from inference recommendation job results and
                would like to deploy the model and endpoint with recommended parameters.
                (Default: None).
            explainer_config (Optional[sagemaker.explainer.ExplainerConfig]): Specifies online
                explainability configuration for use with Amazon SageMaker Clarify. (Default: None).
            image_uri (Optional[Union[str, PipelineVariable]]): A Docker image URI. (Default: None).
            role (Optional[str]): An AWS IAM role (either name or full ARN). The Amazon
                SageMaker training jobs and APIs that create Amazon SageMaker
                endpoints use this role to access training data and model
                artifacts. After the endpoint is created, the inference code
                might use the IAM role if it needs to access some AWS resources.
                It can be null if this is being used to create a Model to pass
                to a ``PipelineModel`` which has its own Role field. (Default:
                None).
            predictor_cls (Optional[callable[string, sagemaker.session.Session]]): A
                function to call to create a predictor (Default: None). If not
                None, ``deploy`` will return the result of invoking this
                function on the created endpoint name. (Default: None).
            env (Optional[dict[str, str] or dict[str, PipelineVariable]]): Environment variables
                to run with ``image_uri`` when hosted in SageMaker. (Default: None).
            model_name (Optional[str]): The model name. If None, a default model name will be
                selected on each ``deploy``. (Default: None).
            vpc_config (Optional[Union[dict[str, list[str]],dict[str, list[PipelineVariable]]]]):
                The VpcConfig set on the model (Default: None)
                * 'Subnets' (list[str]): List of subnet ids.
                * 'SecurityGroupIds' (list[str]): List of security group ids. (Default: None).
            sagemaker_session (Optional[sagemaker.session.Session]): A SageMaker Session
                object, used for SageMaker interactions (Default: None). If not
                specified, one is created using the default AWS configuration
                chain. (Default: None).
            enable_network_isolation (Optional[Union[bool, PipelineVariable]]): If True,
                enables network isolation in the endpoint, isolating the model
                container. No inbound or outbound network calls can be made to
                or from the model container. (Default: None).
            model_kms_key (Optional[str]): KMS key ARN used to encrypt the repacked
                model archive file if the model is repacked. (Default: None).
            image_config (Optional[Union[dict[str, str], dict[str, PipelineVariable]]]): Specifies
                whether the image of model container is pulled from ECR, or private
                registry in your VPC. By default it is set to pull model container
                image from ECR. (Default: None).
            source_dir (Optional[str]): The absolute, relative, or S3 URI Path to a directory
                with any other training source code dependencies aside from the entry
                point file (Default: None). If ``source_dir`` is an S3 URI, it must
                point to a tar.gz file. Structure within this directory is preserved
                when training on Amazon SageMaker. If 'git_config' is provided,
                'source_dir' should be a relative location to a directory in the Git repo.
                If the directory points to S3, no code is uploaded and the S3 location
                is used instead. (Default: None).

                .. admonition:: Example

                    With the following GitHub repo directory structure:

                    >>> |----- README.md
                    >>> |----- src
                    >>>         |----- inference.py
                    >>>         |----- test.py

                    You can assign entry_point='inference.py', source_dir='src'.
            code_location (Optional[str]): Name of the S3 bucket where custom code is
                uploaded (Default: None). If not specified, the default bucket
                created by ``sagemaker.session.Session`` is used. (Default: None).
            entry_point (Optional[str]): The absolute or relative path to the local Python
                source file that should be executed as the entry point to
                model hosting. (Default: None). If ``source_dir`` is specified, then ``entry_point``
                must point to a file located at the root of ``source_dir``.
                If 'git_config' is provided, 'entry_point' should be
                a relative location to the Python source file in the Git repo.

                Example:
                    With the following GitHub repo directory structure:

                    >>> |----- README.md
                    >>> |----- src
                    >>>         |----- inference.py
                    >>>         |----- test.py

                    You can assign entry_point='src/inference.py'.

                (Default: None).
            container_log_level (Optional[Union[int, PipelineVariable]]): Log level to use within
                the container. Valid values are defined in the Python logging module.
                (Default: None).
            dependencies (Optional[list[str]]): A list of absolute or relative paths to directories
                with any additional libraries that should be exported
                to the container (default: []). The library folders are
                copied to SageMaker in the same folder where the entrypoint is
                copied. If 'git_config' is provided, 'dependencies' should be a
                list of relative locations to directories with any additional
                libraries needed in the Git repo. If the ```source_dir``` points
                to S3, code will be uploaded and the S3 location will be used
                instead.

                .. admonition:: Example

                    The following call

                    >>> Model(entry_point='inference.py',
                    ...       dependencies=['my/libs/common', 'virtual-env'])

                    results in the following structure inside the container:

                    >>> $ ls

                    >>> opt/ml/code
                    >>>     |------ inference.py
                    >>>     |------ common
                    >>>     |------ virtual-env

                This is not supported with "local code" in Local Mode.
                (Default: None).
            git_config (Optional[dict[str, str]]): Git configurations used for cloning
                files, including ``repo``, ``branch``, ``commit``,
                ``2FA_enabled``, ``username``, ``password`` and ``token``. The
                ``repo`` field is required. All other fields are optional.
                ``repo`` specifies the Git repository where your training script
                is stored. If you don't provide ``branch``, the default value
                'master' is used. If you don't provide ``commit``, the latest
                commit in the specified branch is used.

                .. admonition:: Example

                    The following config:

                    >>> git_config = {'repo': 'https://github.com/aws/sagemaker-python-sdk.git',
                    >>>               'branch': 'test-branch-git-config',
                    >>>               'commit': '329bfcf884482002c05ff7f44f62599ebc9f445a'}

                    results in cloning the repo specified in 'repo', then
                    checking out the 'master' branch, and checking out the specified
                    commit.

                ``2FA_enabled``, ``username``, ``password`` and ``token`` are
                used for authentication. For GitHub (or other Git) accounts, set
                ``2FA_enabled`` to 'True' if two-factor authentication is
                enabled for the account, otherwise set it to 'False'. If you do
                not provide a value for ``2FA_enabled``, a default value of
                'False' is used. CodeCommit does not support two-factor
                authentication, so do not provide "2FA_enabled" with CodeCommit
                repositories.

                For GitHub and other Git repos, when SSH URLs are provided, it
                doesn't matter whether 2FA is enabled or disabled. You should
                either have no passphrase for the SSH key pairs or have the
                ssh-agent configured so that you will not be prompted for the SSH
                passphrase when you run the 'git clone' command with SSH URLs. When
                HTTPS URLs are provided, if 2FA is disabled, then either ``token``
                or ``username`` and ``password`` are be used for authentication if provided.
                ``Token`` is prioritized. If 2FA is enabled, only ``token`` is used
                for authentication if provided. If required authentication info
                is not provided, the SageMaker Python SDK attempts to use local credentials
                to authenticate. If that fails, an error message is thrown.

                For CodeCommit repos, 2FA is not supported, so ``2FA_enabled``
                should not be provided. There is no token in CodeCommit, so
                ``token`` should also not be provided. When ``repo`` is an SSH URL,
                the requirements are the same as GitHub  repos. When ``repo``
                is an HTTPS URL, ``username`` and ``password`` are used for
                authentication if they are provided. If they are not provided,
                the SageMaker Python SDK attempts to use either the CodeCommit
                credential helper or local credential storage for authentication.
                (Default: None).
            use_compiled_model (bool): Flag to select whether to use compiled
                (optimized) model. (Default: False).
            inference_config_name (Optional[str]): Name of the inference configuration to
                be used in the model. (Default: None).
        """
        self.orig_predictor_cls = predictor_cls

        sagemaker_session = sagemaker_session or self.sagemaker_session
        role = resolve_model_sagemaker_config_field(
            field_name="role",
            field_val=role,
            sagemaker_session=sagemaker_session,
            default_value=self.role,
        )

        estimator_deploy_kwargs = get_deploy_kwargs(
            model_id=self.model_id,
            model_version=self.model_version,
            region=self.region,
            tolerate_vulnerable_model=self.tolerate_vulnerable_model,
            tolerate_deprecated_model=self.tolerate_deprecated_model,
            initial_instance_count=initial_instance_count,
            instance_type=instance_type,
            serializer=serializer,
            deserializer=deserializer,
            accelerator_type=accelerator_type,
            endpoint_name=endpoint_name,
            tags=format_tags(tags),
            kms_key=kms_key,
            wait=wait,
            data_capture_config=data_capture_config,
            async_inference_config=async_inference_config,
            serverless_inference_config=serverless_inference_config,
            volume_size=volume_size,
            model_data_download_timeout=model_data_download_timeout,
            container_startup_health_check_timeout=container_startup_health_check_timeout,
            inference_recommendation_id=inference_recommendation_id,
            explainer_config=explainer_config,
            image_uri=image_uri,
            role=role,
            predictor_cls=predictor_cls,
            env=env,
            model_name=model_name,
            vpc_config=vpc_config,
            sagemaker_session=sagemaker_session,
            enable_network_isolation=enable_network_isolation,
            model_kms_key=model_kms_key,
            image_config=image_config,
            source_dir=source_dir,
            code_location=code_location,
            entry_point=entry_point,
            container_log_level=container_log_level,
            dependencies=dependencies,
            git_config=git_config,
            use_compiled_model=use_compiled_model,
            training_instance_type=self.instance_type,
            training_config_name=self.config_name,
            inference_config_name=inference_config_name,
        )

        predictor = super(JumpStartEstimator, self).deploy(
            **estimator_deploy_kwargs.to_kwargs_dict()
        )

        # If no predictor class was passed, add defaults to predictor
        if self.orig_predictor_cls is None and async_inference_config is None:
            return get_default_predictor(
                predictor=predictor,
                model_id=self.model_id,
                model_version=self.model_version,
                region=self.region,
                tolerate_deprecated_model=self.tolerate_deprecated_model,
                tolerate_vulnerable_model=self.tolerate_vulnerable_model,
                sagemaker_session=self.sagemaker_session,
                config_name=estimator_deploy_kwargs.config_name,
            )

        # If a predictor class was passed, do not mutate predictor
        return predictor

    def list_training_configs(self) -> List[JumpStartMetadataConfig]:
        """Returns a list of configs associated with the estimator.

        Raises:
            ValueError: If the combination of arguments specified is not supported.
            VulnerableJumpStartModelError: If any of the dependencies required by the script have
                known security vulnerabilities.
            DeprecatedJumpStartModelError: If the version of the model is deprecated.
        """
        configs_dict = get_jumpstart_configs(
            model_id=self.model_id,
            model_version=self.model_version,
            model_type=self.model_type,
            region=self.region,
            scope=JumpStartScriptScope.TRAINING,
            sagemaker_session=self.sagemaker_session,
        )
        return list(configs_dict.values())

    def set_training_config(self, config_name: str) -> None:
        """Sets the config to apply to the model.

        Args:
            config_name (str): The name of the config.
        """
        self.__init__(
            model_id=self.model_id,
            model_version=self.model_version,
            config_name=config_name,
        )

    def __str__(self) -> str:
        """Overriding str(*) method to make more human-readable."""
        return stringify_object(self)<|MERGE_RESOLUTION|>--- conflicted
+++ resolved
@@ -111,11 +111,8 @@
         container_arguments: Optional[List[str]] = None,
         disable_output_compression: Optional[bool] = None,
         enable_remote_debug: Optional[Union[bool, PipelineVariable]] = None,
-<<<<<<< HEAD
         config_name: Optional[str] = None,
-=======
         enable_session_tag_chaining: Optional[Union[bool, PipelineVariable]] = None,
->>>>>>> 7c49f5d4
     ):
         """Initializes a ``JumpStartEstimator``.
 
@@ -507,13 +504,10 @@
                 to Amazon S3 without compression after training finishes.
             enable_remote_debug (bool or PipelineVariable): Optional.
                 Specifies whether RemoteDebug is enabled for the training job
-<<<<<<< HEAD
             config_name (Optional[str]):
                 Name of the training configuration to apply to the Estimator. (Default: None).
-=======
             enable_session_tag_chaining (bool or PipelineVariable): Optional.
                 Specifies whether SessionTagChaining is enabled for the training job
->>>>>>> 7c49f5d4
 
         Raises:
             ValueError: If the model ID is not recognized by JumpStart.
@@ -592,11 +586,8 @@
             disable_output_compression=disable_output_compression,
             enable_infra_check=enable_infra_check,
             enable_remote_debug=enable_remote_debug,
-<<<<<<< HEAD
             config_name=config_name,
-=======
             enable_session_tag_chaining=enable_session_tag_chaining,
->>>>>>> 7c49f5d4
         )
 
         self.model_id = estimator_init_kwargs.model_id
@@ -760,12 +751,9 @@
             "tolerate_vulnerable_model": True,  # model is already trained
             "tolerate_deprecated_model": True,  # model is already trained
         }
-<<<<<<< HEAD
 
         if config_name:
             additional_kwargs.update({"config_name": config_name})
-=======
->>>>>>> 7c49f5d4
 
         model_specs = verify_model_region_and_return_specs(
             model_id=model_id,
