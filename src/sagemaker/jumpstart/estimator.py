--- conflicted
+++ resolved
@@ -111,11 +111,6 @@
         container_arguments: Optional[List[str]] = None,
         disable_output_compression: Optional[bool] = None,
         enable_remote_debug: Optional[Union[bool, PipelineVariable]] = None,
-<<<<<<< HEAD
-        config_name: Optional[str] = None,
-=======
->>>>>>> 2b357172
-        enable_session_tag_chaining: Optional[Union[bool, PipelineVariable]] = None,
     ):
         """Initializes a ``JumpStartEstimator``.
 
@@ -507,11 +502,8 @@
                 to Amazon S3 without compression after training finishes.
             enable_remote_debug (bool or PipelineVariable): Optional.
                 Specifies whether RemoteDebug is enabled for the training job
-<<<<<<< HEAD
             config_name (Optional[str]):
                 Name of the training configuration to apply to the Estimator. (Default: None).
-=======
->>>>>>> 2b357172
             enable_session_tag_chaining (bool or PipelineVariable): Optional.
                 Specifies whether SessionTagChaining is enabled for the training job
 
@@ -592,10 +584,7 @@
             disable_output_compression=disable_output_compression,
             enable_infra_check=enable_infra_check,
             enable_remote_debug=enable_remote_debug,
-<<<<<<< HEAD
             config_name=config_name,
-=======
->>>>>>> 2b357172
             enable_session_tag_chaining=enable_session_tag_chaining,
         )
 
@@ -760,12 +749,9 @@
             "tolerate_vulnerable_model": True,  # model is already trained
             "tolerate_deprecated_model": True,  # model is already trained
         }
-<<<<<<< HEAD
 
         if config_name:
             additional_kwargs.update({"config_name": config_name})
-=======
->>>>>>> 2b357172
 
         model_specs = verify_model_region_and_return_specs(
             model_id=model_id,
