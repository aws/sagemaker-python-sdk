# Copyright Amazon.com, Inc. or its affiliates. All Rights Reserved.
#
# Licensed under the Apache License, Version 2.0 (the "License"). You
# may not use this file except in compliance with the License. A copy of
# the License is located at
#
#     http://aws.amazon.com/apache2.0/
#
# or in the "license" file accompanying this file. This file is
# distributed on an "AS IS" BASIS, WITHOUT WARRANTIES OR CONDITIONS OF
# ANY KIND, either express or implied. See the License for the specific
# language governing permissions and limitations under the License.
"""This module stores types related to SageMaker JumpStart."""
from __future__ import absolute_import
from copy import deepcopy
from enum import Enum
from typing import Any, Dict, List, Optional, Set, Union
from sagemaker.utils import get_instance_type_family

from sagemaker.session import Session
from sagemaker.workflow.entities import PipelineVariable


class JumpStartDataHolderType:
    """Base class for many JumpStart types.

    Allows objects to be added to dicts and sets,
    and improves string representation. This class overrides the ``__eq__``
    and ``__hash__`` methods so that different objects with the same attributes/types
    can be compared.
    """

    __slots__: List[str] = []

    _non_serializable_slots: List[str] = []

    def __eq__(self, other: Any) -> bool:
        """Returns True if ``other`` is of the same type and has all attributes equal.

        Args:
            other (Any): Other object to which to compare this object.
        """

        if not isinstance(other, type(self)):
            return False
        if getattr(other, "__slots__", None) is None:
            return False
        if self.__slots__ != other.__slots__:
            return False
        for attribute in self.__slots__:
            if (hasattr(self, attribute) and not hasattr(other, attribute)) or (
                hasattr(other, attribute) and not hasattr(self, attribute)
            ):
                return False
            if hasattr(self, attribute) and hasattr(other, attribute):
                if getattr(self, attribute) != getattr(other, attribute):
                    return False
        return True

    def __hash__(self) -> int:
        """Makes hash of object.

        Maps object to unique tuple, which then gets hashed.
        """

        return hash((type(self),) + tuple([getattr(self, att) for att in self.__slots__]))

    def __str__(self) -> str:
        """Returns string representation of object. Example:

        "JumpStartLaunchedRegionInfo:
        {'content_bucket': 'bucket', 'region_name': 'us-west-2'}"
        """

        att_dict = {
            att: getattr(self, att)
            for att in self.__slots__
            if hasattr(self, att) and att not in self._non_serializable_slots
        }
        return f"{type(self).__name__}: {str(att_dict)}"

    def __repr__(self) -> str:
        """Returns ``__repr__`` string of object. Example:

        "JumpStartLaunchedRegionInfo at 0x7f664529efa0:
        {'content_bucket': 'bucket', 'region_name': 'us-west-2'}"
        """

        att_dict = {
            att: getattr(self, att)
            for att in self.__slots__
            if hasattr(self, att) and att not in self._non_serializable_slots
        }
        return f"{type(self).__name__} at {hex(id(self))}: {str(att_dict)}"


class JumpStartS3FileType(str, Enum):
    """Type of files published in JumpStart S3 distribution buckets."""

    MANIFEST = "manifest"
    SPECS = "specs"


class JumpStartLaunchedRegionInfo(JumpStartDataHolderType):
    """Data class for launched region info."""

    __slots__ = ["content_bucket", "region_name"]

    def __init__(self, content_bucket: str, region_name: str):
        """Instantiates JumpStartLaunchedRegionInfo object.

        Args:
            content_bucket (str): Name of JumpStart s3 content bucket associated with region.
            region_name (str): Name of JumpStart launched region.
        """
        self.content_bucket = content_bucket
        self.region_name = region_name


class JumpStartModelHeader(JumpStartDataHolderType):
    """Data class JumpStart model header."""

    __slots__ = ["model_id", "version", "min_version", "spec_key"]

    def __init__(self, header: Dict[str, str]):
        """Initializes a JumpStartModelHeader object from its json representation.

        Args:
            header (Dict[str, str]): Dictionary representation of header.
        """
        self.from_json(header)

    def to_json(self) -> Dict[str, str]:
        """Returns json representation of JumpStartModelHeader object."""
        json_obj = {att: getattr(self, att) for att in self.__slots__ if hasattr(self, att)}
        return json_obj

    def from_json(self, json_obj: Dict[str, str]) -> None:
        """Sets fields in object based on json of header.

        Args:
            json_obj (Dict[str, str]): Dictionary representation of header.
        """
        self.model_id: str = json_obj["model_id"]
        self.version: str = json_obj["version"]
        self.min_version: str = json_obj["min_version"]
        self.spec_key: str = json_obj["spec_key"]


class JumpStartECRSpecs(JumpStartDataHolderType):
    """Data class for JumpStart ECR specs."""

    __slots__ = [
        "framework",
        "framework_version",
        "py_version",
        "huggingface_transformers_version",
    ]

    def __init__(self, spec: Dict[str, Any]):
        """Initializes a JumpStartECRSpecs object from its json representation.

        Args:
            spec (Dict[str, Any]): Dictionary representation of spec.
        """
        self.from_json(spec)

    def from_json(self, json_obj: Dict[str, Any]) -> None:
        """Sets fields in object based on json.

        Args:
            json_obj (Dict[str, Any]): Dictionary representation of spec.
        """

        self.framework = json_obj["framework"]
        self.framework_version = json_obj["framework_version"]
        self.py_version = json_obj["py_version"]
        huggingface_transformers_version = json_obj.get("huggingface_transformers_version")
        if huggingface_transformers_version is not None:
            self.huggingface_transformers_version = huggingface_transformers_version

    def to_json(self) -> Dict[str, Any]:
        """Returns json representation of JumpStartECRSpecs object."""
        json_obj = {att: getattr(self, att) for att in self.__slots__ if hasattr(self, att)}
        return json_obj


class JumpStartHyperparameter(JumpStartDataHolderType):
    """Data class for JumpStart hyperparameter definition in the training container."""

    __slots__ = [
        "name",
        "type",
        "options",
        "default",
        "scope",
        "min",
        "max",
        "exclusive_min",
        "exclusive_max",
    ]

    def __init__(self, spec: Dict[str, Any]):
        """Initializes a JumpStartHyperparameter object from its json representation.

        Args:
            spec (Dict[str, Any]): Dictionary representation of hyperparameter.
        """
        self.from_json(spec)

    def from_json(self, json_obj: Dict[str, Any]) -> None:
        """Sets fields in object based on json.

        Args:
            json_obj (Dict[str, Any]): Dictionary representation of hyperparameter.
        """

        self.name = json_obj["name"]
        self.type = json_obj["type"]
        self.default = json_obj["default"]
        self.scope = json_obj["scope"]

        options = json_obj.get("options")
        if options is not None:
            self.options = options

        min_val = json_obj.get("min")
        if min_val is not None:
            self.min = min_val

        max_val = json_obj.get("max")
        if max_val is not None:
            self.max = max_val

        exclusive_min_val = json_obj.get("exclusive_min")
        if exclusive_min_val is not None:
            self.exclusive_min = exclusive_min_val

        exclusive_max_val = json_obj.get("exclusive_max")
        if exclusive_max_val is not None:
            self.exclusive_max = exclusive_max_val

    def to_json(self) -> Dict[str, Any]:
        """Returns json representation of JumpStartHyperparameter object."""
        json_obj = {att: getattr(self, att) for att in self.__slots__ if hasattr(self, att)}
        return json_obj


class JumpStartEnvironmentVariable(JumpStartDataHolderType):
    """Data class for JumpStart environment variable definitions in the hosting container."""

    __slots__ = [
        "name",
        "type",
        "default",
        "scope",
        "required_for_model_class",
    ]

    def __init__(self, spec: Dict[str, Any]):
        """Initializes a JumpStartEnvironmentVariable object from its json representation.

        Args:
            spec (Dict[str, Any]): Dictionary representation of environment variable.
        """
        self.from_json(spec)

    def from_json(self, json_obj: Dict[str, Any]) -> None:
        """Sets fields in object based on json.

        Args:
            json_obj (Dict[str, Any]): Dictionary representation of environment variable.
        """

        self.name = json_obj["name"]
        self.type = json_obj["type"]
        self.default = json_obj["default"]
        self.scope = json_obj["scope"]
        self.required_for_model_class: bool = json_obj.get("required_for_model_class", False)

    def to_json(self) -> Dict[str, Any]:
        """Returns json representation of JumpStartEnvironmentVariable object."""
        json_obj = {att: getattr(self, att) for att in self.__slots__ if hasattr(self, att)}
        return json_obj


class JumpStartPredictorSpecs(JumpStartDataHolderType):
    """Data class for JumpStart Predictor specs."""

    __slots__ = [
        "default_content_type",
        "supported_content_types",
        "default_accept_type",
        "supported_accept_types",
    ]

    def __init__(self, spec: Optional[Dict[str, Any]]):
        """Initializes a JumpStartPredictorSpecs object from its json representation.

        Args:
            spec (Dict[str, Any]): Dictionary representation of predictor specs.
        """
        self.from_json(spec)

    def from_json(self, json_obj: Optional[Dict[str, Any]]) -> None:
        """Sets fields in object based on json.

        Args:
            json_obj (Dict[str, Any]): Dictionary representation of predictor specs.
        """

        if json_obj is None:
            return

        self.default_content_type = json_obj["default_content_type"]
        self.supported_content_types = json_obj["supported_content_types"]
        self.default_accept_type = json_obj["default_accept_type"]
        self.supported_accept_types = json_obj["supported_accept_types"]

    def to_json(self) -> Dict[str, Any]:
        """Returns json representation of JumpStartPredictorSpecs object."""
        json_obj = {att: getattr(self, att) for att in self.__slots__ if hasattr(self, att)}
        return json_obj


class JumpStartSerializablePayload(JumpStartDataHolderType):
    """Data class for JumpStart serialized payload specs."""

    __slots__ = [
        "raw_payload",
        "content_type",
        "accept",
        "body",
    ]

    _non_serializable_slots = ["raw_payload"]

    def __init__(self, spec: Optional[Dict[str, Any]]):
        """Initializes a JumpStartSerializablePayload object from its json representation.

        Args:
            spec (Dict[str, Any]): Dictionary representation of payload specs.
        """
        self.from_json(spec)

    def from_json(self, json_obj: Optional[Dict[str, Any]]) -> None:
        """Sets fields in object based on json.

        Args:
            json_obj (Dict[str, Any]): Dictionary representation of serializable
                payload specs.

        Raises:
            KeyError: If the dictionary is missing keys.
        """

        if json_obj is None:
            return

        self.raw_payload = json_obj
        self.content_type = json_obj["content_type"]
        self.body = json_obj["body"]
        accept = json_obj.get("accept")
        if accept:
            self.accept = accept

    def to_json(self) -> Dict[str, Any]:
        """Returns json representation of JumpStartSerializablePayload object."""
        return deepcopy(self.raw_payload)


class JumpStartInstanceTypeVariants(JumpStartDataHolderType):
    """Data class for JumpStart instance type variants."""

    __slots__ = [
        "regional_aliases",
        "variants",
    ]

    def __init__(self, spec: Optional[Dict[str, Any]]):
        """Initializes a JumpStartInstanceTypeVariants object from its json representation.

        Args:
            spec (Dict[str, Any]): Dictionary representation of instance type variants.
        """
        self.from_json(spec)

    def from_json(self, json_obj: Optional[Dict[str, Any]]) -> None:
        """Sets fields in object based on json.

        Args:
            json_obj (Dict[str, Any]): Dictionary representation of instance type variants.
        """

        if json_obj is None:
            return

        self.regional_aliases: Optional[dict] = json_obj.get("regional_aliases")
        self.variants: Optional[dict] = json_obj.get("variants")

    def to_json(self) -> Dict[str, Any]:
        """Returns json representation of JumpStartInstanceTypeVariants object."""
        json_obj = {att: getattr(self, att) for att in self.__slots__ if hasattr(self, att)}
        return json_obj

<<<<<<< HEAD
    def get_instance_specific_metric_definitions(
        self, instance_type: str
    ) -> List[JumpStartHyperparameter]:
        """Returns instance specific metric definitions.

        Returns empty list if a model, instance type tuple does not have specific
        metric definitions.
=======
    def get_instance_specific_hyperparameters(
        self, instance_type: str
    ) -> List[JumpStartHyperparameter]:
        """Returns instance specific hyperparameters.

        Returns empty list if a model, instance type tuple does not have specific
        hyperparameters.
>>>>>>> 070dc34c
        """

        if self.variants is None:
            return []

<<<<<<< HEAD
        instance_specific_metric_definitions: List[Dict[str, Union[str, Any]]] = (
            self.variants.get(instance_type, {}).get("properties", {}).get("metrics", [])
        )

        instance_type_family = get_instance_type_family(instance_type)

        instance_family_metric_definitions: List[Dict[str, Union[str, Any]]] = (
            self.variants.get(instance_type_family, {}).get("properties", {}).get("metrics", [])
            if instance_type_family not in {"", None}
            else []
        )

        instance_specific_metric_names = {
            metric_definition["Name"] for metric_definition in instance_specific_metric_definitions
        }

        metric_definitions_to_return = deepcopy(instance_specific_metric_definitions)

        for instance_family_metric_definition in instance_family_metric_definitions:
            if instance_family_metric_definition["Name"] not in instance_specific_metric_names:
                metric_definitions_to_return.append(instance_family_metric_definition)

        return metric_definitions_to_return
=======
        instance_specific_hyperparameters: List[JumpStartHyperparameter] = [
            JumpStartHyperparameter(json)
            for json in self.variants.get(instance_type, {})
            .get("properties", {})
            .get("hyperparameters", [])
        ]

        instance_type_family = get_instance_type_family(instance_type)

        instance_family_hyperparameters: List[JumpStartHyperparameter] = [
            JumpStartHyperparameter(json)
            for json in (
                self.variants.get(instance_type_family, {})
                .get("properties", {})
                .get("hyperparameters", [])
                if instance_type_family not in {"", None}
                else []
            )
        ]

        instance_specific_hyperparameter_names = {
            hyperparameter.name for hyperparameter in instance_specific_hyperparameters
        }

        hyperparams_to_return = deepcopy(instance_specific_hyperparameters)

        for hyperparameter in instance_family_hyperparameters:
            if hyperparameter.name not in instance_specific_hyperparameter_names:
                hyperparams_to_return.append(hyperparameter)

        return hyperparams_to_return
>>>>>>> 070dc34c

    def get_instance_specific_environment_variables(self, instance_type: str) -> Dict[str, str]:
        """Returns instance specific environment variables.

        Returns empty dict if a model, instance type tuple does not have specific
        environment variables.
        """

        if self.variants is None:
            return {}

        instance_specific_environment_variables: Dict[str, str] = (
            self.variants.get(instance_type, {})
            .get("properties", {})
            .get("environment_variables", {})
        )

        instance_type_family = get_instance_type_family(instance_type)

        instance_family_environment_variables: dict = (
            self.variants.get(instance_type_family, {})
            .get("properties", {})
            .get("environment_variables", {})
            if instance_type_family not in {"", None}
            else {}
        )

        instance_family_environment_variables.update(instance_specific_environment_variables)

        return instance_family_environment_variables

    def get_image_uri(self, instance_type: str, region: str) -> Optional[str]:
        """Returns image uri from instance type and region.

        Returns None if no instance type is available or found.
        None is also returned if the metadata is improperly formatted.
        """
        return self._get_regional_property(
            instance_type=instance_type, region=region, property_name="image_uri"
        )

    def get_model_package_arn(self, instance_type: str, region: str) -> Optional[str]:
        """Returns model package arn from instance type and region.

        Returns None if no instance type is available or found.
        None is also returned if the metadata is improperly formatted.
        """
        return self._get_regional_property(
            instance_type=instance_type, region=region, property_name="model_package_arn"
        )

    def _get_regional_property(
        self, instance_type: str, region: str, property_name: str
    ) -> Optional[str]:
        """Returns regional property from instance type and region.

        Returns None if no instance type is available or found.
        None is also returned if the metadata is improperly formatted.
        """

        if None in [self.regional_aliases, self.variants]:
            return None

        regional_property_alias: Optional[str] = (
            self.variants.get(instance_type, {}).get("regional_properties", {}).get(property_name)
        )
        if regional_property_alias is None:
            instance_type_family = get_instance_type_family(instance_type)

            if instance_type_family in {"", None}:
                return None

            regional_property_alias = (
                self.variants.get(instance_type_family, {})
                .get("regional_properties", {})
                .get(property_name)
            )

        if regional_property_alias is None or len(regional_property_alias) == 0:
            return None

        if not regional_property_alias.startswith("$"):
            # No leading '$' indicates bad metadata.
            # There are tests to ensure this never happens.
            # However, to allow for fallback options in the unlikely event
            # of a regression, we do not raise an exception here.
            # We return None, indicating the field does not exist.
            return None

        if region not in self.regional_aliases:
            return None
        alias_value = self.regional_aliases[region].get(regional_property_alias[1:], None)
        return alias_value


class JumpStartModelSpecs(JumpStartDataHolderType):
    """Data class JumpStart model specs."""

    __slots__ = [
        "model_id",
        "url",
        "version",
        "min_sdk_version",
        "incremental_training_supported",
        "hosting_ecr_specs",
        "hosting_artifact_key",
        "hosting_script_key",
        "training_supported",
        "training_ecr_specs",
        "training_artifact_key",
        "training_script_key",
        "hyperparameters",
        "inference_environment_variables",
        "inference_vulnerable",
        "inference_dependencies",
        "inference_vulnerabilities",
        "training_vulnerable",
        "training_dependencies",
        "training_vulnerabilities",
        "deprecated",
        "deprecated_message",
        "deprecate_warn_message",
        "default_inference_instance_type",
        "supported_inference_instance_types",
        "default_training_instance_type",
        "supported_training_instance_types",
        "metrics",
        "training_prepacked_script_key",
        "hosting_prepacked_artifact_key",
        "model_kwargs",
        "deploy_kwargs",
        "estimator_kwargs",
        "fit_kwargs",
        "predictor_specs",
        "inference_volume_size",
        "training_volume_size",
        "inference_enable_network_isolation",
        "training_enable_network_isolation",
        "resource_name_base",
        "hosting_eula_key",
        "hosting_model_package_arns",
        "training_model_package_artifact_uris",
        "hosting_use_script_uri",
        "hosting_instance_type_variants",
        "training_instance_type_variants",
        "default_payloads",
    ]

    def __init__(self, spec: Dict[str, Any]):
        """Initializes a JumpStartModelSpecs object from its json representation.

        Args:
            spec (Dict[str, Any]): Dictionary representation of spec.
        """
        self.from_json(spec)

    def from_json(self, json_obj: Dict[str, Any]) -> None:
        """Sets fields in object based on json of header.

        Args:
            json_obj (Dict[str, Any]): Dictionary representation of spec.
        """
        self.model_id: str = json_obj["model_id"]
        self.url: str = json_obj["url"]
        self.version: str = json_obj["version"]
        self.min_sdk_version: str = json_obj["min_sdk_version"]
        self.incremental_training_supported: bool = bool(json_obj["incremental_training_supported"])
        self.hosting_ecr_specs: Optional[JumpStartECRSpecs] = (
            JumpStartECRSpecs(json_obj["hosting_ecr_specs"])
            if "hosting_ecr_specs" in json_obj
            else None
        )
        self.hosting_artifact_key: str = json_obj["hosting_artifact_key"]
        self.hosting_script_key: str = json_obj["hosting_script_key"]
        self.training_supported: bool = bool(json_obj["training_supported"])
        self.inference_environment_variables = [
            JumpStartEnvironmentVariable(env_variable)
            for env_variable in json_obj["inference_environment_variables"]
        ]
        self.inference_vulnerable: bool = bool(json_obj["inference_vulnerable"])
        self.inference_dependencies: List[str] = json_obj["inference_dependencies"]
        self.inference_vulnerabilities: List[str] = json_obj["inference_vulnerabilities"]
        self.training_vulnerable: bool = bool(json_obj["training_vulnerable"])
        self.training_dependencies: List[str] = json_obj["training_dependencies"]
        self.training_vulnerabilities: List[str] = json_obj["training_vulnerabilities"]
        self.deprecated: bool = bool(json_obj["deprecated"])
        self.deprecated_message: Optional[str] = json_obj.get("deprecated_message")
        self.deprecate_warn_message: Optional[str] = json_obj.get("deprecate_warn_message")
        self.default_inference_instance_type: Optional[str] = json_obj.get(
            "default_inference_instance_type"
        )
        self.default_training_instance_type: Optional[str] = json_obj.get(
            "default_training_instance_type"
        )
        self.supported_inference_instance_types: Optional[List[str]] = json_obj.get(
            "supported_inference_instance_types"
        )
        self.supported_training_instance_types: Optional[List[str]] = json_obj.get(
            "supported_training_instance_types"
        )
        self.metrics: Optional[List[Dict[str, str]]] = json_obj.get("metrics", None)
        self.training_prepacked_script_key: Optional[str] = json_obj.get(
            "training_prepacked_script_key", None
        )
        self.hosting_prepacked_artifact_key: Optional[str] = json_obj.get(
            "hosting_prepacked_artifact_key", None
        )
        self.model_kwargs = deepcopy(json_obj.get("model_kwargs", {}))
        self.deploy_kwargs = deepcopy(json_obj.get("deploy_kwargs", {}))
        self.predictor_specs: Optional[JumpStartPredictorSpecs] = (
            JumpStartPredictorSpecs(json_obj["predictor_specs"])
            if "predictor_specs" in json_obj
            else None
        )
        self.default_payloads: Optional[Dict[str, JumpStartSerializablePayload]] = (
            {
                alias: JumpStartSerializablePayload(payload)
                for alias, payload in json_obj["default_payloads"].items()
            }
            if json_obj.get("default_payloads")
            else None
        )
        self.inference_volume_size: Optional[int] = json_obj.get("inference_volume_size")
        self.inference_enable_network_isolation: bool = json_obj.get(
            "inference_enable_network_isolation", False
        )
        self.resource_name_base: bool = json_obj.get("resource_name_base")

        self.hosting_eula_key: Optional[str] = json_obj.get("hosting_eula_key")

        self.hosting_model_package_arns: Optional[Dict] = json_obj.get("hosting_model_package_arns")
        self.hosting_use_script_uri: bool = json_obj.get("hosting_use_script_uri", True)

        self.hosting_instance_type_variants: Optional[JumpStartInstanceTypeVariants] = (
            JumpStartInstanceTypeVariants(json_obj["hosting_instance_type_variants"])
            if json_obj.get("hosting_instance_type_variants")
            else None
        )

        if self.training_supported:
            self.training_ecr_specs: Optional[JumpStartECRSpecs] = (
                JumpStartECRSpecs(json_obj["training_ecr_specs"])
                if "training_ecr_specs" in json_obj
                else None
            )
            self.training_artifact_key: str = json_obj["training_artifact_key"]
            self.training_script_key: str = json_obj["training_script_key"]
            hyperparameters: Any = json_obj.get("hyperparameters")
            self.hyperparameters: List[JumpStartHyperparameter] = []
            if hyperparameters is not None:
                self.hyperparameters.extend(
                    [JumpStartHyperparameter(hyperparameter) for hyperparameter in hyperparameters]
                )
            self.estimator_kwargs = deepcopy(json_obj.get("estimator_kwargs", {}))
            self.fit_kwargs = deepcopy(json_obj.get("fit_kwargs", {}))
            self.training_volume_size: Optional[int] = json_obj.get("training_volume_size")
            self.training_enable_network_isolation: bool = json_obj.get(
                "training_enable_network_isolation", False
            )
            self.training_model_package_artifact_uris: Optional[Dict] = json_obj.get(
                "training_model_package_artifact_uris"
            )
            self.training_instance_type_variants: Optional[JumpStartInstanceTypeVariants] = (
                JumpStartInstanceTypeVariants(json_obj["training_instance_type_variants"])
                if json_obj.get("training_instance_type_variants")
                else None
            )

    def to_json(self) -> Dict[str, Any]:
        """Returns json representation of JumpStartModelSpecs object."""
        json_obj = {}
        for att in self.__slots__:
            if hasattr(self, att):
                cur_val = getattr(self, att)
                if issubclass(type(cur_val), JumpStartDataHolderType):
                    json_obj[att] = cur_val.to_json()
                elif isinstance(cur_val, list):
                    json_obj[att] = []
                    for obj in cur_val:
                        if issubclass(type(obj), JumpStartDataHolderType):
                            json_obj[att].append(obj.to_json())
                        else:
                            json_obj[att].append(obj)
                else:
                    json_obj[att] = cur_val
        return json_obj

    def supports_prepacked_inference(self) -> bool:
        """Returns True if the model has a prepacked inference artifact."""
        return getattr(self, "hosting_prepacked_artifact_key", None) is not None

    def use_inference_script_uri(self) -> bool:
        """Returns True if the model should use a script uri when deploying inference model."""
        if self.supports_prepacked_inference():
            return False
        return self.hosting_use_script_uri

    def use_training_model_artifact(self) -> bool:
        """Returns True if the model should use a model uri when kicking off training job."""
        return (
            self.training_model_package_artifact_uris is None
            or len(self.training_model_package_artifact_uris) == 0
        )

    def supports_incremental_training(self) -> bool:
        """Returns True if the model supports incremental training."""
        return self.incremental_training_supported


class JumpStartVersionedModelId(JumpStartDataHolderType):
    """Data class for versioned model IDs."""

    __slots__ = ["model_id", "version"]

    def __init__(
        self,
        model_id: str,
        version: str,
    ) -> None:
        """Instantiates JumpStartVersionedModelId object.

        Args:
            model_id (str): JumpStart model ID.
            version (str): JumpStart model version.
        """
        self.model_id = model_id
        self.version = version


class JumpStartCachedS3ContentKey(JumpStartDataHolderType):
    """Data class for the s3 cached content keys."""

    __slots__ = ["file_type", "s3_key"]

    def __init__(
        self,
        file_type: JumpStartS3FileType,
        s3_key: str,
    ) -> None:
        """Instantiates JumpStartCachedS3ContentKey object.

        Args:
            file_type (JumpStartS3FileType): JumpStart file type.
            s3_key (str): object key in s3.
        """
        self.file_type = file_type
        self.s3_key = s3_key


class JumpStartCachedS3ContentValue(JumpStartDataHolderType):
    """Data class for the s3 cached content values."""

    __slots__ = ["formatted_content", "md5_hash"]

    def __init__(
        self,
        formatted_content: Union[
            Dict[JumpStartVersionedModelId, JumpStartModelHeader],
            JumpStartModelSpecs,
        ],
        md5_hash: Optional[str] = None,
    ) -> None:
        """Instantiates JumpStartCachedS3ContentValue object.

        Args:
            formatted_content (Union[Dict[JumpStartVersionedModelId, JumpStartModelHeader],
            JumpStartModelSpecs]):
                Formatted content for model specs and mappings from
                versioned model IDs to specs.
            md5_hash (str): md5_hash for stored file content from s3.
        """
        self.formatted_content = formatted_content
        self.md5_hash = md5_hash


class JumpStartKwargs(JumpStartDataHolderType):
    """Data class for JumpStart object kwargs."""

    SERIALIZATION_EXCLUSION_SET: Set[str] = set()

    def to_kwargs_dict(self):
        """Serializes object to dictionary to be used for kwargs for method arguments."""
        kwargs_dict = {}
        for field in self.__slots__:
            if field not in self.SERIALIZATION_EXCLUSION_SET:
                att_value = getattr(self, field)
                if att_value is not None:
                    kwargs_dict[field] = getattr(self, field)
        return kwargs_dict


class JumpStartModelInitKwargs(JumpStartKwargs):
    """Data class for the inputs to `JumpStartModel.__init__` method."""

    __slots__ = [
        "model_id",
        "model_version",
        "instance_type",
        "tolerate_vulnerable_model",
        "tolerate_deprecated_model",
        "region",
        "image_uri",
        "model_data",
        "source_dir",
        "entry_point",
        "env",
        "predictor_cls",
        "role",
        "name",
        "vpc_config",
        "sagemaker_session",
        "enable_network_isolation",
        "model_kms_key",
        "image_config",
        "code_location",
        "container_log_level",
        "dependencies",
        "git_config",
        "model_package_arn",
    ]

    SERIALIZATION_EXCLUSION_SET = {
        "instance_type",
        "model_id",
        "model_version",
        "tolerate_vulnerable_model",
        "tolerate_deprecated_model",
        "region",
        "model_package_arn",
    }

    def __init__(
        self,
        model_id: str,
        model_version: Optional[str] = None,
        region: Optional[str] = None,
        instance_type: Optional[str] = None,
        image_uri: Optional[Union[str, Any]] = None,
        model_data: Optional[Union[str, Any, dict]] = None,
        role: Optional[str] = None,
        predictor_cls: Optional[callable] = None,
        env: Optional[Dict[str, Union[str, Any]]] = None,
        name: Optional[str] = None,
        vpc_config: Optional[Dict[str, List[Union[str, Any]]]] = None,
        sagemaker_session: Optional[Any] = None,
        enable_network_isolation: Union[bool, Any] = None,
        model_kms_key: Optional[str] = None,
        image_config: Optional[Dict[str, Union[str, Any]]] = None,
        source_dir: Optional[str] = None,
        code_location: Optional[str] = None,
        entry_point: Optional[str] = None,
        container_log_level: Optional[Union[int, Any]] = None,
        dependencies: Optional[List[str]] = None,
        git_config: Optional[Dict[str, str]] = None,
        tolerate_vulnerable_model: Optional[bool] = None,
        tolerate_deprecated_model: Optional[bool] = None,
        model_package_arn: Optional[str] = None,
    ) -> None:
        """Instantiates JumpStartModelInitKwargs object."""

        self.model_id = model_id
        self.model_version = model_version
        self.instance_type = instance_type
        self.region = region
        self.image_uri = image_uri
        self.model_data = deepcopy(model_data)
        self.source_dir = source_dir
        self.entry_point = entry_point
        self.env = deepcopy(env)
        self.predictor_cls = predictor_cls
        self.role = role
        self.name = name
        self.vpc_config = vpc_config
        self.sagemaker_session = sagemaker_session
        self.enable_network_isolation = enable_network_isolation
        self.model_kms_key = model_kms_key
        self.image_config = image_config
        self.code_location = code_location
        self.container_log_level = container_log_level
        self.dependencies = dependencies
        self.git_config = git_config
        self.tolerate_deprecated_model = tolerate_deprecated_model
        self.tolerate_vulnerable_model = tolerate_vulnerable_model
        self.model_package_arn = model_package_arn


class JumpStartModelDeployKwargs(JumpStartKwargs):
    """Data class for the inputs to `JumpStartModel.deploy` method."""

    __slots__ = [
        "model_id",
        "model_version",
        "initial_instance_count",
        "instance_type",
        "region",
        "serializer",
        "deserializer",
        "accelerator_type",
        "endpoint_name",
        "tags",
        "kms_key",
        "wait",
        "data_capture_config",
        "async_inference_config",
        "serverless_inference_config",
        "volume_size",
        "model_data_download_timeout",
        "container_startup_health_check_timeout",
        "inference_recommendation_id",
        "explainer_config",
        "tolerate_vulnerable_model",
        "tolerate_deprecated_model",
        "sagemaker_session",
    ]

    SERIALIZATION_EXCLUSION_SET = {
        "model_id",
        "model_version",
        "region",
        "tolerate_deprecated_model",
        "tolerate_vulnerable_model",
        "sagemaker_session",
    }

    def __init__(
        self,
        model_id: str,
        model_version: Optional[str] = None,
        region: Optional[str] = None,
        initial_instance_count: Optional[int] = None,
        instance_type: Optional[str] = None,
        serializer: Optional[Any] = None,
        deserializer: Optional[Any] = None,
        accelerator_type: Optional[str] = None,
        endpoint_name: Optional[str] = None,
        tags: List[Dict[str, str]] = None,
        kms_key: Optional[str] = None,
        wait: Optional[bool] = None,
        data_capture_config: Optional[Any] = None,
        async_inference_config: Optional[Any] = None,
        serverless_inference_config: Optional[Any] = None,
        volume_size: Optional[int] = None,
        model_data_download_timeout: Optional[int] = None,
        container_startup_health_check_timeout: Optional[int] = None,
        inference_recommendation_id: Optional[str] = None,
        explainer_config: Optional[Any] = None,
        tolerate_deprecated_model: Optional[bool] = None,
        tolerate_vulnerable_model: Optional[bool] = None,
        sagemaker_session: Optional[Session] = None,
    ) -> None:
        """Instantiates JumpStartModelDeployKwargs object."""

        self.model_id = model_id
        self.model_version = model_version
        self.initial_instance_count = initial_instance_count
        self.instance_type = instance_type
        self.region = region
        self.serializer = serializer
        self.deserializer = deserializer
        self.accelerator_type = accelerator_type
        self.endpoint_name = endpoint_name
        self.tags = deepcopy(tags)
        self.kms_key = kms_key
        self.wait = wait
        self.data_capture_config = data_capture_config
        self.async_inference_config = async_inference_config
        self.serverless_inference_config = serverless_inference_config
        self.volume_size = volume_size
        self.model_data_download_timeout = model_data_download_timeout
        self.container_startup_health_check_timeout = container_startup_health_check_timeout
        self.inference_recommendation_id = inference_recommendation_id
        self.explainer_config = explainer_config
        self.tolerate_vulnerable_model = tolerate_vulnerable_model
        self.tolerate_deprecated_model = tolerate_deprecated_model
        self.sagemaker_session = sagemaker_session


class JumpStartEstimatorInitKwargs(JumpStartKwargs):
    """Data class for the inputs to `JumpStartEstimator.__init__` method."""

    __slots__ = [
        "model_id",
        "model_version",
        "instance_type",
        "instance_count",
        "region",
        "image_uri",
        "model_uri",
        "source_dir",
        "entry_point",
        "hyperparameters",
        "metric_definitions",
        "role",
        "keep_alive_period_in_seconds",
        "volume_size",
        "volume_kms_key",
        "max_run",
        "input_mode",
        "output_path",
        "output_kms_key",
        "base_job_name",
        "sagemaker_session",
        "tags",
        "subnets",
        "security_group_ids",
        "model_channel_name",
        "encrypt_inter_container_traffic",
        "use_spot_instances",
        "max_wait",
        "checkpoint_s3_uri",
        "checkpoint_local_path",
        "enable_network_isolation",
        "rules",
        "debugger_hook_config",
        "tensorboard_output_config",
        "enable_sagemaker_metrics",
        "profiler_config",
        "disable_profiler",
        "environment",
        "max_retry_attempts",
        "git_config",
        "container_log_level",
        "code_location",
        "dependencies",
        "instance_groups",
        "training_repository_access_mode",
        "training_repository_credentials_provider_arn",
        "tolerate_deprecated_model",
        "tolerate_vulnerable_model",
        "container_entry_point",
        "container_arguments",
        "disable_output_compression",
        "enable_infra_check",
    ]

    SERIALIZATION_EXCLUSION_SET = {
        "region",
        "tolerate_deprecated_model",
        "tolerate_vulnerable_model",
        "model_id",
        "model_version",
    }

    def __init__(
        self,
        model_id: str,
        model_version: Optional[str] = None,
        region: Optional[str] = None,
        image_uri: Optional[Union[str, Any]] = None,
        role: Optional[str] = None,
        instance_count: Optional[Union[int, Any]] = None,
        instance_type: Optional[Union[str, Any]] = None,
        keep_alive_period_in_seconds: Optional[Union[int, Any]] = None,
        volume_size: Optional[Union[int, Any]] = None,
        volume_kms_key: Optional[Union[str, Any]] = None,
        max_run: Optional[Union[int, Any]] = None,
        input_mode: Optional[Union[str, Any]] = None,
        output_path: Optional[Union[str, Any]] = None,
        output_kms_key: Optional[Union[str, Any]] = None,
        base_job_name: Optional[str] = None,
        sagemaker_session: Optional[Any] = None,
        hyperparameters: Optional[Dict[str, Union[str, Any]]] = None,
        tags: Optional[List[Dict[str, Union[str, Any]]]] = None,
        subnets: Optional[List[Union[str, Any]]] = None,
        security_group_ids: Optional[List[Union[str, Any]]] = None,
        model_uri: Optional[str] = None,
        model_channel_name: Optional[Union[str, Any]] = None,
        metric_definitions: Optional[List[Dict[str, Union[str, Any]]]] = None,
        encrypt_inter_container_traffic: Union[bool, Any] = None,
        use_spot_instances: Optional[Union[bool, Any]] = None,
        max_wait: Optional[Union[int, Any]] = None,
        checkpoint_s3_uri: Optional[Union[str, Any]] = None,
        checkpoint_local_path: Optional[Union[str, Any]] = None,
        enable_network_isolation: Union[bool, Any] = None,
        rules: Optional[List[Any]] = None,
        debugger_hook_config: Optional[Union[Any, bool]] = None,
        tensorboard_output_config: Optional[Any] = None,
        enable_sagemaker_metrics: Optional[Union[bool, Any]] = None,
        profiler_config: Optional[Any] = None,
        disable_profiler: Optional[bool] = None,
        environment: Optional[Dict[str, Union[str, Any]]] = None,
        max_retry_attempts: Optional[Union[int, Any]] = None,
        source_dir: Optional[Union[str, Any]] = None,
        git_config: Optional[Dict[str, str]] = None,
        container_log_level: Optional[Union[int, Any]] = None,
        code_location: Optional[str] = None,
        entry_point: Optional[Union[str, Any]] = None,
        dependencies: Optional[List[str]] = None,
        instance_groups: Optional[List[Any]] = None,
        training_repository_access_mode: Optional[Union[str, Any]] = None,
        training_repository_credentials_provider_arn: Optional[Union[str, Any]] = None,
        tolerate_vulnerable_model: Optional[bool] = None,
        tolerate_deprecated_model: Optional[bool] = None,
        container_entry_point: Optional[List[str]] = None,
        container_arguments: Optional[List[str]] = None,
        disable_output_compression: Optional[bool] = None,
        enable_infra_check: Optional[Union[bool, PipelineVariable]] = None,
    ) -> None:
        """Instantiates JumpStartEstimatorInitKwargs object."""

        self.model_id = model_id
        self.model_version = model_version
        self.instance_type = instance_type
        self.instance_count = instance_count
        self.region = region
        self.image_uri = image_uri
        self.model_uri = model_uri
        self.source_dir = source_dir
        self.entry_point = entry_point
        self.hyperparameters = deepcopy(hyperparameters)
        self.metric_definitions = deepcopy(metric_definitions)
        self.role = role
        self.keep_alive_period_in_seconds = keep_alive_period_in_seconds
        self.volume_size = volume_size
        self.volume_kms_key = volume_kms_key
        self.max_run = max_run
        self.input_mode = input_mode
        self.output_path = output_path
        self.output_kms_key = output_kms_key
        self.base_job_name = base_job_name
        self.sagemaker_session = sagemaker_session
        self.tags = deepcopy(tags)
        self.subnets = subnets
        self.security_group_ids = security_group_ids
        self.model_channel_name = model_channel_name
        self.encrypt_inter_container_traffic = encrypt_inter_container_traffic
        self.use_spot_instances = use_spot_instances
        self.max_wait = max_wait
        self.checkpoint_s3_uri = checkpoint_s3_uri
        self.checkpoint_local_path = checkpoint_local_path
        self.enable_network_isolation = enable_network_isolation
        self.rules = rules
        self.debugger_hook_config = debugger_hook_config
        self.tensorboard_output_config = tensorboard_output_config
        self.enable_sagemaker_metrics = enable_sagemaker_metrics
        self.profiler_config = profiler_config
        self.disable_profiler = disable_profiler
        self.environment = deepcopy(environment)
        self.max_retry_attempts = max_retry_attempts
        self.git_config = git_config
        self.container_log_level = container_log_level
        self.code_location = code_location
        self.dependencies = dependencies
        self.instance_groups = instance_groups
        self.training_repository_access_mode = training_repository_access_mode
        self.training_repository_credentials_provider_arn = (
            training_repository_credentials_provider_arn
        )
        self.tolerate_vulnerable_model = tolerate_vulnerable_model
        self.tolerate_deprecated_model = tolerate_deprecated_model
        self.container_entry_point = container_entry_point
        self.container_arguments = container_arguments
        self.disable_output_compression = disable_output_compression
        self.enable_infra_check = enable_infra_check


class JumpStartEstimatorFitKwargs(JumpStartKwargs):
    """Data class for the inputs to `JumpStartEstimator.fit` method."""

    __slots__ = [
        "model_id",
        "model_version",
        "region",
        "inputs",
        "wait",
        "logs",
        "job_name",
        "experiment_config",
        "tolerate_deprecated_model",
        "tolerate_vulnerable_model",
        "sagemaker_session",
    ]

    SERIALIZATION_EXCLUSION_SET = {
        "model_id",
        "model_version",
        "region",
        "tolerate_deprecated_model",
        "tolerate_vulnerable_model",
        "sagemaker_session",
    }

    def __init__(
        self,
        model_id: str,
        model_version: Optional[str] = None,
        region: Optional[str] = None,
        inputs: Optional[Union[str, Dict, Any, Any]] = None,
        wait: Optional[bool] = None,
        logs: Optional[str] = None,
        job_name: Optional[str] = None,
        experiment_config: Optional[Dict[str, str]] = None,
        tolerate_deprecated_model: Optional[bool] = None,
        tolerate_vulnerable_model: Optional[bool] = None,
        sagemaker_session: Optional[Session] = None,
    ) -> None:
        """Instantiates JumpStartEstimatorInitKwargs object."""

        self.model_id = model_id
        self.model_version = model_version
        self.region = region
        self.inputs = inputs
        self.wait = wait
        self.logs = logs
        self.job_name = job_name
        self.experiment_config = experiment_config
        self.tolerate_deprecated_model = tolerate_deprecated_model
        self.tolerate_vulnerable_model = tolerate_vulnerable_model
        self.sagemaker_session = sagemaker_session


class JumpStartEstimatorDeployKwargs(JumpStartKwargs):
    """Data class for the inputs to `JumpStartEstimator.deploy` method."""

    __slots__ = [
        "model_id",
        "model_version",
        "instance_type",
        "initial_instance_count",
        "region",
        "image_uri",
        "source_dir",
        "entry_point",
        "env",
        "predictor_cls",
        "serializer",
        "deserializer",
        "accelerator_type",
        "endpoint_name",
        "tags",
        "kms_key",
        "wait",
        "data_capture_config",
        "async_inference_config",
        "serverless_inference_config",
        "volume_size",
        "model_data_download_timeout",
        "container_startup_health_check_timeout",
        "inference_recommendation_id",
        "explainer_config",
        "role",
        "vpc_config",
        "sagemaker_session",
        "enable_network_isolation",
        "model_kms_key",
        "image_config",
        "code_location",
        "container_log_level",
        "dependencies",
        "git_config",
        "tolerate_deprecated_model",
        "tolerate_vulnerable_model",
        "model_name",
        "use_compiled_model",
    ]

    SERIALIZATION_EXCLUSION_SET = {
        "tolerate_vulnerable_model",
        "tolerate_deprecated_model",
        "region",
        "model_id",
        "model_version",
        "sagemaker_session",
    }

    def __init__(
        self,
        model_id: str,
        model_version: Optional[str] = None,
        region: Optional[str] = None,
        initial_instance_count: Optional[int] = None,
        instance_type: Optional[str] = None,
        serializer: Optional[Any] = None,
        deserializer: Optional[Any] = None,
        accelerator_type: Optional[str] = None,
        endpoint_name: Optional[str] = None,
        tags: List[Dict[str, str]] = None,
        kms_key: Optional[str] = None,
        wait: Optional[bool] = None,
        data_capture_config: Optional[Any] = None,
        async_inference_config: Optional[Any] = None,
        serverless_inference_config: Optional[Any] = None,
        volume_size: Optional[int] = None,
        model_data_download_timeout: Optional[int] = None,
        container_startup_health_check_timeout: Optional[int] = None,
        inference_recommendation_id: Optional[str] = None,
        explainer_config: Optional[Any] = None,
        image_uri: Optional[Union[str, Any]] = None,
        role: Optional[str] = None,
        predictor_cls: Optional[callable] = None,
        env: Optional[Dict[str, Union[str, Any]]] = None,
        model_name: Optional[str] = None,
        vpc_config: Optional[Dict[str, List[Union[str, Any]]]] = None,
        sagemaker_session: Optional[Any] = None,
        enable_network_isolation: Union[bool, Any] = None,
        model_kms_key: Optional[str] = None,
        image_config: Optional[Dict[str, Union[str, Any]]] = None,
        source_dir: Optional[str] = None,
        code_location: Optional[str] = None,
        entry_point: Optional[str] = None,
        container_log_level: Optional[Union[int, Any]] = None,
        dependencies: Optional[List[str]] = None,
        git_config: Optional[Dict[str, str]] = None,
        tolerate_deprecated_model: Optional[bool] = None,
        tolerate_vulnerable_model: Optional[bool] = None,
        use_compiled_model: bool = False,
    ) -> None:
        """Instantiates JumpStartEstimatorInitKwargs object."""

        self.model_id = model_id
        self.model_version = model_version
        self.instance_type = instance_type
        self.initial_instance_count = initial_instance_count
        self.region = region
        self.image_uri = image_uri
        self.source_dir = source_dir
        self.entry_point = entry_point
        self.env = deepcopy(env)
        self.predictor_cls = predictor_cls
        self.serializer = serializer
        self.deserializer = deserializer
        self.accelerator_type = accelerator_type
        self.endpoint_name = endpoint_name
        self.tags = deepcopy(tags)
        self.kms_key = kms_key
        self.wait = wait
        self.data_capture_config = data_capture_config
        self.async_inference_config = async_inference_config
        self.serverless_inference_config = serverless_inference_config
        self.volume_size = volume_size
        self.model_data_download_timeout = model_data_download_timeout
        self.container_startup_health_check_timeout = container_startup_health_check_timeout
        self.inference_recommendation_id = inference_recommendation_id
        self.explainer_config = explainer_config
        self.role = role
        self.model_name = model_name
        self.vpc_config = vpc_config
        self.sagemaker_session = sagemaker_session
        self.enable_network_isolation = enable_network_isolation
        self.model_kms_key = model_kms_key
        self.image_config = image_config
        self.code_location = code_location
        self.container_log_level = container_log_level
        self.dependencies = dependencies
        self.git_config = git_config
        self.tolerate_deprecated_model = tolerate_deprecated_model
        self.tolerate_vulnerable_model = tolerate_vulnerable_model
        self.use_compiled_model = use_compiled_model<|MERGE_RESOLUTION|>--- conflicted
+++ resolved
@@ -403,7 +403,6 @@
         json_obj = {att: getattr(self, att) for att in self.__slots__ if hasattr(self, att)}
         return json_obj
 
-<<<<<<< HEAD
     def get_instance_specific_metric_definitions(
         self, instance_type: str
     ) -> List[JumpStartHyperparameter]:
@@ -411,7 +410,35 @@
 
         Returns empty list if a model, instance type tuple does not have specific
         metric definitions.
-=======
+        """
+
+        if self.variants is None:
+            return []
+
+        instance_specific_metric_definitions: List[Dict[str, Union[str, Any]]] = (
+            self.variants.get(instance_type, {}).get("properties", {}).get("metrics", [])
+        )
+
+        instance_type_family = get_instance_type_family(instance_type)
+
+        instance_family_metric_definitions: List[Dict[str, Union[str, Any]]] = (
+            self.variants.get(instance_type_family, {}).get("properties", {}).get("metrics", [])
+            if instance_type_family not in {"", None}
+            else []
+        )
+
+        instance_specific_metric_names = {
+            metric_definition["Name"] for metric_definition in instance_specific_metric_definitions
+        }
+
+        metric_definitions_to_return = deepcopy(instance_specific_metric_definitions)
+
+        for instance_family_metric_definition in instance_family_metric_definitions:
+            if instance_family_metric_definition["Name"] not in instance_specific_metric_names:
+                metric_definitions_to_return.append(instance_family_metric_definition)
+
+        return metric_definitions_to_return
+
     def get_instance_specific_hyperparameters(
         self, instance_type: str
     ) -> List[JumpStartHyperparameter]:
@@ -419,37 +446,11 @@
 
         Returns empty list if a model, instance type tuple does not have specific
         hyperparameters.
->>>>>>> 070dc34c
         """
 
         if self.variants is None:
             return []
 
-<<<<<<< HEAD
-        instance_specific_metric_definitions: List[Dict[str, Union[str, Any]]] = (
-            self.variants.get(instance_type, {}).get("properties", {}).get("metrics", [])
-        )
-
-        instance_type_family = get_instance_type_family(instance_type)
-
-        instance_family_metric_definitions: List[Dict[str, Union[str, Any]]] = (
-            self.variants.get(instance_type_family, {}).get("properties", {}).get("metrics", [])
-            if instance_type_family not in {"", None}
-            else []
-        )
-
-        instance_specific_metric_names = {
-            metric_definition["Name"] for metric_definition in instance_specific_metric_definitions
-        }
-
-        metric_definitions_to_return = deepcopy(instance_specific_metric_definitions)
-
-        for instance_family_metric_definition in instance_family_metric_definitions:
-            if instance_family_metric_definition["Name"] not in instance_specific_metric_names:
-                metric_definitions_to_return.append(instance_family_metric_definition)
-
-        return metric_definitions_to_return
-=======
         instance_specific_hyperparameters: List[JumpStartHyperparameter] = [
             JumpStartHyperparameter(json)
             for json in self.variants.get(instance_type, {})
@@ -481,7 +482,6 @@
                 hyperparams_to_return.append(hyperparameter)
 
         return hyperparams_to_return
->>>>>>> 070dc34c
 
     def get_instance_specific_environment_variables(self, instance_type: str) -> Dict[str, str]:
         """Returns instance specific environment variables.
