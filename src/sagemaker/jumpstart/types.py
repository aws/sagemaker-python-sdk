--- conflicted
+++ resolved
@@ -2348,11 +2348,8 @@
         "model_version",
         "hub_arn",
         "model_type",
-<<<<<<< HEAD
         "hub_content_type",
-=======
         "config_name",
->>>>>>> b7621dcd
     }
 
     def __init__(
