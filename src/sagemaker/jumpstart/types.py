# Copyright Amazon.com, Inc. or its affiliates. All Rights Reserved.
#
# Licensed under the Apache License, Version 2.0 (the "License"). You
# may not use this file except in compliance with the License. A copy of
# the License is located at
#
#     http://aws.amazon.com/apache2.0/
#
# or in the "license" file accompanying this file. This file is
# distributed on an "AS IS" BASIS, WITHOUT WARRANTIES OR CONDITIONS OF
# ANY KIND, either express or implied. See the License for the specific
# language governing permissions and limitations under the License.
"""This module stores types related to SageMaker JumpStart."""
from __future__ import absolute_import
from copy import deepcopy
from enum import Enum
from typing import Any, Dict, List, Optional, Set, Union
from sagemaker.utils import get_instance_type_family, format_tags, Tags, deep_override_dict
from sagemaker.model_metrics import ModelMetrics
from sagemaker.metadata_properties import MetadataProperties
from sagemaker.drift_check_baselines import DriftCheckBaselines
from sagemaker.jumpstart.enums import (
    JumpStartModelType,
    JumpStartScriptScope,
    JumpStartConfigRankingName,
)

from sagemaker.session import Session
from sagemaker.workflow.entities import PipelineVariable
from sagemaker.compute_resource_requirements.resource_requirements import ResourceRequirements
from sagemaker.enums import EndpointType


class JumpStartDataHolderType:
    """Base class for many JumpStart types.

    Allows objects to be added to dicts and sets,
    and improves string representation. This class overrides the ``__eq__``
    and ``__hash__`` methods so that different objects with the same attributes/types
    can be compared.
    """

    __slots__: List[str] = []

    _non_serializable_slots: List[str] = []

    def __eq__(self, other: Any) -> bool:
        """Returns True if ``other`` is of the same type and has all attributes equal.

        Args:
            other (Any): Other object to which to compare this object.
        """

        if not isinstance(other, type(self)):
            return False
        if getattr(other, "__slots__", None) is None:
            return False
        if self.__slots__ != other.__slots__:
            return False
        for attribute in self.__slots__:
            if (hasattr(self, attribute) and not hasattr(other, attribute)) or (
                hasattr(other, attribute) and not hasattr(self, attribute)
            ):
                return False
            if hasattr(self, attribute) and hasattr(other, attribute):
                if getattr(self, attribute) != getattr(other, attribute):
                    return False
        return True

    def __hash__(self) -> int:
        """Makes hash of object.

        Maps object to unique tuple, which then gets hashed.
        """

        return hash((type(self),) + tuple([getattr(self, att) for att in self.__slots__]))

    def __str__(self) -> str:
        """Returns string representation of object. Example:

        "JumpStartLaunchedRegionInfo:
        {'content_bucket': 'bucket', 'region_name': 'us-west-2'}"
        """

        att_dict = {
            att: getattr(self, att)
            for att in self.__slots__
            if hasattr(self, att) and att not in self._non_serializable_slots
        }
        return f"{type(self).__name__}: {str(att_dict)}"

    def __repr__(self) -> str:
        """Returns ``__repr__`` string of object. Example:

        "JumpStartLaunchedRegionInfo at 0x7f664529efa0:
        {'content_bucket': 'bucket', 'region_name': 'us-west-2'}"
        """

        att_dict = {
            att: getattr(self, att)
            for att in self.__slots__
            if hasattr(self, att) and att not in self._non_serializable_slots
        }
        return f"{type(self).__name__} at {hex(id(self))}: {str(att_dict)}"


class JumpStartS3FileType(str, Enum):
    """Type of files published in JumpStart S3 distribution buckets."""

    OPEN_WEIGHT_MANIFEST = "manifest"
    OPEN_WEIGHT_SPECS = "specs"
    PROPRIETARY_MANIFEST = "proprietary_manifest"
    PROPRIETARY_SPECS = "proprietary_specs"


class JumpStartLaunchedRegionInfo(JumpStartDataHolderType):
    """Data class for launched region info."""

    __slots__ = ["content_bucket", "region_name", "gated_content_bucket"]

    def __init__(
        self, content_bucket: str, region_name: str, gated_content_bucket: Optional[str] = None
    ):
        """Instantiates JumpStartLaunchedRegionInfo object.

        Args:
            content_bucket (str): Name of JumpStart s3 content bucket associated with region.
            region_name (str): Name of JumpStart launched region.
            gated_content_bucket (Optional[str[]): Name of JumpStart gated s3 content bucket
                optionally associated with region.
        """
        self.content_bucket = content_bucket
        self.gated_content_bucket = gated_content_bucket
        self.region_name = region_name


class JumpStartModelHeader(JumpStartDataHolderType):
    """Data class JumpStart model header."""

    __slots__ = ["model_id", "version", "min_version", "spec_key", "search_keywords"]

    def __init__(self, header: Dict[str, str]):
        """Initializes a JumpStartModelHeader object from its json representation.

        Args:
            header (Dict[str, str]): Dictionary representation of header.
        """
        self.from_json(header)

    def to_json(self) -> Dict[str, str]:
        """Returns json representation of JumpStartModelHeader object."""
        json_obj = {
            att: getattr(self, att)
            for att in self.__slots__
            if getattr(self, att, None) is not None
        }
        return json_obj

    def from_json(self, json_obj: Dict[str, str]) -> None:
        """Sets fields in object based on json of header.

        Args:
            json_obj (Dict[str, str]): Dictionary representation of header.
        """
        self.model_id: str = json_obj["model_id"]
        self.version: str = json_obj["version"]
        self.min_version: str = json_obj["min_version"]
        self.spec_key: str = json_obj["spec_key"]
        self.search_keywords: Optional[List[str]] = json_obj.get("search_keywords")


class JumpStartECRSpecs(JumpStartDataHolderType):
    """Data class for JumpStart ECR specs."""

    __slots__ = [
        "framework",
        "framework_version",
        "py_version",
        "huggingface_transformers_version",
    ]

    def __init__(self, spec: Dict[str, Any]):
        """Initializes a JumpStartECRSpecs object from its json representation.

        Args:
            spec (Dict[str, Any]): Dictionary representation of spec.
        """
        self.from_json(spec)

    def from_json(self, json_obj: Dict[str, Any]) -> None:
        """Sets fields in object based on json.

        Args:
            json_obj (Dict[str, Any]): Dictionary representation of spec.
        """

        if not json_obj:
            return

        self.framework = json_obj.get("framework")
        self.framework_version = json_obj.get("framework_version")
        self.py_version = json_obj.get("py_version")
        huggingface_transformers_version = json_obj.get("huggingface_transformers_version")
        if huggingface_transformers_version is not None:
            self.huggingface_transformers_version = huggingface_transformers_version

    def to_json(self) -> Dict[str, Any]:
        """Returns json representation of JumpStartECRSpecs object."""
        json_obj = {att: getattr(self, att) for att in self.__slots__ if hasattr(self, att)}
        return json_obj


class JumpStartHyperparameter(JumpStartDataHolderType):
    """Data class for JumpStart hyperparameter definition in the training container."""

    __slots__ = [
        "name",
        "type",
        "options",
        "default",
        "scope",
        "min",
        "max",
        "exclusive_min",
        "exclusive_max",
    ]

    def __init__(self, spec: Dict[str, Any]):
        """Initializes a JumpStartHyperparameter object from its json representation.

        Args:
            spec (Dict[str, Any]): Dictionary representation of hyperparameter.
        """
        self.from_json(spec)

    def from_json(self, json_obj: Dict[str, Any]) -> None:
        """Sets fields in object based on json.

        Args:
            json_obj (Dict[str, Any]): Dictionary representation of hyperparameter.
        """

        self.name = json_obj["name"]
        self.type = json_obj["type"]
        self.default = json_obj["default"]
        self.scope = json_obj["scope"]

        options = json_obj.get("options")
        if options is not None:
            self.options = options

        min_val = json_obj.get("min")
        if min_val is not None:
            self.min = min_val

        max_val = json_obj.get("max")
        if max_val is not None:
            self.max = max_val

        exclusive_min_val = json_obj.get("exclusive_min")
        if exclusive_min_val is not None:
            self.exclusive_min = exclusive_min_val

        exclusive_max_val = json_obj.get("exclusive_max")
        if exclusive_max_val is not None:
            self.exclusive_max = exclusive_max_val

    def to_json(self) -> Dict[str, Any]:
        """Returns json representation of JumpStartHyperparameter object."""
        json_obj = {att: getattr(self, att) for att in self.__slots__ if hasattr(self, att)}
        return json_obj


class JumpStartEnvironmentVariable(JumpStartDataHolderType):
    """Data class for JumpStart environment variable definitions in the hosting container."""

    __slots__ = [
        "name",
        "type",
        "default",
        "scope",
        "required_for_model_class",
    ]

    def __init__(self, spec: Dict[str, Any]):
        """Initializes a JumpStartEnvironmentVariable object from its json representation.

        Args:
            spec (Dict[str, Any]): Dictionary representation of environment variable.
        """
        self.from_json(spec)

    def from_json(self, json_obj: Dict[str, Any]) -> None:
        """Sets fields in object based on json.

        Args:
            json_obj (Dict[str, Any]): Dictionary representation of environment variable.
        """

        self.name = json_obj["name"]
        self.type = json_obj["type"]
        self.default = json_obj["default"]
        self.scope = json_obj["scope"]
        self.required_for_model_class: bool = json_obj.get("required_for_model_class", False)

    def to_json(self) -> Dict[str, Any]:
        """Returns json representation of JumpStartEnvironmentVariable object."""
        json_obj = {att: getattr(self, att) for att in self.__slots__ if hasattr(self, att)}
        return json_obj


class JumpStartPredictorSpecs(JumpStartDataHolderType):
    """Data class for JumpStart Predictor specs."""

    __slots__ = [
        "default_content_type",
        "supported_content_types",
        "default_accept_type",
        "supported_accept_types",
    ]

    def __init__(self, spec: Optional[Dict[str, Any]]):
        """Initializes a JumpStartPredictorSpecs object from its json representation.

        Args:
            spec (Dict[str, Any]): Dictionary representation of predictor specs.
        """
        self.from_json(spec)

    def from_json(self, json_obj: Optional[Dict[str, Any]]) -> None:
        """Sets fields in object based on json.

        Args:
            json_obj (Dict[str, Any]): Dictionary representation of predictor specs.
        """

        if json_obj is None:
            return

        self.default_content_type = json_obj["default_content_type"]
        self.supported_content_types = json_obj["supported_content_types"]
        self.default_accept_type = json_obj["default_accept_type"]
        self.supported_accept_types = json_obj["supported_accept_types"]

    def to_json(self) -> Dict[str, Any]:
        """Returns json representation of JumpStartPredictorSpecs object."""
        json_obj = {att: getattr(self, att) for att in self.__slots__ if hasattr(self, att)}
        return json_obj


class JumpStartSerializablePayload(JumpStartDataHolderType):
    """Data class for JumpStart serialized payload specs."""

    __slots__ = [
        "raw_payload",
        "content_type",
        "accept",
        "body",
        "prompt_key",
    ]

    _non_serializable_slots = ["raw_payload", "prompt_key"]

    def __init__(self, spec: Optional[Dict[str, Any]]):
        """Initializes a JumpStartSerializablePayload object from its json representation.

        Args:
            spec (Dict[str, Any]): Dictionary representation of payload specs.
        """
        self.from_json(spec)

    def from_json(self, json_obj: Optional[Dict[str, Any]]) -> None:
        """Sets fields in object based on json.

        Args:
            json_obj (Dict[str, Any]): Dictionary representation of serializable
                payload specs.

        Raises:
            KeyError: If the dictionary is missing keys.
        """

        if json_obj is None:
            return

        self.raw_payload = json_obj
        self.content_type = json_obj["content_type"]
        self.body = json_obj["body"]
        accept = json_obj.get("accept")
        self.prompt_key = json_obj.get("prompt_key")
        if accept:
            self.accept = accept

    def to_json(self) -> Dict[str, Any]:
        """Returns json representation of JumpStartSerializablePayload object."""
        return deepcopy(self.raw_payload)


class JumpStartInstanceTypeVariants(JumpStartDataHolderType):
    """Data class for JumpStart instance type variants."""

    __slots__ = [
        "regional_aliases",
        "variants",
    ]

    def __init__(self, spec: Optional[Dict[str, Any]]):
        """Initializes a JumpStartInstanceTypeVariants object from its json representation.

        Args:
            spec (Dict[str, Any]): Dictionary representation of instance type variants.
        """
        self.from_json(spec)

    def from_json(self, json_obj: Optional[Dict[str, Any]]) -> None:
        """Sets fields in object based on json.

        Args:
            json_obj (Dict[str, Any]): Dictionary representation of instance type variants.
        """

        if json_obj is None:
            return

        self.regional_aliases: Optional[dict] = json_obj.get("regional_aliases")
        self.variants: Optional[dict] = json_obj.get("variants")

    def to_json(self) -> Dict[str, Any]:
        """Returns json representation of JumpStartInstanceTypeVariants object."""
        json_obj = {att: getattr(self, att) for att in self.__slots__ if hasattr(self, att)}
        return json_obj

    def get_instance_specific_metric_definitions(
        self, instance_type: str
    ) -> List[JumpStartHyperparameter]:
        """Returns instance specific metric definitions.

        Returns empty list if a model, instance type tuple does not have specific
        metric definitions.
        """

        if self.variants is None:
            return []

        instance_specific_metric_definitions: List[Dict[str, Union[str, Any]]] = (
            self.variants.get(instance_type, {}).get("properties", {}).get("metrics", [])
        )

        instance_type_family = get_instance_type_family(instance_type)

        instance_family_metric_definitions: List[Dict[str, Union[str, Any]]] = (
            self.variants.get(instance_type_family, {}).get("properties", {}).get("metrics", [])
            if instance_type_family not in {"", None}
            else []
        )

        instance_specific_metric_names = {
            metric_definition["Name"] for metric_definition in instance_specific_metric_definitions
        }

        metric_definitions_to_return = deepcopy(instance_specific_metric_definitions)

        for instance_family_metric_definition in instance_family_metric_definitions:
            if instance_family_metric_definition["Name"] not in instance_specific_metric_names:
                metric_definitions_to_return.append(instance_family_metric_definition)

        return metric_definitions_to_return

    def get_instance_specific_prepacked_artifact_key(self, instance_type: str) -> Optional[str]:
        """Returns instance specific model artifact key.

        Returns None if a model, instance type tuple does not have specific
        artifact key.
        """

        return self._get_instance_specific_property(
            instance_type=instance_type, property_name="prepacked_artifact_key"
        )

    def get_instance_specific_artifact_key(self, instance_type: str) -> Optional[str]:
        """Returns instance specific model artifact key.

        Returns None if a model, instance type tuple does not have specific
        artifact key.
        """

        return self._get_instance_specific_property(
            instance_type=instance_type, property_name="artifact_key"
        )

    def get_instance_specific_resource_requirements(self, instance_type: str) -> Optional[str]:
        """Returns instance specific resource requirements.

        If a value exists for both the instance family and instance type, the instance type value
        is chosen.
        """

        instance_specific_resource_requirements: dict = (
            self.variants.get(instance_type, {})
            .get("properties", {})
            .get("resource_requirements", {})
        )

        instance_type_family = get_instance_type_family(instance_type)

        instance_family_resource_requirements: dict = (
            self.variants.get(instance_type_family, {})
            .get("properties", {})
            .get("resource_requirements", {})
        )

        return {**instance_family_resource_requirements, **instance_specific_resource_requirements}

    def _get_instance_specific_property(
        self, instance_type: str, property_name: str
    ) -> Optional[str]:
        """Returns instance specific property.

        If a value exists for both the instance family and instance type,
        the instance type value is chosen.

        Returns None if a (model, instance type, property name) tuple does not have
        specific prepacked artifact key.
        """

        if self.variants is None:
            return None

        instance_specific_property: Optional[str] = (
            self.variants.get(instance_type, {}).get("properties", {}).get(property_name, None)
        )

        if instance_specific_property:
            return instance_specific_property

        instance_type_family = get_instance_type_family(instance_type)

        instance_family_property: Optional[str] = (
            self.variants.get(instance_type_family, {})
            .get("properties", {})
            .get(property_name, None)
            if instance_type_family not in {"", None}
            else None
        )

        return instance_family_property

    def get_instance_specific_hyperparameters(
        self, instance_type: str
    ) -> List[JumpStartHyperparameter]:
        """Returns instance specific hyperparameters.

        Returns empty list if a model, instance type tuple does not have specific
        hyperparameters.
        """

        if self.variants is None:
            return []

        instance_specific_hyperparameters: List[JumpStartHyperparameter] = [
            JumpStartHyperparameter(json)
            for json in self.variants.get(instance_type, {})
            .get("properties", {})
            .get("hyperparameters", [])
        ]

        instance_type_family = get_instance_type_family(instance_type)

        instance_family_hyperparameters: List[JumpStartHyperparameter] = [
            JumpStartHyperparameter(json)
            for json in (
                self.variants.get(instance_type_family, {})
                .get("properties", {})
                .get("hyperparameters", [])
                if instance_type_family not in {"", None}
                else []
            )
        ]

        instance_specific_hyperparameter_names = {
            hyperparameter.name for hyperparameter in instance_specific_hyperparameters
        }

        hyperparams_to_return = deepcopy(instance_specific_hyperparameters)

        for hyperparameter in instance_family_hyperparameters:
            if hyperparameter.name not in instance_specific_hyperparameter_names:
                hyperparams_to_return.append(hyperparameter)

        return hyperparams_to_return

    def get_instance_specific_environment_variables(self, instance_type: str) -> Dict[str, str]:
        """Returns instance specific environment variables.

        Returns empty dict if a model, instance type tuple does not have specific
        environment variables.
        """

        if self.variants is None:
            return {}

        instance_specific_environment_variables: Dict[str, str] = (
            self.variants.get(instance_type, {})
            .get("properties", {})
            .get("environment_variables", {})
        )

        instance_type_family = get_instance_type_family(instance_type)

        instance_family_environment_variables: dict = (
            self.variants.get(instance_type_family, {})
            .get("properties", {})
            .get("environment_variables", {})
            if instance_type_family not in {"", None}
            else {}
        )

        instance_family_environment_variables.update(instance_specific_environment_variables)

        return instance_family_environment_variables

    def get_instance_specific_gated_model_key_env_var_value(
        self, instance_type: str
    ) -> Optional[str]:
        """Returns instance specific gated model env var s3 key.

        Returns None if a model, instance type tuple does not have instance
        specific property.
        """
        return self._get_instance_specific_property(instance_type, "gated_model_key_env_var_value")

    def get_instance_specific_default_inference_instance_type(
        self, instance_type: str
    ) -> Optional[str]:
        """Returns instance specific default inference instance type.

        Returns None if a model, instance type tuple does not have instance
        specific inference instance types.
        """

        return self._get_instance_specific_property(
            instance_type, "default_inference_instance_type"
        )

    def get_instance_specific_supported_inference_instance_types(
        self, instance_type: str
    ) -> List[str]:
        """Returns instance specific supported inference instance types.

        Returns empty list if a model, instance type tuple does not have instance
        specific inference instance types.
        """

        if self.variants is None:
            return []

        instance_specific_inference_instance_types: List[str] = (
            self.variants.get(instance_type, {})
            .get("properties", {})
            .get("supported_inference_instance_types", [])
        )

        instance_type_family = get_instance_type_family(instance_type)

        instance_family_inference_instance_types: List[str] = (
            self.variants.get(instance_type_family, {})
            .get("properties", {})
            .get("supported_inference_instance_types", [])
            if instance_type_family not in {"", None}
            else []
        )

        return sorted(
            list(
                set(
                    instance_specific_inference_instance_types
                    + instance_family_inference_instance_types
                )
            )
        )

    def get_image_uri(self, instance_type: str, region: str) -> Optional[str]:
        """Returns image uri from instance type and region.

        Returns None if no instance type is available or found.
        None is also returned if the metadata is improperly formatted.
        """
        return self._get_regional_property(
            instance_type=instance_type, region=region, property_name="image_uri"
        )

    def get_model_package_arn(self, instance_type: str, region: str) -> Optional[str]:
        """Returns model package arn from instance type and region.

        Returns None if no instance type is available or found.
        None is also returned if the metadata is improperly formatted.
        """
        return self._get_regional_property(
            instance_type=instance_type, region=region, property_name="model_package_arn"
        )

    def _get_regional_property(
        self, instance_type: str, region: str, property_name: str
    ) -> Optional[str]:
        """Returns regional property from instance type and region.

        Returns None if no instance type is available or found.
        None is also returned if the metadata is improperly formatted.
        """

        if None in [self.regional_aliases, self.variants]:
            return None

        regional_property_alias: Optional[str] = (
            self.variants.get(instance_type, {}).get("regional_properties", {}).get(property_name)
        )
        if regional_property_alias is None:
            instance_type_family = get_instance_type_family(instance_type)

            if instance_type_family in {"", None}:
                return None

            regional_property_alias = (
                self.variants.get(instance_type_family, {})
                .get("regional_properties", {})
                .get(property_name)
            )

        if regional_property_alias is None or len(regional_property_alias) == 0:
            return None

        if not regional_property_alias.startswith("$"):
            # No leading '$' indicates bad metadata.
            # There are tests to ensure this never happens.
            # However, to allow for fallback options in the unlikely event
            # of a regression, we do not raise an exception here.
            # We return None, indicating the field does not exist.
            return None

        if region not in self.regional_aliases:
            return None
        alias_value = self.regional_aliases[region].get(regional_property_alias[1:], None)
        return alias_value


class JumpStartBenchmarkStat(JumpStartDataHolderType):
    """Data class JumpStart benchmark stat."""

    __slots__ = ["name", "value", "unit"]

    def __init__(self, spec: Dict[str, Any]):
        """Initializes a JumpStartBenchmarkStat object.

        Args:
            spec (Dict[str, Any]): Dictionary representation of benchmark stat.
        """
        self.from_json(spec)

    def from_json(self, json_obj: Dict[str, Any]) -> None:
        """Sets fields in object based on json.

        Args:
            json_obj (Dict[str, Any]): Dictionary representation of benchmark stats.
        """
        self.name: str = json_obj["name"]
        self.value: str = json_obj["value"]
        self.unit: Union[int, str] = json_obj["unit"]

    def to_json(self) -> Dict[str, Any]:
        """Returns json representation of JumpStartBenchmarkStat object."""
        json_obj = {att: getattr(self, att) for att in self.__slots__ if hasattr(self, att)}
        return json_obj


class JumpStartConfigRanking(JumpStartDataHolderType):
    """Data class JumpStart config ranking."""

    __slots__ = ["description", "rankings"]

    def __init__(self, spec: Optional[Dict[str, Any]]):
        """Initializes a JumpStartConfigRanking object.

        Args:
            spec (Dict[str, Any]): Dictionary representation of training config ranking.
        """
        self.from_json(spec)

    def from_json(self, json_obj: Dict[str, Any]) -> None:
        """Sets fields in object based on json.

        Args:
            json_obj (Dict[str, Any]): Dictionary representation of config ranking.
        """
        self.description: str = json_obj["description"]
        self.rankings: List[str] = json_obj["rankings"]

    def to_json(self) -> Dict[str, Any]:
        """Returns json representation of JumpStartConfigRanking object."""
        json_obj = {att: getattr(self, att) for att in self.__slots__ if hasattr(self, att)}
        return json_obj


class JumpStartMetadataBaseFields(JumpStartDataHolderType):
    """Data class JumpStart metadata base fields that can be overridden."""

    __slots__ = [
        "model_id",
        "url",
        "version",
        "min_sdk_version",
        "incremental_training_supported",
        "hosting_ecr_specs",
        "hosting_artifact_key",
        "hosting_script_key",
        "training_supported",
        "training_ecr_specs",
        "training_artifact_key",
        "training_script_key",
        "hyperparameters",
        "inference_environment_variables",
        "inference_vulnerable",
        "inference_dependencies",
        "inference_vulnerabilities",
        "training_vulnerable",
        "training_dependencies",
        "training_vulnerabilities",
        "deprecated",
        "usage_info_message",
        "deprecated_message",
        "deprecate_warn_message",
        "default_inference_instance_type",
        "supported_inference_instance_types",
        "dynamic_container_deployment_supported",
        "hosting_resource_requirements",
        "default_training_instance_type",
        "supported_training_instance_types",
        "metrics",
        "training_prepacked_script_key",
        "hosting_prepacked_artifact_key",
        "model_kwargs",
        "deploy_kwargs",
        "estimator_kwargs",
        "fit_kwargs",
        "predictor_specs",
        "inference_volume_size",
        "training_volume_size",
        "inference_enable_network_isolation",
        "training_enable_network_isolation",
        "resource_name_base",
        "hosting_eula_key",
        "hosting_model_package_arns",
        "training_model_package_artifact_uris",
        "hosting_use_script_uri",
        "hosting_instance_type_variants",
        "training_instance_type_variants",
        "default_payloads",
        "gated_bucket",
        "model_subscription_link",
    ]

    def __init__(self, fields: Dict[str, Any]):
        """Initializes a JumpStartMetadataFields object.

        Args:
            fields (Dict[str, Any]): Dictionary representation of metadata fields.
        """
        self.from_json(fields)

    def from_json(self, json_obj: Dict[str, Any]) -> None:
        """Sets fields in object based on json of header.

        Args:
            json_obj (Dict[str, Any]): Dictionary representation of spec.
        """
        self.model_id: str = json_obj.get("model_id")
        self.url: str = json_obj.get("url")
        self.version: str = json_obj.get("version")
        self.min_sdk_version: str = json_obj.get("min_sdk_version")
        self.incremental_training_supported: bool = bool(
            json_obj.get("incremental_training_supported", False)
        )
        self.hosting_ecr_specs: Optional[JumpStartECRSpecs] = (
            JumpStartECRSpecs(json_obj["hosting_ecr_specs"])
            if "hosting_ecr_specs" in json_obj
            else None
        )
        self.hosting_artifact_key: Optional[str] = json_obj.get("hosting_artifact_key")
        self.hosting_script_key: Optional[str] = json_obj.get("hosting_script_key")
        self.training_supported: Optional[bool] = bool(json_obj.get("training_supported", False))
        self.inference_environment_variables = [
            JumpStartEnvironmentVariable(env_variable)
            for env_variable in json_obj.get("inference_environment_variables", [])
        ]
        self.inference_vulnerable: bool = bool(json_obj.get("inference_vulnerable", False))
        self.inference_dependencies: List[str] = json_obj.get("inference_dependencies", [])
        self.inference_vulnerabilities: List[str] = json_obj.get("inference_vulnerabilities", [])
        self.training_vulnerable: bool = bool(json_obj.get("training_vulnerable", False))
        self.training_dependencies: List[str] = json_obj.get("training_dependencies", [])
        self.training_vulnerabilities: List[str] = json_obj.get("training_vulnerabilities", [])
        self.deprecated: bool = bool(json_obj.get("deprecated", False))
        self.deprecated_message: Optional[str] = json_obj.get("deprecated_message")
        self.deprecate_warn_message: Optional[str] = json_obj.get("deprecate_warn_message")
        self.usage_info_message: Optional[str] = json_obj.get("usage_info_message")
        self.default_inference_instance_type: Optional[str] = json_obj.get(
            "default_inference_instance_type"
        )
        self.default_training_instance_type: Optional[str] = json_obj.get(
            "default_training_instance_type"
        )
        self.supported_inference_instance_types: Optional[List[str]] = json_obj.get(
            "supported_inference_instance_types"
        )
        self.supported_training_instance_types: Optional[List[str]] = json_obj.get(
            "supported_training_instance_types"
        )
        self.dynamic_container_deployment_supported: Optional[bool] = bool(
            json_obj.get("dynamic_container_deployment_supported")
        )
        self.hosting_resource_requirements: Optional[Dict[str, int]] = json_obj.get(
            "hosting_resource_requirements", None
        )
        self.metrics: Optional[List[Dict[str, str]]] = json_obj.get("metrics", None)
        self.training_prepacked_script_key: Optional[str] = json_obj.get(
            "training_prepacked_script_key", None
        )
        self.hosting_prepacked_artifact_key: Optional[str] = json_obj.get(
            "hosting_prepacked_artifact_key", None
        )
        self.model_kwargs = deepcopy(json_obj.get("model_kwargs", {}))
        self.deploy_kwargs = deepcopy(json_obj.get("deploy_kwargs", {}))
        self.predictor_specs: Optional[JumpStartPredictorSpecs] = (
            JumpStartPredictorSpecs(json_obj["predictor_specs"])
            if "predictor_specs" in json_obj
            else None
        )
        self.default_payloads: Optional[Dict[str, JumpStartSerializablePayload]] = (
            {
                alias: JumpStartSerializablePayload(payload)
                for alias, payload in json_obj["default_payloads"].items()
            }
            if json_obj.get("default_payloads")
            else None
        )
        self.gated_bucket = json_obj.get("gated_bucket", False)
        self.inference_volume_size: Optional[int] = json_obj.get("inference_volume_size")
        self.inference_enable_network_isolation: bool = json_obj.get(
            "inference_enable_network_isolation", False
        )
        self.resource_name_base: bool = json_obj.get("resource_name_base")

        self.hosting_eula_key: Optional[str] = json_obj.get("hosting_eula_key")

        self.hosting_model_package_arns: Optional[Dict] = json_obj.get("hosting_model_package_arns")
        self.hosting_use_script_uri: bool = json_obj.get("hosting_use_script_uri", True)

        self.hosting_instance_type_variants: Optional[JumpStartInstanceTypeVariants] = (
            JumpStartInstanceTypeVariants(json_obj["hosting_instance_type_variants"])
            if json_obj.get("hosting_instance_type_variants")
            else None
        )

        if self.training_supported:
            self.training_ecr_specs: Optional[JumpStartECRSpecs] = (
                JumpStartECRSpecs(json_obj["training_ecr_specs"])
                if "training_ecr_specs" in json_obj
                else None
            )
            self.training_artifact_key: str = json_obj["training_artifact_key"]
            self.training_script_key: str = json_obj["training_script_key"]
            hyperparameters: Any = json_obj.get("hyperparameters")
            self.hyperparameters: List[JumpStartHyperparameter] = []
            if hyperparameters is not None:
                self.hyperparameters.extend(
                    [JumpStartHyperparameter(hyperparameter) for hyperparameter in hyperparameters]
                )
            self.estimator_kwargs = deepcopy(json_obj.get("estimator_kwargs", {}))
            self.fit_kwargs = deepcopy(json_obj.get("fit_kwargs", {}))
            self.training_volume_size: Optional[int] = json_obj.get("training_volume_size")
            self.training_enable_network_isolation: bool = json_obj.get(
                "training_enable_network_isolation", False
            )
            self.training_model_package_artifact_uris: Optional[Dict] = json_obj.get(
                "training_model_package_artifact_uris"
            )
            self.training_instance_type_variants: Optional[JumpStartInstanceTypeVariants] = (
                JumpStartInstanceTypeVariants(json_obj["training_instance_type_variants"])
                if json_obj.get("training_instance_type_variants")
                else None
            )
        self.model_subscription_link = json_obj.get("model_subscription_link")

    def to_json(self) -> Dict[str, Any]:
        """Returns json representation of JumpStartMetadataBaseFields object."""
        json_obj = {}
        for att in self.__slots__:
            if hasattr(self, att):
                cur_val = getattr(self, att)
                if issubclass(type(cur_val), JumpStartDataHolderType):
                    json_obj[att] = cur_val.to_json()
                elif isinstance(cur_val, list):
                    json_obj[att] = []
                    for obj in cur_val:
                        if issubclass(type(obj), JumpStartDataHolderType):
                            json_obj[att].append(obj.to_json())
                        else:
                            json_obj[att].append(obj)
                elif isinstance(cur_val, dict):
                    json_obj[att] = {}
                    for key, val in cur_val.items():
                        if issubclass(type(val), JumpStartDataHolderType):
                            json_obj[att][key] = val.to_json()
                        else:
                            json_obj[att][key] = val
                else:
                    json_obj[att] = cur_val
        return json_obj


class JumpStartConfigComponent(JumpStartMetadataBaseFields):
    """Data class of JumpStart config component."""

    slots = ["component_name"]

    # List of fields that is not allowed to override to JumpStartMetadataBaseFields
    OVERRIDING_DENY_LIST = [
        "model_id",
        "url",
        "version",
        "min_sdk_version",
        "deprecated",
        "deprecated_message",
        "deprecate_warn_message",
        "resource_name_base",
        "gated_bucket",
        "training_supported",
        "incremental_training_supported",
    ]

    __slots__ = slots + JumpStartMetadataBaseFields.__slots__

    def __init__(
        self,
        component_name: str,
        component: Optional[Dict[str, Any]],
    ):
        """Initializes a JumpStartConfigComponent object from its json representation.

        Args:
            component_name (str): Name of the component.
            component (Dict[str, Any]):
                Dictionary representation of the config component.
        Raises:
            ValueError: If the component field is invalid.
        """
        super().__init__(component)
        self.component_name = component_name
        self.from_json(component)

    def from_json(self, json_obj: Dict[str, Any]) -> None:
        """Initializes a JumpStartConfigComponent object from its json representation.

        Args:
            json_obj (Dict[str, Any]):
                Dictionary representation of the config component.
        """
        for field in json_obj.keys():
            if field not in self.__slots__:
                raise ValueError(f"Invalid component field: {field}")
            setattr(self, field, json_obj[field])


class JumpStartMetadataConfig(JumpStartDataHolderType):
    """Data class of JumpStart metadata config."""

    __slots__ = [
        "base_fields",
        "benchmark_metrics",
        "config_components",
        "resolved_metadata_config",
    ]

    def __init__(
        self,
        base_fields: Dict[str, Any],
        config_components: Dict[str, JumpStartConfigComponent],
        benchmark_metrics: Dict[str, List[JumpStartBenchmarkStat]],
    ):
        """Initializes a JumpStartMetadataConfig object from its json representation.

        Args:
            base_fields (Dict[str, Any]):
                The default base fields that are used to construct the final resolved config.
            config_components (Dict[str, JumpStartConfigComponent]):
                The list of components that are used to construct the resolved config.
            benchmark_metrics (Dict[str, List[JumpStartBenchmarkStat]]):
                The dictionary of benchmark metrics with name being the key.
        """
        self.base_fields = base_fields
        self.config_components: Dict[str, JumpStartConfigComponent] = config_components
        self.benchmark_metrics: Dict[str, List[JumpStartBenchmarkStat]] = benchmark_metrics
        self.resolved_metadata_config: Optional[Dict[str, Any]] = None

    def to_json(self) -> Dict[str, Any]:
        """Returns json representation of JumpStartMetadataConfig object."""
        json_obj = {att: getattr(self, att) for att in self.__slots__ if hasattr(self, att)}
        return json_obj

    @property
    def resolved_config(self) -> Dict[str, Any]:
        """Returns the final config that is resolved from the components map.

        Construct the final config by applying the list of configs from list index,
        and apply to the base default fields in the current model specs.
        """
        if self.resolved_metadata_config:
            return self.resolved_metadata_config

        resolved_config = JumpStartMetadataBaseFields(self.base_fields)
        for component in self.config_components.values():
            resolved_config = deep_override_dict(
                deepcopy(resolved_config.to_json()),
                deepcopy(component.to_json()),
                component.OVERRIDING_DENY_LIST,
            )
        self.resolved_metadata_config = resolved_config

        return resolved_config


class JumpStartMetadataConfigs(JumpStartDataHolderType):
    """Data class to hold the set of JumpStart Metadata configs."""

    __slots__ = ["configs", "config_rankings", "scope"]

    def __init__(
        self,
        configs: Optional[Dict[str, JumpStartMetadataConfig]],
        config_rankings: Optional[Dict[str, JumpStartConfigRanking]],
        scope: JumpStartScriptScope = JumpStartScriptScope.INFERENCE,
    ):
        """Initializes a JumpStartMetadataConfigs object.

        Args:
            configs (Dict[str, JumpStartMetadataConfig]):
                The map of JumpStartMetadataConfig object, with config name being the key.
            config_rankings (JumpStartConfigRanking):
                Config ranking class represents the ranking of the configs in the model.
            scope (JumpStartScriptScope):
                The scope of the current config (inference or training)
        """
        self.configs = configs
        self.config_rankings = config_rankings
        self.scope = scope

    def to_json(self) -> Dict[str, Any]:
        """Returns json representation of JumpStartMetadataConfigs object."""
        json_obj = {att: getattr(self, att) for att in self.__slots__ if hasattr(self, att)}
        return json_obj

    def get_top_config_from_ranking(
        self,
        ranking_name: str = JumpStartConfigRankingName.DEFAULT,
        instance_type: Optional[str] = None,
    ) -> Optional[JumpStartMetadataConfig]:
        """Gets the best the config based on config ranking.

        Args:
            ranking_name (str):
                The ranking name that config priority is based on.
            instance_type (Optional[str]):
                The instance type which the config selection is based on.

        Raises:
            ValueError: If the config exists but missing config ranking.
            NotImplementedError: If the scope is unrecognized.
        """
        if self.configs and (
            not self.config_rankings or not self.config_rankings.get(ranking_name)
        ):
            raise ValueError(f"Config exists but missing config ranking {ranking_name}.")

        if self.scope == JumpStartScriptScope.INFERENCE:
            instance_type_attribute = "supported_inference_instance_types"
        elif self.scope == JumpStartScriptScope.TRAINING:
            instance_type_attribute = "supported_training_instance_types"
        else:
            raise NotImplementedError(f"Unknown script scope {self.scope}")

        rankings = self.config_rankings.get(ranking_name)
        for config_name in rankings.rankings:
            resolved_config = self.configs[config_name].resolved_config
            if instance_type and instance_type not in getattr(
                resolved_config, instance_type_attribute
            ):
                continue
            return self.configs[config_name]

        return None


class JumpStartModelSpecs(JumpStartMetadataBaseFields):
    """Data class JumpStart model specs."""

    slots = [
        "inference_configs",
        "inference_config_components",
        "inference_config_rankings",
        "training_configs",
        "training_config_components",
        "training_config_rankings",
    ]

    __slots__ = JumpStartMetadataBaseFields.__slots__ + slots

    def __init__(self, spec: Dict[str, Any]):
        """Initializes a JumpStartModelSpecs object from its json representation.

        Args:
            spec (Dict[str, Any]): Dictionary representation of spec.
        """
        super().__init__(spec)
        self.from_json(spec)
        if self.inference_configs and self.inference_configs.get_top_config_from_ranking():
            super().from_json(self.inference_configs.get_top_config_from_ranking().resolved_config)

    def from_json(self, json_obj: Dict[str, Any]) -> None:
        """Sets fields in object based on json of header.

        Args:
            json_obj (Dict[str, Any]): Dictionary representation of spec.
        """
        super().from_json(json_obj)
        self.inference_config_components: Optional[Dict[str, JumpStartConfigComponent]] = (
            {
                component_name: JumpStartConfigComponent(component_name, component)
                for component_name, component in json_obj["inference_config_components"].items()
            }
            if json_obj.get("inference_config_components")
            else None
        )
        self.inference_config_rankings: Optional[Dict[str, JumpStartConfigRanking]] = (
            {
                alias: JumpStartConfigRanking(ranking)
                for alias, ranking in json_obj["inference_config_rankings"].items()
            }
            if json_obj.get("inference_config_rankings")
            else None
        )
        inference_configs_dict: Optional[Dict[str, JumpStartMetadataConfig]] = (
            {
                alias: JumpStartMetadataConfig(
                    json_obj,
                    (
                        {
                            component_name: self.inference_config_components.get(component_name)
                            for component_name in config.get("component_names")
                        }
                        if config and config.get("component_names")
                        else None
                    ),
                    (
                        {
                            stat_name: [JumpStartBenchmarkStat(stat) for stat in stats]
                            for stat_name, stats in config.get("benchmark_metrics").items()
                        }
                        if config and config.get("benchmark_metrics")
                        else None
                    ),
                )
                for alias, config in json_obj["inference_configs"].items()
            }
            if json_obj.get("inference_configs")
            else None
        )
        self.inference_configs: Optional[JumpStartMetadataConfigs] = (
            JumpStartMetadataConfigs(
                inference_configs_dict,
                self.inference_config_rankings,
            )
            if json_obj.get("inference_configs")
            else None
        )

        if self.training_supported:
            self.training_config_components: Optional[Dict[str, JumpStartConfigComponent]] = (
                {
                    alias: JumpStartConfigComponent(alias, component)
                    for alias, component in json_obj["training_config_components"].items()
                }
                if json_obj.get("training_config_components")
                else None
            )
            self.training_config_rankings: Optional[Dict[str, JumpStartConfigRanking]] = (
                {
                    alias: JumpStartConfigRanking(ranking)
                    for alias, ranking in json_obj["training_config_rankings"].items()
                }
                if json_obj.get("training_config_rankings")
                else None
            )
            training_configs_dict: Optional[Dict[str, JumpStartMetadataConfig]] = (
                {
                    alias: JumpStartMetadataConfig(
                        json_obj,
                        (
                            {
                                component_name: self.training_config_components.get(component_name)
                                for component_name in config.get("component_names")
                            }
                            if config and config.get("component_names")
                            else None
                        ),
                        (
                            {
                                stat_name: [JumpStartBenchmarkStat(stat) for stat in stats]
                                for stat_name, stats in config.get("benchmark_metrics").items()
                            }
                            if config and config.get("benchmark_metrics")
                            else None
                        ),
                    )
                    for alias, config in json_obj["training_configs"].items()
                }
                if json_obj.get("training_configs")
                else None
            )

            self.training_configs: Optional[JumpStartMetadataConfigs] = (
                JumpStartMetadataConfigs(
                    training_configs_dict,
                    self.training_config_rankings,
                    JumpStartScriptScope.TRAINING,
                )
                if json_obj.get("training_configs")
                else None
            )
        self.model_subscription_link = json_obj.get("model_subscription_link")

    def set_config(
        self, config_name: str, scope: JumpStartScriptScope = JumpStartScriptScope.INFERENCE
    ) -> None:
        """Apply the seleted config and resolve to the current model spec.

        Args:
            config_name (str): Name of the config.
            scope (JumpStartScriptScope, optional):
                Scope of the config. Defaults to JumpStartScriptScope.INFERENCE.

        Raises:
            ValueError: If the scope is not supported, or cannot find config name.
        """
        if scope == JumpStartScriptScope.INFERENCE:
            metadata_configs = self.inference_configs
        elif scope == JumpStartScriptScope.TRAINING and self.training_supported:
            metadata_configs = self.training_configs
        else:
            raise ValueError(f"Unknown Jumpstart script scope {scope}.")

        config_object = metadata_configs.configs.get(config_name)
        if not config_object:
            error_msg = f"Cannot find Jumpstart config name {config_name}. "
            config_names = list(metadata_configs.configs.keys())
            if config_names:
                error_msg += f"List of config names that is supported by the model: {config_names}"
            raise ValueError(error_msg)

        super().from_json(config_object.resolved_config)

    def supports_prepacked_inference(self) -> bool:
        """Returns True if the model has a prepacked inference artifact."""
        return getattr(self, "hosting_prepacked_artifact_key", None) is not None

    def use_inference_script_uri(self) -> bool:
        """Returns True if the model should use a script uri when deploying inference model."""
        if self.supports_prepacked_inference():
            return False
        return self.hosting_use_script_uri

    def use_training_model_artifact(self) -> bool:
        """Returns True if the model should use a model uri when kicking off training job."""
        # gated model never use training model artifact
        if self.gated_bucket:
            return False

        # otherwise, return true is a training model package is not set
        return len(self.training_model_package_artifact_uris or {}) == 0

    def is_gated_model(self) -> bool:
        """Returns True if the model has a EULA key or the model bucket is gated."""
        return self.gated_bucket or self.hosting_eula_key is not None

    def supports_incremental_training(self) -> bool:
        """Returns True if the model supports incremental training."""
        return self.incremental_training_supported


class JumpStartVersionedModelId(JumpStartDataHolderType):
    """Data class for versioned model IDs."""

    __slots__ = ["model_id", "version"]

    def __init__(
        self,
        model_id: str,
        version: str,
    ) -> None:
        """Instantiates JumpStartVersionedModelId object.

        Args:
            model_id (str): JumpStart model ID.
            version (str): JumpStart model version.
        """
        self.model_id = model_id
        self.version = version


class JumpStartCachedS3ContentKey(JumpStartDataHolderType):
    """Data class for the s3 cached content keys."""

    __slots__ = ["file_type", "s3_key"]

    def __init__(
        self,
        file_type: JumpStartS3FileType,
        s3_key: str,
    ) -> None:
        """Instantiates JumpStartCachedS3ContentKey object.

        Args:
            file_type (JumpStartS3FileType): JumpStart file type.
            s3_key (str): object key in s3.
        """
        self.file_type = file_type
        self.s3_key = s3_key


class JumpStartCachedS3ContentValue(JumpStartDataHolderType):
    """Data class for the s3 cached content values."""

    __slots__ = ["formatted_content", "md5_hash"]

    def __init__(
        self,
        formatted_content: Union[
            Dict[JumpStartVersionedModelId, JumpStartModelHeader],
            JumpStartModelSpecs,
        ],
        md5_hash: Optional[str] = None,
    ) -> None:
        """Instantiates JumpStartCachedS3ContentValue object.

        Args:
            formatted_content (Union[Dict[JumpStartVersionedModelId, JumpStartModelHeader],
            JumpStartModelSpecs]):
                Formatted content for model specs and mappings from
                versioned model IDs to specs.
            md5_hash (str): md5_hash for stored file content from s3.
        """
        self.formatted_content = formatted_content
        self.md5_hash = md5_hash


class JumpStartKwargs(JumpStartDataHolderType):
    """Data class for JumpStart object kwargs."""

    SERIALIZATION_EXCLUSION_SET: Set[str] = set()

    def to_kwargs_dict(self, exclude_keys: bool = True):
        """Serializes object to dictionary to be used for kwargs for method arguments."""
        kwargs_dict = {}
        for field in self.__slots__:
            if exclude_keys and field not in self.SERIALIZATION_EXCLUSION_SET or not exclude_keys:
                att_value = getattr(self, field)
                if att_value is not None:
                    kwargs_dict[field] = getattr(self, field)
        return kwargs_dict


class JumpStartModelInitKwargs(JumpStartKwargs):
    """Data class for the inputs to `JumpStartModel.__init__` method."""

    __slots__ = [
        "model_id",
        "model_version",
        "model_type",
        "instance_type",
        "tolerate_vulnerable_model",
        "tolerate_deprecated_model",
        "region",
        "image_uri",
        "model_data",
        "source_dir",
        "entry_point",
        "env",
        "predictor_cls",
        "role",
        "name",
        "vpc_config",
        "sagemaker_session",
        "enable_network_isolation",
        "model_kms_key",
        "image_config",
        "code_location",
        "container_log_level",
        "dependencies",
        "git_config",
        "model_package_arn",
        "training_instance_type",
        "resources",
        "config_name",
    ]

    SERIALIZATION_EXCLUSION_SET = {
        "instance_type",
        "model_id",
        "model_version",
        "model_type",
        "tolerate_vulnerable_model",
        "tolerate_deprecated_model",
        "region",
        "model_package_arn",
        "training_instance_type",
        "config_name",
    }

    def __init__(
        self,
        model_id: str,
        model_version: Optional[str] = None,
        model_type: Optional[JumpStartModelType] = JumpStartModelType.OPEN_WEIGHTS,
        region: Optional[str] = None,
        instance_type: Optional[str] = None,
        image_uri: Optional[Union[str, Any]] = None,
        model_data: Optional[Union[str, Any, dict]] = None,
        role: Optional[str] = None,
        predictor_cls: Optional[callable] = None,
        env: Optional[Dict[str, Union[str, Any]]] = None,
        name: Optional[str] = None,
        vpc_config: Optional[Dict[str, List[Union[str, Any]]]] = None,
        sagemaker_session: Optional[Any] = None,
        enable_network_isolation: Union[bool, Any] = None,
        model_kms_key: Optional[str] = None,
        image_config: Optional[Dict[str, Union[str, Any]]] = None,
        source_dir: Optional[str] = None,
        code_location: Optional[str] = None,
        entry_point: Optional[str] = None,
        container_log_level: Optional[Union[int, Any]] = None,
        dependencies: Optional[List[str]] = None,
        git_config: Optional[Dict[str, str]] = None,
        tolerate_vulnerable_model: Optional[bool] = None,
        tolerate_deprecated_model: Optional[bool] = None,
        model_package_arn: Optional[str] = None,
        training_instance_type: Optional[str] = None,
        resources: Optional[ResourceRequirements] = None,
        config_name: Optional[str] = None,
    ) -> None:
        """Instantiates JumpStartModelInitKwargs object."""

        self.model_id = model_id
        self.model_version = model_version
        self.model_type = model_type
        self.instance_type = instance_type
        self.region = region
        self.image_uri = image_uri
        self.model_data = deepcopy(model_data)
        self.source_dir = source_dir
        self.entry_point = entry_point
        self.env = deepcopy(env)
        self.predictor_cls = predictor_cls
        self.role = role
        self.name = name
        self.vpc_config = vpc_config
        self.sagemaker_session = sagemaker_session
        self.enable_network_isolation = enable_network_isolation
        self.model_kms_key = model_kms_key
        self.image_config = image_config
        self.code_location = code_location
        self.container_log_level = container_log_level
        self.dependencies = dependencies
        self.git_config = git_config
        self.tolerate_deprecated_model = tolerate_deprecated_model
        self.tolerate_vulnerable_model = tolerate_vulnerable_model
        self.model_package_arn = model_package_arn
        self.training_instance_type = training_instance_type
        self.resources = resources
        self.config_name = config_name


class JumpStartModelDeployKwargs(JumpStartKwargs):
    """Data class for the inputs to `JumpStartModel.deploy` method."""

    __slots__ = [
        "model_id",
        "model_version",
        "model_type",
        "initial_instance_count",
        "instance_type",
        "region",
        "serializer",
        "deserializer",
        "accelerator_type",
        "endpoint_name",
        "tags",
        "kms_key",
        "wait",
        "data_capture_config",
        "async_inference_config",
        "serverless_inference_config",
        "volume_size",
        "model_data_download_timeout",
        "container_startup_health_check_timeout",
        "inference_recommendation_id",
        "explainer_config",
        "tolerate_vulnerable_model",
        "tolerate_deprecated_model",
        "sagemaker_session",
        "training_instance_type",
        "accept_eula",
        "endpoint_logging",
        "resources",
        "endpoint_type",
        "config_name",
    ]

    SERIALIZATION_EXCLUSION_SET = {
        "model_id",
        "model_version",
        "model_type",
        "region",
        "tolerate_deprecated_model",
        "tolerate_vulnerable_model",
        "sagemaker_session",
        "training_instance_type",
        "config_name",
    }

    def __init__(
        self,
        model_id: str,
        model_version: Optional[str] = None,
        model_type: Optional[JumpStartModelType] = JumpStartModelType.OPEN_WEIGHTS,
        region: Optional[str] = None,
        initial_instance_count: Optional[int] = None,
        instance_type: Optional[str] = None,
        serializer: Optional[Any] = None,
        deserializer: Optional[Any] = None,
        accelerator_type: Optional[str] = None,
        endpoint_name: Optional[str] = None,
        tags: Optional[Tags] = None,
        kms_key: Optional[str] = None,
        wait: Optional[bool] = None,
        data_capture_config: Optional[Any] = None,
        async_inference_config: Optional[Any] = None,
        serverless_inference_config: Optional[Any] = None,
        volume_size: Optional[int] = None,
        model_data_download_timeout: Optional[int] = None,
        container_startup_health_check_timeout: Optional[int] = None,
        inference_recommendation_id: Optional[str] = None,
        explainer_config: Optional[Any] = None,
        tolerate_deprecated_model: Optional[bool] = None,
        tolerate_vulnerable_model: Optional[bool] = None,
        sagemaker_session: Optional[Session] = None,
        training_instance_type: Optional[str] = None,
        accept_eula: Optional[bool] = None,
        endpoint_logging: Optional[bool] = None,
        resources: Optional[ResourceRequirements] = None,
        endpoint_type: Optional[EndpointType] = None,
        config_name: Optional[str] = None,
    ) -> None:
        """Instantiates JumpStartModelDeployKwargs object."""

        self.model_id = model_id
        self.model_version = model_version
        self.model_type = model_type
        self.initial_instance_count = initial_instance_count
        self.instance_type = instance_type
        self.region = region
        self.serializer = serializer
        self.deserializer = deserializer
        self.accelerator_type = accelerator_type
        self.endpoint_name = endpoint_name
        self.tags = format_tags(tags)
        self.kms_key = kms_key
        self.wait = wait
        self.data_capture_config = data_capture_config
        self.async_inference_config = async_inference_config
        self.serverless_inference_config = serverless_inference_config
        self.volume_size = volume_size
        self.model_data_download_timeout = model_data_download_timeout
        self.container_startup_health_check_timeout = container_startup_health_check_timeout
        self.inference_recommendation_id = inference_recommendation_id
        self.explainer_config = explainer_config
        self.tolerate_vulnerable_model = tolerate_vulnerable_model
        self.tolerate_deprecated_model = tolerate_deprecated_model
        self.sagemaker_session = sagemaker_session
        self.training_instance_type = training_instance_type
        self.accept_eula = accept_eula
        self.endpoint_logging = endpoint_logging
        self.resources = resources
        self.endpoint_type = endpoint_type
        self.config_name = config_name


class JumpStartEstimatorInitKwargs(JumpStartKwargs):
    """Data class for the inputs to `JumpStartEstimator.__init__` method."""

    __slots__ = [
        "model_id",
        "model_version",
        "model_type",
        "instance_type",
        "instance_count",
        "region",
        "image_uri",
        "model_uri",
        "source_dir",
        "entry_point",
        "hyperparameters",
        "metric_definitions",
        "role",
        "keep_alive_period_in_seconds",
        "volume_size",
        "volume_kms_key",
        "max_run",
        "input_mode",
        "output_path",
        "output_kms_key",
        "base_job_name",
        "sagemaker_session",
        "tags",
        "subnets",
        "security_group_ids",
        "model_channel_name",
        "encrypt_inter_container_traffic",
        "use_spot_instances",
        "max_wait",
        "checkpoint_s3_uri",
        "checkpoint_local_path",
        "enable_network_isolation",
        "rules",
        "debugger_hook_config",
        "tensorboard_output_config",
        "enable_sagemaker_metrics",
        "profiler_config",
        "disable_profiler",
        "environment",
        "max_retry_attempts",
        "git_config",
        "container_log_level",
        "code_location",
        "dependencies",
        "instance_groups",
        "training_repository_access_mode",
        "training_repository_credentials_provider_arn",
        "tolerate_deprecated_model",
        "tolerate_vulnerable_model",
        "container_entry_point",
        "container_arguments",
        "disable_output_compression",
        "enable_infra_check",
        "enable_remote_debug",
        "config_name",
    ]

    SERIALIZATION_EXCLUSION_SET = {
        "region",
        "tolerate_deprecated_model",
        "tolerate_vulnerable_model",
        "model_id",
        "model_version",
        "model_type",
        "config_name",
    }

    def __init__(
        self,
        model_id: str,
        model_version: Optional[str] = None,
        model_type: Optional[JumpStartModelType] = JumpStartModelType.OPEN_WEIGHTS,
        region: Optional[str] = None,
        image_uri: Optional[Union[str, Any]] = None,
        role: Optional[str] = None,
        instance_count: Optional[Union[int, Any]] = None,
        instance_type: Optional[Union[str, Any]] = None,
        keep_alive_period_in_seconds: Optional[Union[int, Any]] = None,
        volume_size: Optional[Union[int, Any]] = None,
        volume_kms_key: Optional[Union[str, Any]] = None,
        max_run: Optional[Union[int, Any]] = None,
        input_mode: Optional[Union[str, Any]] = None,
        output_path: Optional[Union[str, Any]] = None,
        output_kms_key: Optional[Union[str, Any]] = None,
        base_job_name: Optional[str] = None,
        sagemaker_session: Optional[Any] = None,
        hyperparameters: Optional[Dict[str, Union[str, Any]]] = None,
        tags: Optional[Tags] = None,
        subnets: Optional[List[Union[str, Any]]] = None,
        security_group_ids: Optional[List[Union[str, Any]]] = None,
        model_uri: Optional[str] = None,
        model_channel_name: Optional[Union[str, Any]] = None,
        metric_definitions: Optional[List[Dict[str, Union[str, Any]]]] = None,
        encrypt_inter_container_traffic: Union[bool, Any] = None,
        use_spot_instances: Optional[Union[bool, Any]] = None,
        max_wait: Optional[Union[int, Any]] = None,
        checkpoint_s3_uri: Optional[Union[str, Any]] = None,
        checkpoint_local_path: Optional[Union[str, Any]] = None,
        enable_network_isolation: Union[bool, Any] = None,
        rules: Optional[List[Any]] = None,
        debugger_hook_config: Optional[Union[Any, bool]] = None,
        tensorboard_output_config: Optional[Any] = None,
        enable_sagemaker_metrics: Optional[Union[bool, Any]] = None,
        profiler_config: Optional[Any] = None,
        disable_profiler: Optional[bool] = None,
        environment: Optional[Dict[str, Union[str, Any]]] = None,
        max_retry_attempts: Optional[Union[int, Any]] = None,
        source_dir: Optional[Union[str, Any]] = None,
        git_config: Optional[Dict[str, str]] = None,
        container_log_level: Optional[Union[int, Any]] = None,
        code_location: Optional[str] = None,
        entry_point: Optional[Union[str, Any]] = None,
        dependencies: Optional[List[str]] = None,
        instance_groups: Optional[List[Any]] = None,
        training_repository_access_mode: Optional[Union[str, Any]] = None,
        training_repository_credentials_provider_arn: Optional[Union[str, Any]] = None,
        tolerate_vulnerable_model: Optional[bool] = None,
        tolerate_deprecated_model: Optional[bool] = None,
        container_entry_point: Optional[List[str]] = None,
        container_arguments: Optional[List[str]] = None,
        disable_output_compression: Optional[bool] = None,
        enable_infra_check: Optional[Union[bool, PipelineVariable]] = None,
        enable_remote_debug: Optional[Union[bool, PipelineVariable]] = None,
        config_name: Optional[str] = None,
    ) -> None:
        """Instantiates JumpStartEstimatorInitKwargs object."""

        self.model_id = model_id
        self.model_version = model_version
        self.model_type = (model_type,)
        self.instance_type = instance_type
        self.instance_count = instance_count
        self.region = region
        self.image_uri = image_uri
        self.model_uri = model_uri
        self.source_dir = source_dir
        self.entry_point = entry_point
        self.hyperparameters = deepcopy(hyperparameters)
        self.metric_definitions = deepcopy(metric_definitions)
        self.role = role
        self.keep_alive_period_in_seconds = keep_alive_period_in_seconds
        self.volume_size = volume_size
        self.volume_kms_key = volume_kms_key
        self.max_run = max_run
        self.input_mode = input_mode
        self.output_path = output_path
        self.output_kms_key = output_kms_key
        self.base_job_name = base_job_name
        self.sagemaker_session = sagemaker_session
        self.tags = format_tags(tags)
        self.subnets = subnets
        self.security_group_ids = security_group_ids
        self.model_channel_name = model_channel_name
        self.encrypt_inter_container_traffic = encrypt_inter_container_traffic
        self.use_spot_instances = use_spot_instances
        self.max_wait = max_wait
        self.checkpoint_s3_uri = checkpoint_s3_uri
        self.checkpoint_local_path = checkpoint_local_path
        self.enable_network_isolation = enable_network_isolation
        self.rules = rules
        self.debugger_hook_config = debugger_hook_config
        self.tensorboard_output_config = tensorboard_output_config
        self.enable_sagemaker_metrics = enable_sagemaker_metrics
        self.profiler_config = profiler_config
        self.disable_profiler = disable_profiler
        self.environment = deepcopy(environment)
        self.max_retry_attempts = max_retry_attempts
        self.git_config = git_config
        self.container_log_level = container_log_level
        self.code_location = code_location
        self.dependencies = dependencies
        self.instance_groups = instance_groups
        self.training_repository_access_mode = training_repository_access_mode
        self.training_repository_credentials_provider_arn = (
            training_repository_credentials_provider_arn
        )
        self.tolerate_vulnerable_model = tolerate_vulnerable_model
        self.tolerate_deprecated_model = tolerate_deprecated_model
        self.container_entry_point = container_entry_point
        self.container_arguments = container_arguments
        self.disable_output_compression = disable_output_compression
        self.enable_infra_check = enable_infra_check
        self.enable_remote_debug = enable_remote_debug
        self.config_name = config_name


class JumpStartEstimatorFitKwargs(JumpStartKwargs):
    """Data class for the inputs to `JumpStartEstimator.fit` method."""

    __slots__ = [
        "model_id",
        "model_version",
        "model_type",
        "region",
        "inputs",
        "wait",
        "logs",
        "job_name",
        "experiment_config",
        "tolerate_deprecated_model",
        "tolerate_vulnerable_model",
        "sagemaker_session",
        "config_name",
    ]

    SERIALIZATION_EXCLUSION_SET = {
        "model_id",
        "model_version",
        "model_type",
        "region",
        "tolerate_deprecated_model",
        "tolerate_vulnerable_model",
        "sagemaker_session",
        "config_name",
    }

    def __init__(
        self,
        model_id: str,
        model_version: Optional[str] = None,
        model_type: Optional[JumpStartModelType] = JumpStartModelType.OPEN_WEIGHTS,
        region: Optional[str] = None,
        inputs: Optional[Union[str, Dict, Any, Any]] = None,
        wait: Optional[bool] = None,
        logs: Optional[str] = None,
        job_name: Optional[str] = None,
        experiment_config: Optional[Dict[str, str]] = None,
        tolerate_deprecated_model: Optional[bool] = None,
        tolerate_vulnerable_model: Optional[bool] = None,
        sagemaker_session: Optional[Session] = None,
        config_name: Optional[str] = None,
    ) -> None:
        """Instantiates JumpStartEstimatorInitKwargs object."""

        self.model_id = model_id
        self.model_version = model_version
        self.model_type = model_type
        self.region = region
        self.inputs = inputs
        self.wait = wait
        self.logs = logs
        self.job_name = job_name
        self.experiment_config = experiment_config
        self.tolerate_deprecated_model = tolerate_deprecated_model
        self.tolerate_vulnerable_model = tolerate_vulnerable_model
        self.sagemaker_session = sagemaker_session
        self.config_name = config_name


class JumpStartEstimatorDeployKwargs(JumpStartKwargs):
    """Data class for the inputs to `JumpStartEstimator.deploy` method."""

    __slots__ = [
        "model_id",
        "model_version",
        "instance_type",
        "initial_instance_count",
        "region",
        "image_uri",
        "source_dir",
        "entry_point",
        "env",
        "predictor_cls",
        "serializer",
        "deserializer",
        "accelerator_type",
        "endpoint_name",
        "tags",
        "kms_key",
        "wait",
        "data_capture_config",
        "async_inference_config",
        "serverless_inference_config",
        "volume_size",
        "model_data_download_timeout",
        "container_startup_health_check_timeout",
        "inference_recommendation_id",
        "explainer_config",
        "role",
        "vpc_config",
        "sagemaker_session",
        "enable_network_isolation",
        "model_kms_key",
        "image_config",
        "code_location",
        "container_log_level",
        "dependencies",
        "git_config",
        "tolerate_deprecated_model",
        "tolerate_vulnerable_model",
        "model_name",
        "use_compiled_model",
        "config_name",
    ]

    SERIALIZATION_EXCLUSION_SET = {
        "tolerate_vulnerable_model",
        "tolerate_deprecated_model",
        "region",
        "model_id",
        "model_version",
        "sagemaker_session",
        "config_name",
    }

    def __init__(
        self,
        model_id: str,
        model_version: Optional[str] = None,
        region: Optional[str] = None,
        initial_instance_count: Optional[int] = None,
        instance_type: Optional[str] = None,
        serializer: Optional[Any] = None,
        deserializer: Optional[Any] = None,
        accelerator_type: Optional[str] = None,
        endpoint_name: Optional[str] = None,
        tags: Optional[Tags] = None,
        kms_key: Optional[str] = None,
        wait: Optional[bool] = None,
        data_capture_config: Optional[Any] = None,
        async_inference_config: Optional[Any] = None,
        serverless_inference_config: Optional[Any] = None,
        volume_size: Optional[int] = None,
        model_data_download_timeout: Optional[int] = None,
        container_startup_health_check_timeout: Optional[int] = None,
        inference_recommendation_id: Optional[str] = None,
        explainer_config: Optional[Any] = None,
        image_uri: Optional[Union[str, Any]] = None,
        role: Optional[str] = None,
        predictor_cls: Optional[callable] = None,
        env: Optional[Dict[str, Union[str, Any]]] = None,
        model_name: Optional[str] = None,
        vpc_config: Optional[Dict[str, List[Union[str, Any]]]] = None,
        sagemaker_session: Optional[Any] = None,
        enable_network_isolation: Union[bool, Any] = None,
        model_kms_key: Optional[str] = None,
        image_config: Optional[Dict[str, Union[str, Any]]] = None,
        source_dir: Optional[str] = None,
        code_location: Optional[str] = None,
        entry_point: Optional[str] = None,
        container_log_level: Optional[Union[int, Any]] = None,
        dependencies: Optional[List[str]] = None,
        git_config: Optional[Dict[str, str]] = None,
        tolerate_deprecated_model: Optional[bool] = None,
        tolerate_vulnerable_model: Optional[bool] = None,
        use_compiled_model: bool = False,
        config_name: Optional[str] = None,
    ) -> None:
        """Instantiates JumpStartEstimatorInitKwargs object."""

        self.model_id = model_id
        self.model_version = model_version
        self.instance_type = instance_type
        self.initial_instance_count = initial_instance_count
        self.region = region
        self.image_uri = image_uri
        self.source_dir = source_dir
        self.entry_point = entry_point
        self.env = deepcopy(env)
        self.predictor_cls = predictor_cls
        self.serializer = serializer
        self.deserializer = deserializer
        self.accelerator_type = accelerator_type
        self.endpoint_name = endpoint_name
        self.tags = format_tags(tags)
        self.kms_key = kms_key
        self.wait = wait
        self.data_capture_config = data_capture_config
        self.async_inference_config = async_inference_config
        self.serverless_inference_config = serverless_inference_config
        self.volume_size = volume_size
        self.model_data_download_timeout = model_data_download_timeout
        self.container_startup_health_check_timeout = container_startup_health_check_timeout
        self.inference_recommendation_id = inference_recommendation_id
        self.explainer_config = explainer_config
        self.role = role
        self.model_name = model_name
        self.vpc_config = vpc_config
        self.sagemaker_session = sagemaker_session
        self.enable_network_isolation = enable_network_isolation
        self.model_kms_key = model_kms_key
        self.image_config = image_config
        self.code_location = code_location
        self.container_log_level = container_log_level
        self.dependencies = dependencies
        self.git_config = git_config
        self.tolerate_deprecated_model = tolerate_deprecated_model
        self.tolerate_vulnerable_model = tolerate_vulnerable_model
        self.use_compiled_model = use_compiled_model
        self.config_name = config_name


class JumpStartModelRegisterKwargs(JumpStartKwargs):
    """Data class for the inputs to `JumpStartEstimator.deploy` method."""

    __slots__ = [
        "tolerate_vulnerable_model",
        "tolerate_deprecated_model",
        "region",
        "model_id",
        "model_version",
        "sagemaker_session",
        "content_types",
        "response_types",
        "inference_instances",
        "transform_instances",
        "model_package_group_name",
        "image_uri",
        "model_metrics",
        "metadata_properties",
        "approval_status",
        "description",
        "drift_check_baselines",
        "customer_metadata_properties",
        "validation_specification",
        "domain",
        "task",
        "sample_payload_url",
        "framework",
        "framework_version",
        "nearest_model_name",
        "data_input_configuration",
        "skip_model_validation",
        "source_uri",
        "config_name",
    ]

    SERIALIZATION_EXCLUSION_SET = {
        "tolerate_vulnerable_model",
        "tolerate_deprecated_model",
        "region",
        "model_id",
        "model_version",
        "sagemaker_session",
        "config_name",
    }

    def __init__(
        self,
        model_id: str,
        model_version: Optional[str] = None,
        region: Optional[str] = None,
        tolerate_deprecated_model: Optional[bool] = None,
        tolerate_vulnerable_model: Optional[bool] = None,
        sagemaker_session: Optional[Any] = None,
        content_types: List[str] = None,
        response_types: List[str] = None,
        inference_instances: Optional[List[str]] = None,
        transform_instances: Optional[List[str]] = None,
        model_package_group_name: Optional[str] = None,
        image_uri: Optional[str] = None,
        model_metrics: Optional[ModelMetrics] = None,
        metadata_properties: Optional[MetadataProperties] = None,
        approval_status: Optional[str] = None,
        description: Optional[str] = None,
        drift_check_baselines: Optional[DriftCheckBaselines] = None,
        customer_metadata_properties: Optional[Dict[str, str]] = None,
        validation_specification: Optional[str] = None,
        domain: Optional[str] = None,
        task: Optional[str] = None,
        sample_payload_url: Optional[str] = None,
        framework: Optional[str] = None,
        framework_version: Optional[str] = None,
        nearest_model_name: Optional[str] = None,
        data_input_configuration: Optional[str] = None,
        skip_model_validation: Optional[str] = None,
        source_uri: Optional[str] = None,
        config_name: Optional[str] = None,
    ) -> None:
        """Instantiates JumpStartModelRegisterKwargs object."""

        self.model_id = model_id
        self.model_version = model_version
        self.region = region
        self.image_uri = image_uri
        self.sagemaker_session = sagemaker_session
        self.tolerate_deprecated_model = tolerate_deprecated_model
        self.tolerate_vulnerable_model = tolerate_vulnerable_model
        self.content_types = content_types
        self.response_types = response_types
        self.inference_instances = inference_instances
        self.transform_instances = transform_instances
        self.model_package_group_name = model_package_group_name
        self.image_uri = image_uri
        self.model_metrics = model_metrics
        self.metadata_properties = metadata_properties
        self.approval_status = approval_status
        self.description = description
        self.drift_check_baselines = drift_check_baselines
        self.customer_metadata_properties = customer_metadata_properties
        self.validation_specification = validation_specification
        self.domain = domain
        self.task = task
        self.sample_payload_url = sample_payload_url
        self.framework = framework
        self.framework_version = framework_version
        self.nearest_model_name = nearest_model_name
        self.data_input_configuration = data_input_configuration
        self.skip_model_validation = skip_model_validation
        self.source_uri = source_uri
<<<<<<< HEAD


class BaseDeploymentConfigDataHolder(JumpStartDataHolderType):
    """Base class for Deployment Config Data."""

    def _convert_to_pascal_case(self, attr_name: str) -> str:
        """Converts a snake_case attribute name into a camelCased string.

        Args:
            attr_name (str): The snake_case attribute name.
        Returns:
            str: The PascalCased attribute name.
        """
        return attr_name.replace("_", " ").title().replace(" ", "")

    def to_json(self) -> Dict[str, Any]:
        """Represents ``This`` object as JSON."""
        json_obj = {}
        for att in self.__slots__:
            if hasattr(self, att):
                cur_val = getattr(self, att)
                att = self._convert_to_pascal_case(att)
                if issubclass(type(cur_val), JumpStartDataHolderType):
                    json_obj[att] = cur_val.to_json()
                elif isinstance(cur_val, list):
                    json_obj[att] = []
                    for obj in cur_val:
                        if issubclass(type(obj), JumpStartDataHolderType):
                            json_obj[att].append(obj.to_json())
                        else:
                            json_obj[att].append(obj)
                elif isinstance(cur_val, dict):
                    json_obj[att] = {}
                    for key, val in cur_val.items():
                        if issubclass(type(val), JumpStartDataHolderType):
                            json_obj[att][self._convert_to_pascal_case(key)] = val.to_json()
                        else:
                            json_obj[att][key] = val
                else:
                    json_obj[att] = cur_val
        return json_obj


class DeploymentConfig(BaseDeploymentConfigDataHolder):
    """Dataclass representing a Deployment Config."""

    __slots__ = [
        "model_data_download_timeout",
        "container_startup_health_check_timeout",
        "image_uri",
        "model_data",
        "instance_type",
        "environment",
        "compute_resource_requirements",
    ]

    def __init__(
        self, init_kwargs: JumpStartModelInitKwargs, deploy_kwargs: JumpStartModelDeployKwargs
    ):
        """Instantiates DeploymentConfig object."""
        if init_kwargs is not None:
            self.image_uri = init_kwargs.image_uri
            self.model_data = init_kwargs.model_data
            self.instance_type = init_kwargs.instance_type
            self.environment = init_kwargs.env
            if init_kwargs.resources is not None:
                self.compute_resource_requirements = (
                    init_kwargs.resources.get_compute_resource_requirements()
                )
        if deploy_kwargs is not None:
            self.model_data_download_timeout = deploy_kwargs.model_data_download_timeout
            self.container_startup_health_check_timeout = (
                deploy_kwargs.container_startup_health_check_timeout
            )


class DeploymentConfigMetadata(BaseDeploymentConfigDataHolder):
    """Dataclass representing a Deployment Config Metadata"""

    __slots__ = [
        "config_name",
        "benchmark_metrics",
        "deployment_config",
    ]

    def __init__(
        self,
        config_name: str,
        benchmark_metrics: List[JumpStartBenchmarkStat],
        init_kwargs: JumpStartModelInitKwargs,
        deploy_kwargs: JumpStartModelDeployKwargs,
    ):
        """Instantiates DeploymentConfigMetadata object."""
        self.config_name = config_name
        self.benchmark_metrics = benchmark_metrics
        self.deployment_config = DeploymentConfig(init_kwargs, deploy_kwargs)
=======
        self.config_name = config_name
>>>>>>> 8eee1d8f
<|MERGE_RESOLUTION|>--- conflicted
+++ resolved
@@ -2205,7 +2205,6 @@
         self.data_input_configuration = data_input_configuration
         self.skip_model_validation = skip_model_validation
         self.source_uri = source_uri
-<<<<<<< HEAD
 
 
 class BaseDeploymentConfigDataHolder(JumpStartDataHolderType):
@@ -2301,7 +2300,4 @@
         """Instantiates DeploymentConfigMetadata object."""
         self.config_name = config_name
         self.benchmark_metrics = benchmark_metrics
-        self.deployment_config = DeploymentConfig(init_kwargs, deploy_kwargs)
-=======
-        self.config_name = config_name
->>>>>>> 8eee1d8f
+        self.deployment_config = DeploymentConfig(init_kwargs, deploy_kwargs)