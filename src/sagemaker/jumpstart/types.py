--- conflicted
+++ resolved
@@ -1089,10 +1089,6 @@
         config: Dict[str, Any],
         base_fields: Dict[str, Any],
         config_components: Dict[str, JumpStartConfigComponent],
-<<<<<<< HEAD
-=======
-        benchmark_metrics: Dict[str, List[JumpStartBenchmarkStat]],
->>>>>>> 7c49f5d4
     ):
         """Initializes a JumpStartMetadataConfig object from its json representation.
 
@@ -1104,7 +1100,6 @@
                 The default base fields that are used to construct the final resolved config.
             config_components (Dict[str, JumpStartConfigComponent]):
                 The list of components that are used to construct the resolved config.
-<<<<<<< HEAD
         """
         self.base_fields = base_fields
         self.config_components: Dict[str, JumpStartConfigComponent] = config_components
@@ -1116,14 +1111,6 @@
             if config and config.get("benchmark_metrics")
             else None
         )
-=======
-            benchmark_metrics (Dict[str, List[JumpStartBenchmarkStat]]):
-                The dictionary of benchmark metrics with name being the key.
-        """
-        self.base_fields = base_fields
-        self.config_components: Dict[str, JumpStartConfigComponent] = config_components
-        self.benchmark_metrics: Dict[str, List[JumpStartBenchmarkStat]] = benchmark_metrics
->>>>>>> 7c49f5d4
         self.resolved_metadata_config: Optional[Dict[str, Any]] = None
         self.config_name: Optional[str] = config_name
         self.default_inference_config: Optional[str] = config.get("default_inference_config")
@@ -1201,11 +1188,8 @@
     ) -> Optional[JumpStartMetadataConfig]:
         """Gets the best the config based on config ranking.
 
-<<<<<<< HEAD
         Fallback to use the ordering in config names if
         ranking is not available.
-=======
->>>>>>> 7c49f5d4
         Args:
             ranking_name (str):
                 The ranking name that config priority is based on.
@@ -1213,18 +1197,8 @@
                 The instance type which the config selection is based on.
 
         Raises:
-<<<<<<< HEAD
             NotImplementedError: If the scope is unrecognized.
         """
-=======
-            ValueError: If the config exists but missing config ranking.
-            NotImplementedError: If the scope is unrecognized.
-        """
-        if self.configs and (
-            not self.config_rankings or not self.config_rankings.get(ranking_name)
-        ):
-            raise ValueError(f"Config exists but missing config ranking {ranking_name}.")
->>>>>>> 7c49f5d4
 
         if self.scope == JumpStartScriptScope.INFERENCE:
             instance_type_attribute = "supported_inference_instance_types"
@@ -1313,17 +1287,6 @@
                         if config and config.get("component_names")
                         else None
                     ),
-<<<<<<< HEAD
-=======
-                    (
-                        {
-                            stat_name: [JumpStartBenchmarkStat(stat) for stat in stats]
-                            for stat_name, stats in config.get("benchmark_metrics").items()
-                        }
-                        if config and config.get("benchmark_metrics")
-                        else None
-                    ),
->>>>>>> 7c49f5d4
                 )
                 for alias, config in json_obj["inference_configs"].items()
             }
@@ -1370,17 +1333,6 @@
                             if config and config.get("component_names")
                             else None
                         ),
-<<<<<<< HEAD
-=======
-                        (
-                            {
-                                stat_name: [JumpStartBenchmarkStat(stat) for stat in stats]
-                                for stat_name, stats in config.get("benchmark_metrics").items()
-                            }
-                            if config and config.get("benchmark_metrics")
-                            else None
-                        ),
->>>>>>> 7c49f5d4
                     )
                     for alias, config in json_obj["training_configs"].items()
                 }
@@ -1822,11 +1774,8 @@
         "disable_output_compression",
         "enable_infra_check",
         "enable_remote_debug",
-<<<<<<< HEAD
         "config_name",
-=======
         "enable_session_tag_chaining",
->>>>>>> 7c49f5d4
     ]
 
     SERIALIZATION_EXCLUSION_SET = {
@@ -1895,11 +1844,8 @@
         disable_output_compression: Optional[bool] = None,
         enable_infra_check: Optional[Union[bool, PipelineVariable]] = None,
         enable_remote_debug: Optional[Union[bool, PipelineVariable]] = None,
-<<<<<<< HEAD
         config_name: Optional[str] = None,
-=======
         enable_session_tag_chaining: Optional[Union[bool, PipelineVariable]] = None,
->>>>>>> 7c49f5d4
     ) -> None:
         """Instantiates JumpStartEstimatorInitKwargs object."""
 
@@ -1959,11 +1905,8 @@
         self.disable_output_compression = disable_output_compression
         self.enable_infra_check = enable_infra_check
         self.enable_remote_debug = enable_remote_debug
-<<<<<<< HEAD
         self.config_name = config_name
-=======
         self.enable_session_tag_chaining = enable_session_tag_chaining
->>>>>>> 7c49f5d4
 
 
 class JumpStartEstimatorFitKwargs(JumpStartKwargs):
