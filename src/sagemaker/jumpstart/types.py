# Copyright Amazon.com, Inc. or its affiliates. All Rights Reserved.
#
# Licensed under the Apache License, Version 2.0 (the "License"). You
# may not use this file except in compliance with the License. A copy of
# the License is located at
#
#     http://aws.amazon.com/apache2.0/
#
# or in the "license" file accompanying this file. This file is
# distributed on an "AS IS" BASIS, WITHOUT WARRANTIES OR CONDITIONS OF
# ANY KIND, either express or implied. See the License for the specific
# language governing permissions and limitations under the License.
"""This module stores types related to SageMaker JumpStart."""
from __future__ import absolute_import
from copy import deepcopy
from enum import Enum
from typing import Any, Dict, List, Optional, Set, Union
from sagemaker.utils import get_instance_type_family
from sagemaker.model_metrics import ModelMetrics
from sagemaker.metadata_properties import MetadataProperties
from sagemaker.drift_check_baselines import DriftCheckBaselines

from sagemaker.session import Session
from sagemaker.workflow.entities import PipelineVariable


class JumpStartDataHolderType:
    """Base class for many JumpStart types.

    Allows objects to be added to dicts and sets,
    and improves string representation. This class overrides the ``__eq__``
    and ``__hash__`` methods so that different objects with the same attributes/types
    can be compared.
    """

    __slots__: List[str] = []

    _non_serializable_slots: List[str] = []

    def __eq__(self, other: Any) -> bool:
        """Returns True if ``other`` is of the same type and has all attributes equal.

        Args:
            other (Any): Other object to which to compare this object.
        """

        if not isinstance(other, type(self)):
            return False
        if getattr(other, "__slots__", None) is None:
            return False
        if self.__slots__ != other.__slots__:
            return False
        for attribute in self.__slots__:
            if (hasattr(self, attribute) and not hasattr(other, attribute)) or (
                hasattr(other, attribute) and not hasattr(self, attribute)
            ):
                return False
            if hasattr(self, attribute) and hasattr(other, attribute):
                if getattr(self, attribute) != getattr(other, attribute):
                    return False
        return True

    def __hash__(self) -> int:
        """Makes hash of object.

        Maps object to unique tuple, which then gets hashed.
        """

        return hash((type(self),) + tuple([getattr(self, att) for att in self.__slots__]))

    def __str__(self) -> str:
        """Returns string representation of object. Example:

        "JumpStartLaunchedRegionInfo:
        {'content_bucket': 'bucket', 'region_name': 'us-west-2'}"
        """

        att_dict = {
            att: getattr(self, att)
            for att in self.__slots__
            if hasattr(self, att) and att not in self._non_serializable_slots
        }
        return f"{type(self).__name__}: {str(att_dict)}"

    def __repr__(self) -> str:
        """Returns ``__repr__`` string of object. Example:

        "JumpStartLaunchedRegionInfo at 0x7f664529efa0:
        {'content_bucket': 'bucket', 'region_name': 'us-west-2'}"
        """

        att_dict = {
            att: getattr(self, att)
            for att in self.__slots__
            if hasattr(self, att) and att not in self._non_serializable_slots
        }
        return f"{type(self).__name__} at {hex(id(self))}: {str(att_dict)}"


class JumpStartS3FileType(str, Enum):
    """Type of files published in JumpStart S3 distribution buckets."""

    MANIFEST = "manifest"
    SPECS = "specs"


class JumpStartLaunchedRegionInfo(JumpStartDataHolderType):
    """Data class for launched region info."""

    __slots__ = ["content_bucket", "region_name"]

    def __init__(self, content_bucket: str, region_name: str):
        """Instantiates JumpStartLaunchedRegionInfo object.

        Args:
            content_bucket (str): Name of JumpStart s3 content bucket associated with region.
            region_name (str): Name of JumpStart launched region.
        """
        self.content_bucket = content_bucket
        self.region_name = region_name


class JumpStartModelHeader(JumpStartDataHolderType):
    """Data class JumpStart model header."""

    __slots__ = ["model_id", "version", "min_version", "spec_key"]

    def __init__(self, header: Dict[str, str]):
        """Initializes a JumpStartModelHeader object from its json representation.

        Args:
            header (Dict[str, str]): Dictionary representation of header.
        """
        self.from_json(header)

    def to_json(self) -> Dict[str, str]:
        """Returns json representation of JumpStartModelHeader object."""
        json_obj = {att: getattr(self, att) for att in self.__slots__ if hasattr(self, att)}
        return json_obj

    def from_json(self, json_obj: Dict[str, str]) -> None:
        """Sets fields in object based on json of header.

        Args:
            json_obj (Dict[str, str]): Dictionary representation of header.
        """
        self.model_id: str = json_obj["model_id"]
        self.version: str = json_obj["version"]
        self.min_version: str = json_obj["min_version"]
        self.spec_key: str = json_obj["spec_key"]


class JumpStartECRSpecs(JumpStartDataHolderType):
    """Data class for JumpStart ECR specs."""

    __slots__ = [
        "framework",
        "framework_version",
        "py_version",
        "huggingface_transformers_version",
    ]

    def __init__(self, spec: Dict[str, Any]):
        """Initializes a JumpStartECRSpecs object from its json representation.

        Args:
            spec (Dict[str, Any]): Dictionary representation of spec.
        """
        self.from_json(spec)

    def from_json(self, json_obj: Dict[str, Any]) -> None:
        """Sets fields in object based on json.

        Args:
            json_obj (Dict[str, Any]): Dictionary representation of spec.
        """

        self.framework = json_obj["framework"]
        self.framework_version = json_obj["framework_version"]
        self.py_version = json_obj["py_version"]
        huggingface_transformers_version = json_obj.get("huggingface_transformers_version")
        if huggingface_transformers_version is not None:
            self.huggingface_transformers_version = huggingface_transformers_version

    def to_json(self) -> Dict[str, Any]:
        """Returns json representation of JumpStartECRSpecs object."""
        json_obj = {att: getattr(self, att) for att in self.__slots__ if hasattr(self, att)}
        return json_obj


class JumpStartHyperparameter(JumpStartDataHolderType):
    """Data class for JumpStart hyperparameter definition in the training container."""

    __slots__ = [
        "name",
        "type",
        "options",
        "default",
        "scope",
        "min",
        "max",
        "exclusive_min",
        "exclusive_max",
    ]

    def __init__(self, spec: Dict[str, Any]):
        """Initializes a JumpStartHyperparameter object from its json representation.

        Args:
            spec (Dict[str, Any]): Dictionary representation of hyperparameter.
        """
        self.from_json(spec)

    def from_json(self, json_obj: Dict[str, Any]) -> None:
        """Sets fields in object based on json.

        Args:
            json_obj (Dict[str, Any]): Dictionary representation of hyperparameter.
        """

        self.name = json_obj["name"]
        self.type = json_obj["type"]
        self.default = json_obj["default"]
        self.scope = json_obj["scope"]

        options = json_obj.get("options")
        if options is not None:
            self.options = options

        min_val = json_obj.get("min")
        if min_val is not None:
            self.min = min_val

        max_val = json_obj.get("max")
        if max_val is not None:
            self.max = max_val

        exclusive_min_val = json_obj.get("exclusive_min")
        if exclusive_min_val is not None:
            self.exclusive_min = exclusive_min_val

        exclusive_max_val = json_obj.get("exclusive_max")
        if exclusive_max_val is not None:
            self.exclusive_max = exclusive_max_val

    def to_json(self) -> Dict[str, Any]:
        """Returns json representation of JumpStartHyperparameter object."""
        json_obj = {att: getattr(self, att) for att in self.__slots__ if hasattr(self, att)}
        return json_obj


class JumpStartEnvironmentVariable(JumpStartDataHolderType):
    """Data class for JumpStart environment variable definitions in the hosting container."""

    __slots__ = [
        "name",
        "type",
        "default",
        "scope",
        "required_for_model_class",
    ]

    def __init__(self, spec: Dict[str, Any]):
        """Initializes a JumpStartEnvironmentVariable object from its json representation.

        Args:
            spec (Dict[str, Any]): Dictionary representation of environment variable.
        """
        self.from_json(spec)

    def from_json(self, json_obj: Dict[str, Any]) -> None:
        """Sets fields in object based on json.

        Args:
            json_obj (Dict[str, Any]): Dictionary representation of environment variable.
        """

        self.name = json_obj["name"]
        self.type = json_obj["type"]
        self.default = json_obj["default"]
        self.scope = json_obj["scope"]
        self.required_for_model_class: bool = json_obj.get("required_for_model_class", False)

    def to_json(self) -> Dict[str, Any]:
        """Returns json representation of JumpStartEnvironmentVariable object."""
        json_obj = {att: getattr(self, att) for att in self.__slots__ if hasattr(self, att)}
        return json_obj


class JumpStartPredictorSpecs(JumpStartDataHolderType):
    """Data class for JumpStart Predictor specs."""

    __slots__ = [
        "default_content_type",
        "supported_content_types",
        "default_accept_type",
        "supported_accept_types",
    ]

    def __init__(self, spec: Optional[Dict[str, Any]]):
        """Initializes a JumpStartPredictorSpecs object from its json representation.

        Args:
            spec (Dict[str, Any]): Dictionary representation of predictor specs.
        """
        self.from_json(spec)

    def from_json(self, json_obj: Optional[Dict[str, Any]]) -> None:
        """Sets fields in object based on json.

        Args:
            json_obj (Dict[str, Any]): Dictionary representation of predictor specs.
        """

        if json_obj is None:
            return

        self.default_content_type = json_obj["default_content_type"]
        self.supported_content_types = json_obj["supported_content_types"]
        self.default_accept_type = json_obj["default_accept_type"]
        self.supported_accept_types = json_obj["supported_accept_types"]

    def to_json(self) -> Dict[str, Any]:
        """Returns json representation of JumpStartPredictorSpecs object."""
        json_obj = {att: getattr(self, att) for att in self.__slots__ if hasattr(self, att)}
        return json_obj


class JumpStartSerializablePayload(JumpStartDataHolderType):
    """Data class for JumpStart serialized payload specs."""

    __slots__ = [
        "raw_payload",
        "content_type",
        "accept",
        "body",
<<<<<<< HEAD
        "generated_text_response_key",
=======
        "prompt_key",
>>>>>>> b8e3e053
    ]

    _non_serializable_slots = ["raw_payload", "prompt_key"]

    def __init__(self, spec: Optional[Dict[str, Any]]):
        """Initializes a JumpStartSerializablePayload object from its json representation.

        Args:
            spec (Dict[str, Any]): Dictionary representation of payload specs.
        """
        self.from_json(spec)

    def from_json(self, json_obj: Optional[Dict[str, Any]]) -> None:
        """Sets fields in object based on json.

        Args:
            json_obj (Dict[str, Any]): Dictionary representation of serializable
                payload specs.

        Raises:
            KeyError: If the dictionary is missing keys.
        """

        if json_obj is None:
            return

        self.raw_payload = json_obj
        self.content_type = json_obj["content_type"]
        self.body = json_obj["body"]
        accept = json_obj.get("accept")
<<<<<<< HEAD
        self.generated_text_response_key = json_obj.get("generated_text_response_key")
=======
        self.prompt_key = json_obj.get("prompt_key")
>>>>>>> b8e3e053
        if accept:
            self.accept = accept

    def to_json(self) -> Dict[str, Any]:
        """Returns json representation of JumpStartSerializablePayload object."""
        return deepcopy(self.raw_payload)


class JumpStartInstanceTypeVariants(JumpStartDataHolderType):
    """Data class for JumpStart instance type variants."""

    __slots__ = [
        "regional_aliases",
        "variants",
    ]

    def __init__(self, spec: Optional[Dict[str, Any]]):
        """Initializes a JumpStartInstanceTypeVariants object from its json representation.

        Args:
            spec (Dict[str, Any]): Dictionary representation of instance type variants.
        """
        self.from_json(spec)

    def from_json(self, json_obj: Optional[Dict[str, Any]]) -> None:
        """Sets fields in object based on json.

        Args:
            json_obj (Dict[str, Any]): Dictionary representation of instance type variants.
        """

        if json_obj is None:
            return

        self.regional_aliases: Optional[dict] = json_obj.get("regional_aliases")
        self.variants: Optional[dict] = json_obj.get("variants")

    def to_json(self) -> Dict[str, Any]:
        """Returns json representation of JumpStartInstanceTypeVariants object."""
        json_obj = {att: getattr(self, att) for att in self.__slots__ if hasattr(self, att)}
        return json_obj

    def get_instance_specific_metric_definitions(
        self, instance_type: str
    ) -> List[JumpStartHyperparameter]:
        """Returns instance specific metric definitions.

        Returns empty list if a model, instance type tuple does not have specific
        metric definitions.
        """

        if self.variants is None:
            return []

        instance_specific_metric_definitions: List[Dict[str, Union[str, Any]]] = (
            self.variants.get(instance_type, {}).get("properties", {}).get("metrics", [])
        )

        instance_type_family = get_instance_type_family(instance_type)

        instance_family_metric_definitions: List[Dict[str, Union[str, Any]]] = (
            self.variants.get(instance_type_family, {}).get("properties", {}).get("metrics", [])
            if instance_type_family not in {"", None}
            else []
        )

        instance_specific_metric_names = {
            metric_definition["Name"] for metric_definition in instance_specific_metric_definitions
        }

        metric_definitions_to_return = deepcopy(instance_specific_metric_definitions)

        for instance_family_metric_definition in instance_family_metric_definitions:
            if instance_family_metric_definition["Name"] not in instance_specific_metric_names:
                metric_definitions_to_return.append(instance_family_metric_definition)

        return metric_definitions_to_return

    def get_instance_specific_prepacked_artifact_key(self, instance_type: str) -> Optional[str]:
        """Returns instance specific model artifact key.

        Returns None if a model, instance type tuple does not have specific
        artifact key.
        """

        return self._get_instance_specific_property(
            instance_type=instance_type, property_name="prepacked_artifact_key"
        )

    def get_instance_specific_artifact_key(self, instance_type: str) -> Optional[str]:
        """Returns instance specific model artifact key.

        Returns None if a model, instance type tuple does not have specific
        artifact key.
        """

        return self._get_instance_specific_property(
            instance_type=instance_type, property_name="artifact_key"
        )

    def _get_instance_specific_property(
        self, instance_type: str, property_name: str
    ) -> Optional[str]:
        """Returns instance specific property.

        If a value exists for both the instance family and instance type,
        the instance type value is chosen.

        Returns None if a (model, instance type, property name) tuple does not have
        specific prepacked artifact key.
        """

        if self.variants is None:
            return None

        instance_specific_property: Optional[str] = (
            self.variants.get(instance_type, {}).get("properties", {}).get(property_name, None)
        )

        if instance_specific_property:
            return instance_specific_property

        instance_type_family = get_instance_type_family(instance_type)

        instance_family_property: Optional[str] = (
            self.variants.get(instance_type_family, {})
            .get("properties", {})
            .get(property_name, None)
            if instance_type_family not in {"", None}
            else None
        )

        return instance_family_property

    def get_instance_specific_hyperparameters(
        self, instance_type: str
    ) -> List[JumpStartHyperparameter]:
        """Returns instance specific hyperparameters.

        Returns empty list if a model, instance type tuple does not have specific
        hyperparameters.
        """

        if self.variants is None:
            return []

        instance_specific_hyperparameters: List[JumpStartHyperparameter] = [
            JumpStartHyperparameter(json)
            for json in self.variants.get(instance_type, {})
            .get("properties", {})
            .get("hyperparameters", [])
        ]

        instance_type_family = get_instance_type_family(instance_type)

        instance_family_hyperparameters: List[JumpStartHyperparameter] = [
            JumpStartHyperparameter(json)
            for json in (
                self.variants.get(instance_type_family, {})
                .get("properties", {})
                .get("hyperparameters", [])
                if instance_type_family not in {"", None}
                else []
            )
        ]

        instance_specific_hyperparameter_names = {
            hyperparameter.name for hyperparameter in instance_specific_hyperparameters
        }

        hyperparams_to_return = deepcopy(instance_specific_hyperparameters)

        for hyperparameter in instance_family_hyperparameters:
            if hyperparameter.name not in instance_specific_hyperparameter_names:
                hyperparams_to_return.append(hyperparameter)

        return hyperparams_to_return

    def get_instance_specific_environment_variables(self, instance_type: str) -> Dict[str, str]:
        """Returns instance specific environment variables.

        Returns empty dict if a model, instance type tuple does not have specific
        environment variables.
        """

        if self.variants is None:
            return {}

        instance_specific_environment_variables: Dict[str, str] = (
            self.variants.get(instance_type, {})
            .get("properties", {})
            .get("environment_variables", {})
        )

        instance_type_family = get_instance_type_family(instance_type)

        instance_family_environment_variables: dict = (
            self.variants.get(instance_type_family, {})
            .get("properties", {})
            .get("environment_variables", {})
            if instance_type_family not in {"", None}
            else {}
        )

        instance_family_environment_variables.update(instance_specific_environment_variables)

        return instance_family_environment_variables

    def get_image_uri(self, instance_type: str, region: str) -> Optional[str]:
        """Returns image uri from instance type and region.

        Returns None if no instance type is available or found.
        None is also returned if the metadata is improperly formatted.
        """
        return self._get_regional_property(
            instance_type=instance_type, region=region, property_name="image_uri"
        )

    def get_model_package_arn(self, instance_type: str, region: str) -> Optional[str]:
        """Returns model package arn from instance type and region.

        Returns None if no instance type is available or found.
        None is also returned if the metadata is improperly formatted.
        """
        return self._get_regional_property(
            instance_type=instance_type, region=region, property_name="model_package_arn"
        )

    def _get_regional_property(
        self, instance_type: str, region: str, property_name: str
    ) -> Optional[str]:
        """Returns regional property from instance type and region.

        Returns None if no instance type is available or found.
        None is also returned if the metadata is improperly formatted.
        """

        if None in [self.regional_aliases, self.variants]:
            return None

        regional_property_alias: Optional[str] = (
            self.variants.get(instance_type, {}).get("regional_properties", {}).get(property_name)
        )
        if regional_property_alias is None:
            instance_type_family = get_instance_type_family(instance_type)

            if instance_type_family in {"", None}:
                return None

            regional_property_alias = (
                self.variants.get(instance_type_family, {})
                .get("regional_properties", {})
                .get(property_name)
            )

        if regional_property_alias is None or len(regional_property_alias) == 0:
            return None

        if not regional_property_alias.startswith("$"):
            # No leading '$' indicates bad metadata.
            # There are tests to ensure this never happens.
            # However, to allow for fallback options in the unlikely event
            # of a regression, we do not raise an exception here.
            # We return None, indicating the field does not exist.
            return None

        if region not in self.regional_aliases:
            return None
        alias_value = self.regional_aliases[region].get(regional_property_alias[1:], None)
        return alias_value


class JumpStartModelSpecs(JumpStartDataHolderType):
    """Data class JumpStart model specs."""

    __slots__ = [
        "model_id",
        "url",
        "version",
        "min_sdk_version",
        "incremental_training_supported",
        "hosting_ecr_specs",
        "hosting_artifact_key",
        "hosting_script_key",
        "training_supported",
        "training_ecr_specs",
        "training_artifact_key",
        "training_script_key",
        "hyperparameters",
        "inference_environment_variables",
        "inference_vulnerable",
        "inference_dependencies",
        "inference_vulnerabilities",
        "training_vulnerable",
        "training_dependencies",
        "training_vulnerabilities",
        "deprecated",
        "deprecated_message",
        "deprecate_warn_message",
        "default_inference_instance_type",
        "supported_inference_instance_types",
        "default_training_instance_type",
        "supported_training_instance_types",
        "metrics",
        "training_prepacked_script_key",
        "hosting_prepacked_artifact_key",
        "model_kwargs",
        "deploy_kwargs",
        "estimator_kwargs",
        "fit_kwargs",
        "predictor_specs",
        "inference_volume_size",
        "training_volume_size",
        "inference_enable_network_isolation",
        "training_enable_network_isolation",
        "resource_name_base",
        "hosting_eula_key",
        "hosting_model_package_arns",
        "training_model_package_artifact_uris",
        "hosting_use_script_uri",
        "hosting_instance_type_variants",
        "training_instance_type_variants",
        "default_payloads",
    ]

    def __init__(self, spec: Dict[str, Any]):
        """Initializes a JumpStartModelSpecs object from its json representation.

        Args:
            spec (Dict[str, Any]): Dictionary representation of spec.
        """
        self.from_json(spec)

    def from_json(self, json_obj: Dict[str, Any]) -> None:
        """Sets fields in object based on json of header.

        Args:
            json_obj (Dict[str, Any]): Dictionary representation of spec.
        """
        self.model_id: str = json_obj["model_id"]
        self.url: str = json_obj["url"]
        self.version: str = json_obj["version"]
        self.min_sdk_version: str = json_obj["min_sdk_version"]
        self.incremental_training_supported: bool = bool(json_obj["incremental_training_supported"])
        self.hosting_ecr_specs: Optional[JumpStartECRSpecs] = (
            JumpStartECRSpecs(json_obj["hosting_ecr_specs"])
            if "hosting_ecr_specs" in json_obj
            else None
        )
        self.hosting_artifact_key: str = json_obj["hosting_artifact_key"]
        self.hosting_script_key: str = json_obj["hosting_script_key"]
        self.training_supported: bool = bool(json_obj["training_supported"])
        self.inference_environment_variables = [
            JumpStartEnvironmentVariable(env_variable)
            for env_variable in json_obj["inference_environment_variables"]
        ]
        self.inference_vulnerable: bool = bool(json_obj["inference_vulnerable"])
        self.inference_dependencies: List[str] = json_obj["inference_dependencies"]
        self.inference_vulnerabilities: List[str] = json_obj["inference_vulnerabilities"]
        self.training_vulnerable: bool = bool(json_obj["training_vulnerable"])
        self.training_dependencies: List[str] = json_obj["training_dependencies"]
        self.training_vulnerabilities: List[str] = json_obj["training_vulnerabilities"]
        self.deprecated: bool = bool(json_obj["deprecated"])
        self.deprecated_message: Optional[str] = json_obj.get("deprecated_message")
        self.deprecate_warn_message: Optional[str] = json_obj.get("deprecate_warn_message")
        self.default_inference_instance_type: Optional[str] = json_obj.get(
            "default_inference_instance_type"
        )
        self.default_training_instance_type: Optional[str] = json_obj.get(
            "default_training_instance_type"
        )
        self.supported_inference_instance_types: Optional[List[str]] = json_obj.get(
            "supported_inference_instance_types"
        )
        self.supported_training_instance_types: Optional[List[str]] = json_obj.get(
            "supported_training_instance_types"
        )
        self.metrics: Optional[List[Dict[str, str]]] = json_obj.get("metrics", None)
        self.training_prepacked_script_key: Optional[str] = json_obj.get(
            "training_prepacked_script_key", None
        )
        self.hosting_prepacked_artifact_key: Optional[str] = json_obj.get(
            "hosting_prepacked_artifact_key", None
        )
        self.model_kwargs = deepcopy(json_obj.get("model_kwargs", {}))
        self.deploy_kwargs = deepcopy(json_obj.get("deploy_kwargs", {}))
        self.predictor_specs: Optional[JumpStartPredictorSpecs] = (
            JumpStartPredictorSpecs(json_obj["predictor_specs"])
            if "predictor_specs" in json_obj
            else None
        )
        self.default_payloads: Optional[Dict[str, JumpStartSerializablePayload]] = (
            {
                alias: JumpStartSerializablePayload(payload)
                for alias, payload in json_obj["default_payloads"].items()
            }
            if json_obj.get("default_payloads")
            else None
        )
        self.inference_volume_size: Optional[int] = json_obj.get("inference_volume_size")
        self.inference_enable_network_isolation: bool = json_obj.get(
            "inference_enable_network_isolation", False
        )
        self.resource_name_base: bool = json_obj.get("resource_name_base")

        self.hosting_eula_key: Optional[str] = json_obj.get("hosting_eula_key")

        self.hosting_model_package_arns: Optional[Dict] = json_obj.get("hosting_model_package_arns")
        self.hosting_use_script_uri: bool = json_obj.get("hosting_use_script_uri", True)

        self.hosting_instance_type_variants: Optional[JumpStartInstanceTypeVariants] = (
            JumpStartInstanceTypeVariants(json_obj["hosting_instance_type_variants"])
            if json_obj.get("hosting_instance_type_variants")
            else None
        )

        if self.training_supported:
            self.training_ecr_specs: Optional[JumpStartECRSpecs] = (
                JumpStartECRSpecs(json_obj["training_ecr_specs"])
                if "training_ecr_specs" in json_obj
                else None
            )
            self.training_artifact_key: str = json_obj["training_artifact_key"]
            self.training_script_key: str = json_obj["training_script_key"]
            hyperparameters: Any = json_obj.get("hyperparameters")
            self.hyperparameters: List[JumpStartHyperparameter] = []
            if hyperparameters is not None:
                self.hyperparameters.extend(
                    [JumpStartHyperparameter(hyperparameter) for hyperparameter in hyperparameters]
                )
            self.estimator_kwargs = deepcopy(json_obj.get("estimator_kwargs", {}))
            self.fit_kwargs = deepcopy(json_obj.get("fit_kwargs", {}))
            self.training_volume_size: Optional[int] = json_obj.get("training_volume_size")
            self.training_enable_network_isolation: bool = json_obj.get(
                "training_enable_network_isolation", False
            )
            self.training_model_package_artifact_uris: Optional[Dict] = json_obj.get(
                "training_model_package_artifact_uris"
            )
            self.training_instance_type_variants: Optional[JumpStartInstanceTypeVariants] = (
                JumpStartInstanceTypeVariants(json_obj["training_instance_type_variants"])
                if json_obj.get("training_instance_type_variants")
                else None
            )

    def to_json(self) -> Dict[str, Any]:
        """Returns json representation of JumpStartModelSpecs object."""
        json_obj = {}
        for att in self.__slots__:
            if hasattr(self, att):
                cur_val = getattr(self, att)
                if issubclass(type(cur_val), JumpStartDataHolderType):
                    json_obj[att] = cur_val.to_json()
                elif isinstance(cur_val, list):
                    json_obj[att] = []
                    for obj in cur_val:
                        if issubclass(type(obj), JumpStartDataHolderType):
                            json_obj[att].append(obj.to_json())
                        else:
                            json_obj[att].append(obj)
                else:
                    json_obj[att] = cur_val
        return json_obj

    def supports_prepacked_inference(self) -> bool:
        """Returns True if the model has a prepacked inference artifact."""
        return getattr(self, "hosting_prepacked_artifact_key", None) is not None

    def use_inference_script_uri(self) -> bool:
        """Returns True if the model should use a script uri when deploying inference model."""
        if self.supports_prepacked_inference():
            return False
        return self.hosting_use_script_uri

    def use_training_model_artifact(self) -> bool:
        """Returns True if the model should use a model uri when kicking off training job."""
        return (
            self.training_model_package_artifact_uris is None
            or len(self.training_model_package_artifact_uris) == 0
        )

    def supports_incremental_training(self) -> bool:
        """Returns True if the model supports incremental training."""
        return self.incremental_training_supported


class JumpStartVersionedModelId(JumpStartDataHolderType):
    """Data class for versioned model IDs."""

    __slots__ = ["model_id", "version"]

    def __init__(
        self,
        model_id: str,
        version: str,
    ) -> None:
        """Instantiates JumpStartVersionedModelId object.

        Args:
            model_id (str): JumpStart model ID.
            version (str): JumpStart model version.
        """
        self.model_id = model_id
        self.version = version


class JumpStartCachedS3ContentKey(JumpStartDataHolderType):
    """Data class for the s3 cached content keys."""

    __slots__ = ["file_type", "s3_key"]

    def __init__(
        self,
        file_type: JumpStartS3FileType,
        s3_key: str,
    ) -> None:
        """Instantiates JumpStartCachedS3ContentKey object.

        Args:
            file_type (JumpStartS3FileType): JumpStart file type.
            s3_key (str): object key in s3.
        """
        self.file_type = file_type
        self.s3_key = s3_key


class JumpStartCachedS3ContentValue(JumpStartDataHolderType):
    """Data class for the s3 cached content values."""

    __slots__ = ["formatted_content", "md5_hash"]

    def __init__(
        self,
        formatted_content: Union[
            Dict[JumpStartVersionedModelId, JumpStartModelHeader],
            JumpStartModelSpecs,
        ],
        md5_hash: Optional[str] = None,
    ) -> None:
        """Instantiates JumpStartCachedS3ContentValue object.

        Args:
            formatted_content (Union[Dict[JumpStartVersionedModelId, JumpStartModelHeader],
            JumpStartModelSpecs]):
                Formatted content for model specs and mappings from
                versioned model IDs to specs.
            md5_hash (str): md5_hash for stored file content from s3.
        """
        self.formatted_content = formatted_content
        self.md5_hash = md5_hash


class JumpStartKwargs(JumpStartDataHolderType):
    """Data class for JumpStart object kwargs."""

    SERIALIZATION_EXCLUSION_SET: Set[str] = set()

    def to_kwargs_dict(self):
        """Serializes object to dictionary to be used for kwargs for method arguments."""
        kwargs_dict = {}
        for field in self.__slots__:
            if field not in self.SERIALIZATION_EXCLUSION_SET:
                att_value = getattr(self, field)
                if att_value is not None:
                    kwargs_dict[field] = getattr(self, field)
        return kwargs_dict


class JumpStartModelInitKwargs(JumpStartKwargs):
    """Data class for the inputs to `JumpStartModel.__init__` method."""

    __slots__ = [
        "model_id",
        "model_version",
        "instance_type",
        "tolerate_vulnerable_model",
        "tolerate_deprecated_model",
        "region",
        "image_uri",
        "model_data",
        "source_dir",
        "entry_point",
        "env",
        "predictor_cls",
        "role",
        "name",
        "vpc_config",
        "sagemaker_session",
        "enable_network_isolation",
        "model_kms_key",
        "image_config",
        "code_location",
        "container_log_level",
        "dependencies",
        "git_config",
        "model_package_arn",
    ]

    SERIALIZATION_EXCLUSION_SET = {
        "instance_type",
        "model_id",
        "model_version",
        "tolerate_vulnerable_model",
        "tolerate_deprecated_model",
        "region",
        "model_package_arn",
    }

    def __init__(
        self,
        model_id: str,
        model_version: Optional[str] = None,
        region: Optional[str] = None,
        instance_type: Optional[str] = None,
        image_uri: Optional[Union[str, Any]] = None,
        model_data: Optional[Union[str, Any, dict]] = None,
        role: Optional[str] = None,
        predictor_cls: Optional[callable] = None,
        env: Optional[Dict[str, Union[str, Any]]] = None,
        name: Optional[str] = None,
        vpc_config: Optional[Dict[str, List[Union[str, Any]]]] = None,
        sagemaker_session: Optional[Any] = None,
        enable_network_isolation: Union[bool, Any] = None,
        model_kms_key: Optional[str] = None,
        image_config: Optional[Dict[str, Union[str, Any]]] = None,
        source_dir: Optional[str] = None,
        code_location: Optional[str] = None,
        entry_point: Optional[str] = None,
        container_log_level: Optional[Union[int, Any]] = None,
        dependencies: Optional[List[str]] = None,
        git_config: Optional[Dict[str, str]] = None,
        tolerate_vulnerable_model: Optional[bool] = None,
        tolerate_deprecated_model: Optional[bool] = None,
        model_package_arn: Optional[str] = None,
    ) -> None:
        """Instantiates JumpStartModelInitKwargs object."""

        self.model_id = model_id
        self.model_version = model_version
        self.instance_type = instance_type
        self.region = region
        self.image_uri = image_uri
        self.model_data = deepcopy(model_data)
        self.source_dir = source_dir
        self.entry_point = entry_point
        self.env = deepcopy(env)
        self.predictor_cls = predictor_cls
        self.role = role
        self.name = name
        self.vpc_config = vpc_config
        self.sagemaker_session = sagemaker_session
        self.enable_network_isolation = enable_network_isolation
        self.model_kms_key = model_kms_key
        self.image_config = image_config
        self.code_location = code_location
        self.container_log_level = container_log_level
        self.dependencies = dependencies
        self.git_config = git_config
        self.tolerate_deprecated_model = tolerate_deprecated_model
        self.tolerate_vulnerable_model = tolerate_vulnerable_model
        self.model_package_arn = model_package_arn


class JumpStartModelDeployKwargs(JumpStartKwargs):
    """Data class for the inputs to `JumpStartModel.deploy` method."""

    __slots__ = [
        "model_id",
        "model_version",
        "initial_instance_count",
        "instance_type",
        "region",
        "serializer",
        "deserializer",
        "accelerator_type",
        "endpoint_name",
        "tags",
        "kms_key",
        "wait",
        "data_capture_config",
        "async_inference_config",
        "serverless_inference_config",
        "volume_size",
        "model_data_download_timeout",
        "container_startup_health_check_timeout",
        "inference_recommendation_id",
        "explainer_config",
        "tolerate_vulnerable_model",
        "tolerate_deprecated_model",
        "sagemaker_session",
    ]

    SERIALIZATION_EXCLUSION_SET = {
        "model_id",
        "model_version",
        "region",
        "tolerate_deprecated_model",
        "tolerate_vulnerable_model",
        "sagemaker_session",
    }

    def __init__(
        self,
        model_id: str,
        model_version: Optional[str] = None,
        region: Optional[str] = None,
        initial_instance_count: Optional[int] = None,
        instance_type: Optional[str] = None,
        serializer: Optional[Any] = None,
        deserializer: Optional[Any] = None,
        accelerator_type: Optional[str] = None,
        endpoint_name: Optional[str] = None,
        tags: List[Dict[str, str]] = None,
        kms_key: Optional[str] = None,
        wait: Optional[bool] = None,
        data_capture_config: Optional[Any] = None,
        async_inference_config: Optional[Any] = None,
        serverless_inference_config: Optional[Any] = None,
        volume_size: Optional[int] = None,
        model_data_download_timeout: Optional[int] = None,
        container_startup_health_check_timeout: Optional[int] = None,
        inference_recommendation_id: Optional[str] = None,
        explainer_config: Optional[Any] = None,
        tolerate_deprecated_model: Optional[bool] = None,
        tolerate_vulnerable_model: Optional[bool] = None,
        sagemaker_session: Optional[Session] = None,
    ) -> None:
        """Instantiates JumpStartModelDeployKwargs object."""

        self.model_id = model_id
        self.model_version = model_version
        self.initial_instance_count = initial_instance_count
        self.instance_type = instance_type
        self.region = region
        self.serializer = serializer
        self.deserializer = deserializer
        self.accelerator_type = accelerator_type
        self.endpoint_name = endpoint_name
        self.tags = deepcopy(tags)
        self.kms_key = kms_key
        self.wait = wait
        self.data_capture_config = data_capture_config
        self.async_inference_config = async_inference_config
        self.serverless_inference_config = serverless_inference_config
        self.volume_size = volume_size
        self.model_data_download_timeout = model_data_download_timeout
        self.container_startup_health_check_timeout = container_startup_health_check_timeout
        self.inference_recommendation_id = inference_recommendation_id
        self.explainer_config = explainer_config
        self.tolerate_vulnerable_model = tolerate_vulnerable_model
        self.tolerate_deprecated_model = tolerate_deprecated_model
        self.sagemaker_session = sagemaker_session


class JumpStartEstimatorInitKwargs(JumpStartKwargs):
    """Data class for the inputs to `JumpStartEstimator.__init__` method."""

    __slots__ = [
        "model_id",
        "model_version",
        "instance_type",
        "instance_count",
        "region",
        "image_uri",
        "model_uri",
        "source_dir",
        "entry_point",
        "hyperparameters",
        "metric_definitions",
        "role",
        "keep_alive_period_in_seconds",
        "volume_size",
        "volume_kms_key",
        "max_run",
        "input_mode",
        "output_path",
        "output_kms_key",
        "base_job_name",
        "sagemaker_session",
        "tags",
        "subnets",
        "security_group_ids",
        "model_channel_name",
        "encrypt_inter_container_traffic",
        "use_spot_instances",
        "max_wait",
        "checkpoint_s3_uri",
        "checkpoint_local_path",
        "enable_network_isolation",
        "rules",
        "debugger_hook_config",
        "tensorboard_output_config",
        "enable_sagemaker_metrics",
        "profiler_config",
        "disable_profiler",
        "environment",
        "max_retry_attempts",
        "git_config",
        "container_log_level",
        "code_location",
        "dependencies",
        "instance_groups",
        "training_repository_access_mode",
        "training_repository_credentials_provider_arn",
        "tolerate_deprecated_model",
        "tolerate_vulnerable_model",
        "container_entry_point",
        "container_arguments",
        "disable_output_compression",
        "enable_infra_check",
    ]

    SERIALIZATION_EXCLUSION_SET = {
        "region",
        "tolerate_deprecated_model",
        "tolerate_vulnerable_model",
        "model_id",
        "model_version",
    }

    def __init__(
        self,
        model_id: str,
        model_version: Optional[str] = None,
        region: Optional[str] = None,
        image_uri: Optional[Union[str, Any]] = None,
        role: Optional[str] = None,
        instance_count: Optional[Union[int, Any]] = None,
        instance_type: Optional[Union[str, Any]] = None,
        keep_alive_period_in_seconds: Optional[Union[int, Any]] = None,
        volume_size: Optional[Union[int, Any]] = None,
        volume_kms_key: Optional[Union[str, Any]] = None,
        max_run: Optional[Union[int, Any]] = None,
        input_mode: Optional[Union[str, Any]] = None,
        output_path: Optional[Union[str, Any]] = None,
        output_kms_key: Optional[Union[str, Any]] = None,
        base_job_name: Optional[str] = None,
        sagemaker_session: Optional[Any] = None,
        hyperparameters: Optional[Dict[str, Union[str, Any]]] = None,
        tags: Optional[List[Dict[str, Union[str, Any]]]] = None,
        subnets: Optional[List[Union[str, Any]]] = None,
        security_group_ids: Optional[List[Union[str, Any]]] = None,
        model_uri: Optional[str] = None,
        model_channel_name: Optional[Union[str, Any]] = None,
        metric_definitions: Optional[List[Dict[str, Union[str, Any]]]] = None,
        encrypt_inter_container_traffic: Union[bool, Any] = None,
        use_spot_instances: Optional[Union[bool, Any]] = None,
        max_wait: Optional[Union[int, Any]] = None,
        checkpoint_s3_uri: Optional[Union[str, Any]] = None,
        checkpoint_local_path: Optional[Union[str, Any]] = None,
        enable_network_isolation: Union[bool, Any] = None,
        rules: Optional[List[Any]] = None,
        debugger_hook_config: Optional[Union[Any, bool]] = None,
        tensorboard_output_config: Optional[Any] = None,
        enable_sagemaker_metrics: Optional[Union[bool, Any]] = None,
        profiler_config: Optional[Any] = None,
        disable_profiler: Optional[bool] = None,
        environment: Optional[Dict[str, Union[str, Any]]] = None,
        max_retry_attempts: Optional[Union[int, Any]] = None,
        source_dir: Optional[Union[str, Any]] = None,
        git_config: Optional[Dict[str, str]] = None,
        container_log_level: Optional[Union[int, Any]] = None,
        code_location: Optional[str] = None,
        entry_point: Optional[Union[str, Any]] = None,
        dependencies: Optional[List[str]] = None,
        instance_groups: Optional[List[Any]] = None,
        training_repository_access_mode: Optional[Union[str, Any]] = None,
        training_repository_credentials_provider_arn: Optional[Union[str, Any]] = None,
        tolerate_vulnerable_model: Optional[bool] = None,
        tolerate_deprecated_model: Optional[bool] = None,
        container_entry_point: Optional[List[str]] = None,
        container_arguments: Optional[List[str]] = None,
        disable_output_compression: Optional[bool] = None,
        enable_infra_check: Optional[Union[bool, PipelineVariable]] = None,
    ) -> None:
        """Instantiates JumpStartEstimatorInitKwargs object."""

        self.model_id = model_id
        self.model_version = model_version
        self.instance_type = instance_type
        self.instance_count = instance_count
        self.region = region
        self.image_uri = image_uri
        self.model_uri = model_uri
        self.source_dir = source_dir
        self.entry_point = entry_point
        self.hyperparameters = deepcopy(hyperparameters)
        self.metric_definitions = deepcopy(metric_definitions)
        self.role = role
        self.keep_alive_period_in_seconds = keep_alive_period_in_seconds
        self.volume_size = volume_size
        self.volume_kms_key = volume_kms_key
        self.max_run = max_run
        self.input_mode = input_mode
        self.output_path = output_path
        self.output_kms_key = output_kms_key
        self.base_job_name = base_job_name
        self.sagemaker_session = sagemaker_session
        self.tags = deepcopy(tags)
        self.subnets = subnets
        self.security_group_ids = security_group_ids
        self.model_channel_name = model_channel_name
        self.encrypt_inter_container_traffic = encrypt_inter_container_traffic
        self.use_spot_instances = use_spot_instances
        self.max_wait = max_wait
        self.checkpoint_s3_uri = checkpoint_s3_uri
        self.checkpoint_local_path = checkpoint_local_path
        self.enable_network_isolation = enable_network_isolation
        self.rules = rules
        self.debugger_hook_config = debugger_hook_config
        self.tensorboard_output_config = tensorboard_output_config
        self.enable_sagemaker_metrics = enable_sagemaker_metrics
        self.profiler_config = profiler_config
        self.disable_profiler = disable_profiler
        self.environment = deepcopy(environment)
        self.max_retry_attempts = max_retry_attempts
        self.git_config = git_config
        self.container_log_level = container_log_level
        self.code_location = code_location
        self.dependencies = dependencies
        self.instance_groups = instance_groups
        self.training_repository_access_mode = training_repository_access_mode
        self.training_repository_credentials_provider_arn = (
            training_repository_credentials_provider_arn
        )
        self.tolerate_vulnerable_model = tolerate_vulnerable_model
        self.tolerate_deprecated_model = tolerate_deprecated_model
        self.container_entry_point = container_entry_point
        self.container_arguments = container_arguments
        self.disable_output_compression = disable_output_compression
        self.enable_infra_check = enable_infra_check


class JumpStartEstimatorFitKwargs(JumpStartKwargs):
    """Data class for the inputs to `JumpStartEstimator.fit` method."""

    __slots__ = [
        "model_id",
        "model_version",
        "region",
        "inputs",
        "wait",
        "logs",
        "job_name",
        "experiment_config",
        "tolerate_deprecated_model",
        "tolerate_vulnerable_model",
        "sagemaker_session",
    ]

    SERIALIZATION_EXCLUSION_SET = {
        "model_id",
        "model_version",
        "region",
        "tolerate_deprecated_model",
        "tolerate_vulnerable_model",
        "sagemaker_session",
    }

    def __init__(
        self,
        model_id: str,
        model_version: Optional[str] = None,
        region: Optional[str] = None,
        inputs: Optional[Union[str, Dict, Any, Any]] = None,
        wait: Optional[bool] = None,
        logs: Optional[str] = None,
        job_name: Optional[str] = None,
        experiment_config: Optional[Dict[str, str]] = None,
        tolerate_deprecated_model: Optional[bool] = None,
        tolerate_vulnerable_model: Optional[bool] = None,
        sagemaker_session: Optional[Session] = None,
    ) -> None:
        """Instantiates JumpStartEstimatorInitKwargs object."""

        self.model_id = model_id
        self.model_version = model_version
        self.region = region
        self.inputs = inputs
        self.wait = wait
        self.logs = logs
        self.job_name = job_name
        self.experiment_config = experiment_config
        self.tolerate_deprecated_model = tolerate_deprecated_model
        self.tolerate_vulnerable_model = tolerate_vulnerable_model
        self.sagemaker_session = sagemaker_session


class JumpStartEstimatorDeployKwargs(JumpStartKwargs):
    """Data class for the inputs to `JumpStartEstimator.deploy` method."""

    __slots__ = [
        "model_id",
        "model_version",
        "instance_type",
        "initial_instance_count",
        "region",
        "image_uri",
        "source_dir",
        "entry_point",
        "env",
        "predictor_cls",
        "serializer",
        "deserializer",
        "accelerator_type",
        "endpoint_name",
        "tags",
        "kms_key",
        "wait",
        "data_capture_config",
        "async_inference_config",
        "serverless_inference_config",
        "volume_size",
        "model_data_download_timeout",
        "container_startup_health_check_timeout",
        "inference_recommendation_id",
        "explainer_config",
        "role",
        "vpc_config",
        "sagemaker_session",
        "enable_network_isolation",
        "model_kms_key",
        "image_config",
        "code_location",
        "container_log_level",
        "dependencies",
        "git_config",
        "tolerate_deprecated_model",
        "tolerate_vulnerable_model",
        "model_name",
        "use_compiled_model",
    ]

    SERIALIZATION_EXCLUSION_SET = {
        "tolerate_vulnerable_model",
        "tolerate_deprecated_model",
        "region",
        "model_id",
        "model_version",
        "sagemaker_session",
    }

    def __init__(
        self,
        model_id: str,
        model_version: Optional[str] = None,
        region: Optional[str] = None,
        initial_instance_count: Optional[int] = None,
        instance_type: Optional[str] = None,
        serializer: Optional[Any] = None,
        deserializer: Optional[Any] = None,
        accelerator_type: Optional[str] = None,
        endpoint_name: Optional[str] = None,
        tags: List[Dict[str, str]] = None,
        kms_key: Optional[str] = None,
        wait: Optional[bool] = None,
        data_capture_config: Optional[Any] = None,
        async_inference_config: Optional[Any] = None,
        serverless_inference_config: Optional[Any] = None,
        volume_size: Optional[int] = None,
        model_data_download_timeout: Optional[int] = None,
        container_startup_health_check_timeout: Optional[int] = None,
        inference_recommendation_id: Optional[str] = None,
        explainer_config: Optional[Any] = None,
        image_uri: Optional[Union[str, Any]] = None,
        role: Optional[str] = None,
        predictor_cls: Optional[callable] = None,
        env: Optional[Dict[str, Union[str, Any]]] = None,
        model_name: Optional[str] = None,
        vpc_config: Optional[Dict[str, List[Union[str, Any]]]] = None,
        sagemaker_session: Optional[Any] = None,
        enable_network_isolation: Union[bool, Any] = None,
        model_kms_key: Optional[str] = None,
        image_config: Optional[Dict[str, Union[str, Any]]] = None,
        source_dir: Optional[str] = None,
        code_location: Optional[str] = None,
        entry_point: Optional[str] = None,
        container_log_level: Optional[Union[int, Any]] = None,
        dependencies: Optional[List[str]] = None,
        git_config: Optional[Dict[str, str]] = None,
        tolerate_deprecated_model: Optional[bool] = None,
        tolerate_vulnerable_model: Optional[bool] = None,
        use_compiled_model: bool = False,
    ) -> None:
        """Instantiates JumpStartEstimatorInitKwargs object."""

        self.model_id = model_id
        self.model_version = model_version
        self.instance_type = instance_type
        self.initial_instance_count = initial_instance_count
        self.region = region
        self.image_uri = image_uri
        self.source_dir = source_dir
        self.entry_point = entry_point
        self.env = deepcopy(env)
        self.predictor_cls = predictor_cls
        self.serializer = serializer
        self.deserializer = deserializer
        self.accelerator_type = accelerator_type
        self.endpoint_name = endpoint_name
        self.tags = deepcopy(tags)
        self.kms_key = kms_key
        self.wait = wait
        self.data_capture_config = data_capture_config
        self.async_inference_config = async_inference_config
        self.serverless_inference_config = serverless_inference_config
        self.volume_size = volume_size
        self.model_data_download_timeout = model_data_download_timeout
        self.container_startup_health_check_timeout = container_startup_health_check_timeout
        self.inference_recommendation_id = inference_recommendation_id
        self.explainer_config = explainer_config
        self.role = role
        self.model_name = model_name
        self.vpc_config = vpc_config
        self.sagemaker_session = sagemaker_session
        self.enable_network_isolation = enable_network_isolation
        self.model_kms_key = model_kms_key
        self.image_config = image_config
        self.code_location = code_location
        self.container_log_level = container_log_level
        self.dependencies = dependencies
        self.git_config = git_config
        self.tolerate_deprecated_model = tolerate_deprecated_model
        self.tolerate_vulnerable_model = tolerate_vulnerable_model
        self.use_compiled_model = use_compiled_model


class JumpStartModelRegisterKwargs(JumpStartKwargs):
    """Data class for the inputs to `JumpStartEstimator.deploy` method."""

    __slots__ = [
        "tolerate_vulnerable_model",
        "tolerate_deprecated_model",
        "region",
        "model_id",
        "model_version",
        "sagemaker_session",
        "content_types",
        "response_types",
        "inference_instances",
        "transform_instances",
        "model_package_group_name",
        "image_uri",
        "model_metrics",
        "metadata_properties",
        "approval_status",
        "description",
        "drift_check_baselines",
        "customer_metadata_properties",
        "validation_specification",
        "domain",
        "task",
        "sample_payload_url",
        "framework",
        "framework_version",
        "nearest_model_name",
        "data_input_configuration",
        "skip_model_validation",
    ]

    SERIALIZATION_EXCLUSION_SET = {
        "tolerate_vulnerable_model",
        "tolerate_deprecated_model",
        "region",
        "model_id",
        "model_version",
        "sagemaker_session",
    }

    def __init__(
        self,
        model_id: str,
        model_version: Optional[str] = None,
        region: Optional[str] = None,
        tolerate_deprecated_model: Optional[bool] = None,
        tolerate_vulnerable_model: Optional[bool] = None,
        sagemaker_session: Optional[Any] = None,
        content_types: List[str] = None,
        response_types: List[str] = None,
        inference_instances: Optional[List[str]] = None,
        transform_instances: Optional[List[str]] = None,
        model_package_group_name: Optional[str] = None,
        image_uri: Optional[str] = None,
        model_metrics: Optional[ModelMetrics] = None,
        metadata_properties: Optional[MetadataProperties] = None,
        approval_status: Optional[str] = None,
        description: Optional[str] = None,
        drift_check_baselines: Optional[DriftCheckBaselines] = None,
        customer_metadata_properties: Optional[Dict[str, str]] = None,
        validation_specification: Optional[str] = None,
        domain: Optional[str] = None,
        task: Optional[str] = None,
        sample_payload_url: Optional[str] = None,
        framework: Optional[str] = None,
        framework_version: Optional[str] = None,
        nearest_model_name: Optional[str] = None,
        data_input_configuration: Optional[str] = None,
        skip_model_validation: Optional[str] = None,
    ) -> None:
        """Instantiates JumpStartModelRegisterKwargs object."""

        self.model_id = model_id
        self.model_version = model_version
        self.region = region
        self.image_uri = image_uri
        self.sagemaker_session = sagemaker_session
        self.tolerate_deprecated_model = tolerate_deprecated_model
        self.tolerate_vulnerable_model = tolerate_vulnerable_model
        self.content_types = content_types
        self.response_types = response_types
        self.inference_instances = inference_instances
        self.transform_instances = transform_instances
        self.model_package_group_name = model_package_group_name
        self.image_uri = image_uri
        self.model_metrics = model_metrics
        self.metadata_properties = metadata_properties
        self.approval_status = approval_status
        self.description = description
        self.drift_check_baselines = drift_check_baselines
        self.customer_metadata_properties = customer_metadata_properties
        self.validation_specification = validation_specification
        self.domain = domain
        self.task = task
        self.sample_payload_url = sample_payload_url
        self.framework = framework
        self.framework_version = framework_version
        self.nearest_model_name = nearest_model_name
        self.data_input_configuration = data_input_configuration
        self.skip_model_validation = skip_model_validation<|MERGE_RESOLUTION|>--- conflicted
+++ resolved
@@ -334,11 +334,8 @@
         "content_type",
         "accept",
         "body",
-<<<<<<< HEAD
         "generated_text_response_key",
-=======
         "prompt_key",
->>>>>>> b8e3e053
     ]
 
     _non_serializable_slots = ["raw_payload", "prompt_key"]
@@ -369,11 +366,8 @@
         self.content_type = json_obj["content_type"]
         self.body = json_obj["body"]
         accept = json_obj.get("accept")
-<<<<<<< HEAD
         self.generated_text_response_key = json_obj.get("generated_text_response_key")
-=======
         self.prompt_key = json_obj.get("prompt_key")
->>>>>>> b8e3e053
         if accept:
             self.accept = accept
 
