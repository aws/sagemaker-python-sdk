# Copyright Amazon.com, Inc. or its affiliates. All Rights Reserved.
#
# Licensed under the Apache License, Version 2.0 (the "License"). You
# may not use this file except in compliance with the License. A copy of
# the License is located at
#
#     http://aws.amazon.com/apache2.0/
#
# or in the "license" file accompanying this file. This file is
# distributed on an "AS IS" BASIS, WITHOUT WARRANTIES OR CONDITIONS OF
# ANY KIND, either express or implied. See the License for the specific
# language governing permissions and limitations under the License.
"""This module stores types related to SageMaker JumpStart."""
from __future__ import absolute_import

import re
from enum import Enum
from copy import deepcopy, copy
from typing import Any, Dict, List, Optional, Set, Union
from sagemaker.session import Session
from sagemaker.utils import get_instance_type_family, format_tags, Tags
from sagemaker.enums import EndpointType
from sagemaker.model_metrics import ModelMetrics
from sagemaker.metadata_properties import MetadataProperties
from sagemaker.drift_check_baselines import DriftCheckBaselines
from sagemaker.workflow.entities import PipelineVariable
from sagemaker.compute_resource_requirements.resource_requirements import ResourceRequirements
from sagemaker.jumpstart.enums import JumpStartModelType
from sagemaker.jumpstart.curated_hub.parser_utils import (
    camel_to_snake,
    walk_and_apply_json,
)


class JumpStartDataHolderType:
    """Base class for many JumpStart types.

    Allows objects to be added to dicts and sets,
    and improves string representation. This class overrides the ``__eq__``
    and ``__hash__`` methods so that different objects with the same attributes/types
    can be compared.
    """

    __slots__: List[str] = []

    _non_serializable_slots: List[str] = []

    def __eq__(self, other: Any) -> bool:
        """Returns True if ``other`` is of the same type and has all attributes equal.

        Args:
            other (Any): Other object to which to compare this object.
        """

        if not isinstance(other, type(self)):
            return False
        if getattr(other, "__slots__", None) is None:
            return False
        if self.__slots__ != other.__slots__:
            return False
        for attribute in self.__slots__:
            if (hasattr(self, attribute) and not hasattr(other, attribute)) or (
                hasattr(other, attribute) and not hasattr(self, attribute)
            ):
                return False
            if hasattr(self, attribute) and hasattr(other, attribute):
                if getattr(self, attribute) != getattr(other, attribute):
                    return False
        return True

    def __hash__(self) -> int:
        """Makes hash of object.

        Maps object to unique tuple, which then gets hashed.
        """

        return hash((type(self),) + tuple([getattr(self, att) for att in self.__slots__]))

    def __str__(self) -> str:
        """Returns string representation of object. Example:

        "JumpStartLaunchedRegionInfo:
        {'content_bucket': 'bucket', 'region_name': 'us-west-2'}"
        """

        att_dict = {
            att: getattr(self, att)
            for att in self.__slots__
            if hasattr(self, att) and att not in self._non_serializable_slots
        }
        return f"{type(self).__name__}: {str(att_dict)}"

    def __repr__(self) -> str:
        """Returns ``__repr__`` string of object. Example:

        "JumpStartLaunchedRegionInfo at 0x7f664529efa0:
        {'content_bucket': 'bucket', 'region_name': 'us-west-2'}"
        """

        att_dict = {
            att: getattr(self, att)
            for att in self.__slots__
            if hasattr(self, att) and att not in self._non_serializable_slots
        }
        return f"{type(self).__name__} at {hex(id(self))}: {str(att_dict)}"

    def to_json(self) -> Dict[str, Any]:
        """Returns json representation of object."""
        json_obj = {}
        for att in self.__slots__:
            if att in self._non_serializable_slots:
                continue
            if hasattr(self, att):
                cur_val = getattr(self, att)
                if issubclass(type(cur_val), JumpStartDataHolderType):
                    json_obj[att] = cur_val.to_json()
                elif isinstance(cur_val, list):
                    json_obj[att] = []
                    for obj in cur_val:
                        if issubclass(type(obj), JumpStartDataHolderType):
                            json_obj[att].append(obj.to_json())
                        else:
                            json_obj[att].append(obj)
                else:
                    json_obj[att] = cur_val
        return json_obj


class JumpStartS3FileType(str, Enum):
    """Type of files published in JumpStart S3 distribution buckets."""

    OPEN_WEIGHT_MANIFEST = "manifest"
    OPEN_WEIGHT_SPECS = "specs"
    PROPRIETARY_MANIFEST = "proptietary_manifest"
    PROPRIETARY_SPECS = "proprietary_specs"


class HubType(str, Enum):
    """Enum for Hub objects."""

    HUB = "Hub"


class HubContentType(str, Enum):
    """Enum for Hub content objects."""

    MODEL = "Model"
    NOTEBOOK = "Notebook"


JumpStartContentDataType = Union[JumpStartS3FileType, HubType, HubContentType]


class JumpStartLaunchedRegionInfo(JumpStartDataHolderType):
    """Data class for launched region info."""

    __slots__ = ["content_bucket", "region_name", "gated_content_bucket"]

    def __init__(
        self, content_bucket: str, region_name: str, gated_content_bucket: Optional[str] = None
    ):
        """Instantiates JumpStartLaunchedRegionInfo object.

        Args:
            content_bucket (str): Name of JumpStart s3 content bucket associated with region.
            region_name (str): Name of JumpStart launched region.
            gated_content_bucket (Optional[str[]): Name of JumpStart gated s3 content bucket
                optionally associated with region.
        """
        self.content_bucket = content_bucket
        self.gated_content_bucket = gated_content_bucket
        self.region_name = region_name


class JumpStartModelHeader(JumpStartDataHolderType):
    """Data class JumpStart model header."""

    __slots__ = ["model_id", "version", "min_version", "spec_key", "search_keywords"]

    def __init__(self, header: Dict[str, str]):
        """Initializes a JumpStartModelHeader object from its json representation.

        Args:
            header (Dict[str, str]): Dictionary representation of header.
        """
        self.from_json(header)

    def to_json(self) -> Dict[str, str]:
        """Returns json representation of JumpStartModelHeader object."""
        json_obj = {
            att: getattr(self, att)
            for att in self.__slots__
            if getattr(self, att, None) is not None
        }
        return json_obj

    def from_json(self, json_obj: Dict[str, str]) -> None:
        """Sets fields in object based on json of header.

        Args:
            json_obj (Dict[str, str]): Dictionary representation of header.
        """
        self.model_id: str = json_obj["model_id"]
        self.version: str = json_obj["version"]
        self.min_version: str = json_obj["min_version"]
        self.spec_key: str = json_obj["spec_key"]
        self.search_keywords: Optional[List[str]] = json_obj.get("search_keywords")


class JumpStartECRSpecs(JumpStartDataHolderType):
    """Data class for JumpStart ECR specs."""

    __slots__ = [
        "framework",
        "framework_version",
        "py_version",
        "huggingface_transformers_version",
    ]

    def __init__(self, spec: Dict[str, Any]):
        """Initializes a JumpStartECRSpecs object from its json representation.

        Args:
            spec (Dict[str, Any]): Dictionary representation of spec.
        """
        self.from_json(spec)

    def from_json(self, json_obj: Dict[str, Any]) -> None:
        """Sets fields in object based on json.

        Args:
            json_obj (Dict[str, Any]): Dictionary representation of spec.
        """

        self.framework = json_obj["framework"]
        self.framework_version = json_obj["framework_version"]
        self.py_version = json_obj["py_version"]
        huggingface_transformers_version = json_obj.get("huggingface_transformers_version")
        if huggingface_transformers_version is not None:
            self.huggingface_transformers_version = huggingface_transformers_version

    def to_json(self) -> Dict[str, Any]:
        """Returns json representation of JumpStartECRSpecs object."""
        json_obj = {att: getattr(self, att) for att in self.__slots__ if hasattr(self, att)}
        return json_obj


class JumpStartHyperparameter(JumpStartDataHolderType):
    """Data class for JumpStart hyperparameter definition in the training container."""

    __slots__ = [
        "name",
        "type",
        "options",
        "default",
        "scope",
        "min",
        "max",
        "exclusive_min",
        "exclusive_max",
        "_is_hub_content",
    ]

    _non_serializable_slots = ["_is_hub_content"]

    def __init__(self, spec: Dict[str, Any], is_hub_content: bool = False):
        """Initializes a JumpStartHyperparameter object from its json representation.

        Args:
            spec (Dict[str, Any]): Dictionary representation of hyperparameter.
        """
        self._is_hub_content = is_hub_content
        self.from_json(spec)

    def from_json(self, json_obj: Dict[str, Any]) -> None:
        """Sets fields in object based on json.

        Args:
            json_obj (Dict[str, Any]): Dictionary representation of hyperparameter.
        """
        if self._is_hub_content:
            json_obj = walk_and_apply_json(json_obj, camel_to_snake)

        self.name = json_obj["name"]
        self.type = json_obj["type"]
        self.default = json_obj["default"]
        self.scope = json_obj["scope"]
        options = json_obj.get("options")
        min_val = json_obj.get("min")
        max_val = json_obj.get("max")
        self.default = self.default if self.default else max_val if max_val else 0

        if options is not None and len(options) > 0:
            self.options = options
        if min_val is not None:
            self.min = min_val
        if max_val is not None:
            self.max = max_val

        # HubContentDocument model schema does not allow exclusive min/max.
        if self._is_hub_content:
            return

        exclusive_min = json_obj.get("exclusive_min")
        exclusive_max = json_obj.get("exclusive_max")
        if exclusive_min is not None:
            self.exclusive_min = exclusive_min
        if exclusive_max is not None:
            self.exclusive_max = exclusive_max


class JumpStartEnvironmentVariable(JumpStartDataHolderType):
    """Data class for JumpStart environment variable definitions in the hosting container."""

    __slots__ = [
        "name",
        "type",
        "default",
        "scope",
        "required_for_model_class",
        "_is_hub_content",
    ]

    _non_serializable_slots = ["_is_hub_content"]

    def __init__(self, spec: Dict[str, Any], is_hub_content: bool = False):
        """Initializes a JumpStartEnvironmentVariable object from its json representation.

        Args:
            spec (Dict[str, Any]): Dictionary representation of environment variable.
        """
        self._is_hub_content = is_hub_content
        self.from_json(spec)

    def from_json(self, json_obj: Dict[str, Any]) -> None:
        """Sets fields in object based on json.

        Args:
            json_obj (Dict[str, Any]): Dictionary representation of environment variable.
        """
        if self._is_hub_content:
            json_obj = walk_and_apply_json(json_obj, camel_to_snake)
<<<<<<< HEAD
        self.name = json_obj["name"]
        self.type = json_obj["type"]
        self.default = json_obj["default"]
        self.scope = json_obj["scope"]
        self.required_for_model_class: bool = json_obj.get("required_for_model_class", False)
=======
        self.name = _get_key_or_upper_camel_key(json_obj, "name")
        self.type = _get_key_or_upper_camel_key(json_obj, "type")
        self.default = _get_key_or_upper_camel_key(json_obj, "default")
        self.scope = _get_key_or_upper_camel_key(json_obj, "scope")
        self.required_for_model_class: bool = _get_key_or_upper_camel_key(json_obj, "required_for_model_class", False)

>>>>>>> 3ee33c41

class JumpStartPredictorSpecs(JumpStartDataHolderType):
    """Data class for JumpStart Predictor specs."""

    __slots__ = [
        "default_content_type",
        "supported_content_types",
        "default_accept_type",
        "supported_accept_types",
        "_is_hub_content",
    ]

    _non_serializable_slots = ["_is_hub_content"]

    def __init__(self, spec: Optional[Dict[str, Any]], is_hub_content: bool = False):
        """Initializes a JumpStartPredictorSpecs object from its json representation.

        Args:
            spec (Dict[str, Any]): Dictionary representation of predictor specs.
        """
        self._is_hub_content = is_hub_content
        self.from_json(spec)

    def from_json(self, json_obj: Optional[Dict[str, Any]]) -> None:
        """Sets fields in object based on json.

        Args:
            json_obj (Dict[str, Any]): Dictionary representation of predictor specs.
        """

        if json_obj is None:
            return

        if self._is_hub_content:
            json_obj = walk_and_apply_json(json_obj, camel_to_snake)

        self.default_content_type = _get_key_or_upper_camel_key(json_obj, "default_content_type")
        self.supported_content_types = _get_key_or_upper_camel_key(json_obj, "supported_content_types")
        self.default_accept_type = _get_key_or_upper_camel_key(json_obj, "default_accept_type")
        self.supported_accept_types = _get_key_or_upper_camel_key(json_obj, "supported_accept_types")


class JumpStartSerializablePayload(JumpStartDataHolderType):
    """Data class for JumpStart serialized payload specs."""

    __slots__ = [
        "raw_payload",
        "content_type",
        "accept",
        "body",
        "prompt_key",
        "_is_hub_content",
    ]

    _non_serializable_slots = ["raw_payload", "prompt_key", "_is_hub_content"]

    def __init__(self, spec: Optional[Dict[str, Any]], is_hub_content: bool = False):
        """Initializes a JumpStartSerializablePayload object from its json representation.

        Args:
            spec (Dict[str, Any]): Dictionary representation of payload specs.
        """
        self._is_hub_content = is_hub_content
        self.from_json(spec)

    def from_json(self, json_obj: Optional[Dict[str, Any]]) -> None:
        """Sets fields in object based on json.

        Args:
            json_obj (Dict[str, Any]): Dictionary representation of serializable
                payload specs.

        Raises:
            KeyError: If the dictionary is missing keys.
        """

        if json_obj is None:
            return
        self.raw_payload = copy(json_obj)

        if self._is_hub_content:
            json_obj = walk_and_apply_json(json_obj, camel_to_snake)

        self.content_type = _get_key_or_upper_camel_key(json_obj, "content_type")
        self.body = _get_key_or_upper_camel_key(json_obj, "body")
        self.prompt_key = _get_key_or_upper_camel_key(json_obj, "prompt_key")
        accept = _get_key_or_upper_camel_key(json_obj, "accept")
        if accept:
            self.accept = accept

    def to_json(self) -> Dict[str, Any]:
        """Returns json representation of JumpStartSerializablePayload object."""
        return self.raw_payload


class JumpStartInstanceTypeVariants(JumpStartDataHolderType):
    """Data class for JumpStart instance type variants."""

    __slots__ = [
        "regional_aliases",
        "aliases",
        "variants",
    ]

    def __init__(self, spec: Optional[Dict[str, Any]], is_hub_content: Optional[bool] = False):
        """Initializes a JumpStartInstanceTypeVariants object from its json representation.

        Args:
            spec (Dict[str, Any]): Dictionary representation of instance type variants.
        """
        if is_hub_content:
            self.from_describe_hub_content_response(spec)
        else:
            self.from_json(spec)

    def from_json(self, json_obj: Optional[Dict[str, Any]]) -> None:
        """Sets fields in object based on json.

        Args:
            json_obj (Dict[str, Any]): Dictionary representation of instance type variants.
        """

        if json_obj is None:
            return

        self.aliases: Optional[dict] = _get_key_or_upper_camel_key(json_obj, "aliases")
        self.regional_aliases: Optional[dict] = _get_key_or_upper_camel_key(json_obj, "regional_aliases")
        self.variants: Optional[dict] = _get_key_or_upper_camel_key(json_obj, "variants")

    def from_describe_hub_content_response(self, response: Optional[Dict[str, Any]]) -> None:
        """Sets fields in object based on DescribeHubContent response.

        Args:
            response (Dict[str, Any]): Dictionary representation of instance type variants.
        """

        if response is None:
            return

        self.aliases: Optional[dict] = _get_key_or_upper_camel_key(response, "aliases")
        self.regional_aliases: Optional[dict] = _get_key_or_upper_camel_key(response, "regional_aliases")
        self.variants: Optional[dict] = _get_key_or_upper_camel_key(response, "variants")

    def regionalize(  # pylint: disable=inconsistent-return-statements
        self, region: str
    ) -> Optional[Dict[str, Any]]:
        """Returns regionalized instance type variants."""

        if self.regional_aliases is None or self.aliases is not None:
            return
        aliases = self.regional_aliases.get(region, {})
        variants = {}
        for instance_name, properties in self.variants.items():
            if properties.get("regional_properties") is not None:
                variants.update({instance_name: properties.get("regional_properties")})
            if properties.get("properties") is not None:
                variants.update({instance_name: properties.get("properties")})
        return {"Aliases": aliases, "Variants": variants}

    def get_instance_specific_metric_definitions(
        self, instance_type: str
    ) -> List[JumpStartHyperparameter]:
        """Returns instance specific metric definitions.

        Returns empty list if a model, instance type tuple does not have specific
        metric definitions.
        """

        if self.variants is None:
            return []

        instance_specific_metric_definitions: List[Dict[str, Union[str, Any]]] = (
            self.variants.get(instance_type, {}).get("properties", {}).get("metrics", [])
        )

        instance_type_family = get_instance_type_family(instance_type)

        instance_family_metric_definitions: List[Dict[str, Union[str, Any]]] = (
            self.variants.get(instance_type_family, {}).get("properties", {}).get("metrics", [])
            if instance_type_family not in {"", None}
            else []
        )

        instance_specific_metric_names = {
            metric_definition["Name"] for metric_definition in instance_specific_metric_definitions
        }

        metric_definitions_to_return = deepcopy(instance_specific_metric_definitions)

        for instance_family_metric_definition in instance_family_metric_definitions:
            if instance_family_metric_definition["Name"] not in instance_specific_metric_names:
                metric_definitions_to_return.append(instance_family_metric_definition)

        return metric_definitions_to_return

    def get_instance_specific_prepacked_artifact_key(self, instance_type: str) -> Optional[str]:
        """Returns instance specific model artifact key.

        Returns None if a model, instance type tuple does not have specific
        artifact key.
        """

        return self._get_instance_specific_property(
            instance_type=instance_type, property_name="prepacked_artifact_key"
        )

    def get_instance_specific_artifact_key(self, instance_type: str) -> Optional[str]:
        """Returns instance specific model artifact key.

        Returns None if a model, instance type tuple does not have specific
        artifact key.
        """

        return self._get_instance_specific_property(
            instance_type=instance_type, property_name="artifact_key"
        )

    def get_instance_specific_resource_requirements(self, instance_type: str) -> Optional[str]:
        """Returns instance specific resource requirements.

        If a value exists for both the instance family and instance type, the instance type value
        is chosen.
        """

        instance_specific_resource_requirements: dict = (
            self.variants.get(instance_type, {})
            .get("properties", {})
            .get("resource_requirements", {})
        )

        instance_type_family = get_instance_type_family(instance_type)

        instance_family_resource_requirements: dict = (
            self.variants.get(instance_type_family, {})
            .get("properties", {})
            .get("resource_requirements", {})
        )

        return {**instance_family_resource_requirements, **instance_specific_resource_requirements}

    def _get_instance_specific_property(
        self, instance_type: str, property_name: str
    ) -> Optional[str]:
        """Returns instance specific property.

        If a value exists for both the instance family and instance type,
        the instance type value is chosen.

        Returns None if a (model, instance type, property name) tuple does not have
        specific prepacked artifact key.
        """

        if self.variants is None:
            return None

        instance_specific_property: Optional[str] = (
            self.variants.get(instance_type, {}).get("properties", {}).get(property_name, None)
        )

        if instance_specific_property:
            return instance_specific_property

        instance_type_family = get_instance_type_family(instance_type)

        instance_family_property: Optional[str] = (
            self.variants.get(instance_type_family, {})
            .get("properties", {})
            .get(property_name, None)
            if instance_type_family not in {"", None}
            else None
        )

        return instance_family_property

    def get_instance_specific_hyperparameters(
        self, instance_type: str
    ) -> List[JumpStartHyperparameter]:
        """Returns instance specific hyperparameters.

        Returns empty list if a model, instance type tuple does not have specific
        hyperparameters.
        """

        if self.variants is None:
            return []

        instance_specific_hyperparameters: List[JumpStartHyperparameter] = [
            JumpStartHyperparameter(json)
            for json in self.variants.get(instance_type, {})
            .get("properties", {})
            .get("hyperparameters", [])
        ]

        instance_type_family = get_instance_type_family(instance_type)

        instance_family_hyperparameters: List[JumpStartHyperparameter] = [
            JumpStartHyperparameter(json)
            for json in (
                self.variants.get(instance_type_family, {})
                .get("properties", {})
                .get("hyperparameters", [])
                if instance_type_family not in {"", None}
                else []
            )
        ]

        instance_specific_hyperparameter_names = {
            hyperparameter.name for hyperparameter in instance_specific_hyperparameters
        }

        hyperparams_to_return = deepcopy(instance_specific_hyperparameters)

        for hyperparameter in instance_family_hyperparameters:
            if hyperparameter.name not in instance_specific_hyperparameter_names:
                hyperparams_to_return.append(hyperparameter)

        return hyperparams_to_return

    def get_instance_specific_environment_variables(self, instance_type: str) -> Dict[str, str]:
        """Returns instance specific environment variables.

        Returns empty dict if a model, instance type tuple does not have specific
        environment variables.
        """

        if self.variants is None:
            return {}

        instance_specific_environment_variables: Dict[str, str] = (
            self.variants.get(instance_type, {})
            .get("properties", {})
            .get("environment_variables", {})
        )

        instance_type_family = get_instance_type_family(instance_type)

        instance_family_environment_variables: dict = (
            self.variants.get(instance_type_family, {})
            .get("properties", {})
            .get("environment_variables", {})
            if instance_type_family not in {"", None}
            else {}
        )

        instance_family_environment_variables.update(instance_specific_environment_variables)

        return instance_family_environment_variables

    def get_instance_specific_gated_model_key_env_var_value(
        self, instance_type: str
    ) -> Optional[str]:
        """Returns instance specific gated model env var s3 key.

        Returns None if a model, instance type tuple does not have instance
        specific property.
        """
        return self._get_instance_specific_property(instance_type, "gated_model_key_env_var_value")

    def get_instance_specific_default_inference_instance_type(
        self, instance_type: str
    ) -> Optional[str]:
        """Returns instance specific default inference instance type.

        Returns None if a model, instance type tuple does not have instance
        specific inference instance types.
        """

        return self._get_instance_specific_property(
            instance_type, "default_inference_instance_type"
        )

    def get_instance_specific_supported_inference_instance_types(
        self, instance_type: str
    ) -> List[str]:
        """Returns instance specific supported inference instance types.

        Returns empty list if a model, instance type tuple does not have instance
        specific inference instance types.
        """

        if self.variants is None:
            return []

        instance_specific_inference_instance_types: List[str] = (
            self.variants.get(instance_type, {})
            .get("properties", {})
            .get("supported_inference_instance_types", [])
        )

        instance_type_family = get_instance_type_family(instance_type)

        instance_family_inference_instance_types: List[str] = (
            self.variants.get(instance_type_family, {})
            .get("properties", {})
            .get("supported_inference_instance_types", [])
            if instance_type_family not in {"", None}
            else []
        )

        return sorted(
            list(
                set(
                    instance_specific_inference_instance_types
                    + instance_family_inference_instance_types
                )
            )
        )

    def get_image_uri(self, instance_type: str, region: Optional[str] = None) -> Optional[str]:
        """Returns image uri from instance type and region.

        Returns None if no instance type is available or found.
        None is also returned if the metadata is improperly formatted.
        """
        return self._get_regional_property(
            instance_type=instance_type, region=region, property_name="image_uri"
        )

    def get_model_package_arn(self, instance_type: str, region: str) -> Optional[str]:
        """Returns model package arn from instance type and region.

        Returns None if no instance type is available or found.
        None is also returned if the metadata is improperly formatted.
        """
        return self._get_regional_property(
            instance_type=instance_type, region=region, property_name="model_package_arn"
        )

    def _get_regional_property(
        self, instance_type: str, region: Optional[str], property_name: str
    ) -> Optional[str]:
        """Returns regional property from instance type and region.

        Returns None if no instance type is available or found.
        None is also returned if the metadata is improperly formatted.
        """
        # pylint: disable=too-many-return-statements
        if self.variants is None or (self.aliases is None and self.regional_aliases is None):
            return None

        if region is None and self.regional_aliases is not None:
            return None

        regional_property_alias: Optional[str] = None
        if self.aliases:
            # if reading from HubContent, aliases are already regionalized
            regional_property_alias = (
                self.variants.get(instance_type, {}).get("properties", {}).get(property_name)
            )
        elif self.regional_aliases:
            regional_property_alias = (
                self.variants.get(instance_type, {})
                .get("regional_properties", {})
                .get(property_name)
            )

        if regional_property_alias is None:
            instance_type_family = get_instance_type_family(instance_type)

            if instance_type_family in {"", None}:
                return None

            if self.aliases:
                # if reading from HubContent, aliases are already regionalized
                regional_property_alias = (
                    self.variants.get(instance_type_family, {})
                    .get("properties", {})
                    .get(property_name)
                )
            elif self.regional_aliases:
                regional_property_alias = (
                    self.variants.get(instance_type_family, {})
                    .get("regional_properties", {})
                    .get(property_name)
                )

        if regional_property_alias is None or len(regional_property_alias) == 0:
            return None

        if not regional_property_alias.startswith("$"):
            # No leading '$' indicates bad metadata.
            # There are tests to ensure this never happens.
            # However, to allow for fallback options in the unlikely event
            # of a regression, we do not raise an exception here.
            # We return None, indicating the field does not exist.
            return None

        if self.regional_aliases and region not in self.regional_aliases:
            return None

        if self.aliases:
            alias_value = self.aliases.get(regional_property_alias[1:], None)
        elif self.regional_aliases:
            alias_value = self.regional_aliases[region].get(regional_property_alias[1:], None)
        return alias_value


class JumpStartVersionedModelId(JumpStartDataHolderType):
    """Data class for versioned model IDs."""

    __slots__ = ["model_id", "version"]

    def __init__(
        self,
        model_id: str,
        version: str,
    ) -> None:
        """Instantiates JumpStartVersionedModelId object.

        Args:
            model_id (str): JumpStart model ID.
            version (str): JumpStart model version.
        """
        self.model_id = model_id
        self.version = version


class JumpStartCachedContentKey(JumpStartDataHolderType):
    """Data class for the cached content keys."""

    __slots__ = ["data_type", "id_info"]

    def __init__(
        self,
        data_type: JumpStartContentDataType,
        id_info: str,
    ) -> None:
        """Instantiates JumpStartCachedContentKey object.

        Args:
            data_type (JumpStartContentDataType): JumpStart content data type.
            id_info (str): if S3Content, object key in s3. if HubContent, hub content arn.
        """
        self.data_type = data_type
        self.id_info = id_info


class HubArnExtractedInfo(JumpStartDataHolderType):
    """Data class for info extracted from Hub arn."""

    __slots__ = [
        "partition",
        "region",
        "account_id",
        "hub_name",
        "hub_content_type",
        "hub_content_name",
        "hub_content_version",
    ]

    def __init__(
        self,
        partition: str,
        region: str,
        account_id: str,
        hub_name: str,
        hub_content_type: Optional[str] = None,
        hub_content_name: Optional[str] = None,
        hub_content_version: Optional[str] = None,
    ) -> None:
        """Instantiates HubArnExtractedInfo object."""

        self.partition = partition
        self.region = region
        self.account_id = account_id
        self.hub_name = hub_name
        self.hub_content_type = hub_content_type
        self.hub_content_name = hub_content_name
        self.hub_content_version = hub_content_version

    @staticmethod
    def extract_region_from_arn(arn: str) -> Optional[str]:
        """Extracts hub_name, content_name, and content_version from a HubContentArn"""

        HUB_CONTENT_ARN_REGEX = (
            r"arn:(.*?):sagemaker:(.*?):(.*?):hub-content/(.*?)/(.*?)/(.*?)/(.*?)$"
        )
        HUB_ARN_REGEX = r"arn:(.*?):sagemaker:(.*?):(.*?):hub/(.*?)$"

        match = re.match(HUB_CONTENT_ARN_REGEX, arn)
        hub_region = None
        if match:
            hub_region = match.group(2)

            return hub_region

        match = re.match(HUB_ARN_REGEX, arn)
        if match:
            hub_region = match.group(2)
            return hub_region

        return hub_region


class JumpStartModelSpecs(JumpStartDataHolderType):
    """Data class JumpStart model specs."""

    __slots__ = [
        "model_id",
        "url",
        "version",
        "min_sdk_version",
        "incremental_training_supported",
        "hosting_ecr_specs",
        "hosting_ecr_uri",
        "hosting_artifact_key",
        "hosting_script_key",
        "training_supported",
        "training_ecr_specs",
        "training_ecr_uri",
        "training_artifact_key",
        "training_script_key",
        "hyperparameters",
        "inference_environment_variables",
        "inference_vulnerable",
        "inference_dependencies",
        "inference_vulnerabilities",
        "training_vulnerable",
        "training_dependencies",
        "training_vulnerabilities",
        "deprecated",
        "usage_info_message",
        "deprecated_message",
        "deprecate_warn_message",
        "default_inference_instance_type",
        "supported_inference_instance_types",
        "dynamic_container_deployment_supported",
        "hosting_resource_requirements",
        "default_training_instance_type",
        "supported_training_instance_types",
        "metrics",
        "training_prepacked_script_key",
        "training_prepacked_script_version",
        "hosting_prepacked_artifact_key",
        "hosting_prepacked_artifact_version",
        "model_kwargs",
        "deploy_kwargs",
        "estimator_kwargs",
        "fit_kwargs",
        "predictor_specs",
        "inference_volume_size",
        "training_volume_size",
        "inference_enable_network_isolation",
        "training_enable_network_isolation",
        "resource_name_base",
        "hosting_eula_key",
        "hosting_model_package_arns",
        "training_model_package_artifact_uris",
        "hosting_use_script_uri",
        "hosting_instance_type_variants",
        "training_instance_type_variants",
        "default_payloads",
        "gated_bucket",
        "model_subscription_link",
        "_is_hub_content",
    ]

    _non_serializable_slots = ["_is_hub_content"]

    def __init__(self, spec: Dict[str, Any], is_hub_content: bool = False):
        """Initializes a JumpStartModelSpecs object from its json representation.

        Args:
            spec (Dict[str, Any]): Dictionary representation of spec.
        """
        self._is_hub_content = is_hub_content
        self.from_json(spec)

    def from_json(self, json_obj: Dict[str, Any]) -> None:
        """Sets fields in object based on json of header.

        Args:
            json_obj (Dict[str, Any]): Dictionary representation of spec.
        """
        self.model_id: str = json_obj["model_id"]
        self.url: str = json_obj.get("url", "")
        self.version: str = json_obj["version"]
        self.min_sdk_version: str = json_obj["min_sdk_version"]
        self.incremental_training_supported: bool = bool(
            json_obj.get("incremental_training_supported", False)
        )
        if self._is_hub_content:
            self.hosting_ecr_uri: Optional[str] = json_obj["hosting_ecr_uri"]
            self.hosting_ecr_specs = None
        else:
            self.hosting_ecr_specs: Optional[JumpStartECRSpecs] = (
                JumpStartECRSpecs(json_obj["hosting_ecr_specs"])
                if "hosting_ecr_specs" in json_obj
                else None
            )
            self._non_serializable_slots.append("hosting_ecr_uri")
        self.hosting_artifact_key: Optional[str] = json_obj.get("hosting_artifact_key")
        self.hosting_script_key: Optional[str] = json_obj.get("hosting_script_key")
        self.training_supported: Optional[bool] = bool(json_obj.get("training_supported", False))
        self.inference_environment_variables = [
            JumpStartEnvironmentVariable(env_variable)
            for env_variable in json_obj.get("inference_environment_variables", [])
        ]
        self.inference_vulnerable: bool = bool(json_obj.get("inference_vulnerable", False))
        self.inference_dependencies: List[str] = json_obj.get("inference_dependencies", [])
        self.inference_vulnerabilities: List[str] = json_obj.get("inference_vulnerabilities", [])
        self.training_vulnerable: bool = bool(json_obj.get("training_vulnerable", False))
        self.training_dependencies: List[str] = json_obj.get("training_dependencies", [])
        self.training_vulnerabilities: List[str] = json_obj.get("training_vulnerabilities", [])
        self.deprecated: bool = bool(json_obj.get("deprecated", False))
        self.deprecated_message: Optional[str] = json_obj.get("deprecated_message")
        self.deprecate_warn_message: Optional[str] = json_obj.get("deprecate_warn_message")
        self.usage_info_message: Optional[str] = json_obj.get("usage_info_message")
        self.default_inference_instance_type: Optional[str] = json_obj.get(
            "default_inference_instance_type"
        )
        self.default_training_instance_type: Optional[str] = json_obj.get(
            "default_training_instance_type"
        )
        self.supported_inference_instance_types: Optional[List[str]] = json_obj.get(
            "supported_inference_instance_types"
        )
        self.supported_training_instance_types: Optional[List[str]] = json_obj.get(
            "supported_training_instance_types"
        )
        self.dynamic_container_deployment_supported: Optional[bool] = bool(
            json_obj.get("dynamic_container_deployment_supported")
        )
        self.hosting_resource_requirements: Optional[Dict[str, int]] = json_obj.get(
            "hosting_resource_requirements"
        )
        self.metrics: Optional[List[Dict[str, str]]] = json_obj.get("metrics")
        self.training_prepacked_script_key: Optional[str] = json_obj.get(
            "training_prepacked_script_key"
        )
        self.hosting_prepacked_artifact_key: Optional[str] = json_obj.get(
            "hosting_prepacked_artifact_key"
        )
        # New fields required for Hub model.
        if self._is_hub_content:
            self.training_prepacked_script_version: Optional[str] = json_obj.get(
                "training_prepacked_script_version"
            )
            self.hosting_prepacked_artifact_version: Optional[str] = json_obj.get(
                "hosting_prepacked_artifact_version"
            )
        self.model_kwargs = deepcopy(json_obj.get("model_kwargs", {}))
        self.deploy_kwargs = deepcopy(json_obj.get("deploy_kwargs", {}))
        self.predictor_specs: Optional[JumpStartPredictorSpecs] = (
            JumpStartPredictorSpecs(json_obj["predictor_specs"])
            if "predictor_specs" in json_obj
            else None
        )
        self.default_payloads: Optional[Dict[str, JumpStartSerializablePayload]] = (
            {
                alias: JumpStartSerializablePayload(payload)
                for alias, payload in json_obj["default_payloads"].items()
            }
            if json_obj.get("default_payloads")
            else None
        )
        self.gated_bucket = json_obj.get("gated_bucket", False)
        self.inference_volume_size: Optional[int] = json_obj.get("inference_volume_size")
        self.inference_enable_network_isolation: bool = json_obj.get(
            "inference_enable_network_isolation", False
        )
        self.resource_name_base: Optional[str] = json_obj.get("resource_name_base")

        self.hosting_eula_key: Optional[str] = json_obj.get("hosting_eula_key")

        self.hosting_model_package_arns: Optional[Dict] = json_obj.get("hosting_model_package_arns")
        self.hosting_use_script_uri: bool = json_obj.get("hosting_use_script_uri", True)

        self.hosting_instance_type_variants: Optional[JumpStartInstanceTypeVariants] = (
            JumpStartInstanceTypeVariants(json_obj["hosting_instance_type_variants"])
            if json_obj.get("hosting_instance_type_variants")
            else None
        )

        if self.training_supported:
            if self._is_hub_content:
                self.training_ecr_uri: Optional[str] = json_obj["training_ecr_uri"]
                self.training_ecr_specs = None
            else:
                self.training_ecr_specs: Optional[JumpStartECRSpecs] = (
                    JumpStartECRSpecs(json_obj["training_ecr_specs"])
                    if "training_ecr_specs" in json_obj
                    else None
                )
            self.training_artifact_key: str = json_obj["training_artifact_key"]
            self.training_script_key: str = json_obj["training_script_key"]
            hyperparameters: Any = json_obj.get("hyperparameters")
            self.hyperparameters: List[JumpStartHyperparameter] = []
            if hyperparameters is not None:
                self.hyperparameters.extend(
                    [JumpStartHyperparameter(hyperparameter) for hyperparameter in hyperparameters]
                )
            self.estimator_kwargs = deepcopy(json_obj.get("estimator_kwargs", {}))
            self.fit_kwargs = deepcopy(json_obj.get("fit_kwargs", {}))
            self.training_volume_size: Optional[int] = json_obj.get("training_volume_size")
            self.training_enable_network_isolation: bool = json_obj.get(
                "training_enable_network_isolation", False
            )
            self.training_model_package_artifact_uris: Optional[Dict] = json_obj.get(
                "training_model_package_artifact_uris"
            )
            self.training_instance_type_variants: Optional[JumpStartInstanceTypeVariants] = (
                JumpStartInstanceTypeVariants(json_obj["training_instance_type_variants"])
                if json_obj.get("training_instance_type_variants")
                else None
            )
        self.model_subscription_link = json_obj.get("model_subscription_link")

    def supports_prepacked_inference(self) -> bool:
        """Returns True if the model has a prepacked inference artifact."""
        return getattr(self, "hosting_prepacked_artifact_key", None) is not None

    def use_inference_script_uri(self) -> bool:
        """Returns True if the model should use a script uri when deploying inference model."""
        if self.supports_prepacked_inference():
            return False
        return self.hosting_use_script_uri

    def use_training_model_artifact(self) -> bool:
        """Returns True if the model should use a model uri when kicking off training job."""
        # gated model never use training model artifact
        if self.gated_bucket:
            return False

        # otherwise, return true is a training model package is not set
        return len(self.training_model_package_artifact_uris or {}) == 0

    def is_gated_model(self) -> bool:
        """Returns True if the model has a EULA key or the model bucket is gated."""
        return self.gated_bucket or self.hosting_eula_key is not None

    def supports_incremental_training(self) -> bool:
        """Returns True if the model supports incremental training."""
        return self.incremental_training_supported

    def get_framework(self) -> str:
        """Returns the framework for the model."""
        return self.model_id.split("-")[0]

    def to_json(self) -> Dict[str, Any]:
        """Returns json representation of object."""
        json_obj = {}
        for att in self.__slots__:
            if att in self._non_serializable_slots:
                continue
            if hasattr(self, att):
                cur_val = getattr(self, att)
                # Do not serialize null values.
                if self._is_hub_content and cur_val is None:
                    continue
                if issubclass(type(cur_val), JumpStartDataHolderType):
                    json_obj[att] = cur_val.to_json()
                elif isinstance(cur_val, list):
                    json_obj[att] = []
                    for obj in cur_val:
                        if issubclass(type(obj), JumpStartDataHolderType):
                            json_obj[att].append(obj.to_json())
                        else:
                            json_obj[att].append(obj)
                else:
                    json_obj[att] = cur_val
        return json_obj


class JumpStartCachedContentValue(JumpStartDataHolderType):
    """Data class for the s3 cached content values."""

    __slots__ = ["formatted_content", "md5_hash"]

    def __init__(
        self,
        formatted_content: Union[
            Dict[JumpStartVersionedModelId, JumpStartModelHeader],
            JumpStartModelSpecs,
        ],
        md5_hash: Optional[str] = None,
    ) -> None:
        """Instantiates JumpStartCachedContentValue object.

        Args:
            formatted_content (Union[Dict[JumpStartVersionedModelId, JumpStartModelHeader],
            JumpStartModelSpecs]):
                Formatted content for model specs and mappings from
                versioned model IDs to specs.
            md5_hash (str): md5_hash for stored file content from s3.
        """
        self.formatted_content = formatted_content
        self.md5_hash = md5_hash


class JumpStartKwargs(JumpStartDataHolderType):
    """Data class for JumpStart object kwargs."""

    SERIALIZATION_EXCLUSION_SET: Set[str] = set()

    def to_kwargs_dict(self):
        """Serializes object to dictionary to be used for kwargs for method arguments."""
        kwargs_dict = {}
        for field in self.__slots__:
            if field not in self.SERIALIZATION_EXCLUSION_SET:
                att_value = getattr(self, field)
                if att_value is not None:
                    kwargs_dict[field] = getattr(self, field)
        return kwargs_dict


class JumpStartModelInitKwargs(JumpStartKwargs):
    """Data class for the inputs to `JumpStartModel.__init__` method."""

    __slots__ = [
        "model_id",
        "model_version",
        "hub_arn",
        "model_type",
        "instance_type",
        "tolerate_vulnerable_model",
        "tolerate_deprecated_model",
        "region",
        "image_uri",
        "model_data",
        "source_dir",
        "entry_point",
        "env",
        "predictor_cls",
        "role",
        "name",
        "vpc_config",
        "sagemaker_session",
        "enable_network_isolation",
        "model_kms_key",
        "image_config",
        "code_location",
        "container_log_level",
        "dependencies",
        "git_config",
        "model_package_arn",
        "training_instance_type",
        "resources",
    ]

    SERIALIZATION_EXCLUSION_SET = {
        "instance_type",
        "model_id",
        "model_version",
        "hub_arn",
        "model_type",
        "tolerate_vulnerable_model",
        "tolerate_deprecated_model",
        "region",
        "model_package_arn",
        "training_instance_type",
    }

    def __init__(
        self,
        model_id: str,
        model_version: Optional[str] = None,
        hub_arn: Optional[str] = None,
        model_type: Optional[JumpStartModelType] = JumpStartModelType.OPEN_WEIGHTS,
        region: Optional[str] = None,
        instance_type: Optional[str] = None,
        image_uri: Optional[Union[str, Any]] = None,
        model_data: Optional[Union[str, Any, dict]] = None,
        role: Optional[str] = None,
        predictor_cls: Optional[callable] = None,
        env: Optional[Dict[str, Union[str, Any]]] = None,
        name: Optional[str] = None,
        vpc_config: Optional[Dict[str, List[Union[str, Any]]]] = None,
        sagemaker_session: Optional[Any] = None,
        enable_network_isolation: Union[bool, Any] = None,
        model_kms_key: Optional[str] = None,
        image_config: Optional[Dict[str, Union[str, Any]]] = None,
        source_dir: Optional[str] = None,
        code_location: Optional[str] = None,
        entry_point: Optional[str] = None,
        container_log_level: Optional[Union[int, Any]] = None,
        dependencies: Optional[List[str]] = None,
        git_config: Optional[Dict[str, str]] = None,
        tolerate_vulnerable_model: Optional[bool] = None,
        tolerate_deprecated_model: Optional[bool] = None,
        model_package_arn: Optional[str] = None,
        training_instance_type: Optional[str] = None,
        resources: Optional[ResourceRequirements] = None,
    ) -> None:
        """Instantiates JumpStartModelInitKwargs object."""

        self.model_id = model_id
        self.model_version = model_version
        self.hub_arn = hub_arn
        self.model_type = model_type
        self.instance_type = instance_type
        self.region = region
        self.image_uri = image_uri
        self.model_data = deepcopy(model_data)
        self.source_dir = source_dir
        self.entry_point = entry_point
        self.env = deepcopy(env)
        self.predictor_cls = predictor_cls
        self.role = role
        self.name = name
        self.vpc_config = vpc_config
        self.sagemaker_session = sagemaker_session
        self.enable_network_isolation = enable_network_isolation
        self.model_kms_key = model_kms_key
        self.image_config = image_config
        self.code_location = code_location
        self.container_log_level = container_log_level
        self.dependencies = dependencies
        self.git_config = git_config
        self.tolerate_deprecated_model = tolerate_deprecated_model
        self.tolerate_vulnerable_model = tolerate_vulnerable_model
        self.model_package_arn = model_package_arn
        self.training_instance_type = training_instance_type
        self.resources = resources


class JumpStartModelDeployKwargs(JumpStartKwargs):
    """Data class for the inputs to `JumpStartModel.deploy` method."""

    __slots__ = [
        "model_id",
        "model_version",
        "hub_arn",
        "model_type",
        "initial_instance_count",
        "instance_type",
        "region",
        "serializer",
        "deserializer",
        "accelerator_type",
        "endpoint_name",
        "tags",
        "kms_key",
        "wait",
        "data_capture_config",
        "async_inference_config",
        "serverless_inference_config",
        "volume_size",
        "model_data_download_timeout",
        "container_startup_health_check_timeout",
        "inference_recommendation_id",
        "explainer_config",
        "tolerate_vulnerable_model",
        "tolerate_deprecated_model",
        "sagemaker_session",
        "training_instance_type",
        "accept_eula",
        "endpoint_logging",
        "resources",
        "endpoint_type",
    ]

    SERIALIZATION_EXCLUSION_SET = {
        "model_id",
        "model_version",
        "model_type",
        "hub_arn",
        "region",
        "tolerate_deprecated_model",
        "tolerate_vulnerable_model",
        "sagemaker_session",
        "training_instance_type",
    }

    def __init__(
        self,
        model_id: str,
        model_version: Optional[str] = None,
        hub_arn: Optional[str] = None,
        model_type: Optional[JumpStartModelType] = JumpStartModelType.OPEN_WEIGHTS,
        region: Optional[str] = None,
        initial_instance_count: Optional[int] = None,
        instance_type: Optional[str] = None,
        serializer: Optional[Any] = None,
        deserializer: Optional[Any] = None,
        accelerator_type: Optional[str] = None,
        endpoint_name: Optional[str] = None,
        tags: Optional[Tags] = None,
        kms_key: Optional[str] = None,
        wait: Optional[bool] = None,
        data_capture_config: Optional[Any] = None,
        async_inference_config: Optional[Any] = None,
        serverless_inference_config: Optional[Any] = None,
        volume_size: Optional[int] = None,
        model_data_download_timeout: Optional[int] = None,
        container_startup_health_check_timeout: Optional[int] = None,
        inference_recommendation_id: Optional[str] = None,
        explainer_config: Optional[Any] = None,
        tolerate_deprecated_model: Optional[bool] = None,
        tolerate_vulnerable_model: Optional[bool] = None,
        sagemaker_session: Optional[Session] = None,
        training_instance_type: Optional[str] = None,
        accept_eula: Optional[bool] = None,
        endpoint_logging: Optional[bool] = None,
        resources: Optional[ResourceRequirements] = None,
        endpoint_type: Optional[EndpointType] = None,
    ) -> None:
        """Instantiates JumpStartModelDeployKwargs object."""

        self.model_id = model_id
        self.model_version = model_version
        self.hub_arn = hub_arn
        self.model_type = model_type
        self.initial_instance_count = initial_instance_count
        self.instance_type = instance_type
        self.region = region
        self.serializer = serializer
        self.deserializer = deserializer
        self.accelerator_type = accelerator_type
        self.endpoint_name = endpoint_name
        self.tags = format_tags(tags)
        self.kms_key = kms_key
        self.wait = wait
        self.data_capture_config = data_capture_config
        self.async_inference_config = async_inference_config
        self.serverless_inference_config = serverless_inference_config
        self.volume_size = volume_size
        self.model_data_download_timeout = model_data_download_timeout
        self.container_startup_health_check_timeout = container_startup_health_check_timeout
        self.inference_recommendation_id = inference_recommendation_id
        self.explainer_config = explainer_config
        self.tolerate_vulnerable_model = tolerate_vulnerable_model
        self.tolerate_deprecated_model = tolerate_deprecated_model
        self.sagemaker_session = sagemaker_session
        self.training_instance_type = training_instance_type
        self.accept_eula = accept_eula
        self.endpoint_logging = endpoint_logging
        self.resources = resources
        self.endpoint_type = endpoint_type


class JumpStartEstimatorInitKwargs(JumpStartKwargs):
    """Data class for the inputs to `JumpStartEstimator.__init__` method."""

    __slots__ = [
        "model_id",
        "model_version",
        "hub_arn",
        "model_type",
        "instance_type",
        "instance_count",
        "region",
        "image_uri",
        "model_uri",
        "source_dir",
        "entry_point",
        "hyperparameters",
        "metric_definitions",
        "role",
        "keep_alive_period_in_seconds",
        "volume_size",
        "volume_kms_key",
        "max_run",
        "input_mode",
        "output_path",
        "output_kms_key",
        "base_job_name",
        "sagemaker_session",
        "tags",
        "subnets",
        "security_group_ids",
        "model_channel_name",
        "encrypt_inter_container_traffic",
        "use_spot_instances",
        "max_wait",
        "checkpoint_s3_uri",
        "checkpoint_local_path",
        "enable_network_isolation",
        "rules",
        "debugger_hook_config",
        "tensorboard_output_config",
        "enable_sagemaker_metrics",
        "profiler_config",
        "disable_profiler",
        "environment",
        "max_retry_attempts",
        "git_config",
        "container_log_level",
        "code_location",
        "dependencies",
        "instance_groups",
        "training_repository_access_mode",
        "training_repository_credentials_provider_arn",
        "tolerate_deprecated_model",
        "tolerate_vulnerable_model",
        "container_entry_point",
        "container_arguments",
        "disable_output_compression",
        "enable_infra_check",
        "enable_remote_debug",
    ]

    SERIALIZATION_EXCLUSION_SET = {
        "region",
        "tolerate_deprecated_model",
        "tolerate_vulnerable_model",
        "model_id",
        "model_version",
        "hub_arn",
        "model_type",
    }

    def __init__(
        self,
        model_id: str,
        model_version: Optional[str] = None,
        hub_arn: Optional[str] = None,
        model_type: Optional[JumpStartModelType] = JumpStartModelType.OPEN_WEIGHTS,
        region: Optional[str] = None,
        image_uri: Optional[Union[str, Any]] = None,
        role: Optional[str] = None,
        instance_count: Optional[Union[int, Any]] = None,
        instance_type: Optional[Union[str, Any]] = None,
        keep_alive_period_in_seconds: Optional[Union[int, Any]] = None,
        volume_size: Optional[Union[int, Any]] = None,
        volume_kms_key: Optional[Union[str, Any]] = None,
        max_run: Optional[Union[int, Any]] = None,
        input_mode: Optional[Union[str, Any]] = None,
        output_path: Optional[Union[str, Any]] = None,
        output_kms_key: Optional[Union[str, Any]] = None,
        base_job_name: Optional[str] = None,
        sagemaker_session: Optional[Any] = None,
        hyperparameters: Optional[Dict[str, Union[str, Any]]] = None,
        tags: Optional[Tags] = None,
        subnets: Optional[List[Union[str, Any]]] = None,
        security_group_ids: Optional[List[Union[str, Any]]] = None,
        model_uri: Optional[str] = None,
        model_channel_name: Optional[Union[str, Any]] = None,
        metric_definitions: Optional[List[Dict[str, Union[str, Any]]]] = None,
        encrypt_inter_container_traffic: Union[bool, Any] = None,
        use_spot_instances: Optional[Union[bool, Any]] = None,
        max_wait: Optional[Union[int, Any]] = None,
        checkpoint_s3_uri: Optional[Union[str, Any]] = None,
        checkpoint_local_path: Optional[Union[str, Any]] = None,
        enable_network_isolation: Union[bool, Any] = None,
        rules: Optional[List[Any]] = None,
        debugger_hook_config: Optional[Union[Any, bool]] = None,
        tensorboard_output_config: Optional[Any] = None,
        enable_sagemaker_metrics: Optional[Union[bool, Any]] = None,
        profiler_config: Optional[Any] = None,
        disable_profiler: Optional[bool] = None,
        environment: Optional[Dict[str, Union[str, Any]]] = None,
        max_retry_attempts: Optional[Union[int, Any]] = None,
        source_dir: Optional[Union[str, Any]] = None,
        git_config: Optional[Dict[str, str]] = None,
        container_log_level: Optional[Union[int, Any]] = None,
        code_location: Optional[str] = None,
        entry_point: Optional[Union[str, Any]] = None,
        dependencies: Optional[List[str]] = None,
        instance_groups: Optional[List[Any]] = None,
        training_repository_access_mode: Optional[Union[str, Any]] = None,
        training_repository_credentials_provider_arn: Optional[Union[str, Any]] = None,
        tolerate_vulnerable_model: Optional[bool] = None,
        tolerate_deprecated_model: Optional[bool] = None,
        container_entry_point: Optional[List[str]] = None,
        container_arguments: Optional[List[str]] = None,
        disable_output_compression: Optional[bool] = None,
        enable_infra_check: Optional[Union[bool, PipelineVariable]] = None,
        enable_remote_debug: Optional[Union[bool, PipelineVariable]] = None,
    ) -> None:
        """Instantiates JumpStartEstimatorInitKwargs object."""

        self.model_id = model_id
        self.model_version = model_version
        self.hub_arn = hub_arn
        self.model_type = model_type
        self.instance_type = instance_type
        self.instance_count = instance_count
        self.region = region
        self.image_uri = image_uri
        self.model_uri = model_uri
        self.source_dir = source_dir
        self.entry_point = entry_point
        self.hyperparameters = deepcopy(hyperparameters)
        self.metric_definitions = deepcopy(metric_definitions)
        self.role = role
        self.keep_alive_period_in_seconds = keep_alive_period_in_seconds
        self.volume_size = volume_size
        self.volume_kms_key = volume_kms_key
        self.max_run = max_run
        self.input_mode = input_mode
        self.output_path = output_path
        self.output_kms_key = output_kms_key
        self.base_job_name = base_job_name
        self.sagemaker_session = sagemaker_session
        self.tags = format_tags(tags)
        self.subnets = subnets
        self.security_group_ids = security_group_ids
        self.model_channel_name = model_channel_name
        self.encrypt_inter_container_traffic = encrypt_inter_container_traffic
        self.use_spot_instances = use_spot_instances
        self.max_wait = max_wait
        self.checkpoint_s3_uri = checkpoint_s3_uri
        self.checkpoint_local_path = checkpoint_local_path
        self.enable_network_isolation = enable_network_isolation
        self.rules = rules
        self.debugger_hook_config = debugger_hook_config
        self.tensorboard_output_config = tensorboard_output_config
        self.enable_sagemaker_metrics = enable_sagemaker_metrics
        self.profiler_config = profiler_config
        self.disable_profiler = disable_profiler
        self.environment = deepcopy(environment)
        self.max_retry_attempts = max_retry_attempts
        self.git_config = git_config
        self.container_log_level = container_log_level
        self.code_location = code_location
        self.dependencies = dependencies
        self.instance_groups = instance_groups
        self.training_repository_access_mode = training_repository_access_mode
        self.training_repository_credentials_provider_arn = (
            training_repository_credentials_provider_arn
        )
        self.tolerate_vulnerable_model = tolerate_vulnerable_model
        self.tolerate_deprecated_model = tolerate_deprecated_model
        self.container_entry_point = container_entry_point
        self.container_arguments = container_arguments
        self.disable_output_compression = disable_output_compression
        self.enable_infra_check = enable_infra_check
        self.enable_remote_debug = enable_remote_debug


class JumpStartEstimatorFitKwargs(JumpStartKwargs):
    """Data class for the inputs to `JumpStartEstimator.fit` method."""

    __slots__ = [
        "model_id",
        "model_version",
        "hub_arn",
        "model_type",
        "region",
        "inputs",
        "wait",
        "logs",
        "job_name",
        "experiment_config",
        "tolerate_deprecated_model",
        "tolerate_vulnerable_model",
        "sagemaker_session",
    ]

    SERIALIZATION_EXCLUSION_SET = {
        "model_id",
        "model_version",
        "hub_arn",
        "model_type",
        "region",
        "tolerate_deprecated_model",
        "tolerate_vulnerable_model",
        "sagemaker_session",
    }

    def __init__(
        self,
        model_id: str,
        model_version: Optional[str] = None,
        hub_arn: Optional[str] = None,
        model_type: Optional[JumpStartModelType] = JumpStartModelType.OPEN_WEIGHTS,
        region: Optional[str] = None,
        inputs: Optional[Union[str, Dict, Any, Any]] = None,
        wait: Optional[bool] = None,
        logs: Optional[str] = None,
        job_name: Optional[str] = None,
        experiment_config: Optional[Dict[str, str]] = None,
        tolerate_deprecated_model: Optional[bool] = None,
        tolerate_vulnerable_model: Optional[bool] = None,
        sagemaker_session: Optional[Session] = None,
    ) -> None:
        """Instantiates JumpStartEstimatorInitKwargs object."""

        self.model_id = model_id
        self.model_version = model_version
        self.hub_arn = hub_arn
        self.model_type = model_type
        self.region = region
        self.inputs = inputs
        self.wait = wait
        self.logs = logs
        self.job_name = job_name
        self.experiment_config = experiment_config
        self.tolerate_deprecated_model = tolerate_deprecated_model
        self.tolerate_vulnerable_model = tolerate_vulnerable_model
        self.sagemaker_session = sagemaker_session


class JumpStartEstimatorDeployKwargs(JumpStartKwargs):
    """Data class for the inputs to `JumpStartEstimator.deploy` method."""

    __slots__ = [
        "model_id",
        "model_version",
        "hub_arn",
        "instance_type",
        "initial_instance_count",
        "region",
        "image_uri",
        "source_dir",
        "entry_point",
        "env",
        "predictor_cls",
        "serializer",
        "deserializer",
        "accelerator_type",
        "endpoint_name",
        "tags",
        "kms_key",
        "wait",
        "data_capture_config",
        "async_inference_config",
        "serverless_inference_config",
        "volume_size",
        "model_data_download_timeout",
        "container_startup_health_check_timeout",
        "inference_recommendation_id",
        "explainer_config",
        "role",
        "vpc_config",
        "sagemaker_session",
        "enable_network_isolation",
        "model_kms_key",
        "image_config",
        "code_location",
        "container_log_level",
        "dependencies",
        "git_config",
        "tolerate_deprecated_model",
        "tolerate_vulnerable_model",
        "model_name",
        "use_compiled_model",
    ]

    SERIALIZATION_EXCLUSION_SET = {
        "tolerate_vulnerable_model",
        "tolerate_deprecated_model",
        "region",
        "model_id",
        "model_version",
        "hub_arn",
        "sagemaker_session",
    }

    def __init__(
        self,
        model_id: str,
        model_version: Optional[str] = None,
        hub_arn: Optional[str] = None,
        region: Optional[str] = None,
        initial_instance_count: Optional[int] = None,
        instance_type: Optional[str] = None,
        serializer: Optional[Any] = None,
        deserializer: Optional[Any] = None,
        accelerator_type: Optional[str] = None,
        endpoint_name: Optional[str] = None,
        tags: Optional[Tags] = None,
        kms_key: Optional[str] = None,
        wait: Optional[bool] = None,
        data_capture_config: Optional[Any] = None,
        async_inference_config: Optional[Any] = None,
        serverless_inference_config: Optional[Any] = None,
        volume_size: Optional[int] = None,
        model_data_download_timeout: Optional[int] = None,
        container_startup_health_check_timeout: Optional[int] = None,
        inference_recommendation_id: Optional[str] = None,
        explainer_config: Optional[Any] = None,
        image_uri: Optional[Union[str, Any]] = None,
        role: Optional[str] = None,
        predictor_cls: Optional[callable] = None,
        env: Optional[Dict[str, Union[str, Any]]] = None,
        model_name: Optional[str] = None,
        vpc_config: Optional[Dict[str, List[Union[str, Any]]]] = None,
        sagemaker_session: Optional[Any] = None,
        enable_network_isolation: Union[bool, Any] = None,
        model_kms_key: Optional[str] = None,
        image_config: Optional[Dict[str, Union[str, Any]]] = None,
        source_dir: Optional[str] = None,
        code_location: Optional[str] = None,
        entry_point: Optional[str] = None,
        container_log_level: Optional[Union[int, Any]] = None,
        dependencies: Optional[List[str]] = None,
        git_config: Optional[Dict[str, str]] = None,
        tolerate_deprecated_model: Optional[bool] = None,
        tolerate_vulnerable_model: Optional[bool] = None,
        use_compiled_model: bool = False,
    ) -> None:
        """Instantiates JumpStartEstimatorInitKwargs object."""

        self.model_id = model_id
        self.model_version = model_version
        self.hub_arn = hub_arn
        self.instance_type = instance_type
        self.initial_instance_count = initial_instance_count
        self.region = region
        self.image_uri = image_uri
        self.source_dir = source_dir
        self.entry_point = entry_point
        self.env = deepcopy(env)
        self.predictor_cls = predictor_cls
        self.serializer = serializer
        self.deserializer = deserializer
        self.accelerator_type = accelerator_type
        self.endpoint_name = endpoint_name
        self.tags = format_tags(tags)
        self.kms_key = kms_key
        self.wait = wait
        self.data_capture_config = data_capture_config
        self.async_inference_config = async_inference_config
        self.serverless_inference_config = serverless_inference_config
        self.volume_size = volume_size
        self.model_data_download_timeout = model_data_download_timeout
        self.container_startup_health_check_timeout = container_startup_health_check_timeout
        self.inference_recommendation_id = inference_recommendation_id
        self.explainer_config = explainer_config
        self.role = role
        self.model_name = model_name
        self.vpc_config = vpc_config
        self.sagemaker_session = sagemaker_session
        self.enable_network_isolation = enable_network_isolation
        self.model_kms_key = model_kms_key
        self.image_config = image_config
        self.code_location = code_location
        self.container_log_level = container_log_level
        self.dependencies = dependencies
        self.git_config = git_config
        self.tolerate_deprecated_model = tolerate_deprecated_model
        self.tolerate_vulnerable_model = tolerate_vulnerable_model
        self.use_compiled_model = use_compiled_model


class JumpStartModelRegisterKwargs(JumpStartKwargs):
    """Data class for the inputs to `JumpStartEstimator.deploy` method."""

    __slots__ = [
        "tolerate_vulnerable_model",
        "tolerate_deprecated_model",
        "region",
        "model_id",
        "model_version",
        "hub_arn",
        "sagemaker_session",
        "content_types",
        "response_types",
        "inference_instances",
        "transform_instances",
        "model_package_group_name",
        "image_uri",
        "model_metrics",
        "metadata_properties",
        "approval_status",
        "description",
        "drift_check_baselines",
        "customer_metadata_properties",
        "validation_specification",
        "domain",
        "task",
        "sample_payload_url",
        "framework",
        "framework_version",
        "nearest_model_name",
        "data_input_configuration",
        "skip_model_validation",
        "source_uri",
    ]

    SERIALIZATION_EXCLUSION_SET = {
        "tolerate_vulnerable_model",
        "tolerate_deprecated_model",
        "region",
        "model_id",
        "model_version",
        "hub_arn",
        "sagemaker_session",
    }

    def __init__(
        self,
        model_id: str,
        model_version: Optional[str] = None,
        hub_arn: Optional[str] = None,
        region: Optional[str] = None,
        tolerate_deprecated_model: Optional[bool] = None,
        tolerate_vulnerable_model: Optional[bool] = None,
        sagemaker_session: Optional[Any] = None,
        content_types: List[str] = None,
        response_types: List[str] = None,
        inference_instances: Optional[List[str]] = None,
        transform_instances: Optional[List[str]] = None,
        model_package_group_name: Optional[str] = None,
        image_uri: Optional[str] = None,
        model_metrics: Optional[ModelMetrics] = None,
        metadata_properties: Optional[MetadataProperties] = None,
        approval_status: Optional[str] = None,
        description: Optional[str] = None,
        drift_check_baselines: Optional[DriftCheckBaselines] = None,
        customer_metadata_properties: Optional[Dict[str, str]] = None,
        validation_specification: Optional[str] = None,
        domain: Optional[str] = None,
        task: Optional[str] = None,
        sample_payload_url: Optional[str] = None,
        framework: Optional[str] = None,
        framework_version: Optional[str] = None,
        nearest_model_name: Optional[str] = None,
        data_input_configuration: Optional[str] = None,
        skip_model_validation: Optional[str] = None,
        source_uri: Optional[str] = None,
    ) -> None:
        """Instantiates JumpStartModelRegisterKwargs object."""

        self.model_id = model_id
        self.model_version = model_version
        self.hub_arn = hub_arn
        self.region = region
        self.image_uri = image_uri
        self.sagemaker_session = sagemaker_session
        self.tolerate_deprecated_model = tolerate_deprecated_model
        self.tolerate_vulnerable_model = tolerate_vulnerable_model
        self.content_types = content_types
        self.response_types = response_types
        self.inference_instances = inference_instances
        self.transform_instances = transform_instances
        self.model_package_group_name = model_package_group_name
        self.image_uri = image_uri
        self.model_metrics = model_metrics
        self.metadata_properties = metadata_properties
        self.approval_status = approval_status
        self.description = description
        self.drift_check_baselines = drift_check_baselines
        self.customer_metadata_properties = customer_metadata_properties
        self.validation_specification = validation_specification
        self.domain = domain
        self.task = task
        self.sample_payload_url = sample_payload_url
        self.framework = framework
        self.framework_version = framework_version
        self.nearest_model_name = nearest_model_name
        self.data_input_configuration = data_input_configuration
        self.skip_model_validation = skip_model_validation
        self.source_uri = source_uri

def _get_key_or_upper_camel_key(json_obj: Dict[str, Any], snake_case_key: str, default: Any = None) -> Optional[Any]:
    upper_camel_key = snake_to_upper_camel(snake_case_key)
    return json_obj.get(snake_case_key, default) if json_obj.get(snake_case_key) else json_obj.get(upper_camel_key, default)<|MERGE_RESOLUTION|>--- conflicted
+++ resolved
@@ -340,20 +340,12 @@
         """
         if self._is_hub_content:
             json_obj = walk_and_apply_json(json_obj, camel_to_snake)
-<<<<<<< HEAD
-        self.name = json_obj["name"]
-        self.type = json_obj["type"]
-        self.default = json_obj["default"]
-        self.scope = json_obj["scope"]
-        self.required_for_model_class: bool = json_obj.get("required_for_model_class", False)
-=======
         self.name = _get_key_or_upper_camel_key(json_obj, "name")
         self.type = _get_key_or_upper_camel_key(json_obj, "type")
         self.default = _get_key_or_upper_camel_key(json_obj, "default")
         self.scope = _get_key_or_upper_camel_key(json_obj, "scope")
         self.required_for_model_class: bool = _get_key_or_upper_camel_key(json_obj, "required_for_model_class", False)
 
->>>>>>> 3ee33c41
 
 class JumpStartPredictorSpecs(JumpStartDataHolderType):
     """Data class for JumpStart Predictor specs."""
