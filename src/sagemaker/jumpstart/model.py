# Copyright Amazon.com, Inc. or its affiliates. All Rights Reserved.
#
# Licensed under the Apache License, Version 2.0 (the "License"). You
# may not use this file except in compliance with the License. A copy of
# the License is located at
#
#     http://aws.amazon.com/apache2.0/
#
# or in the "license" file accompanying this file. This file is
# distributed on an "AS IS" BASIS, WITHOUT WARRANTIES OR CONDITIONS OF
# ANY KIND, either express or implied. See the License for the specific
# language governing permissions and limitations under the License.
"""This module stores JumpStart implementation of Model class."""

from __future__ import absolute_import

<<<<<<< HEAD
from typing import Dict, List, Optional, Any, Union
import pandas as pd
=======
from typing import Dict, List, Optional, Union, Any
>>>>>>> 2b357172
from botocore.exceptions import ClientError

from sagemaker import payloads
from sagemaker.async_inference.async_inference_config import AsyncInferenceConfig
from sagemaker.base_deserializers import BaseDeserializer
from sagemaker.base_serializers import BaseSerializer
from sagemaker.enums import EndpointType
from sagemaker.explainer.explainer_config import ExplainerConfig
from sagemaker.jumpstart.accessors import JumpStartModelsAccessor
from sagemaker.jumpstart.enums import JumpStartScriptScope
from sagemaker.jumpstart.exceptions import (
    INVALID_MODEL_ID_ERROR_MSG,
    get_proprietary_model_subscription_error,
    get_proprietary_model_subscription_msg,
)
from sagemaker.jumpstart.factory.model import (
    get_default_predictor,
    get_deploy_kwargs,
    get_init_kwargs,
    get_register_kwargs,
)
from sagemaker.jumpstart.types import (
    JumpStartSerializablePayload,
    DeploymentConfigMetadata,
)
from sagemaker.jumpstart.utils import (
    validate_model_id_and_get_type,
    verify_model_region_and_return_specs,
    get_jumpstart_configs,
    get_metrics_from_deployment_configs,
    add_instance_rate_stats_to_benchmark_metrics,
    deployment_config_response_data,
    _deployment_config_lru_cache,
)
from sagemaker.jumpstart.constants import JUMPSTART_LOGGER
from sagemaker.jumpstart.enums import JumpStartModelType
from sagemaker.utils import stringify_object, format_tags, Tags
from sagemaker.model import (
    Model,
    ModelPackage,
)
from sagemaker.model_monitor.data_capture_config import DataCaptureConfig
from sagemaker.predictor import PredictorBase
from sagemaker.serverless.serverless_inference_config import ServerlessInferenceConfig
from sagemaker.session import Session
from sagemaker.workflow.entities import PipelineVariable
from sagemaker.model_metrics import ModelMetrics
from sagemaker.metadata_properties import MetadataProperties
from sagemaker.drift_check_baselines import DriftCheckBaselines
from sagemaker.compute_resource_requirements.resource_requirements import ResourceRequirements


class JumpStartModel(Model):
    """JumpStartModel class.

    This class sets defaults based on the model ID and version.
    """

    def __init__(
        self,
        model_id: Optional[str] = None,
        model_version: Optional[str] = None,
        tolerate_vulnerable_model: Optional[bool] = None,
        tolerate_deprecated_model: Optional[bool] = None,
        region: Optional[str] = None,
        instance_type: Optional[str] = None,
        image_uri: Optional[Union[str, PipelineVariable]] = None,
        model_data: Optional[Union[str, PipelineVariable, dict]] = None,
        role: Optional[str] = None,
        predictor_cls: Optional[callable] = None,
        env: Optional[Dict[str, Union[str, PipelineVariable]]] = None,
        name: Optional[str] = None,
        vpc_config: Optional[Dict[str, List[Union[str, PipelineVariable]]]] = None,
        sagemaker_session: Optional[Session] = None,
        enable_network_isolation: Union[bool, PipelineVariable] = None,
        model_kms_key: Optional[str] = None,
        image_config: Optional[Dict[str, Union[str, PipelineVariable]]] = None,
        source_dir: Optional[str] = None,
        code_location: Optional[str] = None,
        entry_point: Optional[str] = None,
        container_log_level: Optional[Union[int, PipelineVariable]] = None,
        dependencies: Optional[List[str]] = None,
        git_config: Optional[Dict[str, str]] = None,
        model_package_arn: Optional[str] = None,
        resources: Optional[ResourceRequirements] = None,
        config_name: Optional[str] = None,
    ):
        """Initializes a ``JumpStartModel``.

        This method sets model-specific defaults for the ``Model.__init__`` method.

        Only model ID is required to instantiate this class, however any field can be overriden.

        Any field set to ``None`` does not get passed to the parent class method.

        Args:
            model_id (Optional[str]): JumpStart model ID to use. See
                https://sagemaker.readthedocs.io/en/stable/doc_utils/pretrainedmodels.html
                for list of model IDs.
            model_version (Optional[str]): Version for JumpStart model to use (Default: None).
            tolerate_vulnerable_model (Optional[bool]): True if vulnerable versions of model
                specifications should be tolerated (exception not raised). If False, raises an
                exception if the script used by this version of the model has dependencies with
                known security vulnerabilities. (Default: None).
            tolerate_deprecated_model (Optional[bool]): True if deprecated models should be
                tolerated (exception not raised). False if these models should raise an exception.
                (Default: None).
            region (Optional[str]): The AWS region in which to launch the model. (Default: None).
            instance_type (Optional[str]): The EC2 instance type to use when provisioning a hosting
                endpoint. (Default: None).
            image_uri (Optional[Union[str, PipelineVariable]]): A Docker image URI. (Default: None).
            model_data (Optional[Union[str, PipelineVariable, dict]]): Location
                of SageMaker model data. (Default: None).
            role (Optional[str]): An AWS IAM role (either name or full ARN). The Amazon
                SageMaker training jobs and APIs that create Amazon SageMaker
                endpoints use this role to access training data and model
                artifacts. After the endpoint is created, the inference code
                might use the IAM role if it needs to access some AWS resources.
                It can be null if this is being used to create a Model to pass
                to a ``PipelineModel`` which has its own Role field. (Default:
                None).
            predictor_cls (Optional[callable[string, sagemaker.session.Session]]): A
                function to call to create a predictor (Default: None). If not
                None, ``deploy`` will return the result of invoking this
                function on the created endpoint name. (Default: None).
            env (Optional[dict[str, str] or dict[str, PipelineVariable]]): Environment variables
                to run with ``image_uri`` when hosted in SageMaker. (Default: None).
            name (Optional[str]): The model name. If None, a default model name will be
                selected on each ``deploy``. (Default: None).
            vpc_config (Optional[Union[dict[str, list[str]],dict[str, list[PipelineVariable]]]]):
                The VpcConfig set on the model (Default: None)
                * 'Subnets' (list[str]): List of subnet ids.
                * 'SecurityGroupIds' (list[str]): List of security group ids. (Default: None).
            sagemaker_session (Optional[sagemaker.session.Session]): A SageMaker Session
                object, used for SageMaker interactions (Default: None). If not
                specified, one is created using the default AWS configuration
                chain. (Default: None).
            enable_network_isolation (Optional[Union[bool, PipelineVariable]]): If True,
                enables network isolation in the endpoint, isolating the model
                container. No inbound or outbound network calls can be made to
                or from the model container. (Default: None).
            model_kms_key (Optional[str]): KMS key ARN used to encrypt the repacked
                model archive file if the model is repacked. (Default: None).
            image_config (Optional[Union[dict[str, str], dict[str, PipelineVariable]]]): Specifies
                whether the image of model container is pulled from ECR, or private
                registry in your VPC. By default it is set to pull model container
                image from ECR. (Default: None).
            source_dir (Optional[str]): The absolute, relative, or S3 URI Path to a directory
                with any other training source code dependencies aside from the entry
                point file (Default: None). If ``source_dir`` is an S3 URI, it must
                point to a tar.gz file. Structure within this directory is preserved
                when training on Amazon SageMaker. If 'git_config' is provided,
                'source_dir' should be a relative location to a directory in the Git repo.
                If the directory points to S3, no code is uploaded and the S3 location
                is used instead. (Default: None).

                .. admonition:: Example

                    With the following GitHub repo directory structure:

                    >>> |----- README.md
                    >>> |----- src
                    >>>         |----- inference.py
                    >>>         |----- test.py

                    You can assign entry_point='inference.py', source_dir='src'.
            code_location (Optional[str]): Name of the S3 bucket where custom code is
                uploaded (Default: None). If not specified, the default bucket
                created by ``sagemaker.session.Session`` is used. (Default: None).
            entry_point (Optional[str]): The absolute or relative path to the local Python
                source file that should be executed as the entry point to
                model hosting. (Default: None). If ``source_dir`` is specified, then ``entry_point``
                must point to a file located at the root of ``source_dir``.
                If 'git_config' is provided, 'entry_point' should be
                a relative location to the Python source file in the Git repo. (Default: None).

                .. admonition:: Example
                    With the following GitHub repo directory structure:

                    >>> |----- README.md
                    >>> |----- src
                    >>>         |----- inference.py
                    >>>         |----- test.py

                    You can assign entry_point='src/inference.py'.
            container_log_level (Optional[Union[int, PipelineVariable]]): Log level to use
                within the container. Valid values are defined in the Python
                logging module. (Default: None).
            dependencies (Optional[list[str]]): A list of absolute or relative paths to directories
                with any additional libraries that should be exported
                to the container (default: []). The library folders are
                copied to SageMaker in the same folder where the entrypoint is
                copied. If 'git_config' is provided, 'dependencies' should be a
                list of relative locations to directories with any additional
                libraries needed in the Git repo. If the ```source_dir``` points
                to S3, code will be uploaded and the S3 location will be used
                instead. This is not supported with "local code" in Local Mode.
                (Default: None).

                .. admonition:: Example

                    The following call

                    >>> Model(entry_point='inference.py',
                    ...       dependencies=['my/libs/common', 'virtual-env'])

                    results in the following structure inside the container:

                    >>> $ ls

                    >>> opt/ml/code
                    >>>     |------ inference.py
                    >>>     |------ common
                    >>>     |------ virtual-env
            git_config (Optional[dict[str, str]]): Git configurations used for cloning
                files, including ``repo``, ``branch``, ``commit``,
                ``2FA_enabled``, ``username``, ``password`` and ``token``. The
                ``repo`` field is required. All other fields are optional.
                ``repo`` specifies the Git repository where your training script
                is stored. If you don't provide ``branch``, the default value
                'master' is used. If you don't provide ``commit``, the latest
                commit in the specified branch is used.

                ``2FA_enabled``, ``username``, ``password`` and ``token`` are
                used for authentication. For GitHub (or other Git) accounts, set
                ``2FA_enabled`` to 'True' if two-factor authentication is
                enabled for the account, otherwise set it to 'False'. If you do
                not provide a value for ``2FA_enabled``, a default value of
                'False' is used. CodeCommit does not support two-factor
                authentication, so do not provide "2FA_enabled" with CodeCommit
                repositories.

                For GitHub and other Git repos, when SSH URLs are provided, it
                doesn't matter whether 2FA is enabled or disabled. You should
                either have no passphrase for the SSH key pairs or have the
                ssh-agent configured so that you will not be prompted for the SSH
                passphrase when you run the 'git clone' command with SSH URLs. When
                HTTPS URLs are provided, if 2FA is disabled, then either ``token``
                or ``username`` and ``password`` are be used for authentication if provided.
                ``Token`` is prioritized. If 2FA is enabled, only ``token`` is used
                for authentication if provided. If required authentication info
                is not provided, the SageMaker Python SDK attempts to use local credentials
                to authenticate. If that fails, an error message is thrown.

                For CodeCommit repos, 2FA is not supported, so ``2FA_enabled``
                should not be provided. There is no token in CodeCommit, so
                ``token`` should also not be provided. When ``repo`` is an SSH URL,
                the requirements are the same as GitHub  repos. When ``repo``
                is an HTTPS URL, ``username`` and ``password`` are used for
                authentication if they are provided. If they are not provided,
                the SageMaker Python SDK attempts to use either the CodeCommit
                credential helper or local credential storage for authentication.
                (Default: None).

                .. admonition:: Example

                    The following config results in cloning the repo specified in 'repo', then
                    checking out the 'master' branch, and checking out the specified
                    commit.

                    >>> git_config = {'repo': 'https://github.com/aws/sagemaker-python-sdk.git',
                    >>>               'branch': 'test-branch-git-config',
                    >>>               'commit': '329bfcf884482002c05ff7f44f62599ebc9f445a'}

            model_package_arn (Optional[str]): An existing SageMaker Model Package arn,
                can be just the name if your account owns the Model Package.
                ``model_data`` is not required. (Default: None).
            resources (Optional[ResourceRequirements]): The compute resource requirements
                for a model to be deployed to an endpoint.
                Only EndpointType.INFERENCE_COMPONENT_BASED supports this feature.
                (Default: None).
            config_name (Optional[str]): The name of the JumpStartConfig that can be
                optionally applied to the model and override corresponding fields.
        Raises:
            ValueError: If the model ID is not recognized by JumpStart.
        """

        def _validate_model_id_and_type():
            return validate_model_id_and_get_type(
                model_id=model_id,
                model_version=model_version,
                region=region or getattr(sagemaker_session, "boto_region_name", None),
                script=JumpStartScriptScope.INFERENCE,
                sagemaker_session=sagemaker_session,
            )

        self.model_type = _validate_model_id_and_type()
        if not self.model_type:
            JumpStartModelsAccessor.reset_cache()
            self.model_type = _validate_model_id_and_type()
            if not self.model_type:
                raise ValueError(INVALID_MODEL_ID_ERROR_MSG.format(model_id=model_id))

        self._model_data_is_set = model_data is not None
        model_init_kwargs = get_init_kwargs(
            model_id=model_id,
            model_from_estimator=False,
            model_type=self.model_type,
            model_version=model_version,
            instance_type=instance_type,
            tolerate_vulnerable_model=tolerate_vulnerable_model,
            tolerate_deprecated_model=tolerate_deprecated_model,
            region=region,
            image_uri=image_uri,
            model_data=model_data,
            source_dir=source_dir,
            entry_point=entry_point,
            env=env,
            predictor_cls=predictor_cls,
            role=role,
            name=name,
            vpc_config=vpc_config,
            sagemaker_session=sagemaker_session,
            enable_network_isolation=enable_network_isolation,
            model_kms_key=model_kms_key,
            image_config=image_config,
            code_location=code_location,
            container_log_level=container_log_level,
            dependencies=dependencies,
            git_config=git_config,
            model_package_arn=model_package_arn,
            resources=resources,
            config_name=config_name,
        )

        self.orig_predictor_cls = predictor_cls

        self.model_id = model_init_kwargs.model_id
        self.model_version = model_init_kwargs.model_version
        self.instance_type = model_init_kwargs.instance_type
        self.resources = model_init_kwargs.resources
        self.tolerate_vulnerable_model = model_init_kwargs.tolerate_vulnerable_model
        self.tolerate_deprecated_model = model_init_kwargs.tolerate_deprecated_model
        self.region = model_init_kwargs.region
        self.sagemaker_session = model_init_kwargs.sagemaker_session
        self.config_name = model_init_kwargs.config_name

        if self.model_type == JumpStartModelType.PROPRIETARY:
            self.log_subscription_warning()

        super(JumpStartModel, self).__init__(**model_init_kwargs.to_kwargs_dict())

        self.model_package_arn = model_init_kwargs.model_package_arn
        self.init_kwargs = model_init_kwargs.to_kwargs_dict(False)

        self._metadata_configs = get_jumpstart_configs(
            region=self.region,
            model_id=self.model_id,
            model_version=self.model_version,
            sagemaker_session=self.sagemaker_session,
            model_type=self.model_type,
        )

    def log_subscription_warning(self) -> None:
        """Log message prompting the customer to subscribe to the proprietary model."""
        subscription_link = verify_model_region_and_return_specs(
            region=self.region,
            model_id=self.model_id,
            version=self.model_version,
            model_type=self.model_type,
            scope=JumpStartScriptScope.INFERENCE,
            sagemaker_session=self.sagemaker_session,
        ).model_subscription_link
        JUMPSTART_LOGGER.warning(
            get_proprietary_model_subscription_msg(self.model_id, subscription_link)
        )

    def retrieve_all_examples(self) -> Optional[List[JumpStartSerializablePayload]]:
        """Returns all example payloads associated with the model.

        Raises:
            NotImplementedError: If the scope is not supported.
            ValueError: If the combination of arguments specified is not supported.
            VulnerableJumpStartModelError: If any of the dependencies required by the script have
                known security vulnerabilities.
            DeprecatedJumpStartModelError: If the version of the model is deprecated.
        """
        return payloads.retrieve_all_examples(
            model_id=self.model_id,
            model_version=self.model_version,
            region=self.region,
            tolerate_deprecated_model=self.tolerate_deprecated_model,
            tolerate_vulnerable_model=self.tolerate_vulnerable_model,
            sagemaker_session=self.sagemaker_session,
            model_type=self.model_type,
        )

    def retrieve_example_payload(self) -> JumpStartSerializablePayload:
        """Returns the example payload associated with the model.

        Payload can be directly used with the `sagemaker.predictor.Predictor.predict(...)` function.

        Raises:
            NotImplementedError: If the scope is not supported.
            ValueError: If the combination of arguments specified is not supported.
            VulnerableJumpStartModelError: If any of the dependencies required by the script have
                known security vulnerabilities.
            DeprecatedJumpStartModelError: If the version of the model is deprecated.
        """
        return payloads.retrieve_example(
            model_id=self.model_id,
            model_version=self.model_version,
            model_type=self.model_type,
            region=self.region,
            tolerate_deprecated_model=self.tolerate_deprecated_model,
            tolerate_vulnerable_model=self.tolerate_vulnerable_model,
            sagemaker_session=self.sagemaker_session,
        )

    def set_deployment_config(self, config_name: str, instance_type: str) -> None:
        """Sets the deployment config to apply to the model.

        Args:
            config_name (str):
                The name of the deployment config to apply to the model.
                Call list_deployment_configs to see the list of config names.
            instance_type (str):
                The instance_type that the model will use after setting
                the config.
        """
        self.__init__(
            model_id=self.model_id,
            model_version=self.model_version,
            instance_type=instance_type,
            config_name=config_name,
        )

    @property
    def deployment_config(self) -> Optional[Dict[str, Any]]:
        """The deployment config that will be applied to ``This`` model.

        Returns:
            Optional[Dict[str, Any]]: Deployment config.
        """
        if self.config_name is None:
            return None
        for config in self.list_deployment_configs():
            if config.get("DeploymentConfigName") == self.config_name:
                return config
        return None

    @property
    def benchmark_metrics(self) -> pd.DataFrame:
        """Benchmark Metrics for deployment configs.

        Returns:
            Benchmark Metrics: Pandas DataFrame object.
        """
        df = pd.DataFrame(self._get_deployment_configs_benchmarks_data())
        blank_index = [""] * len(df)
        df.index = blank_index
        return df

    def display_benchmark_metrics(self, **kwargs) -> None:
        """Display deployment configs benchmark metrics."""
        df = self.benchmark_metrics

        instance_type = kwargs.get("instance_type")
        if instance_type:
            df = df[df["Instance Type"].str.contains(instance_type)]

        print(df.to_markdown(index=False, floatfmt=".2f"))

    def list_deployment_configs(self) -> List[Dict[str, Any]]:
        """List deployment configs for ``This`` model.

        Returns:
            List[Dict[str, Any]]: A list of deployment configs.
        """
        return deployment_config_response_data(
            self._get_deployment_configs(self.config_name, self.instance_type)
        )

    def _create_sagemaker_model(
        self,
        instance_type=None,
        accelerator_type=None,
        tags=None,
        serverless_inference_config=None,
        **kwargs,
    ):
        """Create a SageMaker Model Entity

        Args:
            instance_type (str): Optional. The EC2 instance type that this Model will be
                used for, this is only used to determine if the image needs GPU
                support or not. (Default: None).
            accelerator_type (str): Optional. Type of Elastic Inference accelerator to
                attach to an endpoint for model loading and inference, for
                example, 'ml.eia1.medium'. If not specified, no Elastic
                Inference accelerator will be attached to the endpoint. (Default: None).
            tags (Optional[Tags]): Optional. The list of tags to add to
                the model. Example: >>> tags = [{'Key': 'tagname', 'Value':
                'tagvalue'}] For more information about tags, see
                https://boto3.amazonaws.com/v1/documentation
                /api/latest/reference/services/sagemaker.html#SageMaker.Client.add_tags
                (Default: None).
            serverless_inference_config (sagemaker.serverless.ServerlessInferenceConfig):
                Optional. Specifies configuration related to serverless endpoint. Instance type is
                not provided in serverless inference. So this is used to find image URIs.
                (Default: None).
            kwargs: Keyword arguments coming from the caller. This class does not require
                any so they are ignored.
        """

        tags = format_tags(tags)

        # if the user inputs a model artifact uri, do not use model package arn to create
        # inference endpoint.
        if self.model_package_arn and not self._model_data_is_set:
            # When a ModelPackageArn is provided we just create the Model
            model_package = ModelPackage(
                role=self.role,
                model_data=self.model_data,
                model_package_arn=self.model_package_arn,
                sagemaker_session=self.sagemaker_session,
                predictor_cls=self.predictor_cls,
                vpc_config=self.vpc_config,
            )
            if self.name is not None:
                model_package.name = self.name
            if self.env is not None:
                model_package.env = self.env
            model_package._create_sagemaker_model(
                instance_type=instance_type,
                accelerator_type=accelerator_type,
                tags=tags,
                serverless_inference_config=serverless_inference_config,
                **kwargs,
            )
            if self._base_name is None and model_package._base_name is not None:
                self._base_name = model_package._base_name
            if self.name is None and model_package.name is not None:
                self.name = model_package.name
        else:
            super(JumpStartModel, self)._create_sagemaker_model(
                instance_type=instance_type,
                accelerator_type=accelerator_type,
                tags=tags,
                serverless_inference_config=serverless_inference_config,
                **kwargs,
            )

    def deploy(
        self,
        initial_instance_count: Optional[int] = None,
        instance_type: Optional[str] = None,
        serializer: Optional[BaseSerializer] = None,
        deserializer: Optional[BaseDeserializer] = None,
        accelerator_type: Optional[str] = None,
        endpoint_name: Optional[str] = None,
        tags: Optional[Tags] = None,
        kms_key: Optional[str] = None,
        wait: Optional[bool] = True,
        data_capture_config: Optional[DataCaptureConfig] = None,
        async_inference_config: Optional[AsyncInferenceConfig] = None,
        serverless_inference_config: Optional[ServerlessInferenceConfig] = None,
        volume_size: Optional[int] = None,
        model_data_download_timeout: Optional[int] = None,
        container_startup_health_check_timeout: Optional[int] = None,
        inference_recommendation_id: Optional[str] = None,
        explainer_config: Optional[ExplainerConfig] = None,
        accept_eula: Optional[bool] = None,
        endpoint_logging: Optional[bool] = False,
        resources: Optional[ResourceRequirements] = None,
        managed_instance_scaling: Optional[str] = None,
        endpoint_type: EndpointType = EndpointType.MODEL_BASED,
        routing_config: Optional[Dict[str, Any]] = None,
    ) -> PredictorBase:
        """Creates endpoint by calling base ``Model`` class `deploy` method.

        Create a SageMaker ``Model`` and ``EndpointConfig``, and deploy an
        ``Endpoint`` from this ``Model``.

        Any field set to ``None`` does not get passed to the parent class method.


        Args:
            initial_instance_count (Optional[int]): The initial number of instances to run
                in the ``Endpoint`` created from this ``Model``. If not using
                serverless inference or the model has not called ``right_size()``,
                then it need to be a number larger or equals
                to 1. (Default: None)
            instance_type (Optional[str]): The EC2 instance type to deploy this Model to.
                For example, 'ml.p2.xlarge', or 'local' for local mode. If not using
                serverless inference or the model has not called ``right_size()``,
                then it is required to deploy a model.
                (Default: None)
            serializer (Optional[:class:`~sagemaker.serializers.BaseSerializer`]): A
                serializer object, used to encode data for an inference endpoint
                (Default: None). If ``serializer`` is not None, then
                ``serializer`` will override the default serializer. The
                default serializer is set by the ``predictor_cls``. (Default: None).
            deserializer (Optional[:class:`~sagemaker.deserializers.BaseDeserializer`]): A
                deserializer object, used to decode data from an inference
                endpoint (Default: None). If ``deserializer`` is not None, then
                ``deserializer`` will override the default deserializer. The
                default deserializer is set by the ``predictor_cls``. (Default: None).
            accelerator_type (Optional[str]): Type of Elastic Inference accelerator to
                deploy this model for model loading and inference, for example,
                'ml.eia1.medium'. If not specified, no Elastic Inference
                accelerator will be attached to the endpoint. For more
                information:
                https://docs.aws.amazon.com/sagemaker/latest/dg/ei.html
                (Default: None).
            endpoint_name (Optional[str]): The name of the endpoint to create (default:
                None). If not specified, a unique endpoint name will be created.
                (Default: None).
            tags (Optional[Tags]): Tags to attach to this
                specific endpoint. (Default: None).
            kms_key (Optional[str]): The ARN of the KMS key that is used to encrypt the
                data on the storage volume attached to the instance hosting the
                endpoint. (Default: None).
            wait (Optional[bool]): Whether the call should wait until the deployment of
                this model completes. (Default: True).
            data_capture_config (Optional[sagemaker.model_monitor.DataCaptureConfig]): Specifies
                configuration related to Endpoint data capture for use with
                Amazon SageMaker Model Monitoring. (Default: None).
            async_inference_config (Optional[sagemaker.model_monitor.AsyncInferenceConfig]):
                Specifies configuration related to async endpoint. Use this configuration when
                trying to create async endpoint and make async inference. If empty config object
                passed through, will use default config to deploy async endpoint. Deploy a
                real-time endpoint if it's None. (Default: None)
            serverless_inference_config (Optional[sagemaker.serverless.ServerlessInferenceConfig]):
                Specifies configuration related to serverless endpoint. Use this configuration
                when trying to create serverless endpoint and make serverless inference. If
                empty object passed through, will use pre-defined values in
                ``ServerlessInferenceConfig`` class to deploy serverless endpoint. Deploy an
                instance based endpoint if it's None. (Default: None)
            volume_size (Optional[int]): The size, in GB, of the ML storage volume attached to
                individual inference instance associated with the production variant. Currenly only
                Amazon EBS gp2 storage volumes are supported. (Default: None).
            model_data_download_timeout (Optional[int]): The timeout value, in seconds, to download
                and extract model data from Amazon S3 to the individual inference instance
                associated with this production variant. (Default: None).
            container_startup_health_check_timeout (Optional[int]): The timeout value, in seconds,
                for your inference container to pass health check by SageMaker Hosting. For more
                information about health check see:
                https://docs.aws.amazon.com/sagemaker/latest/dg/your-algorithms-inference-code.html#your-algorithms-inference-algo-ping-requests
                (Default: None).
            inference_recommendation_id (Optional[str]): The recommendation id which specifies the
                recommendation you picked from inference recommendation job results and
                would like to deploy the model and endpoint with recommended parameters.
                (Default: None).
            explainer_config (Optional[sagemaker.explainer.ExplainerConfig]): Specifies online
                explainability configuration for use with Amazon SageMaker Clarify. (Default: None).
            accept_eula (bool): For models that require a Model Access Config, specify True or
                False to indicate whether model terms of use have been accepted.
                The `accept_eula` value must be explicitly defined as `True` in order to
                accept the end-user license agreement (EULA) that some
                models require. (Default: None).
            endpoint_logging (Optiona[bool]): If set to true, live logging will be emitted as
                the SageMaker Endpoint starts up. (Default: False).
            resources (Optional[ResourceRequirements]): The compute resource requirements
                for a model to be deployed to an endpoint. Only
                EndpointType.INFERENCE_COMPONENT_BASED supports this feature.
                (Default: None).
            managed_instance_scaling (Optional[Dict]): Managed intance scaling options,
                if configured Amazon SageMaker will manage the instance number behind the
                endpoint.
            endpoint_type (EndpointType): The type of endpoint used to deploy models.
                (Default: EndpointType.MODEL_BASED).
            routing_config (Optional[Dict]): Settings the control how the endpoint routes
                incoming traffic to the instances that the endpoint hosts.

        Raises:
            MarketplaceModelSubscriptionError: If the caller is not subscribed to the model.
        """

        deploy_kwargs = get_deploy_kwargs(
            model_id=self.model_id,
            model_version=self.model_version,
            region=self.region,
            tolerate_deprecated_model=self.tolerate_deprecated_model,
            tolerate_vulnerable_model=self.tolerate_vulnerable_model,
            initial_instance_count=initial_instance_count,
            instance_type=instance_type or self.instance_type,
            serializer=serializer,
            deserializer=deserializer,
            accelerator_type=accelerator_type,
            endpoint_name=endpoint_name,
            tags=format_tags(tags),
            kms_key=kms_key,
            wait=wait,
            data_capture_config=data_capture_config,
            async_inference_config=async_inference_config,
            serverless_inference_config=serverless_inference_config,
            volume_size=volume_size,
            model_data_download_timeout=model_data_download_timeout,
            container_startup_health_check_timeout=container_startup_health_check_timeout,
            inference_recommendation_id=inference_recommendation_id,
            explainer_config=explainer_config,
            sagemaker_session=self.sagemaker_session,
            accept_eula=accept_eula,
            endpoint_logging=endpoint_logging,
            resources=resources,
            managed_instance_scaling=managed_instance_scaling,
            endpoint_type=endpoint_type,
            model_type=self.model_type,
<<<<<<< HEAD
            config_name=self.config_name,
=======
            routing_config=routing_config,
>>>>>>> 2b357172
        )
        if (
            self.model_type == JumpStartModelType.PROPRIETARY
            and endpoint_type == EndpointType.INFERENCE_COMPONENT_BASED
        ):
            raise ValueError(
                f"{EndpointType.INFERENCE_COMPONENT_BASED} is not supported for Proprietary models."
            )

        try:
            predictor = super(JumpStartModel, self).deploy(**deploy_kwargs.to_kwargs_dict())
        except ClientError as e:
            subscription_link = verify_model_region_and_return_specs(
                region=self.region,
                model_id=self.model_id,
                version=self.model_version,
                model_type=self.model_type,
                scope=JumpStartScriptScope.INFERENCE,
                sagemaker_session=self.sagemaker_session,
                config_name=self.config_name,
            ).model_subscription_link
            get_proprietary_model_subscription_error(e, subscription_link)
            raise

        # If no predictor class was passed, add defaults to predictor
        if self.orig_predictor_cls is None and async_inference_config is None:
            return get_default_predictor(
                predictor=predictor,
                model_id=self.model_id,
                model_version=self.model_version,
                region=self.region,
                tolerate_deprecated_model=self.tolerate_deprecated_model,
                tolerate_vulnerable_model=self.tolerate_vulnerable_model,
                sagemaker_session=self.sagemaker_session,
                model_type=self.model_type,
                config_name=self.config_name,
            )

        # If a predictor class was passed, do not mutate predictor
        return predictor

    def register(
        self,
        content_types: List[Union[str, PipelineVariable]] = None,
        response_types: List[Union[str, PipelineVariable]] = None,
        inference_instances: Optional[List[Union[str, PipelineVariable]]] = None,
        transform_instances: Optional[List[Union[str, PipelineVariable]]] = None,
        model_package_group_name: Optional[Union[str, PipelineVariable]] = None,
        image_uri: Optional[Union[str, PipelineVariable]] = None,
        model_metrics: Optional[ModelMetrics] = None,
        metadata_properties: Optional[MetadataProperties] = None,
        approval_status: Optional[Union[str, PipelineVariable]] = None,
        description: Optional[str] = None,
        drift_check_baselines: Optional[DriftCheckBaselines] = None,
        customer_metadata_properties: Optional[Dict[str, Union[str, PipelineVariable]]] = None,
        validation_specification: Optional[Union[str, PipelineVariable]] = None,
        domain: Optional[Union[str, PipelineVariable]] = None,
        task: Optional[Union[str, PipelineVariable]] = None,
        sample_payload_url: Optional[Union[str, PipelineVariable]] = None,
        framework: Optional[Union[str, PipelineVariable]] = None,
        framework_version: Optional[Union[str, PipelineVariable]] = None,
        nearest_model_name: Optional[Union[str, PipelineVariable]] = None,
        data_input_configuration: Optional[Union[str, PipelineVariable]] = None,
        skip_model_validation: Optional[Union[str, PipelineVariable]] = None,
        source_uri: Optional[Union[str, PipelineVariable]] = None,
    ):
        """Creates a model package for creating SageMaker models or listing on Marketplace.

        Args:
            content_types (list[str] or list[PipelineVariable]): The supported MIME types
                for the input data.
            response_types (list[str] or list[PipelineVariable]): The supported MIME types
                for the output data.
            inference_instances (list[str] or list[PipelineVariable]): A list of the instance
                types that are used to generate inferences in real-time (default: None).
            transform_instances (list[str] or list[PipelineVariable]): A list of the instance types
                on which a transformation job can be run or on which an endpoint can be deployed
                (default: None).
            model_package_group_name (str or PipelineVariable): Model Package Group name,
                exclusive to `model_package_name`, using `model_package_group_name` makes the
                Model Package versioned. Defaults to ``None``.
            image_uri (str or PipelineVariable): Inference image URI for the container. Model class'
                self.image will be used if it is None. Defaults to ``None``.
            model_metrics (ModelMetrics): ModelMetrics object. Defaults to ``None``.
            metadata_properties (MetadataProperties): MetadataProperties object.
                Defaults to ``None``.
            approval_status (str or PipelineVariable): Model Approval Status, values can be
                "Approved", "Rejected", or "PendingManualApproval". Defaults to
                ``PendingManualApproval``.
            description (str): Model Package description. Defaults to ``None``.
            drift_check_baselines (DriftCheckBaselines): DriftCheckBaselines object (default: None).
            customer_metadata_properties (dict[str, str] or dict[str, PipelineVariable]):
                A dictionary of key-value paired metadata properties (default: None).
            domain (str or PipelineVariable): Domain values can be "COMPUTER_VISION",
                "NATURAL_LANGUAGE_PROCESSING", "MACHINE_LEARNING" (default: None).
            sample_payload_url (str or PipelineVariable): The S3 path where the sample payload
                is stored (default: None).
            task (str or PipelineVariable): Task values which are supported by Inference Recommender
                are "FILL_MASK", "IMAGE_CLASSIFICATION", "OBJECT_DETECTION", "TEXT_GENERATION",
                "IMAGE_SEGMENTATION", "CLASSIFICATION", "REGRESSION", "OTHER" (default: None).
            framework (str or PipelineVariable): Machine learning framework of the model package
                container image (default: None).
            framework_version (str or PipelineVariable): Framework version of the Model Package
                Container Image (default: None).
            nearest_model_name (str or PipelineVariable): Name of a pre-trained machine learning
                benchmarked by Amazon SageMaker Inference Recommender (default: None).
            data_input_configuration (str or PipelineVariable): Input object for the model
                (default: None).
            skip_model_validation (str or PipelineVariable): Indicates if you want to skip model
                validation. Values can be "All" or "None" (default: None).
            source_uri (str or PipelineVariable): The URI of the source for the model package
                (default: None).

        Returns:
            A `sagemaker.model.ModelPackage` instance.
        """

        register_kwargs = get_register_kwargs(
            model_id=self.model_id,
            model_version=self.model_version,
            region=self.region,
            tolerate_deprecated_model=self.tolerate_deprecated_model,
            tolerate_vulnerable_model=self.tolerate_vulnerable_model,
            sagemaker_session=self.sagemaker_session,
            supported_content_types=content_types,
            response_types=response_types,
            inference_instances=inference_instances,
            transform_instances=transform_instances,
            model_package_group_name=model_package_group_name,
            image_uri=image_uri,
            model_metrics=model_metrics,
            metadata_properties=metadata_properties,
            approval_status=approval_status,
            description=description,
            drift_check_baselines=drift_check_baselines,
            customer_metadata_properties=customer_metadata_properties,
            validation_specification=validation_specification,
            domain=domain,
            task=task,
            sample_payload_url=sample_payload_url,
            framework=framework,
            framework_version=framework_version,
            nearest_model_name=nearest_model_name,
            data_input_configuration=data_input_configuration,
            skip_model_validation=skip_model_validation,
            source_uri=source_uri,
            config_name=self.config_name,
        )

        model_package = super(JumpStartModel, self).register(**register_kwargs.to_kwargs_dict())

        def register_deploy_wrapper(*args, **kwargs):
            if self.model_package_arn is not None:
                return self.deploy(*args, **kwargs)

            self.model_package_arn = model_package.model_package_arn
            predictor = self.deploy(*args, **kwargs)
            self.model_package_arn = None
            return predictor

        model_package.deploy = register_deploy_wrapper

        return model_package

    @_deployment_config_lru_cache
    def _get_deployment_configs_benchmarks_data(self) -> Dict[str, Any]:
        """Deployment configs benchmark metrics.

        Returns:
            Dict[str, List[str]]: Deployment config benchmark data.
        """
        return get_metrics_from_deployment_configs(
            self._get_deployment_configs(None, None),
        )

    @_deployment_config_lru_cache
    def _get_deployment_configs(
        self, selected_config_name: Optional[str], selected_instance_type: Optional[str]
    ) -> List[DeploymentConfigMetadata]:
        """Retrieve deployment configs metadata.

        Args:
            selected_config_name (Optional[str]): The name of the selected deployment config.
            selected_instance_type (Optional[str]): The selected instance type.
        """
        deployment_configs = []
        if not self._metadata_configs:
            return deployment_configs

        err = None
        for config_name, metadata_config in self._metadata_configs.items():
            if selected_config_name == config_name:
                instance_type_to_use = selected_instance_type
            else:
                instance_type_to_use = metadata_config.resolved_config.get(
                    "default_inference_instance_type"
                )

            if metadata_config.benchmark_metrics:
                err, metadata_config.benchmark_metrics = (
                    add_instance_rate_stats_to_benchmark_metrics(
                        self.region, metadata_config.benchmark_metrics
                    )
                )

            config_components = metadata_config.config_components.get(config_name)
            image_uri = (
                (
                    config_components.hosting_instance_type_variants.get("regional_aliases", {})
                    .get(self.region, {})
                    .get("alias_ecr_uri_1")
                )
                if config_components
                else self.image_uri
            )

            init_kwargs = get_init_kwargs(
                config_name=config_name,
                model_id=self.model_id,
                instance_type=instance_type_to_use,
                sagemaker_session=self.sagemaker_session,
                image_uri=image_uri,
                region=self.region,
                model_version=self.model_version,
            )
            deploy_kwargs = get_deploy_kwargs(
                model_id=self.model_id,
                instance_type=instance_type_to_use,
                sagemaker_session=self.sagemaker_session,
                region=self.region,
                model_version=self.model_version,
            )

            deployment_config_metadata = DeploymentConfigMetadata(
                config_name,
                metadata_config,
                init_kwargs,
                deploy_kwargs,
            )
            deployment_configs.append(deployment_config_metadata)

        if err and err["Code"] == "AccessDeniedException":
            error_message = "Instance rate metrics will be omitted. Reason: %s"
            JUMPSTART_LOGGER.warning(error_message, err["Message"])

        return deployment_configs

    def __str__(self) -> str:
        """Overriding str(*) method to make more human-readable."""
        return stringify_object(self)<|MERGE_RESOLUTION|>--- conflicted
+++ resolved
@@ -14,12 +14,8 @@
 
 from __future__ import absolute_import
 
-<<<<<<< HEAD
 from typing import Dict, List, Optional, Any, Union
 import pandas as pd
-=======
-from typing import Dict, List, Optional, Union, Any
->>>>>>> 2b357172
 from botocore.exceptions import ClientError
 
 from sagemaker import payloads
@@ -719,11 +715,8 @@
             managed_instance_scaling=managed_instance_scaling,
             endpoint_type=endpoint_type,
             model_type=self.model_type,
-<<<<<<< HEAD
             config_name=self.config_name,
-=======
             routing_config=routing_config,
->>>>>>> 2b357172
         )
         if (
             self.model_type == JumpStartModelType.PROPRIETARY
