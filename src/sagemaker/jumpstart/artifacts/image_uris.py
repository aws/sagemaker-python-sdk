# Copyright Amazon.com, Inc. or its affiliates. All Rights Reserved.
#
# Licensed under the Apache License, Version 2.0 (the "License"). You
# may not use this file except in compliance with the License. A copy of
# the License is located at
#
#     http://aws.amazon.com/apache2.0/
#
# or in the "license" file accompanying this file. This file is
# distributed on an "AS IS" BASIS, WITHOUT WARRANTIES OR CONDITIONS OF
# ANY KIND, either express or implied. See the License for the specific
# language governing permissions and limitations under the License.
"""This module contains functions for obtaining JumpStart image uris."""
from __future__ import absolute_import

from typing import Optional
from sagemaker import image_uris
from sagemaker.jumpstart.constants import (
    DEFAULT_JUMPSTART_SAGEMAKER_SESSION,
    JUMPSTART_DEFAULT_REGION_NAME,
)
from sagemaker.jumpstart.enums import (
    JumpStartScriptScope,
    ModelFramework,
)
from sagemaker.jumpstart.utils import (
    verify_model_region_and_return_specs,
)

from sagemaker.jumpstart.types import JumpStartECRSpecs
from sagemaker.session import Session


def _retrieve_image_uri(
    model_id: str,
    model_version: str,
    image_scope: str,
    hub_arn: Optional[str] = None,
    framework: Optional[str] = None,
    region: Optional[str] = None,
    version: Optional[str] = None,
    py_version: Optional[str] = None,
    instance_type: Optional[str] = None,
    accelerator_type: Optional[str] = None,
    container_version: Optional[str] = None,
    distribution: Optional[str] = None,
    base_framework_version: Optional[str] = None,
    training_compiler_config: Optional[str] = None,
    tolerate_vulnerable_model: bool = False,
    tolerate_deprecated_model: bool = False,
    sagemaker_session: Session = DEFAULT_JUMPSTART_SAGEMAKER_SESSION,
):
    """Retrieves the container image URI for JumpStart models.

    Only `model_id`, `model_version`, and `image_scope` are required;
    the rest of the fields are auto-populated.


    Args:
        model_id (str): JumpStart model ID for which to retrieve image URI.
        model_version (str): Version of the JumpStart model for which to retrieve
            the image URI.
        hub_arn (str): The arn of the SageMaker Hub for which to retrieve
            model details from. (default: None).
        image_scope (str): The image type, i.e. what it is used for.
            Valid values: "training", "inference", "eia". If ``accelerator_type`` is set,
            ``image_scope`` is ignored.
        framework (str): The name of the framework or algorithm.
        region (str): The AWS region. (Default: None).
        version (str): The framework or algorithm version. This is required if there is
            more than one supported version for the given framework or algorithm.
            (Default: None).
        py_version (str): The Python version. This is required if there is
            more than one supported Python version for the given framework version.
        instance_type (str): The SageMaker instance type. For supported types, see
            https://aws.amazon.com/sagemaker/pricing/instance-types. This is required if
            there are different images for different processor types.
            (Default: None).
        accelerator_type (str): Elastic Inference accelerator type. For more, see
            https://docs.aws.amazon.com/sagemaker/latest/dg/ei.html.
            (Default: None).
        container_version (str): the version of docker image.
            Ideally the value of parameter should be created inside the framework.
            For custom use, see the list of supported container versions:
            https://github.com/aws/deep-learning-containers/blob/master/available_images.md.
            (Default: None).
        distribution (dict): A dictionary with information on how to run distributed training.
            (Default: None).
        training_compiler_config (:class:`~sagemaker.training_compiler.TrainingCompilerConfig`):
            A configuration class for the SageMaker Training Compiler.
            (Default: None).
        tolerate_vulnerable_model (bool): True if vulnerable versions of model
            specifications should be tolerated (exception not raised). If False, raises an
            exception if the script used by this version of the model has dependencies with known
            security vulnerabilities. (Default: False).
        tolerate_deprecated_model (bool): True if deprecated versions of model
            specifications should be tolerated (exception not raised). If False, raises
            an exception if the version of the model is deprecated. (Default: False).
        sagemaker_session (sagemaker.session.Session): A SageMaker Session
            object, used for SageMaker interactions. If not
            specified, one is created using the default AWS configuration
            chain. (Default: sagemaker.jumpstart.constants.DEFAULT_JUMPSTART_SAGEMAKER_SESSION).
    Returns:
        str: the ECR URI for the corresponding SageMaker Docker image.

    Raises:
        ValueError: If the combination of arguments specified is not supported.
        VulnerableJumpStartModelError: If any of the dependencies required by the script have
            known security vulnerabilities.
        DeprecatedJumpStartModelError: If the version of the model is deprecated.
    """
    if region is None:
        region = JUMPSTART_DEFAULT_REGION_NAME

    model_specs = verify_model_region_and_return_specs(
        model_id=model_id,
        version=model_version,
        hub_arn=hub_arn,
        scope=image_scope,
        region=region,
        tolerate_vulnerable_model=tolerate_vulnerable_model,
        tolerate_deprecated_model=tolerate_deprecated_model,
        sagemaker_session=sagemaker_session,
    )

    if image_scope == JumpStartScriptScope.INFERENCE:
        hosting_instance_type_variants = model_specs.hosting_instance_type_variants
        if hosting_instance_type_variants:
            image_uri = hosting_instance_type_variants.get_image_uri(
                instance_type=instance_type, region=region
            )
            if image_uri is not None:
                return image_uri
<<<<<<< HEAD

=======
>>>>>>> 9692b747
        ecr_specs: Optional[JumpStartECRSpecs] = model_specs.hosting_ecr_specs
        if ecr_specs is None:
            if hub_arn:
                return model_specs.hosting_ecr_uri

            raise ValueError(
                f"No inference ECR configuration found for JumpStart model ID '{model_id}' "
                f"with {instance_type} instance type in {region}. "
                "Please try another instance type or region."
            )
    elif image_scope == JumpStartScriptScope.TRAINING:
        training_instance_type_variants = model_specs.training_instance_type_variants
        if training_instance_type_variants:
            image_uri = training_instance_type_variants.get_image_uri(
                instance_type=instance_type, region=region
            )
            if image_uri is not None:
                return image_uri
<<<<<<< HEAD

=======
>>>>>>> 9692b747
        ecr_specs: Optional[JumpStartECRSpecs] = model_specs.training_ecr_specs
        if ecr_specs is None:
            if hub_arn:
                return model_specs.training_ecr_uri

            raise ValueError(
                f"No training ECR configuration found for JumpStart model ID '{model_id}' "
                f"with {instance_type} instance type in {region}. "
                "Please try another instance type or region."
            )
    if framework is not None and framework != ecr_specs.framework:
        raise ValueError(
            f"Incorrect container framework '{framework}' for JumpStart model ID '{model_id}' "
            f"and version '{model_version}'."
        )

    if version is not None and version != ecr_specs.framework_version:
        raise ValueError(
            f"Incorrect container framework version '{version}' for JumpStart model ID "
            f"'{model_id}' and version '{model_version}'."
        )

    if py_version is not None and py_version != ecr_specs.py_version:
        raise ValueError(
            f"Incorrect python version '{py_version}' for JumpStart model ID '{model_id}' "
            f"and version '{model_version}'."
        )

    base_framework_version_override: Optional[str] = None
    version_override: Optional[str] = None
    if ecr_specs.framework == ModelFramework.HUGGINGFACE:
        base_framework_version_override = ecr_specs.framework_version
        version_override = ecr_specs.huggingface_transformers_version

    if image_scope == JumpStartScriptScope.TRAINING:
        return image_uris.get_training_image_uri(
            region=region,
            framework=ecr_specs.framework,
            framework_version=version_override or ecr_specs.framework_version,
            py_version=ecr_specs.py_version,
            image_uri=None,
            distribution=None,
            compiler_config=None,
            tensorflow_version=None,
            pytorch_version=base_framework_version_override or base_framework_version,
            instance_type=instance_type,
        )
    if base_framework_version_override is not None:
        base_framework_version_override = f"pytorch{base_framework_version_override}"

    return image_uris.retrieve(
        framework=ecr_specs.framework,
        region=region,
        version=version_override or ecr_specs.framework_version,
        py_version=ecr_specs.py_version,
        instance_type=instance_type,
        accelerator_type=accelerator_type,
        image_scope=image_scope,
        container_version=container_version,
        distribution=distribution,
        base_framework_version=base_framework_version_override or base_framework_version,
        training_compiler_config=training_compiler_config,
    )<|MERGE_RESOLUTION|>--- conflicted
+++ resolved
@@ -131,10 +131,7 @@
             )
             if image_uri is not None:
                 return image_uri
-<<<<<<< HEAD
-
-=======
->>>>>>> 9692b747
+
         ecr_specs: Optional[JumpStartECRSpecs] = model_specs.hosting_ecr_specs
         if ecr_specs is None:
             if hub_arn:
@@ -153,10 +150,6 @@
             )
             if image_uri is not None:
                 return image_uri
-<<<<<<< HEAD
-
-=======
->>>>>>> 9692b747
         ecr_specs: Optional[JumpStartECRSpecs] = model_specs.training_ecr_specs
         if ecr_specs is None:
             if hub_arn:
