# Copyright Amazon.com, Inc. or its affiliates. All Rights Reserved.
#
# Licensed under the Apache License, Version 2.0 (the "License"). You
# may not use this file except in compliance with the License. A copy of
# the License is located at
#
#     http://aws.amazon.com/apache2.0/
#
# or in the "license" file accompanying this file. This file is
# distributed on an "AS IS" BASIS, WITHOUT WARRANTIES OR CONDITIONS OF
# ANY KIND, either express or implied. See the License for the specific
# language governing permissions and limitations under the License.
"""This module defines the JumpStartModelsCache class."""
from __future__ import absolute_import
import datetime
from difflib import get_close_matches
import os
from typing import Any, Dict, List, Optional, Tuple, Union
import json
import boto3
import botocore
from packaging.version import Version
from packaging.specifiers import SpecifierSet, InvalidSpecifier
from sagemaker.session import Session
from sagemaker.utilities.cache import LRUCache
from sagemaker.jumpstart.constants import (
    ENV_VARIABLE_JUMPSTART_MANIFEST_LOCAL_ROOT_DIR_OVERRIDE,
    ENV_VARIABLE_JUMPSTART_SPECS_LOCAL_ROOT_DIR_OVERRIDE,
    JUMPSTART_DEFAULT_MANIFEST_FILE_S3_KEY,
    JUMPSTART_DEFAULT_PROPRIETARY_MANIFEST_KEY,
    JUMPSTART_DEFAULT_REGION_NAME,
    JUMPSTART_LOGGER,
    MODEL_ID_LIST_WEB_URL,
    DEFAULT_JUMPSTART_SAGEMAKER_SESSION,
    MODEL_TYPE_TO_MANIFEST_MAP,
    MODEL_TYPE_TO_SPECS_MAP,
)
from sagemaker.jumpstart.exceptions import (
    get_wildcard_model_version_msg,
    get_wildcard_proprietary_model_version_msg,
)
from sagemaker.jumpstart.parameters import (
    JUMPSTART_DEFAULT_MAX_S3_CACHE_ITEMS,
    JUMPSTART_DEFAULT_MAX_SEMANTIC_VERSION_CACHE_ITEMS,
    JUMPSTART_DEFAULT_S3_CACHE_EXPIRATION_HORIZON,
    JUMPSTART_DEFAULT_SEMANTIC_VERSION_CACHE_EXPIRATION_HORIZON,
)
from sagemaker.jumpstart import utils
from sagemaker.jumpstart.types import (
    JumpStartCachedContentKey,
    JumpStartCachedContentValue,
    JumpStartModelHeader,
    JumpStartModelSpecs,
    JumpStartS3FileType,
    JumpStartVersionedModelId,
    DescribeHubResponse,
    DescribeHubContentResponse,
    HubType,
    HubContentType,
)
from sagemaker.jumpstart.curated_hub import utils as hub_utils
from sagemaker.jumpstart.enums import JumpStartModelType


class JumpStartModelsCache:
    """Class that implements a cache for JumpStart models manifests and specs.

    The manifest and specs associated with JumpStart models provide the information necessary
    for launching JumpStart models from the SageMaker SDK.
    """

    # fmt: off
    def __init__(
        self,
        region: str = JUMPSTART_DEFAULT_REGION_NAME,
        max_s3_cache_items: int = JUMPSTART_DEFAULT_MAX_S3_CACHE_ITEMS,
        s3_cache_expiration_horizon: datetime.timedelta =
        JUMPSTART_DEFAULT_S3_CACHE_EXPIRATION_HORIZON,
        max_semantic_version_cache_items: int =
        JUMPSTART_DEFAULT_MAX_SEMANTIC_VERSION_CACHE_ITEMS,
        semantic_version_cache_expiration_horizon: datetime.timedelta =
        JUMPSTART_DEFAULT_SEMANTIC_VERSION_CACHE_EXPIRATION_HORIZON,
        manifest_file_s3_key: str =
        JUMPSTART_DEFAULT_MANIFEST_FILE_S3_KEY,
        proprietary_manifest_s3_key: str = JUMPSTART_DEFAULT_PROPRIETARY_MANIFEST_KEY,
        s3_bucket_name: Optional[str] = None,
        s3_client_config: Optional[botocore.config.Config] = None,
        s3_client: Optional[boto3.client] = None,
        sagemaker_session: Optional[Session] = DEFAULT_JUMPSTART_SAGEMAKER_SESSION,
    ) -> None:  # fmt: on
        """Initialize a ``JumpStartModelsCache`` instance.

        Args:
            region (str): AWS region to associate with cache. Default: region associated
                with boto3 session.
            max_s3_cache_items (int): Maximum number of items to store in s3 cache.
                Default: 20.
            s3_cache_expiration_horizon (datetime.timedelta): Maximum time to hold
                items in s3 cache before invalidation. Default: 6 hours.
            max_semantic_version_cache_items (int): Maximum number of items to store in
                semantic version cache. Default: 20.
            semantic_version_cache_expiration_horizon (datetime.timedelta):
                Maximum time to hold items in semantic version cache before invalidation.
                Default: 6 hours.
            manifest_file_s3_key (str): The key in S3 corresponding to the sdk metadata manifest.
            s3_bucket_name (Optional[str]): S3 bucket to associate with cache.
                Default: JumpStart-hosted content bucket for region.
            s3_client_config (Optional[botocore.config.Config]): s3 client config to use for cache.
                Default: None (no config).
            s3_client (Optional[boto3.client]): s3 client to use. Default: None.
            sagemaker_session (Optional[sagemaker.session.Session]): A SageMaker Session object,
                used for SageMaker interactions. Default: Session in region associated with
                boto3 session.
        """

        self._region = region
        self._content_cache = LRUCache[JumpStartCachedContentKey, JumpStartCachedContentValue](
            max_cache_items=max_s3_cache_items,
            expiration_horizon=s3_cache_expiration_horizon,
            retrieval_function=self._retrieval_function,
        )
        self._open_weight_model_id_manifest_key_cache = LRUCache[
            JumpStartVersionedModelId, JumpStartVersionedModelId
        ](
            max_cache_items=max_semantic_version_cache_items,
            expiration_horizon=semantic_version_cache_expiration_horizon,
            retrieval_function=self._get_open_weight_manifest_key_from_model_id,
        )
        self._proprietary_model_id_manifest_key_cache = LRUCache[
            JumpStartVersionedModelId, JumpStartVersionedModelId
        ](
            max_cache_items=max_semantic_version_cache_items,
            expiration_horizon=semantic_version_cache_expiration_horizon,
            retrieval_function=self._get_proprietary_manifest_key_from_model_id,
        )
        self._manifest_file_s3_key = manifest_file_s3_key
        self._proprietary_manifest_s3_key = proprietary_manifest_s3_key
        self._manifest_file_s3_map = {
            JumpStartModelType.OPEN_WEIGHTS: self._manifest_file_s3_key,
            JumpStartModelType.PROPRIETARY: self._proprietary_manifest_s3_key,
        }
        self.s3_bucket_name = (
            utils.get_jumpstart_content_bucket(self._region) if s3_bucket_name is None else s3_bucket_name
        )
        self._s3_client = s3_client or (
            boto3.client("s3", region_name=self._region, config=s3_client_config)
            if s3_client_config
            else boto3.client("s3", region_name=self._region)
        )
        self._sagemaker_session = sagemaker_session

    def set_region(self, region: str) -> None:
        """Set region for cache. Clears cache after new region is set."""
        if region != self._region:
            self._region = region
            self.clear()

    def get_region(self) -> str:
        """Return region for cache."""
        return self._region

    def set_manifest_file_s3_key(
        self,
        key: str,
        file_type: JumpStartS3FileType = JumpStartS3FileType.OPEN_WEIGHT_MANIFEST,
    ) -> None:
        """Set manifest file s3 key, clear cache after new key is set.

        Raises:
            ValueError: if the file type is not recognized
        """
        file_mapping = {
            JumpStartS3FileType.OPEN_WEIGHT_MANIFEST: self._manifest_file_s3_key,
            JumpStartS3FileType.PROPRIETARY_MANIFEST: self._proprietary_manifest_s3_key,
        }
        property_name = file_mapping.get(file_type)
        if not property_name:
            raise ValueError(self._file_type_error_msg(file_type, manifest_only=True))
        if key != property_name:
            setattr(self, property_name, key)
            self.clear()

    def get_manifest_file_s3_key(
        self, file_type: JumpStartS3FileType = JumpStartS3FileType.OPEN_WEIGHT_MANIFEST
    ) -> str:
        """Return manifest file s3 key for cache."""
        if file_type == JumpStartS3FileType.OPEN_WEIGHT_MANIFEST:
            return self._manifest_file_s3_key
        if file_type == JumpStartS3FileType.PROPRIETARY_MANIFEST:
            return self._proprietary_manifest_s3_key
        raise ValueError(self._file_type_error_msg(file_type, manifest_only=True))

    def set_s3_bucket_name(self, s3_bucket_name: str) -> None:
        """Set s3 bucket used for cache."""
        if s3_bucket_name != self.s3_bucket_name:
            self.s3_bucket_name = s3_bucket_name
            self.clear()

    def get_bucket(self) -> str:
        """Return bucket used for cache."""
        return self.s3_bucket_name

    def _file_type_error_msg(self, file_type: str, manifest_only: bool = False) -> str:
        """Return error message for bad model type."""
        if manifest_only:
            return (
                f"Bad value when getting manifest '{file_type}': "
                f"must be in {JumpStartS3FileType.OPEN_WEIGHT_MANIFEST} "
                f"{JumpStartS3FileType.PROPRIETARY_MANIFEST}."
            )
        return (
            f"Bad value when getting manifest '{file_type}': "
            f"must be in '{' '.join([e.name for e in JumpStartS3FileType])}'."
        )

    def _model_id_retrieval_function(
        self,
        key: JumpStartVersionedModelId,
        value: Optional[JumpStartVersionedModelId],  # pylint: disable=W0613
        model_type: JumpStartModelType,
    ) -> JumpStartVersionedModelId:
        """Return model ID and version in manifest that matches semantic version/id.

        Uses ``packaging.version`` to perform version comparison. The highest model version
        matching the semantic version is used, which is compatible with the SageMaker
        version.

        Args:
            key (JumpStartVersionedModelId): Key for which to fetch versioned model ID.
            value (Optional[JumpStartVersionedModelId]): Unused variable for current value of
                old cached model ID/version.
            model_type (JumpStartModelType): JumpStart model type to indicate whether it is
                open weights model or proprietary (Marketplace) model.

        Raises:
            KeyError: If the semantic version is not found in the manifest, or is found but
                the SageMaker version needs to be upgraded in order for the model to be used.
        """

        model_id, version = key.model_id, key.version
        sm_version = utils.get_sagemaker_version()
        manifest = self._content_cache.get(
            JumpStartCachedContentKey(
                MODEL_TYPE_TO_MANIFEST_MAP[model_type], self._manifest_file_s3_map[model_type]
            )
        )[0].formatted_content

        versions_compatible_with_sagemaker = [
            header.version
            for header in manifest.values()  # type: ignore
            if header.model_id == model_id and Version(header.min_version) <= Version(sm_version)
        ]

        sm_compatible_model_version = self._select_version(
            model_id, version, versions_compatible_with_sagemaker, model_type
        )

        if sm_compatible_model_version is not None:
            return JumpStartVersionedModelId(model_id, sm_compatible_model_version)

        versions_incompatible_with_sagemaker = [
<<<<<<< HEAD
            Version(header.version) for header in manifest.values() if header.model_id == model_id  # type: ignore
=======
            Version(header.version)
            for header in manifest.values()  # type: ignore
            if header.model_id == model_id
>>>>>>> 74bbb096
        ]
        sm_incompatible_model_version = self._select_version(
            model_id, version, versions_incompatible_with_sagemaker, model_type
        )

        if sm_incompatible_model_version is not None:
            model_version_to_use_incompatible_with_sagemaker = sm_incompatible_model_version
            sm_version_to_use_list = [
                header.min_version
                for header in manifest.values()  # type: ignore
                if header.model_id == model_id and header.version == model_version_to_use_incompatible_with_sagemaker
            ]
            if len(sm_version_to_use_list) != 1:
                # ``manifest`` dict should already enforce this
                raise RuntimeError("Found more than one incompatible SageMaker version to use.")
            sm_version_to_use = sm_version_to_use_list[0]

            error_msg = (
                f"Unable to find model manifest for '{model_id}' with version '{version}' "
                f"compatible with your SageMaker version ('{sm_version}'). "
                f"Consider upgrading your SageMaker library to at least version "
                f"'{sm_version_to_use}' so you can use version "
                f"'{model_version_to_use_incompatible_with_sagemaker}' of '{model_id}'."
            )
            raise KeyError(error_msg)

        error_msg = f"Unable to find model manifest for '{model_id}' with version '{version}'. "
        error_msg += f"Visit {MODEL_ID_LIST_WEB_URL} for updated list of models. "

        other_model_id_version = None
        if model_type == JumpStartModelType.OPEN_WEIGHTS:
            other_model_id_version = self._select_version(
                model_id, "*", versions_incompatible_with_sagemaker, model_type
            )  # all versions here are incompatible with sagemaker
        elif model_type == JumpStartModelType.PROPRIETARY:
            all_possible_model_id_version = [
                header.version
                for header in manifest.values()  # type: ignore
                if header.model_id == model_id
            ]
            other_model_id_version = (
                None if not all_possible_model_id_version else all_possible_model_id_version[0]
            )

        if other_model_id_version is not None:
            error_msg += (
                f"Consider using model ID '{model_id}' with version " f"'{other_model_id_version}'."
            )
        else:
            possible_model_ids = [header.model_id for header in manifest.values()]  # type: ignore
            closest_model_id = get_close_matches(model_id, possible_model_ids, n=1, cutoff=0)[0]
            error_msg += f"Did you mean to use model ID '{closest_model_id}'?"

        raise KeyError(error_msg)

    def _get_open_weight_manifest_key_from_model_id(
        self,
        key: JumpStartVersionedModelId,
        value: Optional[JumpStartVersionedModelId],  # pylint: disable=W0613
    ) -> JumpStartVersionedModelId:
        """For open weights models, retrieve model manifest key for open weight model.

        Filters models list by supported versions.
        """
        return self._model_id_retrieval_function(
            key, value, model_type=JumpStartModelType.OPEN_WEIGHTS
        )

    def _get_proprietary_manifest_key_from_model_id(
        self,
        key: JumpStartVersionedModelId,
        value: Optional[JumpStartVersionedModelId],  # pylint: disable=W0613
    ) -> JumpStartVersionedModelId:
        """For proprietary models, retrieve model manifest key for proprietary model.

        Filters models list by supported versions.
        """
        return self._model_id_retrieval_function(
            key, value, model_type=JumpStartModelType.PROPRIETARY
        )

    def _get_json_file_and_etag_from_s3(self, key: str) -> Tuple[Union[dict, list], str]:
        """Returns json file from s3, along with its etag."""
        response = self._s3_client.get_object(Bucket=self.s3_bucket_name, Key=key)
        return json.loads(response["Body"].read().decode("utf-8")), response["ETag"]

    def _is_local_metadata_mode(self) -> bool:
        """Returns True if the cache should use local metadata mode, based off env variables."""
        return (
            ENV_VARIABLE_JUMPSTART_MANIFEST_LOCAL_ROOT_DIR_OVERRIDE in os.environ
            and os.path.isdir(os.environ[ENV_VARIABLE_JUMPSTART_MANIFEST_LOCAL_ROOT_DIR_OVERRIDE])
            and ENV_VARIABLE_JUMPSTART_SPECS_LOCAL_ROOT_DIR_OVERRIDE in os.environ
            and os.path.isdir(os.environ[ENV_VARIABLE_JUMPSTART_SPECS_LOCAL_ROOT_DIR_OVERRIDE])
        )

<<<<<<< HEAD
    def _get_json_file(self, key: str, filetype: JumpStartS3FileType) -> Tuple[Union[dict, list], Optional[str]]:
=======
    def _get_json_file(
        self, key: str, filetype: JumpStartS3FileType
    ) -> Tuple[Union[dict, list], Optional[str]]:
>>>>>>> 74bbb096
        """Returns json file either from s3 or local file system.

        Returns etag along with json object for s3, or just the json
        object and None when reading from the local file system.
        """
        if self._is_local_metadata_mode():
            file_content, etag = self._get_json_file_from_local_override(key, filetype), None
        else:
            file_content, etag = self._get_json_file_and_etag_from_s3(key)
        return file_content, etag

    def _get_json_md5_hash(self, key: str):
        """Retrieves md5 object hash for s3 objects, using `s3.head_object`.

        Raises:
            ValueError: if the cache should use local metadata mode.
        """
        if self._is_local_metadata_mode():
            raise ValueError("Cannot get md5 hash of local file.")
        return self._s3_client.head_object(Bucket=self.s3_bucket_name, Key=key)["ETag"]

<<<<<<< HEAD
    def _get_json_file_from_local_override(self, key: str, filetype: JumpStartS3FileType) -> Union[dict, list]:
=======
    def _get_json_file_from_local_override(
        self, key: str, filetype: JumpStartS3FileType
    ) -> Union[dict, list]:
>>>>>>> 74bbb096
        """Reads json file from local filesystem and returns data."""
        if filetype == JumpStartS3FileType.OPEN_WEIGHT_MANIFEST:
            metadata_local_root = os.environ[
                ENV_VARIABLE_JUMPSTART_MANIFEST_LOCAL_ROOT_DIR_OVERRIDE
            ]
        elif filetype == JumpStartS3FileType.OPEN_WEIGHT_SPECS:
            metadata_local_root = os.environ[ENV_VARIABLE_JUMPSTART_SPECS_LOCAL_ROOT_DIR_OVERRIDE]
        else:
            raise ValueError(f"Unsupported file type for local override: {filetype}")
        file_path = os.path.join(metadata_local_root, key)
        with open(file_path, "r") as f:
            data = json.load(f)
        return data

    def _retrieval_function(
        self,
        key: JumpStartCachedContentKey,
        value: Optional[JumpStartCachedContentValue],
    ) -> JumpStartCachedContentValue:
        """Return s3 content given a data type and s3_key in ``JumpStartCachedContentKey``.

        If a manifest file is being fetched, we only download the object if the md5 hash in
        ``head_object`` does not match the current md5 hash for the stored value. This prevents
        unnecessarily downloading the full manifest when it hasn't changed.

        Args:
            key (JumpStartCachedContentKey): key for which to fetch JumpStart content.
            value (Optional[JumpStartVersionedModelId]): Current value of old cached
                s3 content. This is used for the manifest file, so that it is only
                downloaded when its content changes.
        """

        data_type, id_info = key.data_type, key.id_info

        if data_type in {
            JumpStartS3FileType.OPEN_WEIGHT_MANIFEST,
            JumpStartS3FileType.PROPRIETARY_MANIFEST,
        }:
            if value is not None and not self._is_local_metadata_mode():
                etag = self._get_json_md5_hash(id_info)
                if etag == value.md5_hash:
                    return value
            formatted_body, etag = self._get_json_file(id_info, data_type)
            return JumpStartCachedContentValue(
                formatted_content=utils.get_formatted_manifest(formatted_body),
                md5_hash=etag,
            )

        if data_type in {
            JumpStartS3FileType.OPEN_WEIGHT_SPECS,
            JumpStartS3FileType.PROPRIETARY_SPECS,
        }:
            formatted_body, _ = self._get_json_file(id_info, data_type)
            model_specs = JumpStartModelSpecs(formatted_body)
            utils.emit_logs_based_on_model_specs(model_specs, self.get_region(), self._s3_client)
<<<<<<< HEAD
            return JumpStartCachedContentValue(
                formatted_content=model_specs
            )
        
        if data_type == HubContentType.NOTEBOOK:
            hub_name, _, notebook_name, notebook_version = hub_utils.get_info_from_hub_resource_arn(id_info)
            response: Dict[str, Any] = self._sagemaker_session.describe_hub_content(
                hub_name=hub_name,
                hub_content_name=notebook_name,
                hub_content_version=notebook_version,
                hub_content_type=data_type,
            )
            hub_notebook_description = DescribeHubContentResponse(response)
            return JumpStartCachedContentValue(formatted_content=hub_notebook_description)
=======
            return JumpStartCachedContentValue(formatted_content=model_specs)
>>>>>>> 74bbb096

        if data_type == HubContentType.MODEL:
            hub_name, _, model_name, model_version = hub_utils.get_info_from_hub_resource_arn(id_info)
            hub_model_description: Dict[str, Any] = self._sagemaker_session.describe_hub_content(
                hub_name=hub_name,
                hub_content_name=model_name,
                hub_content_version=model_version,
                hub_content_type=data_type,
            )

            model_specs = JumpStartModelSpecs(
                DescribeHubContentResponse(hub_model_description),
            )

            utils.emit_logs_based_on_model_specs(model_specs, self.get_region(), self._s3_client)
            return JumpStartCachedContentValue(formatted_content=model_specs)

        if data_type == HubType.HUB:
            hub_name, _, _, _ = hub_utils.get_info_from_hub_resource_arn(id_info)
            response: Dict[str, Any] = self._sagemaker_session.describe_hub(hub_name=hub_name)
            hub_description = DescribeHubResponse(response)
            return JumpStartCachedContentValue(
                formatted_content=hub_description,
            )

        raise ValueError(self._file_type_error_msg(data_type))

    def get_manifest(
        self,
        model_type: JumpStartModelType = JumpStartModelType.OPEN_WEIGHTS,
    ) -> List[JumpStartModelHeader]:
        """Return entire JumpStart models manifest."""
        manifest_dict = self._content_cache.get(
            JumpStartCachedContentKey(
                MODEL_TYPE_TO_MANIFEST_MAP[model_type], self._manifest_file_s3_map[model_type]
            )
        )[0].formatted_content
        manifest = list(manifest_dict.values())  # type: ignore
        return manifest

    def get_header(
        self,
        model_id: str,
        semantic_version_str: str,
        model_type: JumpStartModelType = JumpStartModelType.OPEN_WEIGHTS,
    ) -> JumpStartModelHeader:
        """Return header for a given JumpStart model ID and semantic version.

        Args:
            model_id (str): model ID for which to get a header.
            semantic_version_str (str): The semantic version for which to get a
                header.
        """

        return self._get_header_impl(
            model_id, semantic_version_str=semantic_version_str, model_type=model_type
        )

    def _select_version(
        self,
        model_id: str,
        version_str: str,
        available_versions: List[str],
        model_type: JumpStartModelType = JumpStartModelType.OPEN_WEIGHTS,
    ) -> Optional[str]:
        """Perform semantic version search on available versions.

        Args:
            version_str (str): the semantic version for which to filter
                available versions.
            available_versions (List[Version]): list of available versions.
        """

        if version_str == "*":
            if len(available_versions) == 0:
                return None
            return str(max(available_versions))

        if model_type == JumpStartModelType.PROPRIETARY:
            if "*" in version_str:
                raise KeyError(
                    get_wildcard_proprietary_model_version_msg(
                        model_id, version_str, available_versions
                    )
                )
            return version_str if version_str in available_versions else None

        try:
            spec = SpecifierSet(f"=={version_str}")
        except InvalidSpecifier:
            raise KeyError(f"Bad semantic version: {version_str}")
        available_versions_filtered = list(spec.filter(available_versions))
        return str(max(available_versions_filtered)) if available_versions_filtered != [] else None

    def _get_header_impl(
        self,
        model_id: str,
        semantic_version_str: str,
        attempt: int = 0,
        model_type: JumpStartModelType = JumpStartModelType.OPEN_WEIGHTS,
    ) -> JumpStartModelHeader:
        """Lower-level function to return header.

        Allows a single retry if the cache is old.

        Args:
            model_id (str): model ID for which to get a header.
            semantic_version_str (str): The semantic version for which to get a
                header.
            attempt (int): attempt number at retrieving a header.
        """
        if model_type == JumpStartModelType.OPEN_WEIGHTS:
            versioned_model_id = self._open_weight_model_id_manifest_key_cache.get(
                JumpStartVersionedModelId(model_id, semantic_version_str)
            )[0]
        elif model_type == JumpStartModelType.PROPRIETARY:
            versioned_model_id = self._proprietary_model_id_manifest_key_cache.get(
                JumpStartVersionedModelId(model_id, semantic_version_str)
            )[0]

        manifest = self._content_cache.get(
            JumpStartCachedContentKey(
                MODEL_TYPE_TO_MANIFEST_MAP[model_type], self._manifest_file_s3_map[model_type]
            )
        )[0].formatted_content

        try:
            header = manifest[versioned_model_id]  # type: ignore
            return header
        except KeyError:
            if attempt > 0:
                raise
            self.clear()
            return self._get_header_impl(model_id, semantic_version_str, attempt + 1, model_type)

    def get_specs(
        self,
        model_id: str,
        version_str: str,
        model_type: JumpStartModelType = JumpStartModelType.OPEN_WEIGHTS,
    ) -> JumpStartModelSpecs:
        """Return specs for a given JumpStart model ID and semantic version.

        Args:
            model_id (str): model ID for which to get specs.
            semantic_version_str (str): The semantic version for which to get
                specs.
            model_type (JumpStartModelType): The type of the model of interest.
        """
        header = self.get_header(model_id, version_str, model_type)
        spec_key = header.spec_key
        specs, cache_hit = self._content_cache.get(
            JumpStartCachedContentKey(MODEL_TYPE_TO_SPECS_MAP[model_type], spec_key)
        )

        if not cache_hit and "*" in version_str:
            JUMPSTART_LOGGER.warning(
                get_wildcard_model_version_msg(header.model_id, version_str, header.version)
            )
        return specs.formatted_content

    def get_hub_model(self, hub_model_arn: str) -> JumpStartModelSpecs:
        """Return JumpStart-compatible specs for a given Hub model

        Args:
            hub_model_arn (str): Arn for the Hub model to get specs for
        """

        details, _ = self._content_cache.get(JumpStartCachedContentKey(HubContentType.MODEL, hub_model_arn))
        return details.formatted_content

    def get_hub(self, hub_arn: str) -> Dict[str, Any]:
        """Return descriptive info for a given Hub

        Args:
            hub_arn (str): Arn for the Hub to get info for
        """

        details, _ = self._content_cache.get(JumpStartCachedContentKey(HubType.HUB, hub_arn))
        return details.formatted_content

    def clear(self) -> None:
        """Clears the model ID/version and s3 cache."""
        self._content_cache.clear()
        self._open_weight_model_id_manifest_key_cache.clear()
        self._proprietary_model_id_manifest_key_cache.clear()<|MERGE_RESOLUTION|>--- conflicted
+++ resolved
@@ -259,13 +259,7 @@
             return JumpStartVersionedModelId(model_id, sm_compatible_model_version)
 
         versions_incompatible_with_sagemaker = [
-<<<<<<< HEAD
             Version(header.version) for header in manifest.values() if header.model_id == model_id  # type: ignore
-=======
-            Version(header.version)
-            for header in manifest.values()  # type: ignore
-            if header.model_id == model_id
->>>>>>> 74bbb096
         ]
         sm_incompatible_model_version = self._select_version(
             model_id, version, versions_incompatible_with_sagemaker, model_type
@@ -361,13 +355,7 @@
             and os.path.isdir(os.environ[ENV_VARIABLE_JUMPSTART_SPECS_LOCAL_ROOT_DIR_OVERRIDE])
         )
 
-<<<<<<< HEAD
     def _get_json_file(self, key: str, filetype: JumpStartS3FileType) -> Tuple[Union[dict, list], Optional[str]]:
-=======
-    def _get_json_file(
-        self, key: str, filetype: JumpStartS3FileType
-    ) -> Tuple[Union[dict, list], Optional[str]]:
->>>>>>> 74bbb096
         """Returns json file either from s3 or local file system.
 
         Returns etag along with json object for s3, or just the json
@@ -389,13 +377,7 @@
             raise ValueError("Cannot get md5 hash of local file.")
         return self._s3_client.head_object(Bucket=self.s3_bucket_name, Key=key)["ETag"]
 
-<<<<<<< HEAD
     def _get_json_file_from_local_override(self, key: str, filetype: JumpStartS3FileType) -> Union[dict, list]:
-=======
-    def _get_json_file_from_local_override(
-        self, key: str, filetype: JumpStartS3FileType
-    ) -> Union[dict, list]:
->>>>>>> 74bbb096
         """Reads json file from local filesystem and returns data."""
         if filetype == JumpStartS3FileType.OPEN_WEIGHT_MANIFEST:
             metadata_local_root = os.environ[
@@ -451,11 +433,10 @@
             formatted_body, _ = self._get_json_file(id_info, data_type)
             model_specs = JumpStartModelSpecs(formatted_body)
             utils.emit_logs_based_on_model_specs(model_specs, self.get_region(), self._s3_client)
-<<<<<<< HEAD
             return JumpStartCachedContentValue(
                 formatted_content=model_specs
             )
-        
+
         if data_type == HubContentType.NOTEBOOK:
             hub_name, _, notebook_name, notebook_version = hub_utils.get_info_from_hub_resource_arn(id_info)
             response: Dict[str, Any] = self._sagemaker_session.describe_hub_content(
@@ -466,9 +447,6 @@
             )
             hub_notebook_description = DescribeHubContentResponse(response)
             return JumpStartCachedContentValue(formatted_content=hub_notebook_description)
-=======
-            return JumpStartCachedContentValue(formatted_content=model_specs)
->>>>>>> 74bbb096
 
         if data_type == HubContentType.MODEL:
             hub_name, _, model_name, model_version = hub_utils.get_info_from_hub_resource_arn(id_info)
