# Copyright Amazon.com, Inc. or its affiliates. All Rights Reserved.
#
# Licensed under the Apache License, Version 2.0 (the "License"). You
# may not use this file except in compliance with the License. A copy of
# the License is located at
#
#     http://aws.amazon.com/apache2.0/
#
# or in the "license" file accompanying this file. This file is
# distributed on an "AS IS" BASIS, WITHOUT WARRANTIES OR CONDITIONS OF
# ANY KIND, either express or implied. See the License for the specific
# language governing permissions and limitations under the License.
"""This module defines the JumpStartModelsCache class."""
from __future__ import absolute_import
import datetime
from difflib import get_close_matches
import os
from typing import List, Optional, Tuple, Union
import json
import boto3
import botocore
from packaging.version import Version
from packaging.specifiers import SpecifierSet, InvalidSpecifier
from sagemaker.jumpstart.constants import (
    ENV_VARIABLE_JUMPSTART_MANIFEST_LOCAL_ROOT_DIR_OVERRIDE,
    ENV_VARIABLE_JUMPSTART_SPECS_LOCAL_ROOT_DIR_OVERRIDE,
    JUMPSTART_DEFAULT_MANIFEST_FILE_S3_KEY,
<<<<<<< HEAD
=======
    JUMPSTART_DEFAULT_PROPRIETARY_MANIFEST_KEY,
    JUMPSTART_DEFAULT_REGION_NAME,
>>>>>>> 8e400e98
    JUMPSTART_LOGGER,
    MODEL_ID_LIST_WEB_URL,
    MODEL_TYPE_TO_MANIFEST_MAP,
    MODEL_TYPE_TO_SPECS_MAP,
)
from sagemaker.jumpstart.exceptions import (
    get_wildcard_model_version_msg,
    get_wildcard_proprietary_model_version_msg,
)
from sagemaker.jumpstart.parameters import (
    JUMPSTART_DEFAULT_MAX_S3_CACHE_ITEMS,
    JUMPSTART_DEFAULT_MAX_SEMANTIC_VERSION_CACHE_ITEMS,
    JUMPSTART_DEFAULT_S3_CACHE_EXPIRATION_HORIZON,
    JUMPSTART_DEFAULT_SEMANTIC_VERSION_CACHE_EXPIRATION_HORIZON,
)
from sagemaker.jumpstart.types import (
    JumpStartCachedS3ContentKey,
    JumpStartCachedS3ContentValue,
    JumpStartModelHeader,
    JumpStartModelSpecs,
    JumpStartS3FileType,
    JumpStartVersionedModelId,
)
from sagemaker.jumpstart.enums import JumpStartModelType
from sagemaker.jumpstart import utils
from sagemaker.utilities.cache import LRUCache


class JumpStartModelsCache:
    """Class that implements a cache for JumpStart models manifests and specs.

    The manifest and specs associated with JumpStart models provide the information necessary
    for launching JumpStart models from the SageMaker SDK.
    """

    def __init__(
        self,
        region: Optional[str] = None,
        max_s3_cache_items: int = JUMPSTART_DEFAULT_MAX_S3_CACHE_ITEMS,
<<<<<<< HEAD
        s3_cache_expiration_horizon: datetime.timedelta = (
            JUMPSTART_DEFAULT_S3_CACHE_EXPIRATION_HORIZON
        ),
        max_semantic_version_cache_items: int = JUMPSTART_DEFAULT_MAX_SEMANTIC_VERSION_CACHE_ITEMS,
        semantic_version_cache_expiration_horizon: datetime.timedelta = (
            JUMPSTART_DEFAULT_SEMANTIC_VERSION_CACHE_EXPIRATION_HORIZON
        ),
        manifest_file_s3_key: str = JUMPSTART_DEFAULT_MANIFEST_FILE_S3_KEY,
=======
        s3_cache_expiration_horizon: datetime.timedelta =
        JUMPSTART_DEFAULT_S3_CACHE_EXPIRATION_HORIZON,
        max_semantic_version_cache_items: int =
        JUMPSTART_DEFAULT_MAX_SEMANTIC_VERSION_CACHE_ITEMS,
        semantic_version_cache_expiration_horizon: datetime.timedelta =
        JUMPSTART_DEFAULT_SEMANTIC_VERSION_CACHE_EXPIRATION_HORIZON,
        manifest_file_s3_key: str =
        JUMPSTART_DEFAULT_MANIFEST_FILE_S3_KEY,
        proprietary_manifest_s3_key: str = JUMPSTART_DEFAULT_PROPRIETARY_MANIFEST_KEY,
>>>>>>> 8e400e98
        s3_bucket_name: Optional[str] = None,
        s3_client_config: Optional[botocore.config.Config] = None,
        s3_client: Optional[boto3.client] = None,
    ) -> None:
        """Initialize a ``JumpStartModelsCache`` instance.

        Args:
            region (str): AWS region to associate with cache. Default: region associated
                with boto3 session.
            max_s3_cache_items (int): Maximum number of items to store in s3 cache.
                Default: 20.
            s3_cache_expiration_horizon (datetime.timedelta): Maximum time to hold
                items in s3 cache before invalidation. Default: 6 hours.
            max_semantic_version_cache_items (int): Maximum number of items to store in
                semantic version cache. Default: 20.
            semantic_version_cache_expiration_horizon (datetime.timedelta):
                Maximum time to hold items in semantic version cache before invalidation.
                Default: 6 hours.
            manifest_file_s3_key (str): The key in S3 corresponding to the sdk metadata manifest.
            s3_bucket_name (Optional[str]): S3 bucket to associate with cache.
                Default: JumpStart-hosted content bucket for region.
            s3_client_config (Optional[botocore.config.Config]): s3 client config to use for cache.
                Default: None (no config).
            s3_client (Optional[boto3.client]): s3 client to use. Default: None.
        """

        self._region = region or utils.get_region_fallback(
            s3_bucket_name=s3_bucket_name, s3_client=s3_client
        )

        self._s3_cache = LRUCache[JumpStartCachedS3ContentKey, JumpStartCachedS3ContentValue](
            max_cache_items=max_s3_cache_items,
            expiration_horizon=s3_cache_expiration_horizon,
            retrieval_function=self._retrieval_function,
        )
        self._open_weight_model_id_manifest_key_cache = LRUCache[
            JumpStartVersionedModelId, JumpStartVersionedModelId
        ](
            max_cache_items=max_semantic_version_cache_items,
            expiration_horizon=semantic_version_cache_expiration_horizon,
            retrieval_function=self._get_open_weight_manifest_key_from_model_id,
        )
        self._proprietary_model_id_manifest_key_cache = LRUCache[
            JumpStartVersionedModelId, JumpStartVersionedModelId
        ](
            max_cache_items=max_semantic_version_cache_items,
            expiration_horizon=semantic_version_cache_expiration_horizon,
            retrieval_function=self._get_proprietary_manifest_key_from_model_id,
        )
        self._manifest_file_s3_key = manifest_file_s3_key
        self._proprietary_manifest_s3_key = proprietary_manifest_s3_key
        self._manifest_file_s3_map = {
            JumpStartModelType.OPEN_WEIGHTS: self._manifest_file_s3_key,
            JumpStartModelType.PROPRIETARY: self._proprietary_manifest_s3_key,
        }
        self.s3_bucket_name = (
            utils.get_jumpstart_content_bucket(self._region)
            if s3_bucket_name is None
            else s3_bucket_name
        )
        self._s3_client = s3_client or (
            boto3.client("s3", region_name=self._region, config=s3_client_config)
            if s3_client_config
            else boto3.client("s3", region_name=self._region)
        )

    def set_region(self, region: str) -> None:
        """Set region for cache. Clears cache after new region is set."""
        if region != self._region:
            self._region = region
            self.clear()

    def get_region(self) -> str:
        """Return region for cache."""
        return self._region

    def set_manifest_file_s3_key(
        self,
        key: str,
        file_type: JumpStartS3FileType = JumpStartS3FileType.OPEN_WEIGHT_MANIFEST,
    ) -> None:
        """Set manifest file s3 key, clear cache after new key is set.

        Raises:
            ValueError: if the file type is not recognized
        """
        file_mapping = {
            JumpStartS3FileType.OPEN_WEIGHT_MANIFEST: self._manifest_file_s3_key,
            JumpStartS3FileType.PROPRIETARY_MANIFEST: self._proprietary_manifest_s3_key,
        }
        property_name = file_mapping.get(file_type)
        if not property_name:
            raise ValueError(
                self._file_type_error_msg(file_type, manifest_only=True)
            )
        if key != property_name:
            setattr(self, property_name, key)
            self.clear()

    def get_manifest_file_s3_key(
        self, file_type: JumpStartS3FileType = JumpStartS3FileType.OPEN_WEIGHT_MANIFEST
    ) -> str:
        """Return manifest file s3 key for cache."""
        if file_type == JumpStartS3FileType.OPEN_WEIGHT_MANIFEST:
            return self._manifest_file_s3_key
        if file_type == JumpStartS3FileType.PROPRIETARY_MANIFEST:
            return self._proprietary_manifest_s3_key
        raise ValueError(
            self._file_type_error_msg(file_type, manifest_only=True)
        )

    def set_s3_bucket_name(self, s3_bucket_name: str) -> None:
        """Set s3 bucket used for cache."""
        if s3_bucket_name != self.s3_bucket_name:
            self.s3_bucket_name = s3_bucket_name
            self.clear()

    def get_bucket(self) -> str:
        """Return bucket used for cache."""
        return self.s3_bucket_name

    def _file_type_error_msg(self, file_type: str, manifest_only: bool = False) -> str:
        """Return error message for bad model type."""
        if manifest_only:
            return (
                f"Bad value when getting manifest '{file_type}': "
                f"must be in {JumpStartS3FileType.OPEN_WEIGHT_MANIFEST} "
                f"{JumpStartS3FileType.PROPRIETARY_MANIFEST}."
            )
        return (
            f"Bad value when getting manifest '{file_type}': "
            f"must be in '{' '.join([e.name for e in JumpStartS3FileType])}'."
        )

    def _model_id_retrieval_function(
        self,
        key: JumpStartVersionedModelId,
        value: Optional[JumpStartVersionedModelId],  # pylint: disable=W0613
        model_type: JumpStartModelType,
    ) -> JumpStartVersionedModelId:
        """Return model ID and version in manifest that matches semantic version/id.

        Uses ``packaging.version`` to perform version comparison. The highest model version
        matching the semantic version is used, which is compatible with the SageMaker
        version.

        Args:
            key (JumpStartVersionedModelId): Key for which to fetch versioned model ID.
            value (Optional[JumpStartVersionedModelId]): Unused variable for current value of
                old cached model ID/version.
            model_type (JumpStartModelType): JumpStart model type to indicate whether it is
                open weights model or proprietary (Marketplace) model.

        Raises:
            KeyError: If the semantic version is not found in the manifest, or is found but
                the SageMaker version needs to be upgraded in order for the model to be used.
        """

        model_id, version = key.model_id, key.version
        sm_version = utils.get_sagemaker_version()
        manifest = self._s3_cache.get(
            JumpStartCachedS3ContentKey(
                MODEL_TYPE_TO_MANIFEST_MAP[model_type], self._manifest_file_s3_map[model_type])
        )[0].formatted_content

        versions_compatible_with_sagemaker = [
            header.version
            for header in manifest.values()  # type: ignore
            if header.model_id == model_id and Version(header.min_version) <= Version(sm_version)
        ]

        sm_compatible_model_version = self._select_version(
            model_id, version, versions_compatible_with_sagemaker, model_type
        )

        if sm_compatible_model_version is not None:
            return JumpStartVersionedModelId(model_id, sm_compatible_model_version)

        versions_incompatible_with_sagemaker = [
            Version(header.version)
            for header in manifest.values()  # type: ignore
            if header.model_id == model_id
        ]
        sm_incompatible_model_version = self._select_version(
            model_id, version, versions_incompatible_with_sagemaker, model_type
        )

        if sm_incompatible_model_version is not None:
            model_version_to_use_incompatible_with_sagemaker = sm_incompatible_model_version
            sm_version_to_use_list = [
                header.min_version
                for header in manifest.values()  # type: ignore
                if header.model_id == model_id
                and header.version == model_version_to_use_incompatible_with_sagemaker
            ]
            if len(sm_version_to_use_list) != 1:
                # ``manifest`` dict should already enforce this
                raise RuntimeError("Found more than one incompatible SageMaker version to use.")
            sm_version_to_use = sm_version_to_use_list[0]

            error_msg = (
                f"Unable to find model manifest for '{model_id}' with version '{version}' "
                f"compatible with your SageMaker version ('{sm_version}'). "
                f"Consider upgrading your SageMaker library to at least version "
                f"'{sm_version_to_use}' so you can use version "
                f"'{model_version_to_use_incompatible_with_sagemaker}' of '{model_id}'."
            )
            raise KeyError(error_msg)

        error_msg = f"Unable to find model manifest for '{model_id}' with version '{version}'. "
        error_msg += f"Visit {MODEL_ID_LIST_WEB_URL} for updated list of models. "

        other_model_id_version = None
        if model_type == JumpStartModelType.OPEN_WEIGHTS:
            other_model_id_version = self._select_version(
                model_id, "*", versions_incompatible_with_sagemaker, model_type
            )  # all versions here are incompatible with sagemaker
        elif model_type == JumpStartModelType.PROPRIETARY:
            all_possible_model_id_version = [
                header.version for header in manifest.values()  # type: ignore
                if header.model_id == model_id
            ]
            other_model_id_version = (
                None
                if not all_possible_model_id_version
                else all_possible_model_id_version[0]
            )

        if other_model_id_version is not None:
            error_msg += (
                f"Consider using model ID '{model_id}' with version " f"'{other_model_id_version}'."
            )
        else:
            possible_model_ids = [header.model_id for header in manifest.values()]  # type: ignore
            closest_model_id = get_close_matches(model_id, possible_model_ids, n=1, cutoff=0)[0]
            error_msg += f"Did you mean to use model ID '{closest_model_id}'?"

        raise KeyError(error_msg)

    def _get_open_weight_manifest_key_from_model_id(
        self,
        key: JumpStartVersionedModelId,
        value: Optional[JumpStartVersionedModelId],  # pylint: disable=W0613
    ) -> JumpStartVersionedModelId:
        """For open weights models, retrieve model manifest key for open weight model.

        Filters models list by supported versions.
        """
        return self._model_id_retrieval_function(
            key, value, model_type=JumpStartModelType.OPEN_WEIGHTS
        )

    def _get_proprietary_manifest_key_from_model_id(
        self,
        key: JumpStartVersionedModelId,
        value: Optional[JumpStartVersionedModelId],  # pylint: disable=W0613
    ) -> JumpStartVersionedModelId:
        """For proprietary models, retrieve model manifest key for proprietary model.

        Filters models list by supported versions.
        """
        return self._model_id_retrieval_function(
            key, value, model_type=JumpStartModelType.PROPRIETARY
        )

    def _get_json_file_and_etag_from_s3(self, key: str) -> Tuple[Union[dict, list], str]:
        """Returns json file from s3, along with its etag."""
        response = self._s3_client.get_object(Bucket=self.s3_bucket_name, Key=key)
        return json.loads(response["Body"].read().decode("utf-8")), response["ETag"]

    def _is_local_metadata_mode(self) -> bool:
        """Returns True if the cache should use local metadata mode, based off env variables."""
        return (
            ENV_VARIABLE_JUMPSTART_MANIFEST_LOCAL_ROOT_DIR_OVERRIDE in os.environ
            and os.path.isdir(os.environ[ENV_VARIABLE_JUMPSTART_MANIFEST_LOCAL_ROOT_DIR_OVERRIDE])
            and ENV_VARIABLE_JUMPSTART_SPECS_LOCAL_ROOT_DIR_OVERRIDE in os.environ
            and os.path.isdir(os.environ[ENV_VARIABLE_JUMPSTART_SPECS_LOCAL_ROOT_DIR_OVERRIDE])
        )

    def _get_json_file(
        self, key: str, filetype: JumpStartS3FileType
    ) -> Tuple[Union[dict, list], Optional[str]]:
        """Returns json file either from s3 or local file system.

        Returns etag along with json object for s3, or just the json
        object and None when reading from the local file system.
        """
        if self._is_local_metadata_mode():
            file_content, etag = self._get_json_file_from_local_override(key, filetype), None
        else:
            file_content, etag = self._get_json_file_and_etag_from_s3(key)
        return file_content, etag

    def _get_json_md5_hash(self, key: str):
        """Retrieves md5 object hash for s3 objects, using `s3.head_object`.

        Raises:
            ValueError: if the cache should use local metadata mode.
        """
        if self._is_local_metadata_mode():
            raise ValueError("Cannot get md5 hash of local file.")
        return self._s3_client.head_object(Bucket=self.s3_bucket_name, Key=key)["ETag"]

    def _get_json_file_from_local_override(
        self, key: str, filetype: JumpStartS3FileType
    ) -> Union[dict, list]:
        """Reads json file from local filesystem and returns data."""
<<<<<<< HEAD
        if filetype == JumpStartS3FileType.MANIFEST:
            metadata_local_root = os.environ[
                ENV_VARIABLE_JUMPSTART_MANIFEST_LOCAL_ROOT_DIR_OVERRIDE
            ]
        elif filetype == JumpStartS3FileType.SPECS:
=======
        if filetype == JumpStartS3FileType.OPEN_WEIGHT_MANIFEST:
            metadata_local_root = (
                os.environ[ENV_VARIABLE_JUMPSTART_MANIFEST_LOCAL_ROOT_DIR_OVERRIDE]
            )
        elif filetype == JumpStartS3FileType.OPEN_WEIGHT_SPECS:
>>>>>>> 8e400e98
            metadata_local_root = os.environ[ENV_VARIABLE_JUMPSTART_SPECS_LOCAL_ROOT_DIR_OVERRIDE]
        else:
            raise ValueError(f"Unsupported file type for local override: {filetype}")
        file_path = os.path.join(metadata_local_root, key)
        with open(file_path, "r") as f:
            data = json.load(f)
        return data

    def _retrieval_function(
        self,
        key: JumpStartCachedS3ContentKey,
        value: Optional[JumpStartCachedS3ContentValue],
    ) -> JumpStartCachedS3ContentValue:
        """Return s3 content given a file type and s3_key in ``JumpStartCachedS3ContentKey``.

        If a manifest file is being fetched, we only download the object if the md5 hash in
        ``head_object`` does not match the current md5 hash for the stored value. This prevents
        unnecessarily downloading the full manifest when it hasn't changed.

        Args:
            key (JumpStartCachedS3ContentKey): key for which to fetch s3 content.
            value (Optional[JumpStartVersionedModelId]): Current value of old cached
                s3 content. This is used for the manifest file, so that it is only
                downloaded when its content changes.
        """

        file_type, s3_key = key.file_type, key.s3_key
        if file_type in {
            JumpStartS3FileType.OPEN_WEIGHT_MANIFEST,
            JumpStartS3FileType.PROPRIETARY_MANIFEST,
        }:
            if value is not None and not self._is_local_metadata_mode():
                etag = self._get_json_md5_hash(s3_key)
                if etag == value.md5_hash:
                    return value
            formatted_body, etag = self._get_json_file(s3_key, file_type)
            return JumpStartCachedS3ContentValue(
                formatted_content=utils.get_formatted_manifest(formatted_body),
                md5_hash=etag,
            )
        if file_type in {
            JumpStartS3FileType.OPEN_WEIGHT_SPECS,
            JumpStartS3FileType.PROPRIETARY_SPECS,
        }:
            formatted_body, _ = self._get_json_file(s3_key, file_type)
            model_specs = JumpStartModelSpecs(formatted_body)
            utils.emit_logs_based_on_model_specs(model_specs, self.get_region(), self._s3_client)
            return JumpStartCachedS3ContentValue(formatted_content=model_specs)
        raise ValueError(
            self._file_type_error_msg(file_type)
        )

    def get_manifest(
        self,
        model_type: JumpStartModelType = JumpStartModelType.OPEN_WEIGHTS,
    ) -> List[JumpStartModelHeader]:
        """Return entire JumpStart models manifest."""
        manifest_dict = self._s3_cache.get(
            JumpStartCachedS3ContentKey(
                MODEL_TYPE_TO_MANIFEST_MAP[model_type], self._manifest_file_s3_map[model_type])
        )[0].formatted_content
        manifest = list(manifest_dict.values())  # type: ignore
        return manifest

    def get_header(
        self,
        model_id: str,
        semantic_version_str: str,
        model_type: JumpStartModelType = JumpStartModelType.OPEN_WEIGHTS,
    ) -> JumpStartModelHeader:
        """Return header for a given JumpStart model ID and semantic version.

        Args:
            model_id (str): model ID for which to get a header.
            semantic_version_str (str): The semantic version for which to get a
                header.
        """

        return self._get_header_impl(
            model_id, semantic_version_str=semantic_version_str, model_type=model_type
        )

    def _select_version(
        self,
        model_id: str,
        version_str: str,
        available_versions: List[str],
        model_type: JumpStartModelType = JumpStartModelType.OPEN_WEIGHTS,
    ) -> Optional[str]:
        """Perform semantic version search on available versions.

        Args:
            version_str (str): the semantic version for which to filter
                available versions.
            available_versions (List[Version]): list of available versions.
        """

        if version_str == "*":
            if len(available_versions) == 0:
                return None
            return str(max(available_versions))

        if model_type == JumpStartModelType.PROPRIETARY:
            if "*" in version_str:
                raise KeyError(
                    get_wildcard_proprietary_model_version_msg(
                        model_id, version_str, available_versions
                    )
                )
            return version_str if version_str in available_versions else None

        try:
            spec = SpecifierSet(f"=={version_str}")
        except InvalidSpecifier:
            raise KeyError(f"Bad semantic version: {version_str}")
        available_versions_filtered = list(spec.filter(available_versions))
        return str(max(available_versions_filtered)) if available_versions_filtered != [] else None

    def _get_header_impl(
        self,
        model_id: str,
        semantic_version_str: str,
        attempt: int = 0,
        model_type: JumpStartModelType = JumpStartModelType.OPEN_WEIGHTS
    ) -> JumpStartModelHeader:
        """Lower-level function to return header.

        Allows a single retry if the cache is old.

        Args:
            model_id (str): model ID for which to get a header.
            semantic_version_str (str): The semantic version for which to get a
                header.
            attempt (int): attempt number at retrieving a header.
        """
        if model_type == JumpStartModelType.OPEN_WEIGHTS:
            versioned_model_id = self._open_weight_model_id_manifest_key_cache.get(
                JumpStartVersionedModelId(model_id, semantic_version_str)
            )[0]
        elif model_type == JumpStartModelType.PROPRIETARY:
            versioned_model_id = self._proprietary_model_id_manifest_key_cache.get(
                JumpStartVersionedModelId(model_id, semantic_version_str)
            )[0]

        manifest = self._s3_cache.get(
            JumpStartCachedS3ContentKey(
                MODEL_TYPE_TO_MANIFEST_MAP[model_type], self._manifest_file_s3_map[model_type])
        )[0].formatted_content

        try:
            header = manifest[versioned_model_id]  # type: ignore
            return header
        except KeyError:
            if attempt > 0:
                raise
            self.clear()
            return self._get_header_impl(model_id, semantic_version_str, attempt + 1, model_type)

    def get_specs(
        self,
        model_id: str,
        version_str: str,
        model_type: JumpStartModelType = JumpStartModelType.OPEN_WEIGHTS
    ) -> JumpStartModelSpecs:
        """Return specs for a given JumpStart model ID and semantic version.

        Args:
            model_id (str): model ID for which to get specs.
            semantic_version_str (str): The semantic version for which to get
                specs.
            model_type (JumpStartModelType): The type of the model of interest.
        """
        header = self.get_header(model_id, version_str, model_type)
        spec_key = header.spec_key
        specs, cache_hit = self._s3_cache.get(
            JumpStartCachedS3ContentKey(
                MODEL_TYPE_TO_SPECS_MAP[model_type], spec_key
            )
        )

        if not cache_hit and "*" in version_str:
            JUMPSTART_LOGGER.warning(
                get_wildcard_model_version_msg(
<<<<<<< HEAD
                    header.model_id, semantic_version_str, header.version
=======
                    header.model_id, version_str, header.version
>>>>>>> 8e400e98
                )
            )
        return specs.formatted_content

    def clear(self) -> None:
        """Clears the model ID/version and s3 cache."""
        self._s3_cache.clear()
        self._open_weight_model_id_manifest_key_cache.clear()
        self._proprietary_model_id_manifest_key_cache.clear()<|MERGE_RESOLUTION|>--- conflicted
+++ resolved
@@ -25,11 +25,7 @@
     ENV_VARIABLE_JUMPSTART_MANIFEST_LOCAL_ROOT_DIR_OVERRIDE,
     ENV_VARIABLE_JUMPSTART_SPECS_LOCAL_ROOT_DIR_OVERRIDE,
     JUMPSTART_DEFAULT_MANIFEST_FILE_S3_KEY,
-<<<<<<< HEAD
-=======
     JUMPSTART_DEFAULT_PROPRIETARY_MANIFEST_KEY,
-    JUMPSTART_DEFAULT_REGION_NAME,
->>>>>>> 8e400e98
     JUMPSTART_LOGGER,
     MODEL_ID_LIST_WEB_URL,
     MODEL_TYPE_TO_MANIFEST_MAP,
@@ -69,26 +65,13 @@
         self,
         region: Optional[str] = None,
         max_s3_cache_items: int = JUMPSTART_DEFAULT_MAX_S3_CACHE_ITEMS,
-<<<<<<< HEAD
-        s3_cache_expiration_horizon: datetime.timedelta = (
-            JUMPSTART_DEFAULT_S3_CACHE_EXPIRATION_HORIZON
-        ),
+        s3_cache_expiration_horizon: datetime.timedelta = JUMPSTART_DEFAULT_S3_CACHE_EXPIRATION_HORIZON,
         max_semantic_version_cache_items: int = JUMPSTART_DEFAULT_MAX_SEMANTIC_VERSION_CACHE_ITEMS,
         semantic_version_cache_expiration_horizon: datetime.timedelta = (
             JUMPSTART_DEFAULT_SEMANTIC_VERSION_CACHE_EXPIRATION_HORIZON
         ),
         manifest_file_s3_key: str = JUMPSTART_DEFAULT_MANIFEST_FILE_S3_KEY,
-=======
-        s3_cache_expiration_horizon: datetime.timedelta =
-        JUMPSTART_DEFAULT_S3_CACHE_EXPIRATION_HORIZON,
-        max_semantic_version_cache_items: int =
-        JUMPSTART_DEFAULT_MAX_SEMANTIC_VERSION_CACHE_ITEMS,
-        semantic_version_cache_expiration_horizon: datetime.timedelta =
-        JUMPSTART_DEFAULT_SEMANTIC_VERSION_CACHE_EXPIRATION_HORIZON,
-        manifest_file_s3_key: str =
-        JUMPSTART_DEFAULT_MANIFEST_FILE_S3_KEY,
         proprietary_manifest_s3_key: str = JUMPSTART_DEFAULT_PROPRIETARY_MANIFEST_KEY,
->>>>>>> 8e400e98
         s3_bucket_name: Optional[str] = None,
         s3_client_config: Optional[botocore.config.Config] = None,
         s3_client: Optional[boto3.client] = None,
@@ -181,9 +164,7 @@
         }
         property_name = file_mapping.get(file_type)
         if not property_name:
-            raise ValueError(
-                self._file_type_error_msg(file_type, manifest_only=True)
-            )
+            raise ValueError(self._file_type_error_msg(file_type, manifest_only=True))
         if key != property_name:
             setattr(self, property_name, key)
             self.clear()
@@ -196,9 +177,7 @@
             return self._manifest_file_s3_key
         if file_type == JumpStartS3FileType.PROPRIETARY_MANIFEST:
             return self._proprietary_manifest_s3_key
-        raise ValueError(
-            self._file_type_error_msg(file_type, manifest_only=True)
-        )
+        raise ValueError(self._file_type_error_msg(file_type, manifest_only=True))
 
     def set_s3_bucket_name(self, s3_bucket_name: str) -> None:
         """Set s3 bucket used for cache."""
@@ -251,7 +230,8 @@
         sm_version = utils.get_sagemaker_version()
         manifest = self._s3_cache.get(
             JumpStartCachedS3ContentKey(
-                MODEL_TYPE_TO_MANIFEST_MAP[model_type], self._manifest_file_s3_map[model_type])
+                MODEL_TYPE_TO_MANIFEST_MAP[model_type], self._manifest_file_s3_map[model_type]
+            )
         )[0].formatted_content
 
         versions_compatible_with_sagemaker = [
@@ -308,13 +288,12 @@
             )  # all versions here are incompatible with sagemaker
         elif model_type == JumpStartModelType.PROPRIETARY:
             all_possible_model_id_version = [
-                header.version for header in manifest.values()  # type: ignore
+                header.version
+                for header in manifest.values()  # type: ignore
                 if header.model_id == model_id
             ]
             other_model_id_version = (
-                None
-                if not all_possible_model_id_version
-                else all_possible_model_id_version[0]
+                None if not all_possible_model_id_version else all_possible_model_id_version[0]
             )
 
         if other_model_id_version is not None:
@@ -396,19 +375,11 @@
         self, key: str, filetype: JumpStartS3FileType
     ) -> Union[dict, list]:
         """Reads json file from local filesystem and returns data."""
-<<<<<<< HEAD
-        if filetype == JumpStartS3FileType.MANIFEST:
+        if filetype == JumpStartS3FileType.OPEN_WEIGHT_MANIFEST:
             metadata_local_root = os.environ[
                 ENV_VARIABLE_JUMPSTART_MANIFEST_LOCAL_ROOT_DIR_OVERRIDE
             ]
-        elif filetype == JumpStartS3FileType.SPECS:
-=======
-        if filetype == JumpStartS3FileType.OPEN_WEIGHT_MANIFEST:
-            metadata_local_root = (
-                os.environ[ENV_VARIABLE_JUMPSTART_MANIFEST_LOCAL_ROOT_DIR_OVERRIDE]
-            )
         elif filetype == JumpStartS3FileType.OPEN_WEIGHT_SPECS:
->>>>>>> 8e400e98
             metadata_local_root = os.environ[ENV_VARIABLE_JUMPSTART_SPECS_LOCAL_ROOT_DIR_OVERRIDE]
         else:
             raise ValueError(f"Unsupported file type for local override: {filetype}")
@@ -457,9 +428,7 @@
             model_specs = JumpStartModelSpecs(formatted_body)
             utils.emit_logs_based_on_model_specs(model_specs, self.get_region(), self._s3_client)
             return JumpStartCachedS3ContentValue(formatted_content=model_specs)
-        raise ValueError(
-            self._file_type_error_msg(file_type)
-        )
+        raise ValueError(self._file_type_error_msg(file_type))
 
     def get_manifest(
         self,
@@ -468,7 +437,8 @@
         """Return entire JumpStart models manifest."""
         manifest_dict = self._s3_cache.get(
             JumpStartCachedS3ContentKey(
-                MODEL_TYPE_TO_MANIFEST_MAP[model_type], self._manifest_file_s3_map[model_type])
+                MODEL_TYPE_TO_MANIFEST_MAP[model_type], self._manifest_file_s3_map[model_type]
+            )
         )[0].formatted_content
         manifest = list(manifest_dict.values())  # type: ignore
         return manifest
@@ -532,7 +502,7 @@
         model_id: str,
         semantic_version_str: str,
         attempt: int = 0,
-        model_type: JumpStartModelType = JumpStartModelType.OPEN_WEIGHTS
+        model_type: JumpStartModelType = JumpStartModelType.OPEN_WEIGHTS,
     ) -> JumpStartModelHeader:
         """Lower-level function to return header.
 
@@ -555,7 +525,8 @@
 
         manifest = self._s3_cache.get(
             JumpStartCachedS3ContentKey(
-                MODEL_TYPE_TO_MANIFEST_MAP[model_type], self._manifest_file_s3_map[model_type])
+                MODEL_TYPE_TO_MANIFEST_MAP[model_type], self._manifest_file_s3_map[model_type]
+            )
         )[0].formatted_content
 
         try:
@@ -571,7 +542,7 @@
         self,
         model_id: str,
         version_str: str,
-        model_type: JumpStartModelType = JumpStartModelType.OPEN_WEIGHTS
+        model_type: JumpStartModelType = JumpStartModelType.OPEN_WEIGHTS,
     ) -> JumpStartModelSpecs:
         """Return specs for a given JumpStart model ID and semantic version.
 
@@ -584,20 +555,12 @@
         header = self.get_header(model_id, version_str, model_type)
         spec_key = header.spec_key
         specs, cache_hit = self._s3_cache.get(
-            JumpStartCachedS3ContentKey(
-                MODEL_TYPE_TO_SPECS_MAP[model_type], spec_key
-            )
+            JumpStartCachedS3ContentKey(MODEL_TYPE_TO_SPECS_MAP[model_type], spec_key)
         )
 
         if not cache_hit and "*" in version_str:
             JUMPSTART_LOGGER.warning(
-                get_wildcard_model_version_msg(
-<<<<<<< HEAD
-                    header.model_id, semantic_version_str, header.version
-=======
-                    header.model_id, version_str, header.version
->>>>>>> 8e400e98
-                )
+                get_wildcard_model_version_msg(header.model_id, version_str, header.version)
             )
         return specs.formatted_content
 
