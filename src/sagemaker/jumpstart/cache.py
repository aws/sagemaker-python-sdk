# Copyright Amazon.com, Inc. or its affiliates. All Rights Reserved.
#
# Licensed under the Apache License, Version 2.0 (the "License"). You
# may not use this file except in compliance with the License. A copy of
# the License is located at
#
#     http://aws.amazon.com/apache2.0/
#
# or in the "license" file accompanying this file. This file is
# distributed on an "AS IS" BASIS, WITHOUT WARRANTIES OR CONDITIONS OF
# ANY KIND, either express or implied. See the License for the specific
# language governing permissions and limitations under the License.
"""This module defines the JumpStartModelsCache class."""
from __future__ import absolute_import
import datetime
from difflib import get_close_matches
import os
from typing import Any, Dict, List, Optional, Tuple, Union
import json
import boto3
import botocore
from packaging.version import Version
from packaging.specifiers import SpecifierSet, InvalidSpecifier
from sagemaker.session import Session
from sagemaker.utilities.cache import LRUCache
from sagemaker.jumpstart.constants import (
    ENV_VARIABLE_JUMPSTART_MANIFEST_LOCAL_ROOT_DIR_OVERRIDE,
    ENV_VARIABLE_JUMPSTART_SPECS_LOCAL_ROOT_DIR_OVERRIDE,
    JUMPSTART_DEFAULT_MANIFEST_FILE_S3_KEY,
    JUMPSTART_DEFAULT_PROPRIETARY_MANIFEST_KEY,
    JUMPSTART_DEFAULT_REGION_NAME,
    JUMPSTART_LOGGER,
    MODEL_ID_LIST_WEB_URL,
    DEFAULT_JUMPSTART_SAGEMAKER_SESSION,
    MODEL_TYPE_TO_MANIFEST_MAP,
    MODEL_TYPE_TO_SPECS_MAP,
    DEFAULT_JUMPSTART_SAGEMAKER_SESSION,
)
from sagemaker.jumpstart.exceptions import (
    get_wildcard_model_version_msg,
    get_wildcard_proprietary_model_version_msg,
)
from sagemaker.jumpstart.parameters import (
    JUMPSTART_DEFAULT_MAX_S3_CACHE_ITEMS,
    JUMPSTART_DEFAULT_MAX_SEMANTIC_VERSION_CACHE_ITEMS,
    JUMPSTART_DEFAULT_S3_CACHE_EXPIRATION_HORIZON,
    JUMPSTART_DEFAULT_SEMANTIC_VERSION_CACHE_EXPIRATION_HORIZON,
)
from sagemaker.jumpstart import utils
from sagemaker.jumpstart.types import (
    JumpStartCachedContentKey,
    JumpStartCachedContentValue,
    JumpStartModelHeader,
    JumpStartModelSpecs,
    JumpStartS3FileType,
    JumpStartVersionedModelId,
    DescribeHubResponse,
    DescribeHubContentResponse,
    HubType,
    HubContentType,
)
from sagemaker.jumpstart.curated_hub import utils as hub_utils
from sagemaker.jumpstart.enums import JumpStartModelType


class JumpStartModelsCache:
    """Class that implements a cache for JumpStart models manifests and specs.

    The manifest and specs associated with JumpStart models provide the information necessary
    for launching JumpStart models from the SageMaker SDK.
    """

    # fmt: off
    def __init__(
        self,
        region: str = JUMPSTART_DEFAULT_REGION_NAME,
        max_s3_cache_items: int = JUMPSTART_DEFAULT_MAX_S3_CACHE_ITEMS,
        s3_cache_expiration_horizon: datetime.timedelta =
        JUMPSTART_DEFAULT_S3_CACHE_EXPIRATION_HORIZON,
        max_semantic_version_cache_items: int =
        JUMPSTART_DEFAULT_MAX_SEMANTIC_VERSION_CACHE_ITEMS,
        semantic_version_cache_expiration_horizon: datetime.timedelta =
        JUMPSTART_DEFAULT_SEMANTIC_VERSION_CACHE_EXPIRATION_HORIZON,
        manifest_file_s3_key: str =
        JUMPSTART_DEFAULT_MANIFEST_FILE_S3_KEY,
        proprietary_manifest_s3_key: str = JUMPSTART_DEFAULT_PROPRIETARY_MANIFEST_KEY,
        s3_bucket_name: Optional[str] = None,
        s3_client_config: Optional[botocore.config.Config] = None,
        s3_client: Optional[boto3.client] = None,
        sagemaker_session: Optional[Session] = DEFAULT_JUMPSTART_SAGEMAKER_SESSION,
    ) -> None:  # fmt: on
        """Initialize a ``JumpStartModelsCache`` instance.

        Args:
            region (str): AWS region to associate with cache. Default: region associated
                with boto3 session.
            max_s3_cache_items (int): Maximum number of items to store in s3 cache.
                Default: 20.
            s3_cache_expiration_horizon (datetime.timedelta): Maximum time to hold
                items in s3 cache before invalidation. Default: 6 hours.
            max_semantic_version_cache_items (int): Maximum number of items to store in
                semantic version cache. Default: 20.
            semantic_version_cache_expiration_horizon (datetime.timedelta):
                Maximum time to hold items in semantic version cache before invalidation.
                Default: 6 hours.
            manifest_file_s3_key (str): The key in S3 corresponding to the sdk metadata manifest.
            s3_bucket_name (Optional[str]): S3 bucket to associate with cache.
                Default: JumpStart-hosted content bucket for region.
            s3_client_config (Optional[botocore.config.Config]): s3 client config to use for cache.
                Default: None (no config).
            s3_client (Optional[boto3.client]): s3 client to use. Default: None.
            sagemaker_session (Optional[sagemaker.session.Session]): A SageMaker Session object,
                used for SageMaker interactions. Default: Session in region associated with
                boto3 session.
        """

        self._region = region
        self._content_cache = LRUCache[JumpStartCachedContentKey, JumpStartCachedContentValue](
            max_cache_items=max_s3_cache_items,
            expiration_horizon=s3_cache_expiration_horizon,
            retrieval_function=self._retrieval_function,
        )
        self._open_weight_model_id_manifest_key_cache = LRUCache[
            JumpStartVersionedModelId, JumpStartVersionedModelId
        ](
            max_cache_items=max_semantic_version_cache_items,
            expiration_horizon=semantic_version_cache_expiration_horizon,
            retrieval_function=self._get_open_weight_manifest_key_from_model_id,
        )
        self._proprietary_model_id_manifest_key_cache = LRUCache[
            JumpStartVersionedModelId, JumpStartVersionedModelId
        ](
            max_cache_items=max_semantic_version_cache_items,
            expiration_horizon=semantic_version_cache_expiration_horizon,
            retrieval_function=self._get_proprietary_manifest_key_from_model_id,
        )
        self._manifest_file_s3_key = manifest_file_s3_key
        self._proprietary_manifest_s3_key = proprietary_manifest_s3_key
        self._manifest_file_s3_map = {
            JumpStartModelType.OPEN_WEIGHTS: self._manifest_file_s3_key,
            JumpStartModelType.PROPRIETARY: self._proprietary_manifest_s3_key,
        }
        self.s3_bucket_name = (
            utils.get_jumpstart_content_bucket(self._region) if s3_bucket_name is None else s3_bucket_name
        )
        self._s3_client = s3_client or (
            boto3.client("s3", region_name=self._region, config=s3_client_config)
            if s3_client_config
            else boto3.client("s3", region_name=self._region)
        )
        self._sagemaker_session = sagemaker_session

    def set_region(self, region: str) -> None:
        """Set region for cache. Clears cache after new region is set."""
        if region != self._region:
            self._region = region
            self.clear()

    def get_region(self) -> str:
        """Return region for cache."""
        return self._region

    def set_manifest_file_s3_key(
        self,
        key: str,
        file_type: JumpStartS3FileType = JumpStartS3FileType.OPEN_WEIGHT_MANIFEST,
    ) -> None:
        """Set manifest file s3 key, clear cache after new key is set.

        Raises:
            ValueError: if the file type is not recognized
        """
        file_mapping = {
            JumpStartS3FileType.OPEN_WEIGHT_MANIFEST: self._manifest_file_s3_key,
            JumpStartS3FileType.PROPRIETARY_MANIFEST: self._proprietary_manifest_s3_key,
        }
        property_name = file_mapping.get(file_type)
        if not property_name:
            raise ValueError(
                self._file_type_error_msg(file_type, manifest_only=True)
            )
        if key != property_name:
            setattr(self, property_name, key)
            self.clear()

    def get_manifest_file_s3_key(
        self, file_type: JumpStartS3FileType = JumpStartS3FileType.OPEN_WEIGHT_MANIFEST
    ) -> str:
        """Return manifest file s3 key for cache."""
        if file_type == JumpStartS3FileType.OPEN_WEIGHT_MANIFEST:
            return self._manifest_file_s3_key
        if file_type == JumpStartS3FileType.PROPRIETARY_MANIFEST:
            return self._proprietary_manifest_s3_key
        raise ValueError(
            self._file_type_error_msg(file_type, manifest_only=True)
        )

    def set_s3_bucket_name(self, s3_bucket_name: str) -> None:
        """Set s3 bucket used for cache."""
        if s3_bucket_name != self.s3_bucket_name:
            self.s3_bucket_name = s3_bucket_name
            self.clear()

    def get_bucket(self) -> str:
        """Return bucket used for cache."""
        return self.s3_bucket_name

    def _file_type_error_msg(self, file_type: str, manifest_only: bool = False) -> str:
        """Return error message for bad model type."""
        if manifest_only:
            return (
                f"Bad value when getting manifest '{file_type}': "
                f"must be in {JumpStartS3FileType.OPEN_WEIGHT_MANIFEST} "
                f"{JumpStartS3FileType.PROPRIETARY_MANIFEST}."
            )
        return (
            f"Bad value when getting manifest '{file_type}': "
            f"must be in '{' '.join([e.name for e in JumpStartS3FileType])}'."
        )

    def _model_id_retrieval_function(
        self,
        key: JumpStartVersionedModelId,
        value: Optional[JumpStartVersionedModelId],  # pylint: disable=W0613
        model_type: JumpStartModelType,
    ) -> JumpStartVersionedModelId:
        """Return model ID and version in manifest that matches semantic version/id.

        Uses ``packaging.version`` to perform version comparison. The highest model version
        matching the semantic version is used, which is compatible with the SageMaker
        version.

        Args:
            key (JumpStartVersionedModelId): Key for which to fetch versioned model ID.
            value (Optional[JumpStartVersionedModelId]): Unused variable for current value of
                old cached model ID/version.
            model_type (JumpStartModelType): JumpStart model type to indicate whether it is
                open weights model or proprietary (Marketplace) model.

        Raises:
            KeyError: If the semantic version is not found in the manifest, or is found but
                the SageMaker version needs to be upgraded in order for the model to be used.
        """

        model_id, version = key.model_id, key.version
        sm_version = utils.get_sagemaker_version()
        manifest = self._content_cache.get(
            JumpStartCachedContentKey(
                MODEL_TYPE_TO_MANIFEST_MAP[model_type], self._manifest_file_s3_map[model_type])
        )[0].formatted_content

        versions_compatible_with_sagemaker = [
            header.version
            for header in manifest.values()  # type: ignore
            if header.model_id == model_id and Version(header.min_version) <= Version(sm_version)
        ]

<<<<<<< HEAD
        sm_compatible_model_version = self._select_version(version, versions_compatible_with_sagemaker)
=======
        sm_compatible_model_version = self._select_version(
            model_id, version, versions_compatible_with_sagemaker, model_type
        )
>>>>>>> d820b289

        if sm_compatible_model_version is not None:
            return JumpStartVersionedModelId(model_id, sm_compatible_model_version)

        versions_incompatible_with_sagemaker = [
            Version(header.version) for header in manifest.values() if header.model_id == model_id  # type: ignore
        ]
<<<<<<< HEAD
        sm_incompatible_model_version = self._select_version(version, versions_incompatible_with_sagemaker)
=======
        sm_incompatible_model_version = self._select_version(
            model_id, version, versions_incompatible_with_sagemaker, model_type
        )
>>>>>>> d820b289

        if sm_incompatible_model_version is not None:
            model_version_to_use_incompatible_with_sagemaker = sm_incompatible_model_version
            sm_version_to_use_list = [
                header.min_version
                for header in manifest.values()  # type: ignore
                if header.model_id == model_id and header.version == model_version_to_use_incompatible_with_sagemaker
            ]
            if len(sm_version_to_use_list) != 1:
                # ``manifest`` dict should already enforce this
                raise RuntimeError("Found more than one incompatible SageMaker version to use.")
            sm_version_to_use = sm_version_to_use_list[0]

            error_msg = (
                f"Unable to find model manifest for '{model_id}' with version '{version}' "
                f"compatible with your SageMaker version ('{sm_version}'). "
                f"Consider upgrading your SageMaker library to at least version "
                f"'{sm_version_to_use}' so you can use version "
                f"'{model_version_to_use_incompatible_with_sagemaker}' of '{model_id}'."
            )
            raise KeyError(error_msg)

        error_msg = f"Unable to find model manifest for '{model_id}' with version '{version}'. "
        error_msg += f"Visit {MODEL_ID_LIST_WEB_URL} for updated list of models. "

        other_model_id_version = None
        if model_type == JumpStartModelType.OPEN_WEIGHTS:
            other_model_id_version = self._select_version(
                model_id, "*", versions_incompatible_with_sagemaker, model_type
            )  # all versions here are incompatible with sagemaker
        elif model_type == JumpStartModelType.PROPRIETARY:
            all_possible_model_id_version = [
                header.version for header in manifest.values()  # type: ignore
                if header.model_id == model_id
            ]
            other_model_id_version = (
                None
                if not all_possible_model_id_version
                else all_possible_model_id_version[0]
            )

        if other_model_id_version is not None:
<<<<<<< HEAD
            error_msg += f"Consider using model ID '{model_id}' with version " f"'{other_model_id_version}'."

=======
            error_msg += (
                f"Consider using model ID '{model_id}' with version "
                f"'{other_model_id_version}'."
            )
>>>>>>> d820b289
        else:
            possible_model_ids = [header.model_id for header in manifest.values()]  # type: ignore
            closest_model_id = get_close_matches(model_id, possible_model_ids, n=1, cutoff=0)[0]
            error_msg += f"Did you mean to use model ID '{closest_model_id}'?"

        raise KeyError(error_msg)

    def _get_open_weight_manifest_key_from_model_id(
        self,
        key: JumpStartVersionedModelId,
        value: Optional[JumpStartVersionedModelId],  # pylint: disable=W0613
    ) -> JumpStartVersionedModelId:
        """For open weights models, retrieve model manifest key for open weight model.

        Filters models list by supported versions.
        """
        return self._model_id_retrieval_function(
            key, value, model_type=JumpStartModelType.OPEN_WEIGHTS
        )

    def _get_proprietary_manifest_key_from_model_id(
        self,
        key: JumpStartVersionedModelId,
        value: Optional[JumpStartVersionedModelId],  # pylint: disable=W0613
    ) -> JumpStartVersionedModelId:
        """For proprietary models, retrieve model manifest key for proprietary model.

        Filters models list by supported versions.
        """
        return self._model_id_retrieval_function(
            key, value, model_type=JumpStartModelType.PROPRIETARY
        )

    def _get_json_file_and_etag_from_s3(self, key: str) -> Tuple[Union[dict, list], str]:
        """Returns json file from s3, along with its etag."""
        response = self._s3_client.get_object(Bucket=self.s3_bucket_name, Key=key)
        return json.loads(response["Body"].read().decode("utf-8")), response["ETag"]

    def _is_local_metadata_mode(self) -> bool:
        """Returns True if the cache should use local metadata mode, based off env variables."""
        return (
            ENV_VARIABLE_JUMPSTART_MANIFEST_LOCAL_ROOT_DIR_OVERRIDE in os.environ
            and os.path.isdir(os.environ[ENV_VARIABLE_JUMPSTART_MANIFEST_LOCAL_ROOT_DIR_OVERRIDE])
            and ENV_VARIABLE_JUMPSTART_SPECS_LOCAL_ROOT_DIR_OVERRIDE in os.environ
            and os.path.isdir(os.environ[ENV_VARIABLE_JUMPSTART_SPECS_LOCAL_ROOT_DIR_OVERRIDE])
        )

    def _get_json_file(self, key: str, filetype: JumpStartS3FileType) -> Tuple[Union[dict, list], Optional[str]]:
        """Returns json file either from s3 or local file system.

        Returns etag along with json object for s3, or just the json
        object and None when reading from the local file system.
        """
        if self._is_local_metadata_mode():
            file_content, etag = self._get_json_file_from_local_override(key, filetype), None
        else:
            file_content, etag = self._get_json_file_and_etag_from_s3(key)
        return file_content, etag

    def _get_json_md5_hash(self, key: str):
        """Retrieves md5 object hash for s3 objects, using `s3.head_object`.

        Raises:
            ValueError: if the cache should use local metadata mode.
        """
        if self._is_local_metadata_mode():
            raise ValueError("Cannot get md5 hash of local file.")
        return self._s3_client.head_object(Bucket=self.s3_bucket_name, Key=key)["ETag"]

    def _get_json_file_from_local_override(self, key: str, filetype: JumpStartS3FileType) -> Union[dict, list]:
        """Reads json file from local filesystem and returns data."""
<<<<<<< HEAD
        if filetype == JumpStartS3FileType.MANIFEST:
            metadata_local_root = os.environ[ENV_VARIABLE_JUMPSTART_MANIFEST_LOCAL_ROOT_DIR_OVERRIDE]
        elif filetype == JumpStartS3FileType.SPECS:
=======
        if filetype == JumpStartS3FileType.OPEN_WEIGHT_MANIFEST:
            metadata_local_root = (
                os.environ[ENV_VARIABLE_JUMPSTART_MANIFEST_LOCAL_ROOT_DIR_OVERRIDE]
            )
        elif filetype == JumpStartS3FileType.OPEN_WEIGHT_SPECS:
>>>>>>> d820b289
            metadata_local_root = os.environ[ENV_VARIABLE_JUMPSTART_SPECS_LOCAL_ROOT_DIR_OVERRIDE]
        else:
            raise ValueError(f"Unsupported file type for local override: {filetype}")
        file_path = os.path.join(metadata_local_root, key)
        with open(file_path, "r") as f:
            data = json.load(f)
        return data

    def _retrieval_function(
        self,
        key: JumpStartCachedContentKey,
        value: Optional[JumpStartCachedContentValue],
    ) -> JumpStartCachedContentValue:
        """Return s3 content given a data type and s3_key in ``JumpStartCachedContentKey``.

        If a manifest file is being fetched, we only download the object if the md5 hash in
        ``head_object`` does not match the current md5 hash for the stored value. This prevents
        unnecessarily downloading the full manifest when it hasn't changed.

        Args:
            key (JumpStartCachedContentKey): key for which to fetch JumpStart content.
            value (Optional[JumpStartVersionedModelId]): Current value of old cached
                s3 content. This is used for the manifest file, so that it is only
                downloaded when its content changes.
        """

        data_type, id_info = key.data_type, key.id_info

        if data_type in {
            JumpStartS3FileType.OPEN_WEIGHT_MANIFEST,
            JumpStartS3FileType.PROPRIETARY_MANIFEST,
        }:
            if value is not None and not self._is_local_metadata_mode():
                etag = self._get_json_md5_hash(id_info)
                if etag == value.md5_hash:
                    return value
            formatted_body, etag = self._get_json_file(id_info, data_type)
            return JumpStartCachedContentValue(
                formatted_content=utils.get_formatted_manifest(formatted_body),
                md5_hash=etag,
            )
        
        if data_type in {
            JumpStartS3FileType.OPEN_WEIGHT_SPECS,
            JumpStartS3FileType.PROPRIETARY_SPECS,
        }:
            formatted_body, _ = self._get_json_file(id_info, data_type)
            model_specs = JumpStartModelSpecs(formatted_body)
            utils.emit_logs_based_on_model_specs(model_specs, self.get_region(), self._s3_client)
<<<<<<< HEAD
            return JumpStartCachedContentValue(formatted_content=model_specs)
=======
            return JumpStartCachedContentValue(
                formatted_content=model_specs
            )

>>>>>>> d820b289
        if data_type == HubContentType.MODEL:
            hub_name, _, model_name, model_version = hub_utils.get_info_from_hub_resource_arn(id_info)
            hub_model_description: Dict[str, Any] = self._sagemaker_session.describe_hub_content(
                hub_name=hub_name,
                hub_content_name=model_name,
                hub_content_version=model_version,
                hub_content_type=data_type,
            )

            model_specs = JumpStartModelSpecs(
                DescribeHubContentResponse(hub_model_description),
            )

<<<<<<< HEAD
            utils.emit_logs_based_on_model_specs(model_specs, self.get_region(), self._s3_client)
            return JumpStartCachedContentValue(formatted_content=model_specs)
=======
            utils.emit_logs_based_on_model_specs(
                model_specs,
                self.get_region(),
                self._s3_client
            )
            return JumpStartCachedContentValue(
                formatted_content=model_specs
            )

>>>>>>> d820b289
        if data_type == HubType.HUB:
            hub_name, _, _, _ = hub_utils.get_info_from_hub_resource_arn(id_info)
            response: Dict[str, Any] = self._sagemaker_session.describe_hub(hub_name=hub_name)
            hub_description = DescribeHubResponse(response)
            return JumpStartCachedContentValue(
                formatted_content=DescribeHubResponse(hub_description),
            )

        raise ValueError(
<<<<<<< HEAD
            f"Bad value for key '{key}': must be in ",
            f"{[JumpStartS3FileType.MANIFEST, JumpStartS3FileType.SPECS, HubType.HUB, HubContentType.MODEL]}",
=======
            self._file_type_error_msg(data_type)
>>>>>>> d820b289
        )

    def get_manifest(
        self,
        model_type: JumpStartModelType = JumpStartModelType.OPEN_WEIGHTS,
    ) -> List[JumpStartModelHeader]:
        """Return entire JumpStart models manifest."""
        manifest_dict = self._content_cache.get(
            JumpStartCachedContentKey(
                MODEL_TYPE_TO_MANIFEST_MAP[model_type], self._manifest_file_s3_map[model_type])
        )[0].formatted_content
        manifest = list(manifest_dict.values())  # type: ignore
        return manifest

    def get_header(
        self,
        model_id: str,
        semantic_version_str: str,
        model_type: JumpStartModelType = JumpStartModelType.OPEN_WEIGHTS,
    ) -> JumpStartModelHeader:
        """Return header for a given JumpStart model ID and semantic version.

        Args:
            model_id (str): model ID for which to get a header.
            semantic_version_str (str): The semantic version for which to get a
                header.
        """

        return self._get_header_impl(
            model_id, semantic_version_str=semantic_version_str, model_type=model_type
        )

    def _select_version(
        self,
        model_id: str,
        version_str: str,
        available_versions: List[str],
        model_type: JumpStartModelType = JumpStartModelType.OPEN_WEIGHTS,
    ) -> Optional[str]:
        """Perform semantic version search on available versions.

        Args:
            version_str (str): the semantic version for which to filter
                available versions.
            available_versions (List[Version]): list of available versions.
        """

        if version_str == "*":
            if len(available_versions) == 0:
                return None
            return str(max(available_versions))

        if model_type == JumpStartModelType.PROPRIETARY:
            if "*" in version_str:
                raise KeyError(
                    get_wildcard_proprietary_model_version_msg(
                        model_id, version_str, available_versions
                    )
                )
            return version_str if version_str in available_versions else None

        try:
            spec = SpecifierSet(f"=={version_str}")
        except InvalidSpecifier:
            raise KeyError(f"Bad semantic version: {version_str}")
        available_versions_filtered = list(spec.filter(available_versions))
        return str(max(available_versions_filtered)) if available_versions_filtered != [] else None

    def _get_header_impl(
        self,
        model_id: str,
        semantic_version_str: str,
        attempt: int = 0,
        model_type: JumpStartModelType = JumpStartModelType.OPEN_WEIGHTS
    ) -> JumpStartModelHeader:
        """Lower-level function to return header.

        Allows a single retry if the cache is old.

        Args:
            model_id (str): model ID for which to get a header.
            semantic_version_str (str): The semantic version for which to get a
                header.
            attempt (int): attempt number at retrieving a header.
        """
        if model_type == JumpStartModelType.OPEN_WEIGHTS:
            versioned_model_id = self._open_weight_model_id_manifest_key_cache.get(
                JumpStartVersionedModelId(model_id, semantic_version_str)
            )[0]
        elif model_type == JumpStartModelType.PROPRIETARY:
            versioned_model_id = self._proprietary_model_id_manifest_key_cache.get(
                JumpStartVersionedModelId(model_id, semantic_version_str)
            )[0]

        manifest = self._content_cache.get(
            JumpStartCachedContentKey(
                MODEL_TYPE_TO_MANIFEST_MAP[model_type], self._manifest_file_s3_map[model_type])
        )[0].formatted_content

        try:
            header = manifest[versioned_model_id]  # type: ignore
            return header
        except KeyError:
            if attempt > 0:
                raise
            self.clear()
            return self._get_header_impl(model_id, semantic_version_str, attempt + 1, model_type)

    def get_specs(
        self,
        model_id: str,
        version_str: str,
        model_type: JumpStartModelType = JumpStartModelType.OPEN_WEIGHTS
    ) -> JumpStartModelSpecs:
        """Return specs for a given JumpStart model ID and semantic version.

        Args:
            model_id (str): model ID for which to get specs.
            semantic_version_str (str): The semantic version for which to get
                specs.
            model_type (JumpStartModelType): The type of the model of interest.
        """
        header = self.get_header(model_id, version_str, model_type)
        spec_key = header.spec_key
<<<<<<< HEAD
        specs, cache_hit = self._content_cache.get(JumpStartCachedContentKey(JumpStartS3FileType.SPECS, spec_key))
        if not cache_hit and "*" in semantic_version_str:
            JUMPSTART_LOGGER.warning(
                get_wildcard_model_version_msg(header.model_id, semantic_version_str, header.version)
=======
        specs, cache_hit = self._content_cache.get(
            JumpStartCachedContentKey(
                MODEL_TYPE_TO_SPECS_MAP[model_type], spec_key
            )
        )

        if not cache_hit and "*" in version_str:
            JUMPSTART_LOGGER.warning(
                get_wildcard_model_version_msg(
                    header.model_id, version_str, header.version
                )
>>>>>>> d820b289
            )
        return specs.formatted_content

    def get_hub_model(self, hub_model_arn: str) -> JumpStartModelSpecs:
        """Return JumpStart-compatible specs for a given Hub model

        Args:
            hub_model_arn (str): Arn for the Hub model to get specs for
        """

        details, _ = self._content_cache.get(JumpStartCachedContentKey(HubContentType.MODEL, hub_model_arn))
        return details.formatted_content

    def get_hub(self, hub_arn: str) -> Dict[str, Any]:
        """Return descriptive info for a given Hub

        Args:
            hub_arn (str): Arn for the Hub to get info for
        """

        details, _ = self._content_cache.get(JumpStartCachedContentKey(HubType.HUB, hub_arn))
        return details.formatted_content

    def clear(self) -> None:
        """Clears the model ID/version and s3 cache."""
        self._content_cache.clear()
        self._open_weight_model_id_manifest_key_cache.clear()
        self._proprietary_model_id_manifest_key_cache.clear()<|MERGE_RESOLUTION|>--- conflicted
+++ resolved
@@ -255,13 +255,9 @@
             if header.model_id == model_id and Version(header.min_version) <= Version(sm_version)
         ]
 
-<<<<<<< HEAD
-        sm_compatible_model_version = self._select_version(version, versions_compatible_with_sagemaker)
-=======
         sm_compatible_model_version = self._select_version(
             model_id, version, versions_compatible_with_sagemaker, model_type
         )
->>>>>>> d820b289
 
         if sm_compatible_model_version is not None:
             return JumpStartVersionedModelId(model_id, sm_compatible_model_version)
@@ -269,13 +265,9 @@
         versions_incompatible_with_sagemaker = [
             Version(header.version) for header in manifest.values() if header.model_id == model_id  # type: ignore
         ]
-<<<<<<< HEAD
-        sm_incompatible_model_version = self._select_version(version, versions_incompatible_with_sagemaker)
-=======
         sm_incompatible_model_version = self._select_version(
             model_id, version, versions_incompatible_with_sagemaker, model_type
         )
->>>>>>> d820b289
 
         if sm_incompatible_model_version is not None:
             model_version_to_use_incompatible_with_sagemaker = sm_incompatible_model_version
@@ -318,15 +310,10 @@
             )
 
         if other_model_id_version is not None:
-<<<<<<< HEAD
-            error_msg += f"Consider using model ID '{model_id}' with version " f"'{other_model_id_version}'."
-
-=======
             error_msg += (
                 f"Consider using model ID '{model_id}' with version "
                 f"'{other_model_id_version}'."
             )
->>>>>>> d820b289
         else:
             possible_model_ids = [header.model_id for header in manifest.values()]  # type: ignore
             closest_model_id = get_close_matches(model_id, possible_model_ids, n=1, cutoff=0)[0]
@@ -398,17 +385,11 @@
 
     def _get_json_file_from_local_override(self, key: str, filetype: JumpStartS3FileType) -> Union[dict, list]:
         """Reads json file from local filesystem and returns data."""
-<<<<<<< HEAD
-        if filetype == JumpStartS3FileType.MANIFEST:
-            metadata_local_root = os.environ[ENV_VARIABLE_JUMPSTART_MANIFEST_LOCAL_ROOT_DIR_OVERRIDE]
-        elif filetype == JumpStartS3FileType.SPECS:
-=======
         if filetype == JumpStartS3FileType.OPEN_WEIGHT_MANIFEST:
             metadata_local_root = (
                 os.environ[ENV_VARIABLE_JUMPSTART_MANIFEST_LOCAL_ROOT_DIR_OVERRIDE]
             )
         elif filetype == JumpStartS3FileType.OPEN_WEIGHT_SPECS:
->>>>>>> d820b289
             metadata_local_root = os.environ[ENV_VARIABLE_JUMPSTART_SPECS_LOCAL_ROOT_DIR_OVERRIDE]
         else:
             raise ValueError(f"Unsupported file type for local override: {filetype}")
@@ -458,14 +439,9 @@
             formatted_body, _ = self._get_json_file(id_info, data_type)
             model_specs = JumpStartModelSpecs(formatted_body)
             utils.emit_logs_based_on_model_specs(model_specs, self.get_region(), self._s3_client)
-<<<<<<< HEAD
-            return JumpStartCachedContentValue(formatted_content=model_specs)
-=======
             return JumpStartCachedContentValue(
                 formatted_content=model_specs
             )
-
->>>>>>> d820b289
         if data_type == HubContentType.MODEL:
             hub_name, _, model_name, model_version = hub_utils.get_info_from_hub_resource_arn(id_info)
             hub_model_description: Dict[str, Any] = self._sagemaker_session.describe_hub_content(
@@ -479,10 +455,6 @@
                 DescribeHubContentResponse(hub_model_description),
             )
 
-<<<<<<< HEAD
-            utils.emit_logs_based_on_model_specs(model_specs, self.get_region(), self._s3_client)
-            return JumpStartCachedContentValue(formatted_content=model_specs)
-=======
             utils.emit_logs_based_on_model_specs(
                 model_specs,
                 self.get_region(),
@@ -492,7 +464,6 @@
                 formatted_content=model_specs
             )
 
->>>>>>> d820b289
         if data_type == HubType.HUB:
             hub_name, _, _, _ = hub_utils.get_info_from_hub_resource_arn(id_info)
             response: Dict[str, Any] = self._sagemaker_session.describe_hub(hub_name=hub_name)
@@ -502,12 +473,7 @@
             )
 
         raise ValueError(
-<<<<<<< HEAD
-            f"Bad value for key '{key}': must be in ",
-            f"{[JumpStartS3FileType.MANIFEST, JumpStartS3FileType.SPECS, HubType.HUB, HubContentType.MODEL]}",
-=======
             self._file_type_error_msg(data_type)
->>>>>>> d820b289
         )
 
     def get_manifest(
@@ -632,12 +598,6 @@
         """
         header = self.get_header(model_id, version_str, model_type)
         spec_key = header.spec_key
-<<<<<<< HEAD
-        specs, cache_hit = self._content_cache.get(JumpStartCachedContentKey(JumpStartS3FileType.SPECS, spec_key))
-        if not cache_hit and "*" in semantic_version_str:
-            JUMPSTART_LOGGER.warning(
-                get_wildcard_model_version_msg(header.model_id, semantic_version_str, header.version)
-=======
         specs, cache_hit = self._content_cache.get(
             JumpStartCachedContentKey(
                 MODEL_TYPE_TO_SPECS_MAP[model_type], spec_key
@@ -649,7 +609,6 @@
                 get_wildcard_model_version_msg(
                     header.model_id, version_str, header.version
                 )
->>>>>>> d820b289
             )
         return specs.formatted_content
 
