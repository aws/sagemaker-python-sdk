--- conflicted
+++ resolved
@@ -93,13 +93,8 @@
     MODEL_ID = "sagemaker-sdk:jumpstart-model-id"
     MODEL_VERSION = "sagemaker-sdk:jumpstart-model-version"
     MODEL_TYPE = "sagemaker-sdk:jumpstart-model-type"
-
-<<<<<<< HEAD
     INFERENCE_CONFIG_NAME = "sagemaker-sdk:jumpstart-inference-config-name"
     TRAINING_CONFIG_NAME = "sagemaker-sdk:jumpstart-training-config-name"
-
-=======
->>>>>>> f66b866a
     HUB_CONTENT_ARN = "sagemaker-sdk:hub-content-arn"
 
 
