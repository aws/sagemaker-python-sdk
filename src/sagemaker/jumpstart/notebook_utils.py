--- conflicted
+++ resolved
@@ -23,11 +23,7 @@
 from sagemaker.jumpstart import accessors
 from sagemaker.jumpstart.constants import (
     DEFAULT_JUMPSTART_SAGEMAKER_SESSION,
-<<<<<<< HEAD
-=======
-    JUMPSTART_DEFAULT_REGION_NAME,
     PROPRIETARY_MODEL_SPEC_PREFIX,
->>>>>>> 8e400e98
 )
 from sagemaker.jumpstart.enums import JumpStartScriptScope, JumpStartModelType
 from sagemaker.jumpstart.filters import (
@@ -350,19 +346,14 @@
             to use to perform the model search. (Default: DEFAULT_JUMPSTART_SAGEMAKER_SESSION).
     """
 
-<<<<<<< HEAD
     region = region or get_region_fallback(
         sagemaker_session=sagemaker_session,
     )
 
-    models_manifest_list = accessors.JumpStartModelsAccessor._get_manifest(
-        region=region, s3_client=sagemaker_session.s3_client
-=======
     prop_models_manifest_list = accessors.JumpStartModelsAccessor._get_manifest(
         region=region,
         s3_client=sagemaker_session.s3_client,
         model_type=JumpStartModelType.PROPRIETARY,
->>>>>>> 8e400e98
     )
     open_weight_manifest_list = accessors.JumpStartModelsAccessor._get_manifest(
         region=region,
