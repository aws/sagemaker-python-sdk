--- conflicted
+++ resolved
@@ -245,13 +245,8 @@
 def _retrieve_script_uri(
     model_id: str,
     model_version: str,
-<<<<<<< HEAD
     script_scope: Optional[str] = None,
-    region: Optional[str] = False,
-=======
-    script_scope: Optional[str],
-    region: Optional[str] = None,
->>>>>>> d81a3050
+    region: Optional[str] = None,
     tolerate_vulnerable_model: bool = False,
     tolerate_deprecated_model: bool = False,
 ):
