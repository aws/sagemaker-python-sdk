# Copyright Amazon.com, Inc. or its affiliates. All Rights Reserved.
#
# Licensed under the Apache License, Version 2.0 (the "License"). You
# may not use this file except in compliance with the License. A copy of
# the License is located at
#
#     http://aws.amazon.com/apache2.0/
#
# or in the "license" file accompanying this file. This file is
# distributed on an "AS IS" BASIS, WITHOUT WARRANTIES OR CONDITIONS OF
# ANY KIND, either express or implied. See the License for the specific
# language governing permissions and limitations under the License.
"""This module contains functions for obtaining JumpStart ECR and S3 URIs."""
from __future__ import absolute_import
from copy import deepcopy
import os
from typing import Dict, List, Optional
from sagemaker import image_uris
from sagemaker.jumpstart.exceptions import NO_AVAILABLE_INSTANCES_ERROR_MSG
from sagemaker.jumpstart.constants import (
    ENV_VARIABLE_JUMPSTART_MODEL_ARTIFACT_BUCKET_OVERRIDE,
    ENV_VARIABLE_JUMPSTART_SCRIPT_ARTIFACT_BUCKET_OVERRIDE,
    JUMPSTART_DEFAULT_REGION_NAME,
)
from sagemaker.jumpstart.enums import (
    JumpStartScriptScope,
    ModelFramework,
    VariableScope,
)
from sagemaker.jumpstart.utils import (
    get_jumpstart_content_bucket,
    verify_model_region_and_return_specs,
)


def _retrieve_image_uri(
    model_id: str,
    model_version: str,
    image_scope: str,
    framework: Optional[str] = None,
    region: Optional[str] = None,
    version: Optional[str] = None,
    py_version: Optional[str] = None,
    instance_type: Optional[str] = None,
    accelerator_type: Optional[str] = None,
    container_version: Optional[str] = None,
    distribution: Optional[str] = None,
    base_framework_version: Optional[str] = None,
    training_compiler_config: Optional[str] = None,
    tolerate_vulnerable_model: bool = False,
    tolerate_deprecated_model: bool = False,
):
    """Retrieves the container image URI for JumpStart models.

    Only `model_id`, `model_version`, and `image_scope` are required;
    the rest of the fields are auto-populated.


    Args:
        model_id (str): JumpStart model ID for which to retrieve image URI.
        model_version (str): Version of the JumpStart model for which to retrieve
            the image URI.
        image_scope (str): The image type, i.e. what it is used for.
            Valid values: "training", "inference", "eia". If ``accelerator_type`` is set,
            ``image_scope`` is ignored.
        framework (str): The name of the framework or algorithm.
        region (str): The AWS region. (Default: None).
        version (str): The framework or algorithm version. This is required if there is
            more than one supported version for the given framework or algorithm.
            (Default: None).
        py_version (str): The Python version. This is required if there is
            more than one supported Python version for the given framework version.
        instance_type (str): The SageMaker instance type. For supported types, see
            https://aws.amazon.com/sagemaker/pricing/instance-types. This is required if
            there are different images for different processor types.
            (Default: None).
        accelerator_type (str): Elastic Inference accelerator type. For more, see
            https://docs.aws.amazon.com/sagemaker/latest/dg/ei.html.
            (Default: None).
        container_version (str): the version of docker image.
            Ideally the value of parameter should be created inside the framework.
            For custom use, see the list of supported container versions:
            https://github.com/aws/deep-learning-containers/blob/master/available_images.md.
            (Default: None).
        distribution (dict): A dictionary with information on how to run distributed training.
            (Default: None).
        training_compiler_config (:class:`~sagemaker.training_compiler.TrainingCompilerConfig`):
            A configuration class for the SageMaker Training Compiler.
            (Default: None).
        tolerate_vulnerable_model (bool): True if vulnerable versions of model
            specifications should be tolerated (exception not raised). If False, raises an
            exception if the script used by this version of the model has dependencies with known
            security vulnerabilities. (Default: False).
        tolerate_deprecated_model (bool): True if deprecated versions of model
            specifications should be tolerated (exception not raised). If False, raises
            an exception if the version of the model is deprecated. (Default: False).

    Returns:
        str: the ECR URI for the corresponding SageMaker Docker image.

    Raises:
        ValueError: If the combination of arguments specified is not supported.
        VulnerableJumpStartModelError: If any of the dependencies required by the script have
            known security vulnerabilities.
        DeprecatedJumpStartModelError: If the version of the model is deprecated.
    """
    if region is None:
        region = JUMPSTART_DEFAULT_REGION_NAME

    model_specs = verify_model_region_and_return_specs(
        model_id=model_id,
        version=model_version,
        scope=image_scope,
        region=region,
        tolerate_vulnerable_model=tolerate_vulnerable_model,
        tolerate_deprecated_model=tolerate_deprecated_model,
    )

    if image_scope == JumpStartScriptScope.INFERENCE:
        ecr_specs = model_specs.hosting_ecr_specs
    elif image_scope == JumpStartScriptScope.TRAINING:
        ecr_specs = model_specs.training_ecr_specs

    if framework is not None and framework != ecr_specs.framework:
        raise ValueError(
            f"Incorrect container framework '{framework}' for JumpStart model ID '{model_id}' "
            f"and version '{model_version}'."
        )

    if version is not None and version != ecr_specs.framework_version:
        raise ValueError(
            f"Incorrect container framework version '{version}' for JumpStart model ID "
            f"'{model_id}' and version '{model_version}'."
        )

    if py_version is not None and py_version != ecr_specs.py_version:
        raise ValueError(
            f"Incorrect python version '{py_version}' for JumpStart model ID '{model_id}' "
            f"and version '{model_version}'."
        )

    base_framework_version_override: Optional[str] = None
    version_override: Optional[str] = None
    if ecr_specs.framework == ModelFramework.HUGGINGFACE:
        base_framework_version_override = ecr_specs.framework_version
        version_override = ecr_specs.huggingface_transformers_version

    if image_scope == JumpStartScriptScope.TRAINING:
        return image_uris.get_training_image_uri(
            region=region,
            framework=ecr_specs.framework,
            framework_version=version_override or ecr_specs.framework_version,
            py_version=ecr_specs.py_version,
            image_uri=None,
            distribution=None,
            compiler_config=None,
            tensorflow_version=None,
            pytorch_version=base_framework_version_override or base_framework_version,
            instance_type=instance_type,
        )
    if base_framework_version_override is not None:
        base_framework_version_override = f"pytorch{base_framework_version_override}"

    return image_uris.retrieve(
        framework=ecr_specs.framework,
        region=region,
        version=version_override or ecr_specs.framework_version,
        py_version=ecr_specs.py_version,
        instance_type=instance_type,
        accelerator_type=accelerator_type,
        image_scope=image_scope,
        container_version=container_version,
        distribution=distribution,
        base_framework_version=base_framework_version_override or base_framework_version,
        training_compiler_config=training_compiler_config,
    )


def _retrieve_model_uri(
    model_id: str,
    model_version: str,
<<<<<<< HEAD
    model_scope: Optional[str],
=======
    model_scope: Optional[str] = None,
>>>>>>> 07dd8ba1
    region: Optional[str] = None,
    tolerate_vulnerable_model: bool = False,
    tolerate_deprecated_model: bool = False,
):
    """Retrieves the model artifact S3 URI for the model matching the given arguments.

    Optionally uses a bucket override specified by environment variable.

    Args:
        model_id (str): JumpStart model ID of the JumpStart model for which to retrieve
            the model artifact S3 URI.
        model_version (str): Version of the JumpStart model for which to retrieve the model
            artifact S3 URI.
        model_scope (str): The model type, i.e. what it is used for.
            Valid values: "training" and "inference".
        region (str): Region for which to retrieve model S3 URI. (Default: None).
        tolerate_vulnerable_model (bool): True if vulnerable versions of model
            specifications should be tolerated (exception not raised). If False, raises an
            exception if the script used by this version of the model has dependencies with known
            security vulnerabilities. (Default: False).
        tolerate_deprecated_model (bool): True if deprecated versions of model
            specifications should be tolerated (exception not raised). If False, raises
            an exception if the version of the model is deprecated. (Default: False).
    Returns:
        str: the model artifact S3 URI for the corresponding model.

    Raises:
        ValueError: If the combination of arguments specified is not supported.
        VulnerableJumpStartModelError: If any of the dependencies required by the script have
            known security vulnerabilities.
        DeprecatedJumpStartModelError: If the version of the model is deprecated.
    """
    if region is None:
        region = JUMPSTART_DEFAULT_REGION_NAME

    model_specs = verify_model_region_and_return_specs(
        model_id=model_id,
        version=model_version,
        scope=model_scope,
        region=region,
        tolerate_vulnerable_model=tolerate_vulnerable_model,
        tolerate_deprecated_model=tolerate_deprecated_model,
    )

    if model_scope == JumpStartScriptScope.INFERENCE:
        model_artifact_key = (
            getattr(model_specs, "hosting_prepacked_artifact_key", None)
            or model_specs.hosting_artifact_key
        )

    elif model_scope == JumpStartScriptScope.TRAINING:
        model_artifact_key = model_specs.training_artifact_key

    bucket = os.environ.get(
        ENV_VARIABLE_JUMPSTART_MODEL_ARTIFACT_BUCKET_OVERRIDE
    ) or get_jumpstart_content_bucket(region)

    model_s3_uri = f"s3://{bucket}/{model_artifact_key}"

    return model_s3_uri


def _retrieve_script_uri(
    model_id: str,
    model_version: str,
    script_scope: Optional[str],
    region: Optional[str] = None,
    tolerate_vulnerable_model: bool = False,
    tolerate_deprecated_model: bool = False,
):
    """Retrieves the script S3 URI associated with the model matching the given arguments.

    Optionally uses a bucket override specified by environment variable.

    Args:
        model_id (str): JumpStart model ID of the JumpStart model for which to
            retrieve the script S3 URI.
        model_version (str): Version of the JumpStart model for which to
            retrieve the model script S3 URI.
        script_scope (str): The script type, i.e. what it is used for.
            Valid values: "training" and "inference".
        region (str): Region for which to retrieve model script S3 URI.
            (Default: None)
        tolerate_vulnerable_model (bool): True if vulnerable versions of model
            specifications should be tolerated (exception not raised). If False, raises an
            exception if the script used by this version of the model has dependencies with known
            security vulnerabilities. (Default: False).
        tolerate_deprecated_model (bool): True if deprecated versions of model
            specifications should be tolerated (exception not raised). If False, raises
            an exception if the version of the model is deprecated. (Default: False).
    Returns:
        str: the model script URI for the corresponding model.

    Raises:
        ValueError: If the combination of arguments specified is not supported.
        VulnerableJumpStartModelError: If any of the dependencies required by the script have
            known security vulnerabilities.
        DeprecatedJumpStartModelError: If the version of the model is deprecated.
    """
    if region is None:
        region = JUMPSTART_DEFAULT_REGION_NAME

    model_specs = verify_model_region_and_return_specs(
        model_id=model_id,
        version=model_version,
        scope=script_scope,
        region=region,
        tolerate_vulnerable_model=tolerate_vulnerable_model,
        tolerate_deprecated_model=tolerate_deprecated_model,
    )

    if script_scope == JumpStartScriptScope.INFERENCE:
        model_script_key = model_specs.hosting_script_key
    elif script_scope == JumpStartScriptScope.TRAINING:
        model_script_key = model_specs.training_script_key

    bucket = os.environ.get(
        ENV_VARIABLE_JUMPSTART_SCRIPT_ARTIFACT_BUCKET_OVERRIDE
    ) or get_jumpstart_content_bucket(region)

    script_s3_uri = f"s3://{bucket}/{model_script_key}"

    return script_s3_uri


def _retrieve_default_hyperparameters(
    model_id: str,
    model_version: str,
    region: Optional[str] = None,
    include_container_hyperparameters: bool = False,
    tolerate_vulnerable_model: bool = False,
    tolerate_deprecated_model: bool = False,
):
    """Retrieves the training hyperparameters for the model matching the given arguments.

    Args:
        model_id (str): JumpStart model ID of the JumpStart model for which to
            retrieve the default hyperparameters.
        model_version (str): Version of the JumpStart model for which to retrieve the
            default hyperparameters.
        region (str): Region for which to retrieve default hyperparameters.
            (Default: None).
        include_container_hyperparameters (bool): True if container hyperparameters
            should be returned as well. Container hyperparameters are not used to tune
            the specific algorithm, but rather by SageMaker Training to setup
            the training container environment. For example, there is a container hyperparameter
            that indicates the entrypoint script to use. These hyperparameters may be required
            when creating a training job with boto3, however the ``Estimator`` classes
            should take care of adding container hyperparameters to the job. (Default: False).
        tolerate_vulnerable_model (bool): True if vulnerable versions of model
            specifications should be tolerated (exception not raised). If False, raises an
            exception if the script used by this version of the model has dependencies with known
            security vulnerabilities. (Default: False).
        tolerate_deprecated_model (bool): True if deprecated versions of model
            specifications should be tolerated (exception not raised). If False, raises
            an exception if the version of the model is deprecated. (Default: False).
    Returns:
        dict: the hyperparameters to use for the model.
    """

    if region is None:
        region = JUMPSTART_DEFAULT_REGION_NAME

    model_specs = verify_model_region_and_return_specs(
        model_id=model_id,
        version=model_version,
        scope=JumpStartScriptScope.TRAINING,
        region=region,
        tolerate_vulnerable_model=tolerate_vulnerable_model,
        tolerate_deprecated_model=tolerate_deprecated_model,
    )

    default_hyperparameters: Dict[str, str] = {}
    for hyperparameter in model_specs.hyperparameters:
        if (
            include_container_hyperparameters and hyperparameter.scope == VariableScope.CONTAINER
        ) or hyperparameter.scope == VariableScope.ALGORITHM:
            default_hyperparameters[hyperparameter.name] = str(hyperparameter.default)
    return default_hyperparameters


def _retrieve_default_environment_variables(
    model_id: str,
    model_version: str,
    region: Optional[str] = None,
    tolerate_vulnerable_model: bool = False,
    tolerate_deprecated_model: bool = False,
):
    """Retrieves the inference environment variables for the model matching the given arguments.

    Args:
        model_id (str): JumpStart model ID of the JumpStart model for which to
            retrieve the default environment variables.
        model_version (str): Version of the JumpStart model for which to retrieve the
            default environment variables.
        region (Optional[str]): Region for which to retrieve default environment variables.
            (Default: None).
        tolerate_vulnerable_model (bool): True if vulnerable versions of model
            specifications should be tolerated (exception not raised). If False, raises an
            exception if the script used by this version of the model has dependencies with known
            security vulnerabilities. (Default: False).
        tolerate_deprecated_model (bool): True if deprecated versions of model
            specifications should be tolerated (exception not raised). If False, raises
            an exception if the version of the model is deprecated. (Default: False).

    Returns:
        dict: the inference environment variables to use for the model.
    """

    if region is None:
        region = JUMPSTART_DEFAULT_REGION_NAME

    model_specs = verify_model_region_and_return_specs(
        model_id=model_id,
        version=model_version,
        scope=JumpStartScriptScope.INFERENCE,
        region=region,
        tolerate_vulnerable_model=tolerate_vulnerable_model,
        tolerate_deprecated_model=tolerate_deprecated_model,
    )

    default_environment_variables: Dict[str, str] = {}
    for environment_variable in model_specs.inference_environment_variables:
        default_environment_variables[environment_variable.name] = str(environment_variable.default)
    return default_environment_variables


def _retrieve_default_instance_type(
    model_id: str,
    model_version: str,
    scope: str,
    region: Optional[str] = None,
    tolerate_vulnerable_model: bool = False,
    tolerate_deprecated_model: bool = False,
) -> str:
    """Retrieves the default instance type for the model.

    Args:
        model_id (str): JumpStart model ID of the JumpStart model for which to
            retrieve the default instance type.
        model_version (str): Version of the JumpStart model for which to retrieve the
            default instance type.
        scope (str): The script type, i.e. what it is used for.
            Valid values: "training" and "inference".
        region (Optional[str]): Region for which to retrieve default instance type.
            (Default: None).
        tolerate_vulnerable_model (bool): True if vulnerable versions of model
            specifications should be tolerated (exception not raised). If False, raises an
            exception if the script used by this version of the model has dependencies with known
            security vulnerabilities. (Default: False).
        tolerate_deprecated_model (bool): True if deprecated versions of model
            specifications should be tolerated (exception not raised). If False, raises
            an exception if the version of the model is deprecated. (Default: False).
    Returns:
        str: the default instance type to use for the model or None.

    Raises:
        ValueError: If the model is not available in the
            specified region due to lack of supported computing instances.
    """

    if region is None:
        region = JUMPSTART_DEFAULT_REGION_NAME

    model_specs = verify_model_region_and_return_specs(
        model_id=model_id,
        version=model_version,
        scope=scope,
        region=region,
        tolerate_vulnerable_model=tolerate_vulnerable_model,
        tolerate_deprecated_model=tolerate_deprecated_model,
    )

    if scope == JumpStartScriptScope.INFERENCE:
        default_instance_type = model_specs.default_inference_instance_type
    elif scope == JumpStartScriptScope.TRAINING:
        default_instance_type = model_specs.default_training_instance_type
    else:
        raise NotImplementedError(
            f"Unsupported script scope for retrieving default instance type: '{scope}'"
        )

    if default_instance_type in {None, ""}:
        raise ValueError(NO_AVAILABLE_INSTANCES_ERROR_MSG.format(model_id=model_id, region=region))
    return default_instance_type


def _retrieve_instance_types(
    model_id: str,
    model_version: str,
    scope: str,
    region: Optional[str] = None,
    tolerate_vulnerable_model: bool = False,
    tolerate_deprecated_model: bool = False,
) -> List[str]:
    """Retrieves the supported instance types for the model.

    Args:
        model_id (str): JumpStart model ID of the JumpStart model for which to
            retrieve the supported instance types.
        model_version (str): Version of the JumpStart model for which to retrieve the
            supported instance types.
        scope (str): The script type, i.e. what it is used for.
            Valid values: "training" and "inference".
        region (Optional[str]): Region for which to retrieve supported instance types.
            (Default: None).
        tolerate_vulnerable_model (bool): True if vulnerable versions of model
            specifications should be tolerated (exception not raised). If False, raises an
            exception if the script used by this version of the model has dependencies with known
            security vulnerabilities. (Default: False).
        tolerate_deprecated_model (bool): True if deprecated versions of model
            specifications should be tolerated (exception not raised). If False, raises
            an exception if the version of the model is deprecated. (Default: False).
    Returns:
        list: the supported instance types to use for the model or None.

    Raises:
        ValueError: If the model is not available in the
            specified region due to lack of supported computing instances.
    """

    if region is None:
        region = JUMPSTART_DEFAULT_REGION_NAME

    model_specs = verify_model_region_and_return_specs(
        model_id=model_id,
        version=model_version,
        scope=scope,
        region=region,
        tolerate_vulnerable_model=tolerate_vulnerable_model,
        tolerate_deprecated_model=tolerate_deprecated_model,
    )

    if scope == JumpStartScriptScope.INFERENCE:
        instance_types = model_specs.supported_inference_instance_types
    elif scope == JumpStartScriptScope.TRAINING:
        instance_types = model_specs.supported_training_instance_types
    else:
        raise NotImplementedError(
            f"Unsupported script scope for retrieving supported instance types: '{scope}'"
        )

    if instance_types is None or len(instance_types) == 0:
        raise ValueError(NO_AVAILABLE_INSTANCES_ERROR_MSG.format(model_id=model_id, region=region))

    return instance_types


def _retrieve_default_training_metric_definitions(
    model_id: str,
    model_version: str,
    region: Optional[str],
    tolerate_vulnerable_model: bool = False,
    tolerate_deprecated_model: bool = False,
) -> Optional[List[Dict[str, str]]]:
    """Retrieves the default training metric definitions for the model.

    Args:
        model_id (str): JumpStart model ID of the JumpStart model for which to
            retrieve the default training metric definitions.
        model_version (str): Version of the JumpStart model for which to retrieve the
            default training metric definitions.
        region (Optional[str]): Region for which to retrieve default training metric
            definitions.
        tolerate_vulnerable_model (bool): True if vulnerable versions of model
            specifications should be tolerated (exception not raised). If False, raises an
            exception if the script used by this version of the model has dependencies with known
            security vulnerabilities. (Default: False).
        tolerate_deprecated_model (bool): True if deprecated versions of model
            specifications should be tolerated (exception not raised). If False, raises
            an exception if the version of the model is deprecated. (Default: False).

    Returns:
        list: the default training metric definitions to use for the model or None.
    """

    if region is None:
        region = JUMPSTART_DEFAULT_REGION_NAME

    model_specs = verify_model_region_and_return_specs(
        model_id=model_id,
        version=model_version,
        scope=JumpStartScriptScope.TRAINING,
        region=region,
        tolerate_vulnerable_model=tolerate_vulnerable_model,
        tolerate_deprecated_model=tolerate_deprecated_model,
    )

    return deepcopy(model_specs.metrics) if model_specs.metrics else None<|MERGE_RESOLUTION|>--- conflicted
+++ resolved
@@ -179,11 +179,7 @@
 def _retrieve_model_uri(
     model_id: str,
     model_version: str,
-<<<<<<< HEAD
-    model_scope: Optional[str],
-=======
     model_scope: Optional[str] = None,
->>>>>>> 07dd8ba1
     region: Optional[str] = None,
     tolerate_vulnerable_model: bool = False,
     tolerate_deprecated_model: bool = False,
