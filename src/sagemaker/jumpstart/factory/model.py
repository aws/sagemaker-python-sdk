# Copyright Amazon.com, Inc. or its affiliates. All Rights Reserved.
#
# Licensed under the Apache License, Version 2.0 (the "License"). You
# may not use this file except in compliance with the License. A copy of
# the License is located at
#
#     http://aws.amazon.com/apache2.0/
#
# or in the "license" file accompanying this file. This file is
# distributed on an "AS IS" BASIS, WITHOUT WARRANTIES OR CONDITIONS OF
# ANY KIND, either express or implied. See the License for the specific
# language governing permissions and limitations under the License.
"""This module stores JumpStart Model factory methods."""
from __future__ import absolute_import
import json


from typing import Any, Dict, List, Optional, Union
from sagemaker import environment_variables, image_uris, instance_types, model_uris, script_uris
from sagemaker.async_inference.async_inference_config import AsyncInferenceConfig
from sagemaker.base_deserializers import BaseDeserializer
from sagemaker.base_serializers import BaseSerializer
from sagemaker.explainer.explainer_config import ExplainerConfig
from sagemaker.jumpstart.artifacts import (
    _model_supports_inference_script_uri,
    _retrieve_model_init_kwargs,
    _retrieve_model_deploy_kwargs,
    _retrieve_model_package_arn,
)
from sagemaker.jumpstart.artifacts.resource_names import _retrieve_resource_name_base
from sagemaker.jumpstart.constants import (
    DEFAULT_JUMPSTART_SAGEMAKER_SESSION,
    INFERENCE_ENTRY_POINT_SCRIPT_NAME,
    JUMPSTART_DEFAULT_REGION_NAME,
    JUMPSTART_LOGGER,
)
from sagemaker.model_metrics import ModelMetrics
from sagemaker.metadata_properties import MetadataProperties
from sagemaker.drift_check_baselines import DriftCheckBaselines
from sagemaker.jumpstart.enums import JumpStartScriptScope, JumpStartModelType
from sagemaker.jumpstart.types import (
    JumpStartModelDeployKwargs,
    JumpStartModelInitKwargs,
    JumpStartModelRegisterKwargs,
    JumpStartModelSpecs,
)
from sagemaker.jumpstart.utils import (
    add_jumpstart_model_info_tags,
    update_dict_if_key_not_present,
    resolve_model_sagemaker_config_field,
    verify_model_region_and_return_specs,
)

from sagemaker.model_monitor.data_capture_config import DataCaptureConfig
from sagemaker.base_predictor import Predictor
from sagemaker import accept_types, content_types, serializers, deserializers

from sagemaker.serverless.serverless_inference_config import ServerlessInferenceConfig
from sagemaker.session import Session
from sagemaker.utils import name_from_base, format_tags, Tags
from sagemaker.workflow.entities import PipelineVariable
from sagemaker.compute_resource_requirements.resource_requirements import ResourceRequirements
from sagemaker import resource_requirements
from sagemaker.enums import EndpointType


def get_default_predictor(
    predictor: Predictor,
    model_id: str,
    model_version: str,
    region: str,
    tolerate_vulnerable_model: bool,
    tolerate_deprecated_model: bool,
    sagemaker_session: Session,
    model_type: JumpStartModelType = JumpStartModelType.OPEN_WEIGHTS,
    config_name: Optional[str] = None,
) -> Predictor:
    """Converts predictor returned from ``Model.deploy()`` into a JumpStart-specific one.

    Raises:
        RuntimeError: If a base-class predictor is not used.
    """

    # if there's a non-default predictor, do not mutate -- return as is
    if type(predictor) != Predictor:  # pylint: disable=C0123
        raise RuntimeError(
            "Can only get default predictor from base Predictor class. "
            f"Using Predictor class '{type(predictor).__name__}'."
        )

    predictor.serializer = serializers.retrieve_default(
        model_id=model_id,
        model_version=model_version,
        region=region,
        tolerate_deprecated_model=tolerate_deprecated_model,
        tolerate_vulnerable_model=tolerate_vulnerable_model,
        sagemaker_session=sagemaker_session,
        model_type=model_type,
        config_name=config_name,
    )
    predictor.deserializer = deserializers.retrieve_default(
        model_id=model_id,
        model_version=model_version,
        region=region,
        tolerate_deprecated_model=tolerate_deprecated_model,
        tolerate_vulnerable_model=tolerate_vulnerable_model,
        sagemaker_session=sagemaker_session,
        model_type=model_type,
        config_name=config_name,
    )
    predictor.accept = accept_types.retrieve_default(
        model_id=model_id,
        model_version=model_version,
        region=region,
        tolerate_deprecated_model=tolerate_deprecated_model,
        tolerate_vulnerable_model=tolerate_vulnerable_model,
        sagemaker_session=sagemaker_session,
        model_type=model_type,
        config_name=config_name,
    )
    predictor.content_type = content_types.retrieve_default(
        model_id=model_id,
        model_version=model_version,
        region=region,
        tolerate_deprecated_model=tolerate_deprecated_model,
        tolerate_vulnerable_model=tolerate_vulnerable_model,
        sagemaker_session=sagemaker_session,
        model_type=model_type,
        config_name=config_name,
    )

    return predictor


def _add_region_to_kwargs(kwargs: JumpStartModelInitKwargs) -> JumpStartModelInitKwargs:
    """Sets region kwargs based on default or override, returns full kwargs."""

    kwargs.region = (
        kwargs.region or kwargs.sagemaker_session.boto_region_name or JUMPSTART_DEFAULT_REGION_NAME
    )

    return kwargs


def _add_sagemaker_session_to_kwargs(
    kwargs: Union[JumpStartModelInitKwargs, JumpStartModelDeployKwargs]
) -> JumpStartModelInitKwargs:
    """Sets session in kwargs based on default or override, returns full kwargs."""
    kwargs.sagemaker_session = kwargs.sagemaker_session or DEFAULT_JUMPSTART_SAGEMAKER_SESSION
    return kwargs


def _add_role_to_kwargs(kwargs: JumpStartModelInitKwargs) -> JumpStartModelInitKwargs:
    """Sets role based on default or override, returns full kwargs."""

    kwargs.role = resolve_model_sagemaker_config_field(
        field_name="role",
        field_val=kwargs.role,
        sagemaker_session=kwargs.sagemaker_session,
        default_value=kwargs.role,
    )

    return kwargs


def _add_model_version_to_kwargs(
    kwargs: JumpStartModelInitKwargs,
) -> JumpStartModelInitKwargs:
    """Sets model version based on default or override, returns full kwargs."""

    kwargs.model_version = kwargs.model_version or "*"

    return kwargs


def _add_vulnerable_and_deprecated_status_to_kwargs(
    kwargs: JumpStartModelInitKwargs,
) -> JumpStartModelInitKwargs:
    """Sets deprecated and vulnerability check status, returns full kwargs."""

    kwargs.tolerate_deprecated_model = kwargs.tolerate_deprecated_model or False
    kwargs.tolerate_vulnerable_model = kwargs.tolerate_vulnerable_model or False

    return kwargs


def _add_instance_type_to_kwargs(
    kwargs: JumpStartModelInitKwargs, disable_instance_type_logging: bool = False
) -> JumpStartModelInitKwargs:
    """Sets instance type based on default or override, returns full kwargs."""

    orig_instance_type = kwargs.instance_type
    kwargs.instance_type = kwargs.instance_type or instance_types.retrieve_default(
        region=kwargs.region,
        model_id=kwargs.model_id,
        model_version=kwargs.model_version,
        scope=JumpStartScriptScope.INFERENCE,
        tolerate_deprecated_model=kwargs.tolerate_deprecated_model,
        tolerate_vulnerable_model=kwargs.tolerate_vulnerable_model,
        sagemaker_session=kwargs.sagemaker_session,
        training_instance_type=kwargs.training_instance_type,
        model_type=kwargs.model_type,
        config_name=kwargs.config_name,
    )

    if not disable_instance_type_logging and orig_instance_type is None:
        JUMPSTART_LOGGER.info(
            "No instance type selected for inference hosting endpoint. Defaulting to %s.",
            kwargs.instance_type,
        )

    return kwargs


def _add_image_uri_to_kwargs(kwargs: JumpStartModelInitKwargs) -> JumpStartModelInitKwargs:
    """Sets image uri based on default or override, returns full kwargs.

    Uses placeholder image uri for JumpStart proprietary models that uses ModelPackages
    """

    if kwargs.model_type == JumpStartModelType.PROPRIETARY:
        kwargs.image_uri = None
        return kwargs

    kwargs.image_uri = kwargs.image_uri or image_uris.retrieve(
        region=kwargs.region,
        framework=None,
        image_scope=JumpStartScriptScope.INFERENCE,
        model_id=kwargs.model_id,
        model_version=kwargs.model_version,
        instance_type=kwargs.instance_type,
        tolerate_deprecated_model=kwargs.tolerate_deprecated_model,
        tolerate_vulnerable_model=kwargs.tolerate_vulnerable_model,
        sagemaker_session=kwargs.sagemaker_session,
        config_name=kwargs.config_name,
    )

    return kwargs


def _add_model_data_to_kwargs(kwargs: JumpStartModelInitKwargs) -> JumpStartModelInitKwargs:
    """Sets model data based on default or override, returns full kwargs."""

    if kwargs.model_type == JumpStartModelType.PROPRIETARY:
        kwargs.model_data = None
        return kwargs

    model_data: Union[str, dict] = kwargs.model_data or model_uris.retrieve(
        model_scope=JumpStartScriptScope.INFERENCE,
        model_id=kwargs.model_id,
        model_version=kwargs.model_version,
        region=kwargs.region,
        tolerate_deprecated_model=kwargs.tolerate_deprecated_model,
        tolerate_vulnerable_model=kwargs.tolerate_vulnerable_model,
        sagemaker_session=kwargs.sagemaker_session,
        instance_type=kwargs.instance_type,
        config_name=kwargs.config_name,
    )

    if isinstance(model_data, str) and model_data.startswith("s3://") and model_data.endswith("/"):
        old_model_data_str = model_data
        model_data = {
            "S3DataSource": {
                "S3Uri": model_data,
                "S3DataType": "S3Prefix",
                "CompressionType": "None",
            }
        }
        if kwargs.model_data:
            JUMPSTART_LOGGER.info(
                "S3 prefix model_data detected for JumpStartModel: '%s'. "
                "Converting to S3DataSource dictionary: '%s'.",
                old_model_data_str,
                json.dumps(model_data),
            )

    kwargs.model_data = model_data

    return kwargs


def _add_source_dir_to_kwargs(kwargs: JumpStartModelInitKwargs) -> JumpStartModelInitKwargs:
    """Sets source dir based on default or override, returns full kwargs."""

    if kwargs.model_type == JumpStartModelType.PROPRIETARY:
        kwargs.source_dir = None
        return kwargs

    source_dir = kwargs.source_dir

    if _model_supports_inference_script_uri(
        model_id=kwargs.model_id,
        model_version=kwargs.model_version,
        region=kwargs.region,
        tolerate_deprecated_model=kwargs.tolerate_deprecated_model,
        tolerate_vulnerable_model=kwargs.tolerate_vulnerable_model,
        sagemaker_session=kwargs.sagemaker_session,
        config_name=kwargs.config_name,
    ):
        source_dir = source_dir or script_uris.retrieve(
            script_scope=JumpStartScriptScope.INFERENCE,
            model_id=kwargs.model_id,
            model_version=kwargs.model_version,
            region=kwargs.region,
            tolerate_deprecated_model=kwargs.tolerate_deprecated_model,
            tolerate_vulnerable_model=kwargs.tolerate_vulnerable_model,
            sagemaker_session=kwargs.sagemaker_session,
            config_name=kwargs.config_name,
        )

    kwargs.source_dir = source_dir

    return kwargs


def _add_entry_point_to_kwargs(kwargs: JumpStartModelInitKwargs) -> JumpStartModelInitKwargs:
    """Sets entry point based on default or override, returns full kwargs."""

    if kwargs.model_type == JumpStartModelType.PROPRIETARY:
        kwargs.entry_point = None
        return kwargs

    entry_point = kwargs.entry_point

    if _model_supports_inference_script_uri(
        model_id=kwargs.model_id,
        model_version=kwargs.model_version,
        region=kwargs.region,
        tolerate_deprecated_model=kwargs.tolerate_deprecated_model,
        tolerate_vulnerable_model=kwargs.tolerate_vulnerable_model,
        sagemaker_session=kwargs.sagemaker_session,
        config_name=kwargs.config_name,
    ):

        entry_point = entry_point or INFERENCE_ENTRY_POINT_SCRIPT_NAME

    kwargs.entry_point = entry_point

    return kwargs


def _add_env_to_kwargs(kwargs: JumpStartModelInitKwargs) -> JumpStartModelInitKwargs:
    """Sets env based on default or override, returns full kwargs."""

    if kwargs.model_type == JumpStartModelType.PROPRIETARY:
        kwargs.env = None
        return kwargs

    env = kwargs.env

    if env is None:
        env = {}

    extra_env_vars = environment_variables.retrieve_default(
        model_id=kwargs.model_id,
        model_version=kwargs.model_version,
        region=kwargs.region,
        include_aws_sdk_env_vars=False,
        tolerate_deprecated_model=kwargs.tolerate_deprecated_model,
        tolerate_vulnerable_model=kwargs.tolerate_vulnerable_model,
        sagemaker_session=kwargs.sagemaker_session,
        script=JumpStartScriptScope.INFERENCE,
        instance_type=kwargs.instance_type,
        config_name=kwargs.config_name,
    )

    for key, value in extra_env_vars.items():
        update_dict_if_key_not_present(
            env,
            key,
            value,
        )

    if env == {}:
        env = None

    kwargs.env = env

    return kwargs


def _add_model_package_arn_to_kwargs(kwargs: JumpStartModelInitKwargs) -> JumpStartModelInitKwargs:
    """Sets model package arn based on default or override, returns full kwargs."""

    model_package_arn = kwargs.model_package_arn or _retrieve_model_package_arn(
        model_id=kwargs.model_id,
        model_version=kwargs.model_version,
        instance_type=kwargs.instance_type,
        scope=JumpStartScriptScope.INFERENCE,
        region=kwargs.region,
        tolerate_deprecated_model=kwargs.tolerate_deprecated_model,
        tolerate_vulnerable_model=kwargs.tolerate_vulnerable_model,
        sagemaker_session=kwargs.sagemaker_session,
        model_type=kwargs.model_type,
        config_name=kwargs.config_name,
    )

    kwargs.model_package_arn = model_package_arn
    return kwargs


def _add_extra_model_kwargs(kwargs: JumpStartModelInitKwargs) -> JumpStartModelInitKwargs:
    """Sets extra kwargs based on default or override, returns full kwargs."""

    model_kwargs_to_add = _retrieve_model_init_kwargs(
        model_id=kwargs.model_id,
        model_version=kwargs.model_version,
        region=kwargs.region,
        tolerate_deprecated_model=kwargs.tolerate_deprecated_model,
        tolerate_vulnerable_model=kwargs.tolerate_vulnerable_model,
        sagemaker_session=kwargs.sagemaker_session,
        model_type=kwargs.model_type,
        config_name=kwargs.config_name,
    )

    for key, value in model_kwargs_to_add.items():
        if getattr(kwargs, key) is None:
            resolved_value = resolve_model_sagemaker_config_field(
                field_name=key,
                field_val=value,
                sagemaker_session=kwargs.sagemaker_session,
            )
            setattr(kwargs, key, resolved_value)

    return kwargs


def _add_predictor_cls_to_kwargs(kwargs: JumpStartModelInitKwargs) -> JumpStartModelInitKwargs:
    """Sets predictor class based on default or override, returns full kwargs."""

    predictor_cls = kwargs.predictor_cls or Predictor

    kwargs.predictor_cls = predictor_cls
    return kwargs


def _add_endpoint_name_to_kwargs(
    kwargs: Optional[JumpStartModelDeployKwargs],
) -> JumpStartModelDeployKwargs:
    """Sets resource name based on default or override, returns full kwargs."""

    default_endpoint_name = _retrieve_resource_name_base(
        model_id=kwargs.model_id,
        model_version=kwargs.model_version,
        region=kwargs.region,
        tolerate_deprecated_model=kwargs.tolerate_deprecated_model,
        tolerate_vulnerable_model=kwargs.tolerate_vulnerable_model,
        sagemaker_session=kwargs.sagemaker_session,
        model_type=kwargs.model_type,
        config_name=kwargs.config_name,
    )

    kwargs.endpoint_name = kwargs.endpoint_name or (
        name_from_base(default_endpoint_name) if default_endpoint_name is not None else None
    )

    return kwargs


def _add_model_name_to_kwargs(
    kwargs: Optional[JumpStartModelInitKwargs],
) -> JumpStartModelInitKwargs:
    """Sets resource name based on default or override, returns full kwargs."""

    default_model_name = _retrieve_resource_name_base(
        model_id=kwargs.model_id,
        model_version=kwargs.model_version,
        region=kwargs.region,
        tolerate_deprecated_model=kwargs.tolerate_deprecated_model,
        tolerate_vulnerable_model=kwargs.tolerate_vulnerable_model,
        sagemaker_session=kwargs.sagemaker_session,
        model_type=kwargs.model_type,
        config_name=kwargs.config_name,
    )

    kwargs.name = kwargs.name or (
        name_from_base(default_model_name) if default_model_name is not None else None
    )

    return kwargs


def _add_tags_to_kwargs(kwargs: JumpStartModelDeployKwargs) -> Dict[str, Any]:
    """Sets tags based on default or override, returns full kwargs."""

    full_model_version = verify_model_region_and_return_specs(
        model_id=kwargs.model_id,
        version=kwargs.model_version,
        scope=JumpStartScriptScope.INFERENCE,
        region=kwargs.region,
        tolerate_vulnerable_model=kwargs.tolerate_vulnerable_model,
        tolerate_deprecated_model=kwargs.tolerate_deprecated_model,
        sagemaker_session=kwargs.sagemaker_session,
        model_type=kwargs.model_type,
        config_name=kwargs.config_name,
    ).version

    if kwargs.sagemaker_session.settings.include_jumpstart_tags:
        kwargs.tags = add_jumpstart_model_info_tags(
            kwargs.tags,
            kwargs.model_id,
            full_model_version,
            kwargs.model_type,
            config_name=kwargs.config_name,
            scope=JumpStartScriptScope.INFERENCE,
        )

    return kwargs


def _add_deploy_extra_kwargs(kwargs: JumpStartModelInitKwargs) -> Dict[str, Any]:
    """Sets extra kwargs based on default or override, returns full kwargs."""

    deploy_kwargs_to_add = _retrieve_model_deploy_kwargs(
        model_id=kwargs.model_id,
        model_version=kwargs.model_version,
        instance_type=kwargs.instance_type,
        region=kwargs.region,
        tolerate_deprecated_model=kwargs.tolerate_deprecated_model,
        tolerate_vulnerable_model=kwargs.tolerate_vulnerable_model,
        sagemaker_session=kwargs.sagemaker_session,
        model_type=kwargs.model_type,
        config_name=kwargs.config_name,
    )

    for key, value in deploy_kwargs_to_add.items():
        if getattr(kwargs, key) is None:
            setattr(kwargs, key, value)

    return kwargs


def _add_resources_to_kwargs(kwargs: JumpStartModelInitKwargs) -> JumpStartModelInitKwargs:
    """Sets the resource requirements based on the default or an override. Returns full kwargs."""

    kwargs.resources = kwargs.resources or resource_requirements.retrieve_default(
        region=kwargs.region,
        model_id=kwargs.model_id,
        model_version=kwargs.model_version,
        scope=JumpStartScriptScope.INFERENCE,
        tolerate_deprecated_model=kwargs.tolerate_deprecated_model,
        tolerate_vulnerable_model=kwargs.tolerate_vulnerable_model,
        sagemaker_session=kwargs.sagemaker_session,
        model_type=kwargs.model_type,
        instance_type=kwargs.instance_type,
        config_name=kwargs.config_name,
    )

    return kwargs


def _select_inference_config_from_training_config(
    specs: JumpStartModelSpecs, training_config_name: str
) -> Optional[str]:
    """Selects the inference config from the training config.

    Args:
        specs (JumpStartModelSpecs): The specs for the model.
        training_config_name (str): The name of the training config.

    Returns:
        str: The name of the inference config.
    """
    if specs.training_configs:
        resolved_training_config = specs.training_configs.configs.get(training_config_name)
        if resolved_training_config:
            return resolved_training_config.default_inference_config

    return None


def _add_config_name_to_init_kwargs(kwargs: JumpStartModelInitKwargs) -> JumpStartModelInitKwargs:
    """Sets default config name to the kwargs. Returns full kwargs.

    Raises:
        ValueError: If the instance_type is not supported with the current config.
    """

    specs = verify_model_region_and_return_specs(
        model_id=kwargs.model_id,
        version=kwargs.model_version,
        scope=JumpStartScriptScope.INFERENCE,
        region=kwargs.region,
        tolerate_vulnerable_model=kwargs.tolerate_vulnerable_model,
        tolerate_deprecated_model=kwargs.tolerate_deprecated_model,
        sagemaker_session=kwargs.sagemaker_session,
        model_type=kwargs.model_type,
        config_name=kwargs.config_name,
    )
    if specs.inference_configs:
        default_config_name = specs.inference_configs.get_top_config_from_ranking().config_name
        kwargs.config_name = kwargs.config_name or default_config_name

        if not kwargs.config_name:
            return kwargs

        if kwargs.config_name not in set(specs.inference_configs.configs.keys()):
            raise ValueError(
                f"Config {kwargs.config_name} is not supported for model {kwargs.model_id}."
            )

        resolved_config = specs.inference_configs.configs[kwargs.config_name].resolved_config
        supported_instance_types = resolved_config.get("supported_inference_instance_types", [])
        if kwargs.instance_type not in supported_instance_types:
            raise ValueError(
                f"Instance type {kwargs.instance_type} "
                f"is not supported for config {kwargs.config_name}."
            )

    return kwargs


def _add_config_name_to_deploy_kwargs(
    kwargs: JumpStartModelDeployKwargs, training_config_name: Optional[str] = None
) -> JumpStartModelInitKwargs:
    """Sets default config name to the kwargs. Returns full kwargs.

    If a training_config_name is passed, then choose the inference config
    based on the supported inference configs in that training config.

    Raises:
        ValueError: If the instance_type is not supported with the current config.
    """

    specs = verify_model_region_and_return_specs(
        model_id=kwargs.model_id,
        version=kwargs.model_version,
        scope=JumpStartScriptScope.INFERENCE,
        region=kwargs.region,
        tolerate_vulnerable_model=kwargs.tolerate_vulnerable_model,
        tolerate_deprecated_model=kwargs.tolerate_deprecated_model,
        sagemaker_session=kwargs.sagemaker_session,
        model_type=kwargs.model_type,
        config_name=kwargs.config_name,
    )

    if training_config_name:
        kwargs.config_name = _select_inference_config_from_training_config(
            specs=specs, training_config_name=training_config_name
        )

    if specs.inference_configs:
        default_config_name = specs.inference_configs.get_top_config_from_ranking().config_name
        kwargs.config_name = kwargs.config_name or default_config_name

    return kwargs


def get_deploy_kwargs(
    model_id: str,
    model_version: Optional[str] = None,
    model_type: JumpStartModelType = JumpStartModelType.OPEN_WEIGHTS,
    region: Optional[str] = None,
    initial_instance_count: Optional[int] = None,
    instance_type: Optional[str] = None,
    serializer: Optional[BaseSerializer] = None,
    deserializer: Optional[BaseDeserializer] = None,
    accelerator_type: Optional[str] = None,
    endpoint_name: Optional[str] = None,
    tags: Optional[Tags] = None,
    kms_key: Optional[str] = None,
    wait: Optional[bool] = None,
    data_capture_config: Optional[DataCaptureConfig] = None,
    async_inference_config: Optional[AsyncInferenceConfig] = None,
    serverless_inference_config: Optional[ServerlessInferenceConfig] = None,
    volume_size: Optional[int] = None,
    model_data_download_timeout: Optional[int] = None,
    container_startup_health_check_timeout: Optional[int] = None,
    inference_recommendation_id: Optional[str] = None,
    explainer_config: Optional[ExplainerConfig] = None,
    tolerate_vulnerable_model: Optional[bool] = None,
    tolerate_deprecated_model: Optional[bool] = None,
    sagemaker_session: Optional[Session] = None,
    accept_eula: Optional[bool] = None,
    endpoint_logging: Optional[bool] = None,
    resources: Optional[ResourceRequirements] = None,
    managed_instance_scaling: Optional[str] = None,
    endpoint_type: Optional[EndpointType] = None,
<<<<<<< HEAD
    routing_config: Optional[Dict[str, Any]] = None,
=======
    training_config_name: Optional[str] = None,
    config_name: Optional[str] = None,
>>>>>>> 6fb935d6
) -> JumpStartModelDeployKwargs:
    """Returns kwargs required to call `deploy` on `sagemaker.estimator.Model` object."""

    deploy_kwargs: JumpStartModelDeployKwargs = JumpStartModelDeployKwargs(
        model_id=model_id,
        model_version=model_version,
        model_type=model_type,
        region=region,
        initial_instance_count=initial_instance_count,
        instance_type=instance_type,
        serializer=serializer,
        deserializer=deserializer,
        accelerator_type=accelerator_type,
        endpoint_name=endpoint_name,
        tags=format_tags(tags),
        kms_key=kms_key,
        wait=wait,
        data_capture_config=data_capture_config,
        async_inference_config=async_inference_config,
        serverless_inference_config=serverless_inference_config,
        volume_size=volume_size,
        model_data_download_timeout=model_data_download_timeout,
        container_startup_health_check_timeout=container_startup_health_check_timeout,
        inference_recommendation_id=inference_recommendation_id,
        explainer_config=explainer_config,
        tolerate_deprecated_model=tolerate_deprecated_model,
        tolerate_vulnerable_model=tolerate_vulnerable_model,
        sagemaker_session=sagemaker_session,
        accept_eula=accept_eula,
        endpoint_logging=endpoint_logging,
        resources=resources,
<<<<<<< HEAD
        routing_config=routing_config,
=======
        config_name=config_name,
>>>>>>> 6fb935d6
    )

    deploy_kwargs = _add_sagemaker_session_to_kwargs(kwargs=deploy_kwargs)

    deploy_kwargs = _add_model_version_to_kwargs(kwargs=deploy_kwargs)

    deploy_kwargs = _add_endpoint_name_to_kwargs(kwargs=deploy_kwargs)

    deploy_kwargs = _add_config_name_to_deploy_kwargs(
        kwargs=deploy_kwargs, training_config_name=training_config_name
    )

    deploy_kwargs = _add_instance_type_to_kwargs(kwargs=deploy_kwargs)

    deploy_kwargs.initial_instance_count = initial_instance_count or 1

    deploy_kwargs = _add_deploy_extra_kwargs(kwargs=deploy_kwargs)

    deploy_kwargs = _add_tags_to_kwargs(kwargs=deploy_kwargs)

    if endpoint_type == EndpointType.INFERENCE_COMPONENT_BASED:
        deploy_kwargs = _add_resources_to_kwargs(kwargs=deploy_kwargs)
        deploy_kwargs.endpoint_type = endpoint_type
        deploy_kwargs.managed_instance_scaling = managed_instance_scaling

    return deploy_kwargs


def get_register_kwargs(
    model_id: str,
    model_version: Optional[str] = None,
    region: Optional[str] = None,
    tolerate_deprecated_model: Optional[bool] = None,
    tolerate_vulnerable_model: Optional[bool] = None,
    sagemaker_session: Optional[Any] = None,
    supported_content_types: List[str] = None,
    response_types: List[str] = None,
    inference_instances: Optional[List[str]] = None,
    transform_instances: Optional[List[str]] = None,
    model_package_group_name: Optional[str] = None,
    image_uri: Optional[str] = None,
    model_metrics: Optional[ModelMetrics] = None,
    metadata_properties: Optional[MetadataProperties] = None,
    approval_status: Optional[str] = None,
    description: Optional[str] = None,
    drift_check_baselines: Optional[DriftCheckBaselines] = None,
    customer_metadata_properties: Optional[Dict[str, str]] = None,
    validation_specification: Optional[str] = None,
    domain: Optional[str] = None,
    task: Optional[str] = None,
    sample_payload_url: Optional[str] = None,
    framework: Optional[str] = None,
    framework_version: Optional[str] = None,
    nearest_model_name: Optional[str] = None,
    data_input_configuration: Optional[str] = None,
    skip_model_validation: Optional[str] = None,
    source_uri: Optional[str] = None,
    config_name: Optional[str] = None,
) -> JumpStartModelRegisterKwargs:
    """Returns kwargs required to call `register` on `sagemaker.estimator.Model` object."""

    register_kwargs = JumpStartModelRegisterKwargs(
        model_id=model_id,
        model_version=model_version,
        region=region,
        tolerate_deprecated_model=tolerate_deprecated_model,
        tolerate_vulnerable_model=tolerate_vulnerable_model,
        sagemaker_session=sagemaker_session,
        content_types=supported_content_types,
        response_types=response_types,
        inference_instances=inference_instances,
        transform_instances=transform_instances,
        model_package_group_name=model_package_group_name,
        image_uri=image_uri,
        model_metrics=model_metrics,
        metadata_properties=metadata_properties,
        approval_status=approval_status,
        description=description,
        drift_check_baselines=drift_check_baselines,
        customer_metadata_properties=customer_metadata_properties,
        validation_specification=validation_specification,
        domain=domain,
        task=task,
        sample_payload_url=sample_payload_url,
        framework=framework,
        framework_version=framework_version,
        nearest_model_name=nearest_model_name,
        data_input_configuration=data_input_configuration,
        skip_model_validation=skip_model_validation,
        source_uri=source_uri,
        config_name=config_name,
    )

    model_specs = verify_model_region_and_return_specs(
        model_id=model_id,
        version=model_version,
        region=region,
        scope=JumpStartScriptScope.INFERENCE,
        sagemaker_session=sagemaker_session,
        tolerate_deprecated_model=tolerate_deprecated_model,
        tolerate_vulnerable_model=tolerate_vulnerable_model,
        config_name=config_name,
    )

    register_kwargs.content_types = (
        register_kwargs.content_types or model_specs.predictor_specs.supported_content_types
    )
    register_kwargs.response_types = (
        register_kwargs.response_types or model_specs.predictor_specs.supported_accept_types
    )

    return register_kwargs


def get_init_kwargs(
    model_id: str,
    model_from_estimator: bool = False,
    model_version: Optional[str] = None,
    model_type: Optional[JumpStartModelType] = JumpStartModelType.OPEN_WEIGHTS,
    tolerate_vulnerable_model: Optional[bool] = None,
    tolerate_deprecated_model: Optional[bool] = None,
    instance_type: Optional[str] = None,
    region: Optional[str] = None,
    image_uri: Optional[Union[str, PipelineVariable]] = None,
    model_data: Optional[Union[str, PipelineVariable, dict]] = None,
    role: Optional[str] = None,
    predictor_cls: Optional[callable] = None,
    env: Optional[Dict[str, Union[str, PipelineVariable]]] = None,
    name: Optional[str] = None,
    vpc_config: Optional[Dict[str, List[Union[str, PipelineVariable]]]] = None,
    sagemaker_session: Optional[Session] = None,
    enable_network_isolation: Union[bool, PipelineVariable] = None,
    model_kms_key: Optional[str] = None,
    image_config: Optional[Dict[str, Union[str, PipelineVariable]]] = None,
    source_dir: Optional[str] = None,
    code_location: Optional[str] = None,
    entry_point: Optional[str] = None,
    container_log_level: Optional[Union[int, PipelineVariable]] = None,
    dependencies: Optional[List[str]] = None,
    git_config: Optional[Dict[str, str]] = None,
    model_package_arn: Optional[str] = None,
    training_instance_type: Optional[str] = None,
    disable_instance_type_logging: bool = False,
    resources: Optional[ResourceRequirements] = None,
    config_name: Optional[str] = None,
) -> JumpStartModelInitKwargs:
    """Returns kwargs required to instantiate `sagemaker.estimator.Model` object."""

    model_init_kwargs: JumpStartModelInitKwargs = JumpStartModelInitKwargs(
        model_id=model_id,
        model_version=model_version,
        model_type=model_type,
        instance_type=instance_type,
        region=region,
        image_uri=image_uri,
        model_data=model_data,
        source_dir=source_dir,
        entry_point=entry_point,
        env=env,
        predictor_cls=predictor_cls,
        role=role,
        name=name,
        vpc_config=vpc_config,
        sagemaker_session=sagemaker_session,
        enable_network_isolation=enable_network_isolation,
        model_kms_key=model_kms_key,
        image_config=image_config,
        code_location=code_location,
        container_log_level=container_log_level,
        dependencies=dependencies,
        git_config=git_config,
        tolerate_deprecated_model=tolerate_deprecated_model,
        tolerate_vulnerable_model=tolerate_vulnerable_model,
        model_package_arn=model_package_arn,
        training_instance_type=training_instance_type,
        resources=resources,
        config_name=config_name,
    )

    model_init_kwargs = _add_model_version_to_kwargs(kwargs=model_init_kwargs)

    model_init_kwargs = _add_vulnerable_and_deprecated_status_to_kwargs(kwargs=model_init_kwargs)

    model_init_kwargs = _add_sagemaker_session_to_kwargs(kwargs=model_init_kwargs)
    model_init_kwargs = _add_region_to_kwargs(kwargs=model_init_kwargs)

    model_init_kwargs = _add_model_name_to_kwargs(kwargs=model_init_kwargs)

    model_init_kwargs = _add_instance_type_to_kwargs(
        kwargs=model_init_kwargs, disable_instance_type_logging=disable_instance_type_logging
    )

    model_init_kwargs = _add_image_uri_to_kwargs(kwargs=model_init_kwargs)

    # we use the model artifact from the training job output
    if not model_from_estimator:
        model_init_kwargs = _add_model_data_to_kwargs(kwargs=model_init_kwargs)
    model_init_kwargs = _add_source_dir_to_kwargs(kwargs=model_init_kwargs)
    model_init_kwargs = _add_entry_point_to_kwargs(kwargs=model_init_kwargs)
    model_init_kwargs = _add_env_to_kwargs(kwargs=model_init_kwargs)
    model_init_kwargs = _add_predictor_cls_to_kwargs(kwargs=model_init_kwargs)
    model_init_kwargs = _add_extra_model_kwargs(kwargs=model_init_kwargs)
    model_init_kwargs = _add_role_to_kwargs(kwargs=model_init_kwargs)
    model_init_kwargs = _add_model_package_arn_to_kwargs(kwargs=model_init_kwargs)

    model_init_kwargs = _add_resources_to_kwargs(kwargs=model_init_kwargs)

    model_init_kwargs = _add_config_name_to_init_kwargs(kwargs=model_init_kwargs)

    return model_init_kwargs<|MERGE_RESOLUTION|>--- conflicted
+++ resolved
@@ -676,12 +676,9 @@
     resources: Optional[ResourceRequirements] = None,
     managed_instance_scaling: Optional[str] = None,
     endpoint_type: Optional[EndpointType] = None,
-<<<<<<< HEAD
-    routing_config: Optional[Dict[str, Any]] = None,
-=======
     training_config_name: Optional[str] = None,
     config_name: Optional[str] = None,
->>>>>>> 6fb935d6
+    routing_config: Optional[Dict[str, Any]] = None,
 ) -> JumpStartModelDeployKwargs:
     """Returns kwargs required to call `deploy` on `sagemaker.estimator.Model` object."""
 
@@ -713,11 +710,8 @@
         accept_eula=accept_eula,
         endpoint_logging=endpoint_logging,
         resources=resources,
-<<<<<<< HEAD
+        config_name=config_name,
         routing_config=routing_config,
-=======
-        config_name=config_name,
->>>>>>> 6fb935d6
     )
 
     deploy_kwargs = _add_sagemaker_session_to_kwargs(kwargs=deploy_kwargs)
@@ -808,7 +802,6 @@
         data_input_configuration=data_input_configuration,
         skip_model_validation=skip_model_validation,
         source_uri=source_uri,
-        config_name=config_name,
     )
 
     model_specs = verify_model_region_and_return_specs(
