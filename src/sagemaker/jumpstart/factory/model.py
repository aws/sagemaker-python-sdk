--- conflicted
+++ resolved
@@ -704,26 +704,10 @@
         sagemaker_session=temp_session,
         scope=JumpStartScriptScope.INFERENCE,
         model_type=kwargs.model_type,
-<<<<<<< HEAD
-        tolerate_deprecated_model=kwargs.tolerate_deprecated_model,
-        tolerate_vulnerable_model=kwargs.tolerate_vulnerable_model,
-        hub_arn=kwargs.hub_arn,
-    )
-=======
-        config_name=kwargs.config_name,
-        hub_arn=kwargs.hub_arn,
-    )
-    if specs.inference_configs:
-        default_config_name = (
-            specs.inference_configs.get_top_config_from_ranking().config_name
-            if specs.inference_configs.get_top_config_from_ranking()
-            else None
-        )
-        kwargs.config_name = kwargs.config_name or default_config_name
-
-        if not kwargs.config_name:
-            return kwargs
->>>>>>> ee6ef135
+        tolerate_deprecated_model=kwargs.tolerate_deprecated_model,
+        tolerate_vulnerable_model=kwargs.tolerate_vulnerable_model,
+        hub_arn=kwargs.hub_arn,
+    )
 
     if kwargs.config_name is None:
         return kwargs
@@ -780,24 +764,9 @@
         ValueError: If the instance_type is not supported with the current config.
     """
 
-<<<<<<< HEAD
     # we need to create a default JS session (without custom user agent)
     # in order to retrieve config name info
     temp_session = kwargs.sagemaker_session or DEFAULT_JUMPSTART_SAGEMAKER_SESSION
-=======
-    specs = verify_model_region_and_return_specs(
-        model_id=kwargs.model_id,
-        version=kwargs.model_version,
-        scope=JumpStartScriptScope.INFERENCE,
-        region=kwargs.region,
-        tolerate_vulnerable_model=kwargs.tolerate_vulnerable_model,
-        tolerate_deprecated_model=kwargs.tolerate_deprecated_model,
-        sagemaker_session=kwargs.sagemaker_session,
-        model_type=kwargs.model_type,
-        config_name=kwargs.config_name,
-        hub_arn=kwargs.hub_arn,
-    )
->>>>>>> ee6ef135
 
     if training_config_name:
 
@@ -816,7 +785,6 @@
             specs=specs, training_config_name=training_config_name
         )
 
-<<<<<<< HEAD
     else:
         default_config_name = get_top_ranked_config_name(
             region=kwargs.region,
@@ -831,15 +799,6 @@
         )
 
     kwargs.config_name = kwargs.config_name or default_config_name
-=======
-    if specs.inference_configs:
-        default_config_name = (
-            specs.inference_configs.get_top_config_from_ranking().config_name
-            if specs.inference_configs.get_top_config_from_ranking()
-            else None
-        )
-        kwargs.config_name = kwargs.config_name or default_config_name
->>>>>>> ee6ef135
 
     return kwargs
 
