--- conflicted
+++ resolved
@@ -466,15 +466,6 @@
             tolerate_deprecated_model=kwargs.tolerate_deprecated_model,
             tolerate_vulnerable_model=kwargs.tolerate_vulnerable_model,
         )
-<<<<<<< HEAD
-=======
-    ):
-        JUMPSTART_LOGGER.warning(
-            "'%s' does not support incremental training but is being trained with"
-            " non-default model artifact.",
-            kwargs.model_id,
-        )
->>>>>>> 80102e58
 
         if (
             kwargs.model_uri is not None
@@ -487,7 +478,7 @@
                 tolerate_vulnerable_model=kwargs.tolerate_vulnerable_model,
             )
         ):
-            logger.warning(
+            JUMPSTART_LOGGER.warning(
                 "'%s' does not support incremental training but is being trained with"
                 " non-default model artifact.",
                 kwargs.model_id,
