# Copyright Amazon.com, Inc. or its affiliates. All Rights Reserved.
#
# Licensed under the Apache License, Version 2.0 (the "License"). You
# may not use this file except in compliance with the License. A copy of
# the License is located at
#
#     http://aws.amazon.com/apache2.0/
#
# or in the "license" file accompanying this file. This file is
# distributed on an "AS IS" BASIS, WITHOUT WARRANTIES OR CONDITIONS OF
# ANY KIND, either express or implied. See the License for the specific
# language governing permissions and limitations under the License.
"""This module stores JumpStart Estimator factory methods."""
from __future__ import absolute_import


from typing import Dict, List, Optional, Union
from sagemaker import (
    environment_variables,
    hyperparameters as hyperparameters_utils,
    image_uris,
    instance_types,
    metric_definitions as metric_definitions_utils,
    model_uris,
    script_uris,
)
from sagemaker.jumpstart.artifacts import (
    _model_supports_incremental_training,
    _retrieve_model_package_model_artifact_s3_uri,
)
from sagemaker.jumpstart.artifacts.resource_names import _retrieve_resource_name_base
from sagemaker.session import Session
from sagemaker.async_inference.async_inference_config import AsyncInferenceConfig
from sagemaker.base_deserializers import BaseDeserializer
from sagemaker.base_serializers import BaseSerializer
from sagemaker.debugger.debugger import DebuggerHookConfig, RuleBase, TensorBoardOutputConfig
from sagemaker.debugger.profiler_config import ProfilerConfig
from sagemaker.explainer.explainer_config import ExplainerConfig
from sagemaker.inputs import FileSystemInput, TrainingInput
from sagemaker.instance_group import InstanceGroup
from sagemaker.jumpstart.artifacts import (
    _retrieve_estimator_init_kwargs,
    _retrieve_estimator_fit_kwargs,
    _model_supports_training_model_uri,
)
from sagemaker.jumpstart.constants import (
    JUMPSTART_DEFAULT_REGION_NAME,
    JUMPSTART_LOGGER,
    TRAINING_ENTRY_POINT_SCRIPT_NAME,
    SAGEMAKER_GATED_MODEL_S3_URI_TRAINING_ENV_VAR_KEY,
)
from sagemaker.jumpstart.enums import JumpStartScriptScope, JumpStartModelType
from sagemaker.jumpstart.factory import model
from sagemaker.jumpstart.types import (
    JumpStartEstimatorDeployKwargs,
    JumpStartEstimatorFitKwargs,
    JumpStartEstimatorInitKwargs,
    JumpStartKwargs,
    JumpStartModelDeployKwargs,
    JumpStartModelInitKwargs,
)
from sagemaker.jumpstart.utils import (
    add_hub_content_arn_tags,
<<<<<<< HEAD
    add_jumpstart_model_info_tags,
=======
    add_jumpstart_model_id_version_tags,
>>>>>>> f66b866a
    get_eula_message,
    get_default_jumpstart_session_with_user_agent_suffix,
    update_dict_if_key_not_present,
    resolve_estimator_sagemaker_config_field,
    verify_model_region_and_return_specs,
)


from sagemaker.model_monitor.data_capture_config import DataCaptureConfig
from sagemaker.serverless.serverless_inference_config import ServerlessInferenceConfig
from sagemaker.utils import name_from_base, format_tags, Tags
from sagemaker.workflow.entities import PipelineVariable


def get_init_kwargs(
    model_id: str,
    model_version: Optional[str] = None,
    hub_arn: Optional[str] = None,
    model_type: Optional[JumpStartModelType] = JumpStartModelType.OPEN_WEIGHTS,
    tolerate_vulnerable_model: Optional[bool] = None,
    tolerate_deprecated_model: Optional[bool] = None,
    region: Optional[str] = None,
    image_uri: Optional[Union[str, PipelineVariable]] = None,
    role: Optional[str] = None,
    instance_count: Optional[Union[int, PipelineVariable]] = None,
    instance_type: Optional[Union[str, PipelineVariable]] = None,
    keep_alive_period_in_seconds: Optional[Union[int, PipelineVariable]] = None,
    volume_size: Optional[Union[int, PipelineVariable]] = None,
    volume_kms_key: Optional[Union[str, PipelineVariable]] = None,
    max_run: Optional[Union[int, PipelineVariable]] = None,
    input_mode: Optional[Union[str, PipelineVariable]] = None,
    output_path: Optional[Union[str, PipelineVariable]] = None,
    output_kms_key: Optional[Union[str, PipelineVariable]] = None,
    base_job_name: Optional[str] = None,
    sagemaker_session: Optional[Session] = None,
    hyperparameters: Optional[Dict[str, Union[str, PipelineVariable]]] = None,
    tags: Optional[Tags] = None,
    subnets: Optional[List[Union[str, PipelineVariable]]] = None,
    security_group_ids: Optional[List[Union[str, PipelineVariable]]] = None,
    model_uri: Optional[str] = None,
    model_channel_name: Optional[Union[str, PipelineVariable]] = None,
    metric_definitions: Optional[List[Dict[str, Union[str, PipelineVariable]]]] = None,
    encrypt_inter_container_traffic: Union[bool, PipelineVariable] = None,
    use_spot_instances: Optional[Union[bool, PipelineVariable]] = None,
    max_wait: Optional[Union[int, PipelineVariable]] = None,
    checkpoint_s3_uri: Optional[Union[str, PipelineVariable]] = None,
    checkpoint_local_path: Optional[Union[str, PipelineVariable]] = None,
    enable_network_isolation: Union[bool, PipelineVariable] = None,
    rules: Optional[List[RuleBase]] = None,
    debugger_hook_config: Optional[Union[DebuggerHookConfig, bool]] = None,
    tensorboard_output_config: Optional[TensorBoardOutputConfig] = None,
    enable_sagemaker_metrics: Optional[Union[bool, PipelineVariable]] = None,
    profiler_config: Optional[ProfilerConfig] = None,
    disable_profiler: Optional[bool] = None,
    environment: Optional[Dict[str, Union[str, PipelineVariable]]] = None,
    max_retry_attempts: Optional[Union[int, PipelineVariable]] = None,
    source_dir: Optional[Union[str, PipelineVariable]] = None,
    git_config: Optional[Dict[str, str]] = None,
    container_log_level: Optional[Union[int, PipelineVariable]] = None,
    code_location: Optional[str] = None,
    entry_point: Optional[Union[str, PipelineVariable]] = None,
    dependencies: Optional[List[str]] = None,
    instance_groups: Optional[List[InstanceGroup]] = None,
    training_repository_access_mode: Optional[Union[str, PipelineVariable]] = None,
    training_repository_credentials_provider_arn: Optional[Union[str, PipelineVariable]] = None,
    container_entry_point: Optional[List[str]] = None,
    container_arguments: Optional[List[str]] = None,
    disable_output_compression: Optional[bool] = None,
    enable_infra_check: Optional[Union[bool, PipelineVariable]] = None,
    enable_remote_debug: Optional[Union[bool, PipelineVariable]] = None,
    config_name: Optional[str] = None,
    enable_session_tag_chaining: Optional[Union[bool, PipelineVariable]] = None,
) -> JumpStartEstimatorInitKwargs:
    """Returns kwargs required to instantiate `sagemaker.estimator.Estimator` object."""

    estimator_init_kwargs: JumpStartEstimatorInitKwargs = JumpStartEstimatorInitKwargs(
        model_id=model_id,
        model_version=model_version,
        hub_arn=hub_arn,
        model_type=model_type,
        role=role,
        region=region,
        instance_count=instance_count,
        instance_type=instance_type,
        tolerate_deprecated_model=tolerate_deprecated_model,
        tolerate_vulnerable_model=tolerate_vulnerable_model,
        keep_alive_period_in_seconds=keep_alive_period_in_seconds,
        volume_size=volume_size,
        volume_kms_key=volume_kms_key,
        max_run=max_run,
        input_mode=input_mode,
        output_path=output_path,
        output_kms_key=output_kms_key,
        base_job_name=base_job_name,
        sagemaker_session=sagemaker_session,
        tags=format_tags(tags),
        subnets=subnets,
        security_group_ids=security_group_ids,
        model_uri=model_uri,
        model_channel_name=model_channel_name,
        metric_definitions=metric_definitions,
        encrypt_inter_container_traffic=encrypt_inter_container_traffic,
        use_spot_instances=use_spot_instances,
        max_wait=max_wait,
        checkpoint_s3_uri=checkpoint_s3_uri,
        checkpoint_local_path=checkpoint_local_path,
        rules=rules,
        debugger_hook_config=debugger_hook_config,
        tensorboard_output_config=tensorboard_output_config,
        enable_sagemaker_metrics=enable_sagemaker_metrics,
        enable_network_isolation=enable_network_isolation,
        profiler_config=profiler_config,
        disable_profiler=disable_profiler,
        environment=environment,
        max_retry_attempts=max_retry_attempts,
        source_dir=source_dir,
        git_config=git_config,
        hyperparameters=hyperparameters,
        container_log_level=container_log_level,
        code_location=code_location,
        entry_point=entry_point,
        dependencies=dependencies,
        instance_groups=instance_groups,
        training_repository_access_mode=training_repository_access_mode,
        training_repository_credentials_provider_arn=training_repository_credentials_provider_arn,
        image_uri=image_uri,
        container_entry_point=container_entry_point,
        container_arguments=container_arguments,
        disable_output_compression=disable_output_compression,
        enable_infra_check=enable_infra_check,
        enable_remote_debug=enable_remote_debug,
        config_name=config_name,
        enable_session_tag_chaining=enable_session_tag_chaining,
    )

    estimator_init_kwargs = _add_model_version_to_kwargs(estimator_init_kwargs)
    estimator_init_kwargs = _add_vulnerable_and_deprecated_status_to_kwargs(estimator_init_kwargs)
    estimator_init_kwargs = _add_sagemaker_session_to_kwargs(estimator_init_kwargs)
    estimator_init_kwargs = _add_region_to_kwargs(estimator_init_kwargs)
    estimator_init_kwargs = _add_instance_type_and_count_to_kwargs(estimator_init_kwargs)
    estimator_init_kwargs = _add_image_uri_to_kwargs(estimator_init_kwargs)
    estimator_init_kwargs = _add_model_uri_to_kwargs(estimator_init_kwargs)
    estimator_init_kwargs = _add_source_dir_to_kwargs(estimator_init_kwargs)
    estimator_init_kwargs = _add_entry_point_to_kwargs(estimator_init_kwargs)
    estimator_init_kwargs = _add_hyperparameters_to_kwargs(estimator_init_kwargs)
    estimator_init_kwargs = _add_metric_definitions_to_kwargs(estimator_init_kwargs)
    estimator_init_kwargs = _add_estimator_extra_kwargs(estimator_init_kwargs)
    estimator_init_kwargs = _add_role_to_kwargs(estimator_init_kwargs)
    estimator_init_kwargs = _add_env_to_kwargs(estimator_init_kwargs)
    estimator_init_kwargs = _add_tags_to_kwargs(estimator_init_kwargs)
    estimator_init_kwargs = _add_config_name_to_kwargs(estimator_init_kwargs)

    return estimator_init_kwargs


def get_fit_kwargs(
    model_id: str,
    model_version: Optional[str] = None,
    hub_arn: Optional[str] = None,
    region: Optional[str] = None,
    inputs: Optional[Union[str, Dict, TrainingInput, FileSystemInput]] = None,
    wait: Optional[bool] = None,
    logs: Optional[str] = None,
    job_name: Optional[str] = None,
    experiment_config: Optional[Dict[str, str]] = None,
    tolerate_vulnerable_model: Optional[bool] = None,
    tolerate_deprecated_model: Optional[bool] = None,
    sagemaker_session: Optional[Session] = None,
    config_name: Optional[str] = None,
) -> JumpStartEstimatorFitKwargs:
    """Returns kwargs required call `fit` on `sagemaker.estimator.Estimator` object."""

    estimator_fit_kwargs: JumpStartEstimatorFitKwargs = JumpStartEstimatorFitKwargs(
        model_id=model_id,
        model_version=model_version,
        hub_arn=hub_arn,
        region=region,
        inputs=inputs,
        wait=wait,
        logs=logs,
        job_name=job_name,
        experiment_config=experiment_config,
        tolerate_deprecated_model=tolerate_deprecated_model,
        tolerate_vulnerable_model=tolerate_vulnerable_model,
        sagemaker_session=sagemaker_session,
        config_name=config_name,
    )

    estimator_fit_kwargs = _add_model_version_to_kwargs(estimator_fit_kwargs)
    estimator_fit_kwargs = _add_region_to_kwargs(estimator_fit_kwargs)
    estimator_fit_kwargs = _add_training_job_name_to_kwargs(estimator_fit_kwargs)
    estimator_fit_kwargs = _add_fit_extra_kwargs(estimator_fit_kwargs)

    return estimator_fit_kwargs


def get_deploy_kwargs(
    model_id: str,
    model_version: Optional[str] = None,
    hub_arn: Optional[str] = None,
    region: Optional[str] = None,
    initial_instance_count: Optional[int] = None,
    instance_type: Optional[str] = None,
    serializer: Optional[BaseSerializer] = None,
    deserializer: Optional[BaseDeserializer] = None,
    accelerator_type: Optional[str] = None,
    endpoint_name: Optional[str] = None,
    inference_component_name: Optional[str] = None,
    tags: Optional[Tags] = None,
    kms_key: Optional[str] = None,
    wait: Optional[bool] = None,
    data_capture_config: Optional[DataCaptureConfig] = None,
    async_inference_config: Optional[AsyncInferenceConfig] = None,
    serverless_inference_config: Optional[ServerlessInferenceConfig] = None,
    volume_size: Optional[int] = None,
    model_data_download_timeout: Optional[int] = None,
    container_startup_health_check_timeout: Optional[int] = None,
    inference_recommendation_id: Optional[str] = None,
    explainer_config: Optional[ExplainerConfig] = None,
    image_uri: Optional[Union[str, PipelineVariable]] = None,
    role: Optional[str] = None,
    predictor_cls: Optional[callable] = None,
    env: Optional[Dict[str, Union[str, PipelineVariable]]] = None,
    vpc_config: Optional[Dict[str, List[Union[str, PipelineVariable]]]] = None,
    sagemaker_session: Optional[Session] = None,
    enable_network_isolation: Union[bool, PipelineVariable] = None,
    model_kms_key: Optional[str] = None,
    image_config: Optional[Dict[str, Union[str, PipelineVariable]]] = None,
    source_dir: Optional[str] = None,
    code_location: Optional[str] = None,
    entry_point: Optional[str] = None,
    container_log_level: Optional[Union[int, PipelineVariable]] = None,
    dependencies: Optional[List[str]] = None,
    git_config: Optional[Dict[str, str]] = None,
    tolerate_deprecated_model: Optional[bool] = None,
    tolerate_vulnerable_model: Optional[bool] = None,
    use_compiled_model: Optional[bool] = None,
    model_name: Optional[str] = None,
    training_instance_type: Optional[str] = None,
    training_config_name: Optional[str] = None,
    inference_config_name: Optional[str] = None,
) -> JumpStartEstimatorDeployKwargs:
    """Returns kwargs required to call `deploy` on `sagemaker.estimator.Estimator` object."""

    model_deploy_kwargs: JumpStartModelDeployKwargs = model.get_deploy_kwargs(
        model_id=model_id,
        model_version=model_version,
        hub_arn=hub_arn,
        region=region,
        initial_instance_count=initial_instance_count,
        instance_type=instance_type,
        serializer=serializer,
        deserializer=deserializer,
        accelerator_type=accelerator_type,
        endpoint_name=endpoint_name,
        inference_component_name=inference_component_name,
        tags=format_tags(tags),
        kms_key=kms_key,
        wait=wait,
        data_capture_config=data_capture_config,
        async_inference_config=async_inference_config,
        serverless_inference_config=serverless_inference_config,
        volume_size=volume_size,
        model_data_download_timeout=model_data_download_timeout,
        container_startup_health_check_timeout=container_startup_health_check_timeout,
        inference_recommendation_id=inference_recommendation_id,
        explainer_config=explainer_config,
        tolerate_vulnerable_model=tolerate_vulnerable_model,
        tolerate_deprecated_model=tolerate_deprecated_model,
        sagemaker_session=sagemaker_session,
        training_config_name=training_config_name,
        config_name=inference_config_name,
    )

    model_init_kwargs: JumpStartModelInitKwargs = model.get_init_kwargs(
        model_id=model_id,
        model_from_estimator=True,
        model_version=model_version,
        hub_arn=hub_arn,
        instance_type=(
            model_deploy_kwargs.instance_type
            if training_instance_type is None
            or instance_type is not None  # always use supplied inference instance type
            else None
        ),
        region=region,
        image_uri=image_uri,
        source_dir=source_dir,
        entry_point=entry_point,
        env=env,
        predictor_cls=predictor_cls,
        role=role,
        name=model_name,
        vpc_config=vpc_config,
        sagemaker_session=model_deploy_kwargs.sagemaker_session,
        enable_network_isolation=enable_network_isolation,
        model_kms_key=model_kms_key,
        image_config=image_config,
        code_location=code_location,
        container_log_level=container_log_level,
        dependencies=dependencies,
        git_config=git_config,
        tolerate_vulnerable_model=tolerate_vulnerable_model,
        tolerate_deprecated_model=tolerate_deprecated_model,
        training_instance_type=training_instance_type,
        disable_instance_type_logging=True,
        config_name=model_deploy_kwargs.config_name,
    )

    estimator_deploy_kwargs: JumpStartEstimatorDeployKwargs = JumpStartEstimatorDeployKwargs(
        model_id=model_init_kwargs.model_id,
        model_version=model_init_kwargs.model_version,
        hub_arn=hub_arn,
        instance_type=model_init_kwargs.instance_type,
        initial_instance_count=model_deploy_kwargs.initial_instance_count,
        region=model_init_kwargs.region,
        image_uri=model_init_kwargs.image_uri,
        source_dir=model_init_kwargs.source_dir,
        entry_point=model_init_kwargs.entry_point,
        env=model_init_kwargs.env,
        predictor_cls=model_init_kwargs.predictor_cls,
        serializer=model_deploy_kwargs.serializer,
        deserializer=model_deploy_kwargs.deserializer,
        accelerator_type=model_deploy_kwargs.accelerator_type,
        endpoint_name=model_deploy_kwargs.endpoint_name,
        tags=model_deploy_kwargs.tags,
        kms_key=model_deploy_kwargs.kms_key,
        wait=model_deploy_kwargs.wait,
        data_capture_config=model_deploy_kwargs.data_capture_config,
        async_inference_config=model_deploy_kwargs.async_inference_config,
        serverless_inference_config=model_deploy_kwargs.serverless_inference_config,
        volume_size=model_deploy_kwargs.volume_size,
        model_data_download_timeout=model_deploy_kwargs.model_data_download_timeout,
        container_startup_health_check_timeout=(
            model_deploy_kwargs.container_startup_health_check_timeout
        ),
        inference_recommendation_id=model_deploy_kwargs.inference_recommendation_id,
        explainer_config=model_deploy_kwargs.explainer_config,
        role=model_init_kwargs.role,
        model_name=model_init_kwargs.name,
        vpc_config=model_init_kwargs.vpc_config,
        sagemaker_session=model_init_kwargs.sagemaker_session,
        enable_network_isolation=model_init_kwargs.enable_network_isolation,
        model_kms_key=model_init_kwargs.model_kms_key,
        image_config=model_init_kwargs.image_config,
        code_location=model_init_kwargs.code_location,
        container_log_level=model_init_kwargs.container_log_level,
        dependencies=model_init_kwargs.dependencies,
        git_config=model_init_kwargs.git_config,
        tolerate_vulnerable_model=model_init_kwargs.tolerate_vulnerable_model,
        tolerate_deprecated_model=model_init_kwargs.tolerate_deprecated_model,
        use_compiled_model=use_compiled_model,
        config_name=model_deploy_kwargs.config_name,
    )

    return estimator_deploy_kwargs


def _add_region_to_kwargs(kwargs: JumpStartKwargs) -> JumpStartKwargs:
    """Sets region in kwargs based on default or override, returns full kwargs."""
    kwargs.region = (
        kwargs.region or kwargs.sagemaker_session.boto_region_name or JUMPSTART_DEFAULT_REGION_NAME
    )
    return kwargs


def _add_sagemaker_session_to_kwargs(kwargs: JumpStartKwargs) -> JumpStartKwargs:
    """Sets session in kwargs based on default or override, returns full kwargs."""
    kwargs.sagemaker_session = (
        kwargs.sagemaker_session
        or get_default_jumpstart_session_with_user_agent_suffix(
            kwargs.model_id, kwargs.model_version
        )
    )
    return kwargs


def _add_model_version_to_kwargs(kwargs: JumpStartKwargs) -> JumpStartKwargs:
    """Sets model version in kwargs based on default or override, returns full kwargs."""

    kwargs.model_version = kwargs.model_version or "*"

    if kwargs.hub_arn:
        hub_content_version = verify_model_region_and_return_specs(
            model_id=kwargs.model_id,
            version=kwargs.model_version,
            hub_arn=kwargs.hub_arn,
            scope=JumpStartScriptScope.TRAINING,
            region=kwargs.region,
            tolerate_vulnerable_model=kwargs.tolerate_vulnerable_model,
            tolerate_deprecated_model=kwargs.tolerate_deprecated_model,
            sagemaker_session=kwargs.sagemaker_session,
            model_type=kwargs.model_type,
        ).version
        kwargs.model_version = hub_content_version

    return kwargs


def _add_role_to_kwargs(kwargs: JumpStartEstimatorInitKwargs) -> JumpStartEstimatorInitKwargs:
    """Sets role based on default or override, returns full kwargs."""

    kwargs.role = resolve_estimator_sagemaker_config_field(
        field_name="role",
        field_val=kwargs.role,
        sagemaker_session=kwargs.sagemaker_session,
        default_value=kwargs.role,
    )

    return kwargs


def _add_instance_type_and_count_to_kwargs(
    kwargs: JumpStartEstimatorInitKwargs,
) -> JumpStartEstimatorInitKwargs:
    """Sets instance type and count in kwargs based on default or override, returns full kwargs."""

    orig_instance_type = kwargs.instance_type

    kwargs.instance_type = kwargs.instance_type or instance_types.retrieve_default(
        region=kwargs.region,
        model_id=kwargs.model_id,
        model_version=kwargs.model_version,
        hub_arn=kwargs.hub_arn,
        scope=JumpStartScriptScope.TRAINING,
        tolerate_deprecated_model=kwargs.tolerate_deprecated_model,
        tolerate_vulnerable_model=kwargs.tolerate_vulnerable_model,
        sagemaker_session=kwargs.sagemaker_session,
        config_name=kwargs.config_name,
    )

    kwargs.instance_count = kwargs.instance_count or 1

    if orig_instance_type is None:
        JUMPSTART_LOGGER.info(
            "No instance type selected for training job. Defaulting to %s.", kwargs.instance_type
        )

    return kwargs


def _add_tags_to_kwargs(kwargs: JumpStartEstimatorInitKwargs) -> JumpStartEstimatorInitKwargs:
    """Sets tags in kwargs based on default or override, returns full kwargs."""

    full_model_version = verify_model_region_and_return_specs(
        model_id=kwargs.model_id,
        version=kwargs.model_version,
        hub_arn=kwargs.hub_arn,
        scope=JumpStartScriptScope.TRAINING,
        region=kwargs.region,
        tolerate_vulnerable_model=kwargs.tolerate_vulnerable_model,
        tolerate_deprecated_model=kwargs.tolerate_deprecated_model,
        sagemaker_session=kwargs.sagemaker_session,
        config_name=kwargs.config_name,
    ).version

    if kwargs.sagemaker_session.settings.include_jumpstart_tags:
        kwargs.tags = add_jumpstart_model_info_tags(
            kwargs.tags,
            kwargs.model_id,
            full_model_version,
            config_name=kwargs.config_name,
            scope=JumpStartScriptScope.TRAINING,
        )

    if kwargs.hub_arn:
        kwargs.tags = add_hub_content_arn_tags(kwargs.tags, kwargs.hub_arn)

    return kwargs


def _add_image_uri_to_kwargs(kwargs: JumpStartEstimatorInitKwargs) -> JumpStartEstimatorInitKwargs:
    """Sets image uri in kwargs based on default or override, returns full kwargs."""

    kwargs.image_uri = kwargs.image_uri or image_uris.retrieve(
        region=kwargs.region,
        framework=None,
        image_scope=JumpStartScriptScope.TRAINING,
        model_id=kwargs.model_id,
        model_version=kwargs.model_version,
        hub_arn=kwargs.hub_arn,
        instance_type=kwargs.instance_type,
        tolerate_deprecated_model=kwargs.tolerate_deprecated_model,
        tolerate_vulnerable_model=kwargs.tolerate_vulnerable_model,
        sagemaker_session=kwargs.sagemaker_session,
        config_name=kwargs.config_name,
    )

    return kwargs


def _add_model_uri_to_kwargs(kwargs: JumpStartEstimatorInitKwargs) -> JumpStartEstimatorInitKwargs:
    """Sets model uri in kwargs based on default or override, returns full kwargs."""

    if _model_supports_training_model_uri(
        model_id=kwargs.model_id,
        model_version=kwargs.model_version,
        hub_arn=kwargs.hub_arn,
        region=kwargs.region,
        tolerate_deprecated_model=kwargs.tolerate_deprecated_model,
        tolerate_vulnerable_model=kwargs.tolerate_vulnerable_model,
        sagemaker_session=kwargs.sagemaker_session,
    ):
        default_model_uri = model_uris.retrieve(
            model_scope=JumpStartScriptScope.TRAINING,
            model_id=kwargs.model_id,
            model_version=kwargs.model_version,
            tolerate_deprecated_model=kwargs.tolerate_deprecated_model,
            tolerate_vulnerable_model=kwargs.tolerate_vulnerable_model,
            sagemaker_session=kwargs.sagemaker_session,
            region=kwargs.region,
            instance_type=kwargs.instance_type,
            config_name=kwargs.config_name,
        )

        if (
            kwargs.model_uri is not None
            and kwargs.model_uri != default_model_uri
            and not _model_supports_incremental_training(
                model_id=kwargs.model_id,
                model_version=kwargs.model_version,
                hub_arn=kwargs.hub_arn,
                region=kwargs.region,
                tolerate_deprecated_model=kwargs.tolerate_deprecated_model,
                tolerate_vulnerable_model=kwargs.tolerate_vulnerable_model,
                sagemaker_session=kwargs.sagemaker_session,
                config_name=kwargs.config_name,
            )
        ):
            JUMPSTART_LOGGER.warning(
                "'%s' does not support incremental training but is being trained with"
                " non-default model artifact.",
                kwargs.model_id,
            )

        kwargs.model_uri = kwargs.model_uri or default_model_uri

    return kwargs


def _add_vulnerable_and_deprecated_status_to_kwargs(
    kwargs: JumpStartEstimatorInitKwargs,
) -> JumpStartEstimatorInitKwargs:
    """Sets deprecated and vulnerability check status, returns full kwargs."""

    kwargs.tolerate_deprecated_model = kwargs.tolerate_deprecated_model or False
    kwargs.tolerate_vulnerable_model = kwargs.tolerate_vulnerable_model or False

    return kwargs


def _add_source_dir_to_kwargs(kwargs: JumpStartEstimatorInitKwargs) -> JumpStartEstimatorInitKwargs:
    """Sets source dir in kwargs based on default or override, returns full kwargs."""

    kwargs.source_dir = kwargs.source_dir or script_uris.retrieve(
        script_scope=JumpStartScriptScope.TRAINING,
        model_id=kwargs.model_id,
        model_version=kwargs.model_version,
        hub_arn=kwargs.hub_arn,
        tolerate_deprecated_model=kwargs.tolerate_deprecated_model,
        tolerate_vulnerable_model=kwargs.tolerate_vulnerable_model,
        region=kwargs.region,
        sagemaker_session=kwargs.sagemaker_session,
        config_name=kwargs.config_name,
    )

    return kwargs


def _add_env_to_kwargs(
    kwargs: JumpStartEstimatorInitKwargs,
) -> JumpStartEstimatorInitKwargs:
    """Sets environment in kwargs based on default or override, returns full kwargs."""

    extra_env_vars = environment_variables.retrieve_default(
        model_id=kwargs.model_id,
        model_version=kwargs.model_version,
        hub_arn=kwargs.hub_arn,
        region=kwargs.region,
        include_aws_sdk_env_vars=False,
        tolerate_deprecated_model=kwargs.tolerate_deprecated_model,
        tolerate_vulnerable_model=kwargs.tolerate_vulnerable_model,
        sagemaker_session=kwargs.sagemaker_session,
        script=JumpStartScriptScope.TRAINING,
        instance_type=kwargs.instance_type,
        config_name=kwargs.config_name,
    )

    model_package_artifact_uri = _retrieve_model_package_model_artifact_s3_uri(
        model_id=kwargs.model_id,
        model_version=kwargs.model_version,
        hub_arn=kwargs.hub_arn,
        region=kwargs.region,
        scope=JumpStartScriptScope.TRAINING,
        tolerate_deprecated_model=kwargs.tolerate_deprecated_model,
        tolerate_vulnerable_model=kwargs.tolerate_vulnerable_model,
        sagemaker_session=kwargs.sagemaker_session,
        config_name=kwargs.config_name,
    )

    if model_package_artifact_uri:
        extra_env_vars.update(
            {SAGEMAKER_GATED_MODEL_S3_URI_TRAINING_ENV_VAR_KEY: model_package_artifact_uri}
        )

    for key, value in extra_env_vars.items():
        kwargs.environment = update_dict_if_key_not_present(
            kwargs.environment,
            key,
            value,
        )

    environment = getattr(kwargs, "environment", {}) or {}
    if (
        environment.get(SAGEMAKER_GATED_MODEL_S3_URI_TRAINING_ENV_VAR_KEY)
        and str(environment.get("accept_eula", "")).lower() != "true"
    ):
        model_specs = verify_model_region_and_return_specs(
            model_id=kwargs.model_id,
            version=kwargs.model_version,
            hub_arn=kwargs.hub_arn,
            region=kwargs.region,
            scope=JumpStartScriptScope.TRAINING,
            tolerate_deprecated_model=kwargs.tolerate_deprecated_model,
            tolerate_vulnerable_model=kwargs.tolerate_vulnerable_model,
            sagemaker_session=kwargs.sagemaker_session,
            config_name=kwargs.config_name,
        )
        if model_specs.is_gated_model():
            raise ValueError(
                "Need to define ‘accept_eula'='true' within Environment. "
                f"{get_eula_message(model_specs, kwargs.region)}"
            )

    return kwargs


def _add_entry_point_to_kwargs(
    kwargs: JumpStartEstimatorInitKwargs,
) -> JumpStartEstimatorInitKwargs:
    """Sets entry point in kwargs based on default or override, returns full kwargs."""

    kwargs.entry_point = kwargs.entry_point or TRAINING_ENTRY_POINT_SCRIPT_NAME

    return kwargs


def _add_training_job_name_to_kwargs(
    kwargs: Optional[JumpStartEstimatorFitKwargs],
) -> JumpStartEstimatorFitKwargs:
    """Sets resource name based on default or override, returns full kwargs."""

    default_training_job_name = _retrieve_resource_name_base(
        model_id=kwargs.model_id,
        model_version=kwargs.model_version,
        hub_arn=kwargs.hub_arn,
        region=kwargs.region,
        scope=JumpStartScriptScope.TRAINING,
        tolerate_deprecated_model=kwargs.tolerate_deprecated_model,
        tolerate_vulnerable_model=kwargs.tolerate_vulnerable_model,
        sagemaker_session=kwargs.sagemaker_session,
        config_name=kwargs.config_name,
    )

    kwargs.job_name = kwargs.job_name or (
        name_from_base(default_training_job_name) if default_training_job_name is not None else None
    )

    return kwargs


def _add_hyperparameters_to_kwargs(
    kwargs: JumpStartEstimatorInitKwargs,
) -> JumpStartEstimatorInitKwargs:
    """Sets hyperparameters in kwargs based on default or override, returns full kwargs."""

    kwargs.hyperparameters = (
        kwargs.hyperparameters.copy() if kwargs.hyperparameters is not None else {}
    )

    default_hyperparameters = hyperparameters_utils.retrieve_default(
        region=kwargs.region,
        model_id=kwargs.model_id,
        model_version=kwargs.model_version,
        hub_arn=kwargs.hub_arn,
        tolerate_deprecated_model=kwargs.tolerate_deprecated_model,
        tolerate_vulnerable_model=kwargs.tolerate_vulnerable_model,
        sagemaker_session=kwargs.sagemaker_session,
        instance_type=kwargs.instance_type,
        config_name=kwargs.config_name,
    )

    for key, value in default_hyperparameters.items():
        kwargs.hyperparameters = update_dict_if_key_not_present(
            kwargs.hyperparameters,
            key,
            value,
        )

    if kwargs.hyperparameters == {}:
        kwargs.hyperparameters = None

    return kwargs


def _add_metric_definitions_to_kwargs(
    kwargs: JumpStartEstimatorInitKwargs,
) -> JumpStartEstimatorInitKwargs:
    """Sets metric definitions in kwargs based on default or override, returns full kwargs."""

    kwargs.metric_definitions = (
        kwargs.metric_definitions.copy() if kwargs.metric_definitions is not None else []
    )

    default_metric_definitions = (
        metric_definitions_utils.retrieve_default(
            region=kwargs.region,
            model_id=kwargs.model_id,
            model_version=kwargs.model_version,
            hub_arn=kwargs.hub_arn,
            tolerate_deprecated_model=kwargs.tolerate_deprecated_model,
            tolerate_vulnerable_model=kwargs.tolerate_vulnerable_model,
            sagemaker_session=kwargs.sagemaker_session,
            instance_type=kwargs.instance_type,
            config_name=kwargs.config_name,
        )
        or []
    )

    for metric_definition in default_metric_definitions:
        if metric_definition["Name"] not in {
            definition["Name"] for definition in kwargs.metric_definitions
        }:
            kwargs.metric_definitions.append(metric_definition)

    if kwargs.metric_definitions == []:
        kwargs.metric_definitions = None

    return kwargs


def _add_estimator_extra_kwargs(
    kwargs: JumpStartEstimatorInitKwargs,
) -> JumpStartEstimatorInitKwargs:
    """Sets extra kwargs based on default or override, returns full kwargs."""

    estimator_kwargs_to_add = _retrieve_estimator_init_kwargs(
        model_id=kwargs.model_id,
        model_version=kwargs.model_version,
        hub_arn=kwargs.hub_arn,
        instance_type=kwargs.instance_type,
        region=kwargs.region,
        tolerate_deprecated_model=kwargs.tolerate_deprecated_model,
        tolerate_vulnerable_model=kwargs.tolerate_vulnerable_model,
        sagemaker_session=kwargs.sagemaker_session,
        config_name=kwargs.config_name,
    )

    for key, value in estimator_kwargs_to_add.items():
        if getattr(kwargs, key) is None:
            resolved_value = resolve_estimator_sagemaker_config_field(
                field_name=key,
                field_val=value,
                sagemaker_session=kwargs.sagemaker_session,
            )
            setattr(kwargs, key, resolved_value)

    return kwargs


def _add_fit_extra_kwargs(kwargs: JumpStartEstimatorFitKwargs) -> JumpStartEstimatorFitKwargs:
    """Sets extra kwargs based on default or override, returns full kwargs."""

    fit_kwargs_to_add = _retrieve_estimator_fit_kwargs(
        model_id=kwargs.model_id,
        model_version=kwargs.model_version,
        hub_arn=kwargs.hub_arn,
        region=kwargs.region,
        tolerate_deprecated_model=kwargs.tolerate_deprecated_model,
        tolerate_vulnerable_model=kwargs.tolerate_vulnerable_model,
        sagemaker_session=kwargs.sagemaker_session,
        config_name=kwargs.config_name,
    )

    for key, value in fit_kwargs_to_add.items():
        if getattr(kwargs, key) is None:
            setattr(kwargs, key, value)

    return kwargs


def _add_config_name_to_kwargs(
    kwargs: JumpStartEstimatorInitKwargs,
) -> JumpStartEstimatorInitKwargs:
    """Sets tags in kwargs based on default or override, returns full kwargs."""

    specs = verify_model_region_and_return_specs(
        model_id=kwargs.model_id,
        version=kwargs.model_version,
        scope=JumpStartScriptScope.TRAINING,
        region=kwargs.region,
        tolerate_vulnerable_model=kwargs.tolerate_vulnerable_model,
        tolerate_deprecated_model=kwargs.tolerate_deprecated_model,
        sagemaker_session=kwargs.sagemaker_session,
        config_name=kwargs.config_name,
    )

    if specs.training_configs and specs.training_configs.get_top_config_from_ranking():
        kwargs.config_name = (
            kwargs.config_name or specs.training_configs.get_top_config_from_ranking().config_name
        )

    return kwargs<|MERGE_RESOLUTION|>--- conflicted
+++ resolved
@@ -61,11 +61,8 @@
 )
 from sagemaker.jumpstart.utils import (
     add_hub_content_arn_tags,
-<<<<<<< HEAD
     add_jumpstart_model_info_tags,
-=======
     add_jumpstart_model_id_version_tags,
->>>>>>> f66b866a
     get_eula_message,
     get_default_jumpstart_session_with_user_agent_suffix,
     update_dict_if_key_not_present,
