--- conflicted
+++ resolved
@@ -19,10 +19,7 @@
 import sagemaker
 from sagemaker.jumpstart import constants
 from sagemaker.jumpstart import accessors
-<<<<<<< HEAD
-from sagemaker.jumpstart.types import JumpStartModelHeader, JumpStartVersionedModelId
 from sagemaker.s3 import parse_s3_url
-=======
 from sagemaker.jumpstart.exceptions import (
     DeprecatedJumpStartModelError,
     VulnerableJumpStartModelError,
@@ -35,7 +32,6 @@
 
 
 LOGGER = logging.getLogger(__name__)
->>>>>>> c03efb24
 
 
 def get_jumpstart_launched_regions_message() -> str:
@@ -156,7 +152,6 @@
     return False
 
 
-<<<<<<< HEAD
 def is_jumpstart_model_uri(uri: Optional[str]) -> bool:
     """Returns True if URI corresponds to a JumpStart-hosted model.
 
@@ -233,7 +228,7 @@
     inference_script_uri: Optional[str] = None,
     training_model_uri: Optional[str] = None,
     training_script_uri: Optional[str] = None,
-) -> List[Dict[str, str]]:
+) -> Optional[List[Dict[str, str]]]:
     """Add custom tags to JumpStart models, return the updated tags.
 
     No-op if this is not a JumpStart model related resource.
@@ -276,7 +271,7 @@
 
 def update_inference_tags_with_jumpstart_training_tags(
     inference_tags: Optional[List[Dict[str, str]]], training_tags: Optional[List[Dict[str, str]]]
-) -> None:
+) -> Optional[List[Dict[str, str]]]:
     """Updates the tags for the ``sagemaker.model.Model.deploy`` command with any JumpStart tags.
 
     Args:
@@ -293,7 +288,8 @@
                     inference_tags.append({tag_key: tag_value})
 
     return inference_tags
-=======
+
+
 def verify_model_region_and_return_specs(
     model_id: Optional[str],
     version: Optional[str],
@@ -382,5 +378,4 @@
             "Using vulnerable JumpStart model '%s' and version '%s' (training).", model_id, version
         )
 
-    return model_specs
->>>>>>> c03efb24
+    return model_specs