--- conflicted
+++ resolved
@@ -14,11 +14,7 @@
 from __future__ import absolute_import
 import logging
 import os
-<<<<<<< HEAD
-from typing import Any, Dict, List, Optional, Set, Tuple, Union
-=======
 from typing import Any, Dict, List, Set, Optional, Tuple, Union
->>>>>>> 8e400e98
 from urllib.parse import urlparse
 import boto3
 from packaging.version import Version
