--- conflicted
+++ resolved
@@ -1632,26 +1632,15 @@
     return neo_bucket
 
 
-<<<<<<< HEAD
-def remove_env_var_from_estimator_kwargs_if_accept_eula_present(
-    init_kwargs: dict, accept_eula: Optional[bool]
-):
-    """Remove env vars if access configs are used
-=======
 def remove_env_var_from_estimator_kwargs_if_model_access_config_present(
     init_kwargs: dict, model_access_config: Optional[dict]
 ):
     """Remove env vars if ModelAccessConfig is used
->>>>>>> 8d88e285
 
     Args:
         init_kwargs (dict): Dictionary of kwargs when Estimator is instantiated.
         accept_eula (Optional[bool]): Whether or not the EULA was accepted, optionally passed in to Estimator.fit().
     """
-<<<<<<< HEAD
-    if accept_eula is not None and init_kwargs["environment"]:
-        del init_kwargs["environment"][constants.SAGEMAKER_GATED_MODEL_S3_URI_TRAINING_ENV_VAR_KEY]
-=======
     if (
         model_access_config is not None
         and init_kwargs.get("environment") is not None
@@ -1666,7 +1655,6 @@
             ]
         if "accept_eula" in init_kwargs["environment"]:
             del init_kwargs["environment"]["accept_eula"]
->>>>>>> 8d88e285
 
 
 def get_hub_access_config(hub_content_arn: Optional[str]):
@@ -1683,22 +1671,12 @@
     return hub_access_config
 
 
-<<<<<<< HEAD
-def get_model_access_config(accept_eula: Optional[bool]):
-=======
 def get_model_access_config(accept_eula: Optional[bool], environment: Optional[dict]):
->>>>>>> 8d88e285
     """Get access configs
 
     Args:
         accept_eula (Optional[bool]): Whether or not the EULA was accepted, optionally passed in to Estimator.fit().
     """
-<<<<<<< HEAD
-    if accept_eula is not None:
-        model_access_config = {"AcceptEula": accept_eula}
-    else:
-        model_access_config = None
-=======
     env_var_eula = environment.get("accept_eula") if environment else None
     if env_var_eula is not None and accept_eula is not None:
         raise ValueError(
@@ -1711,7 +1689,6 @@
         model_access_config = {"AcceptEula": env_var_eula == "true"}
     if accept_eula is not None:
         model_access_config = {"AcceptEula": accept_eula}
->>>>>>> 8d88e285
 
     return model_access_config
 
