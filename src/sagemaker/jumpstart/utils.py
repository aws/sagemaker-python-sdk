--- conflicted
+++ resolved
@@ -1632,7 +1632,6 @@
     return neo_bucket
 
 
-<<<<<<< HEAD
 def remove_env_var_from_estimator_kwargs_if_accept_eula_present(
     init_kwargs: dict, accept_eula: Optional[bool]
 ):
@@ -1672,11 +1671,10 @@
         model_access_config = None
 
     return model_access_config
-=======
+
 def get_latest_version(versions: List[str]) -> Optional[str]:
     """Returns the latest version using sem-ver when possible."""
     try:
         return None if not versions else max(versions, key=Version)
     except InvalidVersion:
-        return max(versions)
->>>>>>> f941b399
+        return max(versions)