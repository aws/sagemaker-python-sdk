# Copyright Amazon.com, Inc. or its affiliates. All Rights Reserved.
#
# Licensed under the Apache License, Version 2.0 (the "License"). You
# may not use this file except in compliance with the License. A copy of
# the License is located at
#
#     http://aws.amazon.com/apache2.0/
#
# or in the "license" file accompanying this file. This file is
# distributed on an "AS IS" BASIS, WITHOUT WARRANTIES OR CONDITIONS OF
# ANY KIND, either express or implied. See the License for the specific
# language governing permissions and limitations under the License.
"""This module stores constants related to SageMaker JumpStart."""
from __future__ import absolute_import
from typing import Set
import boto3
from sagemaker.jumpstart.enums import JumpStartScriptScope
from sagemaker.jumpstart.types import JumpStartLaunchedRegionInfo


JUMPSTART_LAUNCHED_REGIONS: Set[JumpStartLaunchedRegionInfo] = set(
    [
        JumpStartLaunchedRegionInfo(
            region_name="us-west-2",
            content_bucket="jumpstart-cache-prod-us-west-2",
        ),
        JumpStartLaunchedRegionInfo(
            region_name="us-east-1",
            content_bucket="jumpstart-cache-prod-us-east-1",
        ),
        JumpStartLaunchedRegionInfo(
            region_name="us-east-2",
            content_bucket="jumpstart-cache-prod-us-east-2",
        ),
        JumpStartLaunchedRegionInfo(
            region_name="eu-west-1",
            content_bucket="jumpstart-cache-prod-eu-west-1",
        ),
        JumpStartLaunchedRegionInfo(
            region_name="eu-central-1",
            content_bucket="jumpstart-cache-prod-eu-central-1",
        ),
        JumpStartLaunchedRegionInfo(
            region_name="eu-north-1",
            content_bucket="jumpstart-cache-prod-eu-north-1",
        ),
        JumpStartLaunchedRegionInfo(
            region_name="me-south-1",
            content_bucket="jumpstart-cache-prod-me-south-1",
        ),
        JumpStartLaunchedRegionInfo(
            region_name="ap-south-1",
            content_bucket="jumpstart-cache-prod-ap-south-1",
        ),
        JumpStartLaunchedRegionInfo(
            region_name="eu-west-3",
            content_bucket="jumpstart-cache-prod-eu-west-3",
        ),
        JumpStartLaunchedRegionInfo(
            region_name="af-south-1",
            content_bucket="jumpstart-cache-prod-af-south-1",
        ),
        JumpStartLaunchedRegionInfo(
            region_name="sa-east-1",
            content_bucket="jumpstart-cache-prod-sa-east-1",
        ),
        JumpStartLaunchedRegionInfo(
            region_name="ap-east-1",
            content_bucket="jumpstart-cache-prod-ap-east-1",
        ),
        JumpStartLaunchedRegionInfo(
            region_name="ap-northeast-2",
            content_bucket="jumpstart-cache-prod-ap-northeast-2",
        ),
        JumpStartLaunchedRegionInfo(
            region_name="eu-west-2",
            content_bucket="jumpstart-cache-prod-eu-west-2",
        ),
        JumpStartLaunchedRegionInfo(
            region_name="eu-south-1",
            content_bucket="jumpstart-cache-prod-eu-south-1",
        ),
        JumpStartLaunchedRegionInfo(
            region_name="ap-northeast-1",
            content_bucket="jumpstart-cache-prod-ap-northeast-1",
        ),
        JumpStartLaunchedRegionInfo(
            region_name="us-west-1",
            content_bucket="jumpstart-cache-prod-us-west-1",
        ),
        JumpStartLaunchedRegionInfo(
            region_name="ap-southeast-1",
            content_bucket="jumpstart-cache-prod-ap-southeast-1",
        ),
        JumpStartLaunchedRegionInfo(
            region_name="ap-southeast-2",
            content_bucket="jumpstart-cache-prod-ap-southeast-2",
        ),
        JumpStartLaunchedRegionInfo(
            region_name="ca-central-1",
            content_bucket="jumpstart-cache-prod-ca-central-1",
        ),
        JumpStartLaunchedRegionInfo(
            region_name="cn-north-1",
            content_bucket="jumpstart-cache-prod-cn-north-1",
        ),
    ]
)

JUMPSTART_REGION_NAME_TO_LAUNCHED_REGION_DICT = {
    region.region_name: region for region in JUMPSTART_LAUNCHED_REGIONS
}
JUMPSTART_REGION_NAME_SET = {region.region_name for region in JUMPSTART_LAUNCHED_REGIONS}
<<<<<<< HEAD
=======

JUMPSTART_BUCKET_NAME_SET = {region.content_bucket for region in JUMPSTART_LAUNCHED_REGIONS}

>>>>>>> 63b03725
JUMPSTART_DEFAULT_REGION_NAME = boto3.session.Session().region_name or "us-west-2"

JUMPSTART_DEFAULT_MANIFEST_FILE_S3_KEY = "models_manifest.json"

INFERENCE_ENTRY_POINT_SCRIPT_NAME = "inference.py"
TRAINING_ENTRY_POINT_SCRIPT_NAME = "transfer_learning.py"

<<<<<<< HEAD
SUPPORTED_JUMPSTART_SCOPES = set(scope.value for scope in JumpStartScriptScope)
=======
INFERENCE_ENTRYPOINT_SCRIPT_NAME = "inference.py"
TRAINING_ENTRYPOINT_SCRIPT_NAME = "transfer_learning.py"


class JumpStartScriptScope(str, Enum):
    """Enum class for JumpStart script scopes."""

    INFERENCE = "inference"
    TRAINING = "training"


SUPPORTED_JUMPSTART_SCOPES = set(scope.value for scope in JumpStartScriptScope)


class ModelFramework(str, Enum):
    """Enum class for JumpStart model framework.

    The ML framework as referenced in the prefix of the model ID.
    This value does not necessarily correspond to the container name.
    """

    PYTORCH = "pytorch"
    TENSORFLOW = "tensorflow"
    MXNET = "mxnet"
    HUGGINGFACE = "huggingface"
    LIGHTGBM = "lightgbm"
    CATBOOST = "catboost"
    XGBOOST = "xgboost"
    SKLEARN = "sklearn"


class VariableScope(str, Enum):
    """Possible value of the ``scope`` attribute for a hyperparameter or environment variable.

    Used for hosting environment variables and training hyperparameters.
    """

    CONTAINER = "container"
    ALGORITHM = "algorithm"


class JumpStartTag(str, Enum):
    """Enum class for tag keys to apply to JumpStart models."""

    INFERENCE_MODEL_URI = "aws-jumpstart-inference-model-uri"
    INFERENCE_SCRIPT_URI = "aws-jumpstart-inference-script-uri"
    TRAINING_MODEL_URI = "aws-jumpstart-training-model-uri"
    TRAINING_SCRIPT_URI = "aws-jumpstart-training-script-uri"
>>>>>>> 63b03725
<|MERGE_RESOLUTION|>--- conflicted
+++ resolved
@@ -111,12 +111,9 @@
     region.region_name: region for region in JUMPSTART_LAUNCHED_REGIONS
 }
 JUMPSTART_REGION_NAME_SET = {region.region_name for region in JUMPSTART_LAUNCHED_REGIONS}
-<<<<<<< HEAD
-=======
 
 JUMPSTART_BUCKET_NAME_SET = {region.content_bucket for region in JUMPSTART_LAUNCHED_REGIONS}
 
->>>>>>> 63b03725
 JUMPSTART_DEFAULT_REGION_NAME = boto3.session.Session().region_name or "us-west-2"
 
 JUMPSTART_DEFAULT_MANIFEST_FILE_S3_KEY = "models_manifest.json"
@@ -124,55 +121,4 @@
 INFERENCE_ENTRY_POINT_SCRIPT_NAME = "inference.py"
 TRAINING_ENTRY_POINT_SCRIPT_NAME = "transfer_learning.py"
 
-<<<<<<< HEAD
-SUPPORTED_JUMPSTART_SCOPES = set(scope.value for scope in JumpStartScriptScope)
-=======
-INFERENCE_ENTRYPOINT_SCRIPT_NAME = "inference.py"
-TRAINING_ENTRYPOINT_SCRIPT_NAME = "transfer_learning.py"
-
-
-class JumpStartScriptScope(str, Enum):
-    """Enum class for JumpStart script scopes."""
-
-    INFERENCE = "inference"
-    TRAINING = "training"
-
-
-SUPPORTED_JUMPSTART_SCOPES = set(scope.value for scope in JumpStartScriptScope)
-
-
-class ModelFramework(str, Enum):
-    """Enum class for JumpStart model framework.
-
-    The ML framework as referenced in the prefix of the model ID.
-    This value does not necessarily correspond to the container name.
-    """
-
-    PYTORCH = "pytorch"
-    TENSORFLOW = "tensorflow"
-    MXNET = "mxnet"
-    HUGGINGFACE = "huggingface"
-    LIGHTGBM = "lightgbm"
-    CATBOOST = "catboost"
-    XGBOOST = "xgboost"
-    SKLEARN = "sklearn"
-
-
-class VariableScope(str, Enum):
-    """Possible value of the ``scope`` attribute for a hyperparameter or environment variable.
-
-    Used for hosting environment variables and training hyperparameters.
-    """
-
-    CONTAINER = "container"
-    ALGORITHM = "algorithm"
-
-
-class JumpStartTag(str, Enum):
-    """Enum class for tag keys to apply to JumpStart models."""
-
-    INFERENCE_MODEL_URI = "aws-jumpstart-inference-model-uri"
-    INFERENCE_SCRIPT_URI = "aws-jumpstart-inference-script-uri"
-    TRAINING_MODEL_URI = "aws-jumpstart-training-model-uri"
-    TRAINING_SCRIPT_URI = "aws-jumpstart-training-script-uri"
->>>>>>> 63b03725
+SUPPORTED_JUMPSTART_SCOPES = set(scope.value for scope in JumpStartScriptScope)