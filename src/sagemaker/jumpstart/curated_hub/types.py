# Copyright Amazon.com, Inc. or its affiliates. All Rights Reserved.
#
# Licensed under the Apache License, Version 2.0 (the "License"). You
# may not use this file except in compliance with the License. A copy of
# the License is located at
#
#     http://aws.amazon.com/apache2.0/
#
# or in the "license" file accompanying this file. This file is
# distributed on an "AS IS" BASIS, WITHOUT WARRANTIES OR CONDITIONS OF
# ANY KIND, either express or implied. See the License for the specific
# language governing permissions and limitations under the License.
"""This module stores types related to SageMaker JumpStart CuratedHub."""
from __future__ import absolute_import
<<<<<<< HEAD
from typing import Dict, Optional
=======
from typing import Dict, Any, Optional, List
>>>>>>> 74bbb096
from enum import Enum
from dataclasses import dataclass
from datetime import datetime

<<<<<<< HEAD
from sagemaker.jumpstart.types import JumpStartDataHolderType
=======
from sagemaker.jumpstart.types import (
    JumpStartDataHolderType,
    JumpStartModelSpecs,
    HubContentType,
)


class CuratedHubUnsupportedFlag(str, Enum):
    """Enum class for Curated Hub tag names."""

    DEPRECATED_VERSIONS = "deprecated_versions"
    TRAINING_VULNERABLE_VERSIONS = "training_vulnerable_versions"
    INFERENCE_VULNERABLE_VERSIONS = "inference_vulnerable_versions"


@dataclass
class HubContentSummary:
    """Dataclass to store HubContentSummary from List APIs."""

    hub_content_arn: str
    hub_content_name: str
    hub_content_version: str
    hub_content_type: HubContentType
    document_schema_version: str
    hub_content_status: str
    creation_time: datetime
    hub_content_display_name: str = None
    hub_content_description: str = None
    hub_content_search_keywords: List[str] = None


def summary_from_list_api_response(hub_content_summary: Dict[str, Any]) -> HubContentSummary:
    """Creates a single HubContentSummary.

    This is based on the ListHubContent or ListHubContentVersions API response.
    """
    return HubContentSummary(
        hub_content_arn=hub_content_summary.get("HubContentArn"),
        hub_content_name=hub_content_summary.get("HubContentName"),
        hub_content_version=hub_content_summary.get("HubContentVersion"),
        hub_content_type=hub_content_summary.get("HubContentType"),
        document_schema_version=hub_content_summary.get("DocumentSchemaVersion"),
        hub_content_status=hub_content_summary.get("HubContentStatus"),
        hub_content_display_name=hub_content_summary.get("HubContentDisplayName"),
        hub_content_description=hub_content_summary.get("HubContentDescription"),
        hub_content_search_keywords=hub_content_summary.get("HubContentSearchKeywords"),
        creation_time=hub_content_summary.get("CreationTime"),
    )


def summary_list_from_list_api_response(
    list_hub_contents_response: Dict[str, Any]
) -> List[HubContentSummary]:
    """Creates a HubContentSummary list.

    This is based on the ListHubContent or ListHubContentVersions API response.
    """
    return list(
        map(
            summary_from_list_api_response,
            list_hub_contents_response["HubContentSummaries"],
        )
    )
>>>>>>> 74bbb096


@dataclass
class S3ObjectLocation:
    """Helper class for S3 object references."""

    bucket: str
    key: str

    def format_for_s3_copy(self) -> Dict[str, str]:
        """Returns a dict formatted for S3 copy calls"""
        return {
            "Bucket": self.bucket,
            "Key": self.key,
        }

    def get_uri(self) -> str:
        """Returns the s3 URI"""
        return f"s3://{self.bucket}/{self.key}"


@dataclass
class JumpStartModelInfo:
    """Helper class for storing JumpStart model info."""

    model_id: str
    version: str


class HubContentDependencyType(str, Enum):
    """Enum class for HubContent dependency names"""

    INFERENCE_ARTIFACT = "inference_artifact_s3_reference"
    TRAINING_ARTIFACT = "training_artifact_s3_reference"
    INFERENCE_SCRIPT = "inference_script_s3_reference"
    TRAINING_SCRIPT = "training_script_s3_reference"
    DEFAULT_TRAINING_DATASET = "default_training_dataset_s3_reference"
    DEMO_NOTEBOOK = "demo_notebook_s3_reference"
    MARKDOWN = "markdown_s3_reference"


class FileInfo(JumpStartDataHolderType):
    """Data class for additional S3 file info."""

    location: S3ObjectLocation

    def __init__(
        self,
        bucket: str,
        key: str,
        size: Optional[bytes],
        last_updated: Optional[datetime],
        dependecy_type: Optional[HubContentDependencyType] = None,
    ):
        """Creates a FileInfo."""
        self.location = S3ObjectLocation(bucket, key)
        self.size = size
        self.last_updated = last_updated
        self.dependecy_type = dependecy_type<|MERGE_RESOLUTION|>--- conflicted
+++ resolved
@@ -12,18 +12,11 @@
 # language governing permissions and limitations under the License.
 """This module stores types related to SageMaker JumpStart CuratedHub."""
 from __future__ import absolute_import
-<<<<<<< HEAD
-from typing import Dict, Optional
-=======
 from typing import Dict, Any, Optional, List
->>>>>>> 74bbb096
 from enum import Enum
 from dataclasses import dataclass
 from datetime import datetime
 
-<<<<<<< HEAD
-from sagemaker.jumpstart.types import JumpStartDataHolderType
-=======
 from sagemaker.jumpstart.types import (
     JumpStartDataHolderType,
     JumpStartModelSpecs,
@@ -87,7 +80,6 @@
             list_hub_contents_response["HubContentSummaries"],
         )
     )
->>>>>>> 74bbb096
 
 
 @dataclass
