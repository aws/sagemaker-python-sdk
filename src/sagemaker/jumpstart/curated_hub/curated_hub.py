# Copyright Amazon.com, Inc. or its affiliates. All Rights Reserved.
#
# Licensed under the Apache License, Version 2.0 (the "License"). You
# may not use this file except in compliance with the License. A copy of
# the License is located at
#
#     http://aws.amazon.com/apache2.0/
#
# or in the "license" file accompanying this file. This file is
# distributed on an "AS IS" BASIS, WITHOUT WARRANTIES OR CONDITIONS OF
# ANY KIND, either express or implied. See the License for the specific
# language governing permissions and limitations under the License.
"""This module provides the JumpStart Curated Hub class."""
from __future__ import absolute_import
from concurrent import futures
from datetime import datetime
import json
import traceback
from typing import Optional, Dict, List, Any
import boto3
from botocore import exceptions
from botocore.client import BaseClient
from packaging.version import Version

from sagemaker.utils import TagsDict
from sagemaker.session import Session
from sagemaker.jumpstart import utils
from sagemaker.jumpstart.curated_hub.accessors import file_generator
from sagemaker.jumpstart.curated_hub.accessors.multipartcopy import MultiPartCopyHandler
from sagemaker.jumpstart.curated_hub.constants import (
    JUMPSTART_CURATED_HUB_MODEL_TAG,
    LATEST_VERSION_WILDCARD,
)
from sagemaker.jumpstart.curated_hub.sync.comparator import SizeAndLastUpdatedComparator
from sagemaker.jumpstart.curated_hub.sync.request import HubSyncRequest, HubSyncRequestFactory
from sagemaker.jumpstart.enums import JumpStartScriptScope
from sagemaker.jumpstart.constants import (
    DEFAULT_JUMPSTART_SAGEMAKER_SESSION,
    JUMPSTART_DEFAULT_STUDIO_MANIFEST_KEY,
    JUMPSTART_LOGGER,
    STUDIO_MODEL_ID_KEY,
    STUDIO_SPEC_PATH_KEY_IN_MANIFEST,
)
from sagemaker.jumpstart.types import (
    HubContentType,
)
from sagemaker.jumpstart.curated_hub.utils import (
    create_hub_bucket_if_it_does_not_exist,
    generate_default_hub_bucket_name,
    create_s3_object_reference_from_uri,
    find_deprecated_vulnerable_flags_for_hub_content,
    is_curated_jumpstart_model,
)
from sagemaker.jumpstart.curated_hub.interfaces import (
    DescribeHubResponse,
    DescribeHubContentResponse,
    HubModelDocument,
    HubContentInfo,
    HubContentDependency,
)
from sagemaker.jumpstart.curated_hub.interfaces import (
    DescribeHubResponse,
    DescribeHubContentResponse,
    HubModelDocument,
    HubContentInfo,
    HubContentDependency,
)
from sagemaker.jumpstart.curated_hub.types import (
    HubContentDependencyType,
    HubContentReferenceType,
    JumpStartModelInfo,
    S3ObjectLocation,
    summary_list_from_list_api_response,
)
from sagemaker.jumpstart.curated_hub.parsers import make_hub_model_document_from_specs


class CuratedHub:
    """Class for creating and managing a curated JumpStart hub"""

    _list_hubs_cache: Dict[str, Any] = None

    def __init__(
        self,
        hub_name: str,
        bucket_name: Optional[str] = None,
        sagemaker_session: Optional[Session] = DEFAULT_JUMPSTART_SAGEMAKER_SESSION,
    ) -> None:
        """Instantiates a SageMaker ``CuratedHub``.

        Args:
            hub_name (str): The name of the Hub to create.
            sagemaker_session (sagemaker.session.Session): A SageMaker Session
                object, used for SageMaker interactions.
        """
        self.hub_name = hub_name
        self.region = sagemaker_session.boto_region_name
        self._sagemaker_session = sagemaker_session
        self._default_thread_pool_size = 20
        self._s3_client = self._get_s3_client()
        self.hub_storage_location = self._generate_hub_storage_location(bucket_name)
        self.studio_manifest = self._fetch_manifest_from_s3(JUMPSTART_DEFAULT_STUDIO_MANIFEST_KEY)

    def _get_s3_client(self) -> BaseClient:
        """Returns an S3 client used for creating a HubContentDocument."""
        return boto3.client("s3", region_name=self.region)

    def _fetch_hub_storage_location(self) -> S3ObjectLocation:
        """Retrieves hub bucket name from Hub config if exists"""
        try:
            hub_response = self._sagemaker_session.describe_hub(hub_name=self.hub_name)
            hub_output_location = hub_response["S3StorageConfig"].get("S3OutputPath")

            if hub_output_location:
                location = create_s3_object_reference_from_uri(hub_output_location)
                return location
            default_bucket_name = generate_default_hub_bucket_name(self._sagemaker_session)
            curr_timestamp = datetime.now().timestamp()
            JUMPSTART_LOGGER.warning(
                "There is not a Hub bucket associated with %s. Using %s",
                self.hub_name,
                default_bucket_name,
            )
            return S3ObjectLocation(
                bucket=default_bucket_name, key=f"{self.hub_name}-{curr_timestamp}"
            )
        except exceptions.ClientError:
            hub_bucket_name = generate_default_hub_bucket_name(self._sagemaker_session)
            curr_timestamp = datetime.now().timestamp()
            JUMPSTART_LOGGER.warning(
                "There is not a Hub bucket associated with %s. Using %s",
                self.hub_name,
                hub_bucket_name,
            )
            return S3ObjectLocation(bucket=hub_bucket_name, key=f"{self.hub_name}-{curr_timestamp}")

    def _generate_hub_storage_location(self, bucket_name: Optional[str] = None) -> None:
        """Generates an ``S3ObjectLocation`` given a Hub name."""
        curr_timestamp = datetime.now().timestamp()
        return (
            S3ObjectLocation(bucket=bucket_name, key=f"{self.hub_name}-{curr_timestamp}")
            if bucket_name
            else self._fetch_hub_storage_location()
        )

    def create(
        self,
        description: str,
        display_name: Optional[str] = None,
        search_keywords: Optional[str] = None,
        tags: Optional[str] = None,
    ) -> Dict[str, str]:
        """Creates a hub with the given description"""

        create_hub_bucket_if_it_does_not_exist(
            self.hub_storage_location.bucket, self._sagemaker_session
        )

        return self._sagemaker_session.create_hub(
            hub_name=self.hub_name,
            hub_description=description,
            hub_display_name=display_name,
            hub_search_keywords=search_keywords,
            s3_storage_config={"S3OutputPath": self.hub_storage_location.get_uri()},
            tags=tags,
        )

    def describe(self) -> DescribeHubResponse:
        """Returns descriptive information about the Hub"""

        hub_description: DescribeHubResponse = self._sagemaker_session.describe_hub(
            hub_name=self.hub_name
        )

        return hub_description

    def list_models(self, clear_cache: bool = True, **kwargs) -> List[Dict[str, Any]]:
        """Lists the models in this Curated Hub.

        This function caches the models in local memory

        **kwargs: Passed to invocation of ``Session:list_hub_contents``.
        """
        JUMPSTART_LOGGER.info("Listing models in %s", self.hub_name)
        if clear_cache:
            self._list_hubs_cache = None
        if self._list_hubs_cache is None:
            hub_content_summaries = self._sagemaker_session.list_hub_contents(
                hub_name=self.hub_name, hub_content_type=HubContentType.MODEL.value, **kwargs
            )
            self._list_hubs_cache = hub_content_summaries
        return self._list_hubs_cache

    def describe_model(
        self, model_name: str, model_version: Optional[str] = None
    ) -> DescribeHubContentResponse:
        """Returns descriptive information about the Hub Model"""
        if model_version == LATEST_VERSION_WILDCARD or model_version is None:
            model_version = self._get_latest_model_version(model_name)
        hub_content_description: Dict[str, Any] = self._sagemaker_session.describe_hub_content(
            hub_name=self.hub_name,
            hub_content_name=model_name,
            hub_content_version=model_version,
            hub_content_type=HubContentType.MODEL.value,
        )

        return DescribeHubContentResponse(hub_content_description)

    def delete_model(self, model_name: str, model_version: Optional[str] = None) -> None:
        """Deletes a model from this CuratedHub."""
        if model_version == LATEST_VERSION_WILDCARD or model_version is None:
            model_version = self._get_latest_model_version(model_name)
        return self._sagemaker_session.delete_hub_content(
            hub_content_name=model_name,
            hub_content_version=model_version,
            hub_content_type=HubContentType.MODEL.value,
            hub_name=self.hub_name,
        )

    def delete(self) -> None:
        """Deletes this Curated Hub"""
        return self._sagemaker_session.delete_hub(self.hub_name)

    def _is_invalid_model_list_input(self, model_list: List[Dict[str, str]]) -> bool:
        """Determines if input args to ``sync`` is correct.

        `model_list` objects must have `model_id` (str) and optional `version` (str).
        """
        if model_list is None:
            return True
        for obj in model_list:
            if not isinstance(obj.get("model_id"), str):
                return True
            if "version" in obj and not isinstance(obj["version"], str):
                return True
        return False

    def _get_latest_model_version(self, model_id: str) -> str:
        """Populates the lastest version of a model from specs no matter what is passed.

        Returns model ({ model_id: str, version: str })
        """
        model_specs = utils.verify_model_region_and_return_specs(
            model_id, LATEST_VERSION_WILDCARD, JumpStartScriptScope.INFERENCE, self.region
        )
        return model_specs.version


    def _populate_latest_model_version(self, model: Dict[str, str]) -> Dict[str, str]:
        """Populates the lastest version of a model from specs no matter what is passed.

        Returns model ({ model_id: str, version: str })
        """
        model_version = self._get_latest_model_version(model["model_id"])
        return {"model_id": model["model_id"], "version": model_version}
 
    def _get_jumpstart_models_in_hub(self) -> List[HubContentInfo]:
        """Retrieves all JumpStart models in a private Hub."""
        hub_models = summary_list_from_list_api_response(self.list_models())
        return [model for model in hub_models if is_curated_jumpstart_model(model) is True]

    def _determine_models_to_sync(
        self,
        model_list: List[JumpStartModelInfo],
        models_in_hub: Dict[str, HubContentInfo],
    ) -> List[JumpStartModelInfo]:
        """Determines which models from `sync` params to sync into the CuratedHub.

        Algorithm:

            First, look for a match of model name in Hub. If no model is found, sync that model.

            Next, compare versions of model to sync and what's in the Hub. If version already
            in Hub, don't sync. If newer version in Hub, don't sync. If older version in Hub,
            sync that model.
        """
        models_to_sync = []
        for model in model_list:
            matched_model = models_in_hub.get(model.model_id)

            # Model does not exist in Hub, sync
            if not matched_model:
                models_to_sync.append(model)

            if matched_model:
                model_version = Version(model.version)
                hub_model_version = Version(matched_model.hub_content_version)

                # 1. Model version exists in Hub, pass
                if hub_model_version == model_version:
                    JUMPSTART_LOGGER.info(
                        "Model %s/%s already exists in your Hub %s and will not be synced.",
                        model.model_id,
                        model.version,
                        self.hub_name,
                    )
                    continue

                # 2. Invalid model version exists in Hub, pass
                # This will only happen if something goes wrong in our metadata
                if hub_model_version > model_version:
                    continue

                # 3. Old model version exists in Hub, update
                if hub_model_version < model_version:
                    # Check minSDKVersion against current SDK version, emit log
                    models_to_sync.append(model)

        return models_to_sync

    def _reference_type_to_dependency_type(
        self, reference_type: HubContentReferenceType
    ) -> Optional[HubContentDependencyType]:
        """Returns a corresponding DependencyType for a given ReferenceType."""

        dependency_type = None
        if reference_type in [
            HubContentReferenceType.INFERENCE_ARTIFACT,
            HubContentReferenceType.TRAINING_ARTIFACT,
        ]:
            dependency_type = HubContentDependencyType.ARTIFACT
        elif reference_type in [
            HubContentReferenceType.INFERENCE_SCRIPT,
            HubContentReferenceType.TRAINING_SCRIPT,
        ]:
            dependency_type = HubContentDependencyType.SCRIPT
        elif reference_type in [
            HubContentReferenceType.DEFAULT_TRAINING_DATASET,
        ]:
            dependency_type = HubContentDependencyType.DATASET
        elif reference_type in [
            HubContentReferenceType.INFERENCE_NOTEBOOK,
        ]:
            dependency_type = HubContentDependencyType.NOTEBOOK
        elif reference_type in [
            HubContentReferenceType.MARKDOWN,
        ]:
<<<<<<< HEAD
            dependency_type = HubContentDependencyType.OTHER
        return dependency_type
=======
            return HubContentDependencyType.OTHER
        return HubContentDependencyType.OTHER
>>>>>>> 3ee33c41

    def sync(self, model_list: List[Dict[str, str]]):
        """Syncs a list of JumpStart model ids and versions with a CuratedHub

        Args:
            model_list (List[Dict[str, str]]): List of `{ model_id: str, version: Optional[str] }`
                objects that should be synced into the Hub.
        """
        if self._is_invalid_model_list_input(model_list):
            raise ValueError(
                "Model list should be a list of objects with values 'model_id',",
                "and optional 'version'.",
            )

        # Retrieve latest version of unspecified JumpStart model versions
        model_version_list = []
        for model in model_list:
            version = model.get("version")
            if version == LATEST_VERSION_WILDCARD or version is None:
                model = self._populate_latest_model_version(model)
            model_version_list.append(JumpStartModelInfo(model["model_id"], model["version"]))

        # TODO: Flip this logic. We should 1/ get Hub models that align with inputted
        # name/version, then 2. Check if they are JumpStart models. Elsewhere, we can
        # check if the JumpStart models in Hub are deprecated/vulnerable
        js_models_in_hub = self._get_jumpstart_models_in_hub()
        mapped_models_in_hub = {model.hub_content_name: model for model in js_models_in_hub}

        models_to_sync = self._determine_models_to_sync(model_version_list, mapped_models_in_hub)
        JUMPSTART_LOGGER.warning(
            "Syncing the following models into Hub %s: %s",
            self.hub_name,
            models_to_sync,
        )

        # Delete old models?

        # CopyContentWorkflow + `SageMaker:ImportHubContent` for each model-to-sync in parallel
        tasks: List[futures.Future] = []
        with futures.ThreadPoolExecutor(
            max_workers=self._default_thread_pool_size,
            thread_name_prefix="import-models-to-curated-hub",
        ) as import_executor:
            for thread_num, model in enumerate(models_to_sync):
                task = import_executor.submit(self._sync_public_model_to_hub, model, thread_num)
                tasks.append(task)

        # Handle failed imports
        results = futures.wait(tasks)
        failed_imports: List[Dict[str, Any]] = []
        for result in results.done:
            exception = result.exception()
            if exception:
                failed_imports.append(
                    {
                        "Exception": exception,
                        "Traceback": "".join(
                            traceback.TracebackException.from_exception(exception).format()
                        ),
                    }
                )
        if failed_imports:
            raise RuntimeError(
                f"Failures when importing models to curated hub in parallel: {failed_imports}."
            )

    def _sync_public_model_to_hub(self, model: JumpStartModelInfo, thread_num: int):
        """Syncs a public JumpStart model version to the Hub. Runs in parallel."""
        model_specs = utils.verify_model_region_and_return_specs(
            model_id=model.model_id,
            version=model.version,
            region=self.region,
            scope=JumpStartScriptScope.INFERENCE,
            sagemaker_session=self._sagemaker_session,
        )
        studio_manifest_entry = self.studio_manifest.get(model.model_id)
        if not studio_manifest_entry:
            raise KeyError(f"Could not find model entry {model.model_id} in studio manifest.")
        studio_specs = self._fetch_studio_specs(
            studio_manifest_entry[STUDIO_SPEC_PATH_KEY_IN_MANIFEST]
        )

        dest_location = S3ObjectLocation(
            bucket=self.hub_storage_location.bucket,
            key=f"{self.hub_storage_location.key}/curated_models/{model.model_id}/{model.version}",
        )
        src_files = file_generator.generate_file_infos_from_model_specs(
            model_specs, studio_specs, self.region, self._s3_client
        )
        dest_files = file_generator.generate_file_infos_from_s3_location(
            dest_location, self._s3_client
        )

        comparator = SizeAndLastUpdatedComparator()
        sync_request = HubSyncRequestFactory(
            src_files, dest_files, dest_location, comparator
        ).create()

        if len(sync_request.files) > 0:
            MultiPartCopyHandler(
                thread_num=thread_num,
                sync_request=sync_request,
                region=self.region,
                label=dest_location.key,
            ).execute()
        else:
            JUMPSTART_LOGGER.info("Nothing to copy for model %s/%s.", model.model_id, model.version)

        # TODO: Tag model if specs say it is deprecated or training/inference
        # vulnerable. Update tag of HubContent ARN without version.
        # Versioned ARNs are not onboarded to Tagris.
        tags = []

        search_keywords = [JUMPSTART_CURATED_HUB_MODEL_TAG]

        dependencies = self._calculate_dependencies(sync_request)

        hub_content_document: HubModelDocument = make_hub_model_document_from_specs(
            model_specs=model_specs,
            studio_manifest_entry=studio_manifest_entry,
            studio_specs=studio_specs,
            files=src_files,
            dest_location=dest_location,
            hub_content_dependencies=dependencies,
            region=self.region,
        )

        print(f"Creating final HubContentDocument: {hub_content_document}\n\n\n")

        JUMPSTART_LOGGER.info("Importing %s/%s...", model.model_id, model.version)

        self._sagemaker_session.import_hub_content(
            document_schema_version=hub_content_document.get_schema_version(),
            hub_content_name=model.model_id,
            hub_content_version=model.version,
            hub_name=self.hub_name,
            hub_content_document=str(hub_content_document),
            hub_content_type=HubContentType.MODEL,
            hub_content_display_name="",
            hub_content_description="",
            hub_content_markdown="",
            hub_content_search_keywords=search_keywords,
            tags=tags,
        )

    def _fetch_studio_specs(self, studio_spec_path: str) -> Dict[str, Any]:
        """Fetches StudioSpec given spec path."""

        response = self._s3_client.get_object(
            Bucket=utils.get_jumpstart_content_bucket(self.region), Key=studio_spec_path
        )
        return json.loads(response["Body"].read().decode("utf-8"))

    def _fetch_manifest_from_s3(self, key: str) -> Dict[str, Dict[str, Any]]:
        """Fetches Studio manifest from S3"""
        response = self._s3_client.get_object(
            Bucket=utils.get_jumpstart_content_bucket(self.region), Key=key
        )
        manifest_list = json.loads(response["Body"].read().decode("utf-8"))
        return {entry.get(STUDIO_MODEL_ID_KEY): entry for entry in manifest_list}

    def _calculate_dependencies(self, sync_request: HubSyncRequest) -> List[HubContentDependency]:
        """Calculates dependencies for HubContentDocument"""

        files = sync_request.files
        dest_location = sync_request.destination
        dependencies: List[HubContentDependency] = []
        for file in files:
            dependency = HubContentDependency(
                  {
                      "dependency_origin_path": f"s3://{file.location.bucket}/{file.location.key}",
                      "dependency_copy_path": f"s3://{dest_location.bucket}/{dest_location.key}/{file.location.key}",
                      "dependency_type": self._reference_type_to_dependency_type(
                          file.reference_type
                      )
                  }
              )
            dependencies.append(dependency)

        return dependencies

    def scan_and_tag_models(self, model_ids: List[str] = None) -> None:
        """Scans the Hub for JumpStart models and tags the HubContent.

        If the scan detects a model is deprecated or vulnerable, it will tag the HubContent.
        The tags that will be added are based off the specifications in the JumpStart public hub:
        1. "deprecated_versions" -> If the public hub model is deprecated
        2. "inference_vulnerable_versions" -> If the inference script has vulnerabilities
        3. "training_vulnerable_versions" -> If the training script has vulnerabilities

        The tag value will be a list of versions in the Curated Hub that fall under those keys.
        For example, if model_a version_a is deprecated and inference is vulnerable, the
        HubContent for `model_a` will have tags [{"deprecated_versions": [version_a]},
        {"inference_vulnerable_versions": [version_a]}]

        If models are passed in, this will only scan those models if they exist in the Curated Hub.
        """
        JUMPSTART_LOGGER.info("Tagging models in hub: %s", self.hub_name)
        model_ids = model_ids if model_ids is not None else []
        if self._is_invalid_model_list_input(model_ids):
            raise ValueError(
                "Model list should be a list of objects with values 'model_id',",
                "and optional 'version'.",
            )

        models_in_hub = summary_list_from_list_api_response(self.list_models(clear_cache=False))

        model_summaries_to_scan = models_in_hub
        if model_ids:
            model_summaries_to_scan = list(
                filter(
                    lambda model_summary: model_summary.hub_content_name in model_ids, models_in_hub
                )
            )

        js_models_in_hub = [
            model for model in model_summaries_to_scan if is_curated_jumpstart_model(model) is True
        ]
        for model in js_models_in_hub:
            tags_to_add: List[TagsDict] = find_deprecated_vulnerable_flags_for_hub_content(
                hub_name=self.hub_name,
                hub_content_name=model.hub_content_name,
                region=self.region,
                session=self._sagemaker_session,
            )
            self._sagemaker_session.add_tags(ResourceArn=model.hub_content_arn, Tags=tags_to_add)
            JUMPSTART_LOGGER.info(
                "Added tags to HubContentArn %s: %s", model.hub_content_arn, tags_to_add
            )
        JUMPSTART_LOGGER.info("Tagging complete!")<|MERGE_RESOLUTION|>--- conflicted
+++ resolved
@@ -335,13 +335,8 @@
         elif reference_type in [
             HubContentReferenceType.MARKDOWN,
         ]:
-<<<<<<< HEAD
             dependency_type = HubContentDependencyType.OTHER
         return dependency_type
-=======
-            return HubContentDependencyType.OTHER
-        return HubContentDependencyType.OTHER
->>>>>>> 3ee33c41
 
     def sync(self, model_list: List[Dict[str, str]]):
         """Syncs a list of JumpStart model ids and versions with a CuratedHub
@@ -469,8 +464,6 @@
             region=self.region,
         )
 
-        print(f"Creating final HubContentDocument: {hub_content_document}\n\n\n")
-
         JUMPSTART_LOGGER.info("Importing %s/%s...", model.model_id, model.version)
 
         self._sagemaker_session.import_hub_content(
