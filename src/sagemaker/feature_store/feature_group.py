--- conflicted
+++ resolved
@@ -28,11 +28,8 @@
 import tempfile
 from concurrent.futures import as_completed
 from concurrent.futures import ThreadPoolExecutor
-<<<<<<< HEAD
 from typing import Optional, Sequence, List, Dict, Any, Union
-=======
 from typing import Optional, Sequence, List, Dict, Any, Union, Iterable
->>>>>>> af9c2ab3
 from urllib.parse import urlparse
 
 from multiprocessing.pool import AsyncResult
@@ -72,10 +69,7 @@
     OnlineStoreStorageTypeEnum,
     ThroughputConfig,
     ThroughputConfigUpdate,
-<<<<<<< HEAD
-=======
     TargetStoreEnum,
->>>>>>> af9c2ab3
 )
 from sagemaker.utils import resolve_value_from_config, format_tags, Tags
 
