# Copyright Amazon.com, Inc. or its affiliates. All Rights Reserved.
#
# Licensed under the Apache License, Version 2.0 (the "License"). You
# may not use this file except in compliance with the License. A copy of
# the License is located at
#
#     http://aws.amazon.com/apache2.0/
#
# or in the "license" file accompanying this file. This file is
# distributed on an "AS IS" BASIS, WITHOUT WARRANTIES OR CONDITIONS OF
# ANY KIND, either express or implied. See the License for the specific
# language governing permissions and limitations under the License.
"""Dataset Builder

A Dataset Builder is a builder class for generating a dataset by providing conditions.
"""
from __future__ import absolute_import

import datetime
from enum import Enum
import os
from typing import Any, Dict, List, Tuple, Union

import logging

import attr
import pandas as pd

from sagemaker import Session, s3, utils
from sagemaker.feature_store.feature_group import FeatureDefinition, FeatureGroup, FeatureTypeEnum

logger = logging.getLogger(__name__)

_DEFAULT_CATALOG = "AwsDataCatalog"
_DEFAULT_DATABASE = "sagemaker_featurestore"


@attr.s
class TableType(Enum):
    """Enum of Table types.

    The data type of a table can be FeatureGroup or DataFrame.
    """

    FEATURE_GROUP = "FeatureGroup"
    DATA_FRAME = "DataFrame"


@attr.s
class FeatureGroupToBeMerged:
    """FeatureGroup metadata which will be used for SQL join.

    This class instantiates a FeatureGroupToBeMerged object that comprises a list of feature names,
    a list of feature names which will be included in SQL query, a database, an Athena table name,
    a feature name of record identifier, a feature name of event time identifier and a feature name
    of base which is the target join key.

    Attributes:
        features (List[str]): A list of strings representing feature names of this FeatureGroup.
        included_feature_names (List[str]): A list of strings representing features to be
            included in the sql join.
        projected_feature_names (List[str]): A list of strings representing features to be
            included for final projection in output.
        catalog (str): A string representing the catalog.
        database (str): A string representing the database.
        table_name (str): A string representing the Athena table name of this FeatureGroup.
        record_dentifier_feature_name (str): A string representing the record identifier feature.
        event_time_identifier_feature (FeatureDefinition): A FeatureDefinition representing the
            event time identifier feature.
        target_feature_name_in_base (str): A string representing the feature name in base which will
            be used as target join key (default: None).
        table_type (TableType): A TableType representing the type of table if it is Feature Group or
            Panda Data Frame (default: None).
    """

    features: List[str] = attr.ib()
    included_feature_names: List[str] = attr.ib()
    projected_feature_names: List[str] = attr.ib()
    catalog: str = attr.ib()
    database: str = attr.ib()
    table_name: str = attr.ib()
    record_identifier_feature_name: str = attr.ib()
    event_time_identifier_feature: FeatureDefinition = attr.ib()
    target_feature_name_in_base: str = attr.ib(default=None)
    table_type: TableType = attr.ib(default=None)


def construct_feature_group_to_be_merged(
    feature_group: FeatureGroup,
    included_feature_names: List[str],
    target_feature_name_in_base: str = None,
) -> FeatureGroupToBeMerged:
    """Construct a FeatureGroupToBeMerged object by provided parameters.

    Args:
        feature_group (FeatureGroup): A FeatureGroup object.
        included_feature_names (List[str]): A list of strings representing features to be
            included in the output.
        target_feature_name_in_base (str): A string representing the feature name in base which
            will be used as target join key (default: None).
    Returns:
        A FeatureGroupToBeMerged object.

    Raises:
        ValueError: Invalid feature name(s) in included_feature_names.
    """
    feature_group_metadata = feature_group.describe()
    data_catalog_config = feature_group_metadata.get("OfflineStoreConfig", {}).get(
        "DataCatalogConfig", None
    )
    if not data_catalog_config:
        raise RuntimeError(f"No metastore is configured with FeatureGroup {feature_group.name}.")

    record_identifier_feature_name = feature_group_metadata.get("RecordIdentifierFeatureName", None)
    feature_definitions = feature_group_metadata.get("FeatureDefinitions", [])
    event_time_identifier_feature_name = feature_group_metadata.get("EventTimeFeatureName", None)
    event_time_identifier_feature_type = FeatureTypeEnum(
        next(
            filter(
                lambda f: f.get("FeatureName", None) == event_time_identifier_feature_name,
                feature_definitions,
            ),
            {},
        ).get("FeatureType", None)
    )
    table_name = data_catalog_config.get("TableName", None)
    database = data_catalog_config.get("Database", None)
    disable_glue = feature_group_metadata.get("DisableGlueTableCreation", False)
    catalog = data_catalog_config.get("Catalog", None) if disable_glue else _DEFAULT_CATALOG
    features = [feature.get("FeatureName", None) for feature in feature_definitions]

    for included_feature in included_feature_names or []:
        if included_feature not in features:
            raise ValueError(
                f"Feature {included_feature} not found in FeatureGroup {feature_group.name}"
            )
    if not included_feature_names:
        included_feature_names = features
        projected_feature_names = features.copy()
    else:
        projected_feature_names = included_feature_names.copy()
        if record_identifier_feature_name not in included_feature_names:
            included_feature_names.append(record_identifier_feature_name)
        if event_time_identifier_feature_name not in included_feature_names:
            included_feature_names.append(event_time_identifier_feature_name)
    return FeatureGroupToBeMerged(
        features,
        included_feature_names,
        projected_feature_names,
        catalog,
        database,
        table_name,
        record_identifier_feature_name,
        FeatureDefinition(event_time_identifier_feature_name, event_time_identifier_feature_type),
        target_feature_name_in_base,
        TableType.FEATURE_GROUP,
    )


@attr.s
class DatasetBuilder:
    """DatasetBuilder definition.

    This class instantiates a DatasetBuilder object that comprises a base, a list of feature names,
    an output path and a KMS key ID.

    Attributes:
        _sagemaker_session (Session): Session instance to perform boto calls.
        _base (Union[FeatureGroup, DataFrame]): A base which can be either a FeatureGroup or a
            pandas.DataFrame and will be used to merge other FeatureGroups and generate a Dataset.
        _output_path (str): An S3 URI which stores the output .csv file.
        _record_identifier_feature_name (str): A string representing the record identifier feature
            if base is a DataFrame (default: None).
        _event_time_identifier_feature_name (str): A string representing the event time identifier
            feature if base is a DataFrame (default: None).
        _included_feature_names (List[str]): A list of strings representing features to be
            included in the output. If not set, all features will be included in the output.
            (default: None).
<<<<<<< HEAD
        _point_in_time_accurate_join (bool): A boolean representing whether using point in time join
            or not (default: False).
        _include_duplicated_records (bool): A boolean representing whether including duplicated
            records or not (default: False).
        _include_deleted_records (bool): A boolean representing whether including deleted records or
            not (default: False).
        _cleanup_temporary_tables (bool): A boolean representing whether temporary tables are
            cleaned up after calling to_dataframe when a dataframe is the base. This requires
            Glue:DeleteTable permissions in your execution role. (default: False)
        _number_of_recent_records (int): An int that how many records will be returned for each
            record identifier (default: 1).
        _number_of_records (int): An int that how many records will be returned (default: None).
        _write_time_ending_timestamp (datetime.datetime): A datetime that all records' write time in
            dataset will be before it (default: None).
        _event_time_starting_timestamp (datetime.datetime): A datetime that all records' event time
            in dataset will be after it (default: None).
        _event_time_ending_timestamp (datetime.datetime): A datetime that all records' event time in
            dataset will be before it (default: None).
=======
        _kms_key_id (str): A KMS key id. If set, will be used to encrypt the result file
            (default: None).
        _point_in_time_accurate_join (bool): A boolean representing if point-in-time join
            is applied to the resulting dataframe when calling "to_dataframe".
            When set to True, users can retrieve data using “row-level time travel”
            according to the event times provided to the DatasetBuilder. This requires that the
            entity dataframe with event times is submitted as the base in the constructor
            (default: False).
        _include_duplicated_records (bool): A boolean representing whether the resulting dataframe
            when calling "to_dataframe" should include duplicated records (default: False).
        _include_deleted_records (bool): A boolean representing whether the resulting
            dataframe when calling "to_dataframe" should include deleted records (default: False).
        _number_of_recent_records (int): An integer representing how many records will be
            returned for each record identifier (default: 1).
        _number_of_records (int): An integer representing the number of records that should be
            returned in the resulting dataframe when calling "to_dataframe" (default: None).
        _write_time_ending_timestamp (datetime.datetime): A datetime that represents the latest
            write time for a record to be included in the resulting dataset. Records with a
            newer write time will be omitted from the resulting dataset. (default: None).
        _event_time_starting_timestamp (datetime.datetime): A datetime that represents the earliest
            event time for a record to be included in the resulting dataset. Records
            with an older event time will be omitted from the resulting dataset. (default: None).
        _event_time_ending_timestamp (datetime.datetime): A datetime that represents the latest
            event time for a record to be included in the resulting dataset. Records
            with a newer event time will be omitted from the resulting dataset. (default: None).
>>>>>>> 849ed29a
        _feature_groups_to_be_merged (List[FeatureGroupToBeMerged]): A list of
            FeatureGroupToBeMerged which will be joined to base (default: []).
        _event_time_identifier_feature_type (FeatureTypeEnum): A FeatureTypeEnum representing the
            type of event time identifier feature (default: None).
    """

    _sagemaker_session: Session = attr.ib()
    _base: Union[FeatureGroup, pd.DataFrame] = attr.ib()
    _output_path: str = attr.ib()
    _record_identifier_feature_name: str = attr.ib(default=None)
    _event_time_identifier_feature_name: str = attr.ib(default=None)
    _included_feature_names: List[str] = attr.ib(default=None)
    _kms_key_id: str = attr.ib(default=None)

    _point_in_time_accurate_join: bool = attr.ib(init=False, default=False)
    _include_duplicated_records: bool = attr.ib(init=False, default=False)
    _include_deleted_records: bool = attr.ib(init=False, default=False)
    _cleanup_temporary_tables: bool = attr.ib(init=False, default=False)
    _number_of_recent_records: int = attr.ib(init=False, default=None)
    _number_of_records: int = attr.ib(init=False, default=None)
    _write_time_ending_timestamp: datetime.datetime = attr.ib(init=False, default=None)
    _event_time_starting_timestamp: datetime.datetime = attr.ib(init=False, default=None)
    _event_time_ending_timestamp: datetime.datetime = attr.ib(init=False, default=None)
    _feature_groups_to_be_merged: List[FeatureGroupToBeMerged] = attr.ib(init=False, factory=list)
    _event_time_identifier_feature_type: FeatureTypeEnum = attr.ib(default=None)

    _DATAFRAME_TYPE_TO_COLUMN_TYPE_MAP = {
        "object": "STRING",
        "int64": "INT",
        "float64": "DOUBLE",
        "bool": "BOOLEAN",
        "datetime64[ns]": "TIMESTAMP",
    }

    def with_feature_group(
        self,
        feature_group: FeatureGroup,
        target_feature_name_in_base: str = None,
        included_feature_names: List[str] = None,
    ):
        """Join FeatureGroup with base.

        Args:
            feature_group (FeatureGroup): A FeatureGroup which will be joined to base.
            target_feature_name_in_base (str): A string representing the feature name in base which
                will be used as target join key (default: None).
            included_feature_names (List[str]): A list of strings representing features to be
                included in the output (default: None).
        Returns:
            This DatasetBuilder object.
        """
        self._feature_groups_to_be_merged.append(
            construct_feature_group_to_be_merged(
                feature_group, included_feature_names, target_feature_name_in_base
            )
        )
        return self

    def point_in_time_accurate_join(self):
        """Enable point-in-time accurate join.

        Returns:
            This DatasetBuilder object.
        """
        self._point_in_time_accurate_join = True
        return self

    def include_duplicated_records(self):
        """Include duplicated records in dataset.

        Returns:
            This DatasetBuilder object.
        """
        self._include_duplicated_records = True
        return self

    def include_deleted_records(self):
        """Include deleted records in dataset.

        Returns:
            This DatasetBuilder object.
        """
        self._include_deleted_records = True
        return self

    def cleanup_temporary_tables(self):
        """Cleans up temporary tables when calling to_dataframe with a dataframe as the base
        feature group.

        Returns:
            This DatasetBuilder object.
        """
        self._cleanup_temporary_tables = True
        return self

    def with_number_of_recent_records_by_record_identifier(self, number_of_recent_records: int):
        """Set number_of_recent_records field with provided input.

        Args:
            number_of_recent_records (int): An int that how many recent records will be returned for
                each record identifier.
        Returns:
            This DatasetBuilder object.
        """
        self._number_of_recent_records = number_of_recent_records
        return self

    def with_number_of_records_from_query_results(self, number_of_records: int):
        """Set number_of_records field with provided input.

        Args:
            number_of_records (int): An int that how many records will be returned.
        Returns:
            This DatasetBuilder object.
        """
        self._number_of_records = number_of_records
        return self

    def as_of(self, timestamp: datetime.datetime):
        """Set write_time_ending_timestamp field with provided input.

        Args:
            timestamp (datetime.datetime): A datetime that all records' write time in dataset will
                be before it.
        Returns:
            This DatasetBuilder object.
        """
        self._write_time_ending_timestamp = timestamp
        return self

    def with_event_time_range(
        self,
        starting_timestamp: datetime.datetime = None,
        ending_timestamp: datetime.datetime = None,
    ):
        """Set event_time_starting_timestamp and event_time_ending_timestamp with provided inputs.

        Args:
            starting_timestamp (datetime.datetime): A datetime that all records' event time in
                dataset will be after it (default: None).
            ending_timestamp (datetime.datetime): A datetime that all records' event time in dataset
                will be before it (default: None).
        Returns:
            This DatasetBuilder object.
        """
        self._event_time_starting_timestamp = starting_timestamp
        self._event_time_ending_timestamp = ending_timestamp
        return self

    def to_csv_file(self) -> Tuple[str, str]:
        """Get query string and result in .csv format file

        Returns:
            The S3 path of the .csv file.
            The query string executed.
        """
        if isinstance(self._base, pd.DataFrame):
            temp_id = utils.unique_name_from_base("dataframe-base")
            local_file_name = f"{temp_id}.csv"
            desired_s3_folder = f"{self._output_path}/{temp_id}"
            self._base.to_csv(local_file_name, index=False, header=False)
            s3.S3Uploader.upload(
                local_path=local_file_name,
                desired_s3_uri=desired_s3_folder,
                sagemaker_session=self._sagemaker_session,
                kms_key=self._kms_key_id,
            )
            os.remove(local_file_name)
            temp_table_name = f'dataframe_{temp_id.replace("-", "_")}'
            self._create_temp_table(temp_table_name, desired_s3_folder)
            base_features = list(self._base.columns)
            event_time_identifier_feature_dtype = self._base[
                self._event_time_identifier_feature_name
            ].dtypes
            self._event_time_identifier_feature_type = (
                FeatureGroup.DTYPE_TO_FEATURE_DEFINITION_CLS_MAP.get(
                    str(event_time_identifier_feature_dtype), None
                )
            )
            query_string = self._construct_query_string(
                FeatureGroupToBeMerged(
                    base_features,
                    self._included_feature_names if self._included_feature_names else base_features,
                    self._included_feature_names if self._included_feature_names else base_features,
                    _DEFAULT_CATALOG,
                    _DEFAULT_DATABASE,
                    temp_table_name,
                    self._record_identifier_feature_name,
                    FeatureDefinition(
                        self._event_time_identifier_feature_name,
                        self._event_time_identifier_feature_type,
                    ),
                    None,
                    TableType.DATA_FRAME,
                )
            )
            query_result = self._run_query(query_string, _DEFAULT_CATALOG, _DEFAULT_DATABASE)

            res = query_result.get("QueryExecution", {}).get("ResultConfiguration", {}).get(
                "OutputLocation", None
            ), query_result.get("QueryExecution", {}).get("Query", None)

            if self._cleanup_temporary_tables is True:
                self._drop_temp_table(temp_table_name)

            return res
        if isinstance(self._base, FeatureGroup):
            base_feature_group = construct_feature_group_to_be_merged(
                self._base, self._included_feature_names
            )
            self._record_identifier_feature_name = base_feature_group.record_identifier_feature_name
            self._event_time_identifier_feature_name = (
                base_feature_group.event_time_identifier_feature.feature_name
            )
            self._event_time_identifier_feature_type = (
                base_feature_group.event_time_identifier_feature.feature_type
            )
            query_string = self._construct_query_string(base_feature_group)
            query_result = self._run_query(
                query_string,
                base_feature_group.catalog,
                base_feature_group.database,
            )
            return query_result.get("QueryExecution", {}).get("ResultConfiguration", {}).get(
                "OutputLocation", None
            ), query_result.get("QueryExecution", {}).get("Query", None)
        raise ValueError("Base must be either a FeatureGroup or a DataFrame.")

    def to_dataframe(self) -> Tuple[pd.DataFrame, str]:
        """Get query string and result in pandas.Dataframe

        Returns:
            The pandas.DataFrame object.
            The query string executed.
        """
        csv_file, query_string = self.to_csv_file()
        s3.S3Downloader.download(
            s3_uri=csv_file,
            local_path="./",
            kms_key=self._kms_key_id,
            sagemaker_session=self._sagemaker_session,
        )
        local_file_name = csv_file.split("/")[-1]
        df = pd.read_csv(local_file_name)
        os.remove(local_file_name)

        local_metadata_file_name = local_file_name + ".metadata"
        if os.path.exists(local_metadata_file_name):
            os.remove(local_file_name + ".metadata")

        if "row_recent" in df:
            df = df.drop("row_recent", axis="columns")
        return df, query_string

    def _construct_event_time_conditions(
        self,
        table_name: str,
        event_time_identifier_feature: FeatureDefinition,
    ) -> List[str]:
        """Internal method for constructing event time range sql range as string.

        Args:
            table_name (str): name of the table.
            event_time_identifier_feature (FeatureDefinition): A FeatureDefinition representing the
                event time identifier feature.
        Returns:
            The list of query strings.
        """
        event_time_conditions = []
        timestamp_cast_function_name = "from_unixtime"
        if event_time_identifier_feature.feature_type == FeatureTypeEnum.STRING:
            timestamp_cast_function_name = "from_iso8601_timestamp"
        if self._event_time_starting_timestamp:
            event_time_conditions.append(
                f"{timestamp_cast_function_name}({table_name}."
                + f'"{event_time_identifier_feature.feature_name}") >= '
                + f"from_unixtime({self._event_time_starting_timestamp.timestamp()})"
            )
        if self._event_time_ending_timestamp:
            event_time_conditions.append(
                f"{timestamp_cast_function_name}({table_name}."
                + f'"{event_time_identifier_feature.feature_name}") <= '
                + f"from_unixtime({self._event_time_ending_timestamp.timestamp()})"
            )
        return event_time_conditions

    def _construct_write_time_condition(
        self,
        table_name: str,
    ) -> str:
        """Internal method for constructing write time condition.

        Args:
            table_name (str): name of the table.
        Returns:
            string of write time condition.
        """
        write_time_condition = (
            f'{table_name}."write_time" <= '
            f"to_timestamp('{self._write_time_ending_timestamp.replace(microsecond=0)}', "
            f"'yyyy-mm-dd hh24:mi:ss')"
        )
        return write_time_condition

    def _construct_where_query_string(
        self,
        suffix: str,
        event_time_identifier_feature: FeatureDefinition,
        where_conditions: List[str],
    ) -> str:
        """Internal method for constructing SQL WHERE query string by parameters.

        Args:
            suffix (str): A temp identifier of the FeatureGroup.
            event_time_identifier_feature (FeatureDefinition): A FeatureDefinition representing the
                event time identifier feature.
            where_conditions (List[str]): A list of strings representing existing where clauses.
        Returns:
            The WHERE query string.

        Raises:
            ValueError: FeatureGroup not provided while using as_of(). Only found pandas.DataFrame.
        """
        if self._number_of_recent_records:
            if self._number_of_recent_records < 0:
                raise ValueError(
                    "Please provide non-negative integer for number_of_recent_records."
                )
        if self._number_of_records:
            if self._number_of_records < 0:
                raise ValueError("Please provide non-negative integer for number_of_records.")
        if self._include_deleted_records:
            if isinstance(self._base, pd.DataFrame):
                if len(self._feature_groups_to_be_merged) == 0:
                    raise ValueError(
                        "include_deleted_records() only works for FeatureGroup,"
                        " if there is no join operation."
                    )
        if self._include_duplicated_records:
            if isinstance(self._base, pd.DataFrame):
                if len(self._feature_groups_to_be_merged) == 0:
                    raise ValueError(
                        "include_duplicated_records() only works for FeatureGroup,"
                        " if there is no join operation."
                    )
        if self._point_in_time_accurate_join:
            if len(self._feature_groups_to_be_merged) == 0:
                raise ValueError(
                    "point_in_time_accurate_join() this operation only works when there is "
                    "more than one feature group to join."
                )
        if self._write_time_ending_timestamp:
            if isinstance(self._base, pd.DataFrame):
                if len(self._feature_groups_to_be_merged) == 0:
                    raise ValueError(
                        "as_of() only works for FeatureGroup," " if there is no join operation."
                    )
            if isinstance(self._base, FeatureGroup):
                if self._write_time_ending_timestamp:
                    where_conditions.append(self._construct_write_time_condition(f"table_{suffix}"))

        event_time_conditions = self._construct_event_time_conditions(
            f"table_{suffix}", event_time_identifier_feature
        )
        where_conditions.extend(event_time_conditions)

        if len(where_conditions) == 0:
            return ""
        return "WHERE " + "\nAND ".join(where_conditions)

    def _construct_dedup_query(self, feature_group: FeatureGroupToBeMerged, suffix: str) -> str:
        """Internal method for constructing removing duplicate records SQL query string.

        Args:
            feature_group (FeatureGroupToBeMerged): A FeatureGroupToBeMerged object which has the
                FeatureGroup metadata.
            suffix (str): A temp identifier of the FeatureGroup.
        Returns:
            The SQL query string.
        """
        record_feature_name = feature_group.record_identifier_feature_name
        event_time_identifier_feature = feature_group.event_time_identifier_feature
        event_time_feature_name = feature_group.event_time_identifier_feature.feature_name
        rank_query_string = ""
        where_conditions = []
        where_conditions_str = ""
        is_dedup_enabled = False

        if feature_group.table_type is TableType.FEATURE_GROUP:
            is_dedup_enabled = True
            rank_query_string = (
                f'ORDER BY origin_{suffix}."api_invocation_time" DESC, '
                + f'origin_{suffix}."write_time" DESC\n'
            )

            if self._write_time_ending_timestamp:
                where_conditions.append(self._construct_write_time_condition(f"origin_{suffix}"))

        event_time_conditions = self._construct_event_time_conditions(
            f"origin_{suffix}", event_time_identifier_feature
        )
        where_conditions.extend(event_time_conditions)

        if len(where_conditions) != 0:
            where_conditions_str = "WHERE " + "\nAND ".join(where_conditions) + "\n"

        dedup_where_clause = f"WHERE dedup_row_{suffix} = 1\n" if is_dedup_enabled else ""
        return (
            f"table_{suffix} AS (\n"
            + "SELECT *\n"
            + "FROM (\n"
            + "SELECT *, row_number() OVER (\n"
            + f'PARTITION BY origin_{suffix}."{record_feature_name}", '
            + f'origin_{suffix}."{event_time_feature_name}"\n'
            + rank_query_string
            + f") AS dedup_row_{suffix}\n"
            + f'FROM "{feature_group.database}"."{feature_group.table_name}" origin_{suffix}\n'
            + where_conditions_str
            + ")\n"
            + dedup_where_clause
            + ")"
        )

    def _construct_deleted_query(self, feature_group: FeatureGroupToBeMerged, suffix: str) -> str:
        """Internal method for constructing removing deleted records SQL query string.

        Args:
            feature_group (FeatureGroupToBeMerged): A FeatureGroupToBeMerged object which has the
                FeatureGroup metadata.
            suffix (str): A temp identifier of the FeatureGroup.
        Returns:
            The SQL query string.
        """
        record_feature_name = feature_group.record_identifier_feature_name
        event_time_identifier_feature = feature_group.event_time_identifier_feature
        event_time_feature_name = feature_group.event_time_identifier_feature.feature_name
        rank_query_string = f'ORDER BY origin_{suffix}."{event_time_feature_name}" DESC'
        write_time_condition = "\n"
        event_time_starting_condition = ""
        event_time_ending_condition = ""

        if feature_group.table_type is TableType.FEATURE_GROUP:
            rank_query_string += (
                f', origin_{suffix}."api_invocation_time" DESC, '
                + f'origin_{suffix}."write_time" DESC\n'
            )

            if self._write_time_ending_timestamp:
                write_time_condition += " AND "
                write_time_condition += self._construct_write_time_condition(f"origin_{suffix}")
                write_time_condition += "\n"

        if self._event_time_starting_timestamp and self._event_time_ending_timestamp:
            event_time_conditions = self._construct_event_time_conditions(
                f"origin_{suffix}", event_time_identifier_feature
            )
            event_time_starting_condition = "AND " + event_time_conditions[0] + "\n"
            event_time_ending_condition = "AND " + event_time_conditions[1] + "\n"

        return (
            f"deleted_{suffix} AS (\n"
            + "SELECT *\n"
            + "FROM (\n"
            + "SELECT *, row_number() OVER (\n"
            + f'PARTITION BY origin_{suffix}."{record_feature_name}"\n'
            + rank_query_string
            + f") AS deleted_row_{suffix}\n"
            + f'FROM "{feature_group.database}"."{feature_group.table_name}" origin_{suffix}\n'
            + "WHERE is_deleted"
            + write_time_condition
            + event_time_starting_condition
            + event_time_ending_condition
            + ")\n"
            + f"WHERE deleted_row_{suffix} = 1\n"
            + ")"
        )

    def _construct_table_included_features(
        self, feature_group: FeatureGroupToBeMerged, suffix: str
    ) -> str:
        """Internal method for constructing included features string of table.

        Args:
            feature_group (FeatureGroupToBeMerged): A FeatureGroupToBeMerged object
                which has the metadata.
            suffix (str): A temp identifier of the table.
        Returns:
            The string that includes all feature to be included of table.
        """

        included_features = ", ".join(
            [
                f'table_{suffix}."{include_feature_name}"'
                for include_feature_name in feature_group.included_feature_names
            ]
        )
        return included_features

    def _construct_table_query(self, feature_group: FeatureGroupToBeMerged, suffix: str) -> str:
        """Internal method for constructing SQL query string by parameters.

        Args:
            feature_group (FeatureGroupToBeMerged): A FeatureGroupToBeMerged object which has the
                FeatureGroup metadata.
            suffix (str): A temp identifier of the FeatureGroup.
        Returns:
            The query string.
        """
        included_features = self._construct_table_included_features(feature_group, suffix)

        # If base is a FeatureGroup then included_features_write_time will have a write_time column
        # Or included_features_write_time is same as included_features
        included_features_write_time = included_features

        if feature_group.table_type is TableType.FEATURE_GROUP:
            included_features_write_time += f', table_{suffix}."write_time"'
        record_feature_name = feature_group.record_identifier_feature_name
        event_time_feature_name = feature_group.event_time_identifier_feature.feature_name
        if self._include_duplicated_records and self._include_deleted_records:
            return (
                f"SELECT {included_features}\n"
                + f'FROM "{feature_group.database}"."{feature_group.table_name}" table_{suffix}\n'
                + self._construct_where_query_string(
                    suffix, feature_group.event_time_identifier_feature, ["NOT is_deleted"]
                )
            )
        if feature_group.table_type is TableType.FEATURE_GROUP and self._include_deleted_records:
            rank_query_string = ""
            if feature_group.table_type is TableType.FEATURE_GROUP:
                rank_query_string = (
                    f'ORDER BY origin_{suffix}."api_invocation_time" DESC, '
                    + f'origin_{suffix}."write_time" DESC\n'
                )
            return (
                f"SELECT {included_features}\n"
                + "FROM (\n"
                + "SELECT *, row_number() OVER (\n"
                + f'PARTITION BY origin_{suffix}."{record_feature_name}", '
                + f'origin_{suffix}."{event_time_feature_name}"\n'
                + rank_query_string
                + f") AS row_{suffix}\n"
                + f'FROM "{feature_group.database}"."{feature_group.table_name}" origin_{suffix}\n'
                + "WHERE NOT is_deleted"
                + f") AS table_{suffix}\n"
                + self._construct_where_query_string(
                    suffix,
                    feature_group.event_time_identifier_feature,
                    [f"row_{suffix} = 1"],
                )
            )
        rank_query_string = ""
        if feature_group.table_type is TableType.FEATURE_GROUP:
            rank_query_string = (
                f'OR (table_{suffix}."{event_time_feature_name}" = '
                + f'deleted_{suffix}."{event_time_feature_name}" '
                + f'AND table_{suffix}."api_invocation_time" > '
                + f'deleted_{suffix}."api_invocation_time")\n'
                + f'OR (table_{suffix}."{event_time_feature_name}" = '
                + f'deleted_{suffix}."{event_time_feature_name}" '
                + f'AND table_{suffix}."api_invocation_time" = '
                + f'deleted_{suffix}."api_invocation_time" '
                + f'AND table_{suffix}."write_time" > deleted_{suffix}."write_time")\n'
            )

        final_query_string = ""
        if feature_group.table_type is TableType.FEATURE_GROUP:
            if self._include_duplicated_records:
                final_query_string = (
                    f"WITH {self._construct_deleted_query(feature_group, suffix)}\n"
                    + f"SELECT {included_features}\n"
                    + "FROM (\n"
                    + f"SELECT {included_features_write_time}\n"
                    + f'FROM "{feature_group.database}"."{feature_group.table_name}"'
                    + f" table_{suffix}\n"
                    + f"LEFT JOIN deleted_{suffix}\n"
                    + f'ON table_{suffix}."{record_feature_name}" = '
                    + f'deleted_{suffix}."{record_feature_name}"\n'
                    + f'WHERE deleted_{suffix}."{record_feature_name}" IS NULL\n'
                    + "UNION ALL\n"
                    + f"SELECT {included_features_write_time}\n"
                    + f"FROM deleted_{suffix}\n"
                    + f'JOIN "{feature_group.database}"."{feature_group.table_name}"'
                    + f" table_{suffix}\n"
                    + f'ON table_{suffix}."{record_feature_name}" = '
                    + f'deleted_{suffix}."{record_feature_name}"\n'
                    + "AND (\n"
                    + f'table_{suffix}."{event_time_feature_name}" > '
                    + f'deleted_{suffix}."{event_time_feature_name}"\n'
                    + rank_query_string
                    + ")\n"
                    + f") AS table_{suffix}\n"
                    + self._construct_where_query_string(
                        suffix, feature_group.event_time_identifier_feature, []
                    )
                )
            else:
                final_query_string = (
                    f"WITH {self._construct_dedup_query(feature_group, suffix)},\n"
                    + f"{self._construct_deleted_query(feature_group, suffix)}\n"
                    + f"SELECT {included_features}\n"
                    + "FROM (\n"
                    + f"SELECT {included_features_write_time}\n"
                    + f"FROM table_{suffix}\n"
                    + f"LEFT JOIN deleted_{suffix}\n"
                    + f'ON table_{suffix}."{record_feature_name}" = '
                    + f'deleted_{suffix}."{record_feature_name}"\n'
                    + f'WHERE deleted_{suffix}."{record_feature_name}" IS NULL\n'
                    + "UNION ALL\n"
                    + f"SELECT {included_features_write_time}\n"
                    + f"FROM deleted_{suffix}\n"
                    + f"JOIN table_{suffix}\n"
                    + f'ON table_{suffix}."{record_feature_name}" = '
                    + f'deleted_{suffix}."{record_feature_name}"\n'
                    + "AND (\n"
                    + f'table_{suffix}."{event_time_feature_name}" > '
                    + f'deleted_{suffix}."{event_time_feature_name}"\n'
                    + rank_query_string
                    + ")\n"
                    + f") AS table_{suffix}\n"
                    + self._construct_where_query_string(
                        suffix, feature_group.event_time_identifier_feature, []
                    )
                )
        else:
            final_query_string = (
                f"WITH {self._construct_dedup_query(feature_group, suffix)}\n"
                + f"SELECT {included_features}\n"
                + "FROM (\n"
                + f"SELECT {included_features_write_time}\n"
                + f"FROM table_{suffix}\n"
                + f") AS table_{suffix}\n"
                + self._construct_where_query_string(
                    suffix, feature_group.event_time_identifier_feature, []
                )
            )
        return final_query_string

    def _construct_query_string(self, base: FeatureGroupToBeMerged) -> str:
        """Internal method for constructing SQL query string by parameters.

        Args:
            base (FeatureGroupToBeMerged): A FeatureGroupToBeMerged object which has the metadata.
        Returns:
            The query string.

        Raises:
            ValueError: target_feature_name_in_base is an invalid feature name.
        """
        base_table_query_string = self._construct_table_query(base, "base")
        query_string = f"WITH fg_base AS ({base_table_query_string})"
        if len(self._feature_groups_to_be_merged) > 0:
            with_subquery_string = "".join(
                [
                    f",\nfg_{i} AS ({self._construct_table_query(feature_group, str(i))})"
                    for i, feature_group in enumerate(self._feature_groups_to_be_merged)
                ]
            )
            query_string += with_subquery_string

        selected_features = ""
        selected_features += ", ".join(map("fg_base.{0}".format, base.projected_feature_names))
        if len(self._feature_groups_to_be_merged) > 0:
            for i, feature_group in enumerate(self._feature_groups_to_be_merged):
                selected_features += ", "
                selected_features += ", ".join(
                    [
                        f'fg_{i}."{feature_name}" as "{feature_name}.{(i+1)}"'
                        for feature_name in feature_group.projected_feature_names
                    ]
                )

        selected_features_final = ""
        selected_features_final += ", ".join(base.projected_feature_names)
        if len(self._feature_groups_to_be_merged) > 0:
            for i, feature_group in enumerate(self._feature_groups_to_be_merged):
                selected_features_final += ", "
                selected_features_final += ", ".join(
                    [
                        '"{0}.{1}"'.format(feature_name, (i + 1))
                        for feature_name in feature_group.projected_feature_names
                    ]
                )

        query_string += (
            f"\nSELECT {selected_features_final}\n"
            + "FROM (\n"
            + f"SELECT {selected_features}, row_number() OVER (\n"
            + f'PARTITION BY fg_base."{base.record_identifier_feature_name}"\n'
            + f'ORDER BY fg_base."{base.event_time_identifier_feature.feature_name}" DESC'
        )

        recent_record_where_clause = ""
        if self._number_of_recent_records is not None and self._number_of_recent_records >= 0:
            recent_record_where_clause = f"WHERE row_recent <= {self._number_of_recent_records}"

        join_subquery_strings = []
        if len(self._feature_groups_to_be_merged) > 0:
            for i, feature_group in enumerate(self._feature_groups_to_be_merged):
                if not feature_group.target_feature_name_in_base:
                    feature_group.target_feature_name_in_base = self._record_identifier_feature_name
                else:
                    if feature_group.target_feature_name_in_base not in base.features:
                        raise ValueError(
                            f"Feature {feature_group.target_feature_name_in_base} not found in base"
                        )
                query_string += (
                    f', fg_{i}."{feature_group.event_time_identifier_feature.feature_name}" DESC'
                )
                join_subquery_strings.append(self._construct_join_condition(feature_group, str(i)))

        query_string += (
            "\n) AS row_recent\n"
            + "FROM fg_base"
            + "".join(join_subquery_strings)
            + "\n)\n"
            + f"{recent_record_where_clause}"
        )

        if self._number_of_records is not None and self._number_of_records >= 0:
            query_string += f"\nLIMIT {self._number_of_records}"
        return query_string

    def _construct_join_condition(self, feature_group: FeatureGroupToBeMerged, suffix: str) -> str:
        """Internal method for constructing SQL JOIN query string by parameters.

        Args:
            feature_group (FeatureGroupToBeMerged): A FeatureGroupToBeMerged object which has the
                FeatureGroup metadata.
            suffix (str): A temp identifier of the FeatureGroup.
        Returns:
            The JOIN query string.
        """
        join_condition_string = (
            f"\nJOIN fg_{suffix}\n"
            + f'ON fg_base."{feature_group.target_feature_name_in_base}" = '
            + f'fg_{suffix}."{feature_group.record_identifier_feature_name}"'
        )
        base_timestamp_cast_function_name = "from_unixtime"
        if self._event_time_identifier_feature_type == FeatureTypeEnum.STRING:
            base_timestamp_cast_function_name = "from_iso8601_timestamp"
        timestamp_cast_function_name = "from_unixtime"
        if feature_group.event_time_identifier_feature.feature_type == FeatureTypeEnum.STRING:
            timestamp_cast_function_name = "from_iso8601_timestamp"
        if self._point_in_time_accurate_join:
            join_condition_string += (
                f"\nAND {base_timestamp_cast_function_name}(fg_base."
                + f'"{self._event_time_identifier_feature_name}") >= '
                + f"{timestamp_cast_function_name}(fg_{suffix}."
                + f'"{feature_group.event_time_identifier_feature.feature_name}")'
            )
        return join_condition_string

    def _create_temp_table(self, temp_table_name: str, desired_s3_folder: str):
        """Internal method for creating a temp Athena table for the base pandas.Dataframe.

        Args:
            temp_table_name (str): The Athena table name of base pandas.DataFrame.
            desired_s3_folder (str): The S3 URI of the folder of the data.
        """
        columns_string = ", ".join(
            [self._construct_athena_table_column_string(column) for column in self._base.columns]
        )
        serde_properties = '"separatorChar" = ",", "quoteChar" = "`", "escapeChar" = "\\\\"'
        query_string = (
            f"CREATE EXTERNAL TABLE {temp_table_name} ({columns_string}) "
            + "ROW FORMAT SERDE 'org.apache.hadoop.hive.serde2.OpenCSVSerde' "
            + f"WITH SERDEPROPERTIES ({serde_properties}) "
            + f"LOCATION '{desired_s3_folder}';"
        )
        self._run_query(query_string, _DEFAULT_CATALOG, _DEFAULT_DATABASE)

    def _drop_temp_table(self, temp_table_name: str):
        """Internal method to drop a temp Athena table for the base pandas.Dataframe.

        Args:
            temp_table_name (str): The Athena table name of base pandas.DataFrame.
            database (str): The database to run the query against
        """
        query_string = (
            f"DROP TABLE `{_DEFAULT_DATABASE}.{temp_table_name}`"
        )

        try:
            self._run_query(query_string, _DEFAULT_CATALOG, _DEFAULT_DATABASE)
        except Exception as e: # pylint: disable=broad-except
            logger.debug("The temporary table was unsuccessfully cleaned up. %s", e)

    def _construct_athena_table_column_string(self, column: str) -> str:
        """Internal method for constructing string of Athena column.

        Args:
            column (str): The column name from pandas.Dataframe.
        Returns:
            The Athena column string.

        Raises:
            RuntimeError: The type of pandas.Dataframe column is not support yet.
        """
        dataframe_type = self._base[column].dtypes
        if str(dataframe_type) not in self._DATAFRAME_TYPE_TO_COLUMN_TYPE_MAP.keys():
            raise RuntimeError(f"The dataframe type {dataframe_type} is not supported yet.")
        return f"{column} {self._DATAFRAME_TYPE_TO_COLUMN_TYPE_MAP.get(str(dataframe_type), None)}"

    def _run_query(self, query_string: str, catalog: str, database: str) -> Dict[str, Any]:
        """Internal method for execute Athena query, wait for query finish and get query result.

        Args:
            query_string (str): The SQL query statements to be executed.
            catalog (str): The name of the data catalog used in the query execution.
            database (str): The name of the database used in the query execution.
        Returns:
            The query result.

        Raises:
            RuntimeError: Athena query failed.
        """
        query = self._sagemaker_session.start_query_execution(
            catalog=catalog,
            database=database,
            query_string=query_string,
            output_location=self._output_path,
            kms_key=self._kms_key_id,
        )
        query_id = query.get("QueryExecutionId", None)
        self._sagemaker_session.wait_for_athena_query(query_execution_id=query_id)
        query_result = self._sagemaker_session.get_query_execution(query_execution_id=query_id)
        query_state = query_result.get("QueryExecution", {}).get("Status", {}).get("State", None)

        if query_state != "SUCCEEDED":
            raise RuntimeError(f"Failed to execute query {query_id}.")
        return query_result<|MERGE_RESOLUTION|>--- conflicted
+++ resolved
@@ -176,26 +176,6 @@
         _included_feature_names (List[str]): A list of strings representing features to be
             included in the output. If not set, all features will be included in the output.
             (default: None).
-<<<<<<< HEAD
-        _point_in_time_accurate_join (bool): A boolean representing whether using point in time join
-            or not (default: False).
-        _include_duplicated_records (bool): A boolean representing whether including duplicated
-            records or not (default: False).
-        _include_deleted_records (bool): A boolean representing whether including deleted records or
-            not (default: False).
-        _cleanup_temporary_tables (bool): A boolean representing whether temporary tables are
-            cleaned up after calling to_dataframe when a dataframe is the base. This requires
-            Glue:DeleteTable permissions in your execution role. (default: False)
-        _number_of_recent_records (int): An int that how many records will be returned for each
-            record identifier (default: 1).
-        _number_of_records (int): An int that how many records will be returned (default: None).
-        _write_time_ending_timestamp (datetime.datetime): A datetime that all records' write time in
-            dataset will be before it (default: None).
-        _event_time_starting_timestamp (datetime.datetime): A datetime that all records' event time
-            in dataset will be after it (default: None).
-        _event_time_ending_timestamp (datetime.datetime): A datetime that all records' event time in
-            dataset will be before it (default: None).
-=======
         _kms_key_id (str): A KMS key id. If set, will be used to encrypt the result file
             (default: None).
         _point_in_time_accurate_join (bool): A boolean representing if point-in-time join
@@ -208,6 +188,9 @@
             when calling "to_dataframe" should include duplicated records (default: False).
         _include_deleted_records (bool): A boolean representing whether the resulting
             dataframe when calling "to_dataframe" should include deleted records (default: False).
+        _cleanup_temporary_tables (bool): A boolean representing whether temporary tables are
+            cleaned up after calling to_dataframe when a dataframe is the base. This requires
+            Glue:DeleteTable permissions in your execution role. (default: False)
         _number_of_recent_records (int): An integer representing how many records will be
             returned for each record identifier (default: 1).
         _number_of_records (int): An integer representing the number of records that should be
@@ -221,7 +204,6 @@
         _event_time_ending_timestamp (datetime.datetime): A datetime that represents the latest
             event time for a record to be included in the resulting dataset. Records
             with a newer event time will be omitted from the resulting dataset. (default: None).
->>>>>>> 849ed29a
         _feature_groups_to_be_merged (List[FeatureGroupToBeMerged]): A list of
             FeatureGroupToBeMerged which will be joined to base (default: []).
         _event_time_identifier_feature_type (FeatureTypeEnum): A FeatureTypeEnum representing the
