# Copyright Amazon.com, Inc. or its affiliates. All Rights Reserved.
#
# Licensed under the Apache License, Version 2.0 (the "License"). You
# may not use this file except in compliance with the License. A copy of
# the License is located at
#
#     http://aws.amazon.com/apache2.0/
#
# or in the "license" file accompanying this file. This file is
# distributed on an "AS IS" BASIS, WITHOUT WARRANTIES OR CONDITIONS OF
# ANY KIND, either express or implied. See the License for the specific
# language governing permissions and limitations under the License.
"""Utility methods used by framework classes"""
from __future__ import absolute_import

import json
import logging
import os
import re
import time
import shutil
import tempfile
from collections import namedtuple
from typing import Optional, Union, Dict

import sagemaker.image_uris
from sagemaker.session_settings import SessionSettings
import sagemaker.utils
from sagemaker.workflow import is_pipeline_variable

from sagemaker.deprecations import renamed_warning, renamed_kwargs
from sagemaker.workflow.entities import PipelineVariable

logger = logging.getLogger(__name__)

_TAR_SOURCE_FILENAME = "source.tar.gz"

UploadedCode = namedtuple("UserCode", ["s3_prefix", "script_name"])
"""sagemaker.fw_utils.UserCode: An object containing the S3 prefix and script name.
This is for the source code used for the entry point with an ``Estimator``. It can be
instantiated with positional or keyword arguments.
"""

PYTHON_2_DEPRECATION_WARNING = (
    "{latest_supported_version} is the latest version of {framework} that supports "
    "Python 2. Newer versions of {framework} will only be available for Python 3."
    "Please set the argument \"py_version='py3'\" to use the Python 3 {framework} image."
)
PARAMETER_SERVER_MULTI_GPU_WARNING = (
    "If you have selected a multi-GPU training instance type "
    "and also enabled parameter server for distributed training, "
    "distributed training with the default parameter server configuration will not "
    "fully leverage all GPU cores; the parameter server will be configured to run "
    "only one worker per host regardless of the number of GPUs."
)

DEBUGGER_UNSUPPORTED_REGIONS = (
    "us-iso-east-1",
    "us-isob-east-1",
    "ap-southeast-3",
    "ap-southeast-4",
    "eu-south-2",
    "me-central-1",
    "ap-south-2",
    "eu-central-2",
    "us-gov-east-1",
)
PROFILER_UNSUPPORTED_REGIONS = (
    "us-iso-east-1",
    "us-isob-east-1",
    "ap-southeast-3",
    "ap-southeast-4",
    "eu-south-2",
    "me-central-1",
    "ap-south-2",
    "eu-central-2",
    "us-gov-east-1",
)

SINGLE_GPU_INSTANCE_TYPES = ("ml.p2.xlarge", "ml.p3.2xlarge")
SM_DATAPARALLEL_SUPPORTED_INSTANCE_TYPES = (
    "ml.p3.16xlarge",
    "ml.p3dn.24xlarge",
    "ml.p4d.24xlarge",
    "ml.p4de.24xlarge",
    "local_gpu",
)
SM_DATAPARALLEL_SUPPORTED_FRAMEWORK_VERSIONS = {
    "tensorflow": [
        "2.3",
        "2.3.1",
        "2.3.2",
        "2.4",
        "2.4.1",
        "2.4.3",
        "2.5",
        "2.5.0",
        "2.5.1",
        "2.6",
        "2.6.0",
        "2.6.2",
        "2.6.3",
        "2.7",
        "2.7.1",
        "2.8",
        "2.8.0",
        "2.9",
        "2.9.1",
        "2.9.2",
        "2.10",
        "2.10.1",
        "2.11",
        "2.11.0",
    ],
    "pytorch": [
        "1.6",
        "1.6.0",
        "1.7",
        "1.7.1",
        "1.8",
        "1.8.0",
        "1.8.1",
        "1.9",
        "1.9.0",
        "1.9.1",
        "1.10",
        "1.10.0",
        "1.10.2",
        "1.11",
        "1.11.0",
        "1.12",
        "1.12.0",
        "1.12.1",
        "1.13.1",
    ],
}

PYTORCHDDP_SUPPORTED_FRAMEWORK_VERSIONS = [
    "1.10",
    "1.10.0",
    "1.10.2",
    "1.11",
    "1.11.0",
    "1.12",
    "1.12.0",
    "1.12.1",
    "1.13.1",
]


TORCH_DISTRIBUTED_TRAINIUM_SUPPORTED_FRAMEWORK_VERSIONS = [
    "1.11",
    "1.11.0",
    "1.12",
    "1.12.0",
    "1.12.1",
    "1.13.1",
]
TORCH_DISTRIBUTED_SUPPORTED_FRAMEWORK_VERSIONS = ["1.13.1"]


TRAINIUM_SUPPORTED_DISTRIBUTION_STRATEGIES = ["torch_distributed"]


SMDISTRIBUTED_SUPPORTED_STRATEGIES = ["dataparallel", "modelparallel"]


GRAVITON_ALLOWED_TARGET_INSTANCE_FAMILY = [
    "m6g",
    "m6gd",
    "c6g",
    "c6gd",
    "c6gn",
    "c7g",
    "r6g",
    "r6gd",
]


GRAVITON_ALLOWED_FRAMEWORKS = set(["tensorflow", "pytorch", "xgboost", "sklearn"])


def validate_source_dir(script, directory):
    """Validate that the source directory exists and it contains the user script.

    Args:
        script (str): Script filename.
        directory (str): Directory containing the source file.
    Raises:
        ValueError: If ``directory`` does not exist, is not a directory, or does
            not contain ``script``.
    """
    if directory:
        if not os.path.isfile(os.path.join(directory, script)):
            raise ValueError(
                'No file named "{}" was found in directory "{}".'.format(script, directory)
            )

    return True


def validate_source_code_input_against_pipeline_variables(
    entry_point: Optional[Union[str, PipelineVariable]] = None,
    source_dir: Optional[Union[str, PipelineVariable]] = None,
    git_config: Optional[Dict[str, str]] = None,
    enable_network_isolation: Union[bool, PipelineVariable] = False,
):
    """Validate source code input against pipeline variables

    Args:
        entry_point (str or PipelineVariable): The path to the local Python source file that
            should be executed as the entry point to training (default: None).
        source_dir (str or PipelineVariable): The Path to a directory with any other
            training source code dependencies aside from the entry point file (default: None).
        git_config (Dict[str, str]): Git configurations used for cloning files (default: None).
        enable_network_isolation (bool or PipelineVariable): Specifies whether container will run
            in network isolation mode (default: False).
    """
    if is_pipeline_variable(enable_network_isolation) or enable_network_isolation is True:
        if is_pipeline_variable(entry_point) or is_pipeline_variable(source_dir):
            raise TypeError(
                "entry_point, source_dir should not be pipeline variables "
                "when enable_network_isolation is a pipeline variable or it is set to True."
            )
    if git_config:
        if is_pipeline_variable(entry_point) or is_pipeline_variable(source_dir):
            raise TypeError(
                "entry_point, source_dir should not be pipeline variables when git_config is given."
            )
    if is_pipeline_variable(entry_point):
        if not source_dir:
            raise TypeError(
                "The entry_point should not be a pipeline variable when source_dir is missing."
            )
        if not is_pipeline_variable(source_dir) and not source_dir.lower().startswith("s3://"):
            raise TypeError(
                "The entry_point should not be a pipeline variable when source_dir is a local path."
            )
        logger.warning(
            "The entry_point is a pipeline variable: %s. During pipeline execution, "
            "the interpreted value of entry_point has to be a local path in the container "
            "pointing to a Python source file which is located at the root of source_dir.",
            type(entry_point),
        )
    if is_pipeline_variable(source_dir):
        logger.warning(
            "The source_dir is a pipeline variable: %s. During pipeline execution, "
            "the interpreted value of source_dir has to be an S3 URI and "
            "must point to a tar.gz file",
            type(source_dir),
        )


def parse_mp_parameters(params):
    """Parse the model parallelism parameters provided by the user.

    Args:
        params: a string representing path to an existing config, or
                a config dict.

    Returns:
        parsed: a dict of parsed config.

    Raises:
        ValueError: if params is not a string or a dict, or
                    the config file cannot be parsed as json.
    """
    parsed = None
    if isinstance(params, dict):
        parsed = params
    elif os.path.exists(params):
        try:
            with open(params, "r") as fp:
                parsed = json.load(fp)
        except json.decoder.JSONDecodeError:
            pass
    else:
        raise ValueError(
            f"Expected a string path to an existing modelparallel config, or a dictionary. "
            f"Received: {params}."
        )

    if parsed is None:
        raise ValueError(f"Cannot parse {params} as a json file.")

    return parsed


def get_mp_parameters(distribution):
    """Get the model parallelism parameters provided by the user.

    Args:
        distribution: distribution dictionary defined by the user.

    Returns:
        params: dictionary containing model parallelism parameters
        used for training.
    """
    try:
        mp_dict = distribution["smdistributed"]["modelparallel"]
    except KeyError:
        mp_dict = {}
    if mp_dict.get("enabled", False) is True:
        params = mp_dict.get("parameters", {})
        params = parse_mp_parameters(params)
        validate_mp_config(params)
        return params
    return None


def validate_mp_config(config):
    """Validate the configuration dictionary for model parallelism.

    Args:
       config (dict): Dictionary holding configuration keys and values.

    Raises:
        ValueError: If any of the keys have incorrect values.
    """

    if "partitions" not in config:
        raise ValueError("'partitions' is a required parameter.")

    def validate_positive(key):
        try:
            if not isinstance(config[key], int) or config[key] < 1:
                raise ValueError(f"The number of {key} must be a positive integer.")
        except KeyError:
            pass

    def validate_in(key, vals):
        try:
            if config[key] not in vals:
                raise ValueError(f"{key} must be a value in: {vals}.")
        except KeyError:
            pass

    def validate_bool(keys):
        validate_in(keys, [True, False])

    validate_in("pipeline", ["simple", "interleaved", "_only_forward"])
    validate_in("placement_strategy", ["spread", "cluster"])
    validate_in("optimize", ["speed", "memory"])

    for key in ["microbatches", "partitions", "active_microbatches"]:
        validate_positive(key)

    for key in [
        "auto_partition",
        "contiguous",
        "load_partition",
        "horovod",
        "ddp",
        "deterministic_server",
    ]:
        validate_bool(key)

    if "partition_file" in config and not isinstance(config.get("partition_file"), str):
        raise ValueError("'partition_file' must be a str.")

    if config.get("auto_partition") is False and "default_partition" not in config:
        raise ValueError("default_partition must be supplied if auto_partition is set to False!")

    if "default_partition" in config and config["default_partition"] >= config["partitions"]:
        raise ValueError("default_partition must be less than the number of partitions!")

    if "memory_weight" in config and (
        config["memory_weight"] > 1.0 or config["memory_weight"] < 0.0
    ):
        raise ValueError("memory_weight must be between 0.0 and 1.0!")

    if "ddp_port" in config and "ddp" not in config:
        raise ValueError("`ddp_port` needs `ddp` to be set as well")

    if "ddp_dist_backend" in config and "ddp" not in config:
        raise ValueError("`ddp_dist_backend` needs `ddp` to be set as well")

    if "ddp_port" in config:
        if not isinstance(config["ddp_port"], int) or config["ddp_port"] < 0:
            value = config["ddp_port"]
            raise ValueError(f"Invalid port number {value}.")

    if config.get("horovod", False) and config.get("ddp", False):
        raise ValueError("'ddp' and 'horovod' cannot be simultaneously enabled.")


def tar_and_upload_dir(
    session,
    bucket,
    s3_key_prefix,
    script,
    directory=None,
    dependencies=None,
    kms_key=None,
    s3_resource=None,
    settings: Optional[SessionSettings] = None,
):
    """Package source files and upload a compress tar file to S3.

    The S3 location will be ``s3://<bucket>/s3_key_prefix/sourcedir.tar.gz``.
    If directory is an S3 URI, an UploadedCode object will be returned, but
    nothing will be uploaded to S3 (this allow reuse of code already in S3).
    If directory is None, the script will be added to the archive at
    ``./<basename of script>``. If directory is not None, the (recursive) contents
    of the directory will be added to the archive. directory is treated as the base
    path of the archive, and the script name is assumed to be a filename or relative path
    inside the directory.

    Args:
        session (boto3.Session): Boto session used to access S3.
        bucket (str): S3 bucket to which the compressed file is uploaded.
        s3_key_prefix (str): Prefix for the S3 key.
        script (str): Script filename or path.
        directory (str): Optional. Directory containing the source file. If it
            starts with "s3://", no action is taken.
        dependencies (List[str]): Optional. A list of paths to directories
            (absolute or relative) containing additional libraries that will be
            copied into /opt/ml/lib
        kms_key (str): Optional. KMS key ID used to upload objects to the bucket
            (default: None).
        s3_resource (boto3.resource("s3")): Optional. Pre-instantiated Boto3 Resource
            for S3 connections, can be used to customize the configuration,
            e.g. set the endpoint URL (default: None).
        settings (sagemaker.session_settings.SessionSettings): Optional. The settings
            of the SageMaker ``Session``, can be used to override the default encryption
            behavior (default: None).
    Returns:
        sagemaker.fw_utils.UserCode: An object with the S3 bucket and key (S3 prefix) and
            script name.
    """
    if directory and (is_pipeline_variable(directory) or directory.lower().startswith("s3://")):
        return UploadedCode(s3_prefix=directory, script_name=script)

    script_name = script if directory else os.path.basename(script)
    dependencies = dependencies or []
    key = "%s/sourcedir.tar.gz" % s3_key_prefix
    if (
        settings is not None
        and settings.local_download_dir is not None
        and not (
            os.path.exists(settings.local_download_dir)
            and os.path.isdir(settings.local_download_dir)
        )
    ):
        raise ValueError(
            "Inputted directory for storing newly generated temporary directory does "
            f"not exist: '{settings.local_download_dir}'"
        )
    local_download_dir = None if settings is None else settings.local_download_dir
    tmp = tempfile.mkdtemp(dir=local_download_dir)
    encrypt_artifact = True if settings is None else settings.encrypt_repacked_artifacts

    try:
        source_files = _list_files_to_compress(script, directory) + dependencies
        tar_file = sagemaker.utils.create_tar_file(
            source_files, os.path.join(tmp, _TAR_SOURCE_FILENAME)
        )

        if kms_key:
            extra_args = {"ServerSideEncryption": "aws:kms", "SSEKMSKeyId": kms_key}
        elif encrypt_artifact:
            # encrypt the tarball at rest in S3 with the default AWS managed KMS key for S3
            # see https://docs.aws.amazon.com/AmazonS3/latest/API/API_PutObject.html#API_PutObject_RequestSyntax
            extra_args = {"ServerSideEncryption": "aws:kms"}
        else:
            extra_args = None

        if s3_resource is None:
            s3_resource = session.resource("s3", region_name=session.region_name)
        else:
            print("Using provided s3_resource")

        s3_resource.Object(bucket, key).upload_file(tar_file, ExtraArgs=extra_args)
    finally:
        shutil.rmtree(tmp)

    return UploadedCode(s3_prefix="s3://%s/%s" % (bucket, key), script_name=script_name)


def _list_files_to_compress(script, directory):
    """Placeholder docstring"""
    if directory is None:
        return [script]

    basedir = directory if directory else os.path.dirname(script)
    return [os.path.join(basedir, name) for name in os.listdir(basedir)]


def framework_name_from_image(image_uri):
    # noinspection LongLine
    """Extract the framework and Python version from the image name.

    Args:
        image_uri (str): Image URI, which should be one of the following forms:
            legacy:
            '<account>.dkr.ecr.<region>.amazonaws.com/sagemaker-<fw>-<py_ver>-<device>:<container_version>'
            legacy:
            '<account>.dkr.ecr.<region>.amazonaws.com/sagemaker-<fw>-<py_ver>-<device>:<fw_version>-<device>-<py_ver>'
            current:
            '<account>.dkr.ecr.<region>.amazonaws.com/sagemaker-<fw>:<fw_version>-<device>-<py_ver>'
            current:
            '<account>.dkr.ecr.<region>.amazonaws.com/sagemaker-rl-<fw>:<rl_toolkit><rl_version>-<device>-<py_ver>'
            current:
            '<account>.dkr.ecr.<region>.amazonaws.com/<fw>-<image_scope>:<fw_version>-<device>-<py_ver>'
            current:
            '<account>.dkr.ecr.<region>.amazonaws.com/sagemaker-xgboost:<fw_version>-<container_version>'

    Returns:
        tuple: A tuple containing:

            - str: The framework name
            - str: The Python version
            - str: The image tag
            - str: If the TensorFlow image is script mode
    """
    sagemaker_pattern = re.compile(sagemaker.utils.ECR_URI_PATTERN)
    sagemaker_match = sagemaker_pattern.match(image_uri)
    if sagemaker_match is None:
        return None, None, None, None

    # extract framework, python version and image tag
    # We must support both the legacy and current image name format.
    name_pattern = re.compile(
        r"""^(?:sagemaker(?:-rl)?-)?
        (tensorflow|mxnet|chainer|pytorch|pytorch-trcomp|scikit-learn|xgboost
        |huggingface-tensorflow|huggingface-pytorch
        |huggingface-tensorflow-trcomp|huggingface-pytorch-trcomp)(?:-)?
        (scriptmode|training)?
        :(.*)-(.*?)-(py2|py3\d*)(?:.*)$""",
        re.VERBOSE,
    )
    name_match = name_pattern.match(sagemaker_match.group(9))
    if name_match is not None:
        fw, scriptmode, ver, device, py = (
            name_match.group(1),
            name_match.group(2),
            name_match.group(3),
            name_match.group(4),
            name_match.group(5),
        )
        return fw, py, "{}-{}-{}".format(ver, device, py), scriptmode

    legacy_name_pattern = re.compile(r"^sagemaker-(tensorflow|mxnet)-(py2|py3)-(cpu|gpu):(.*)$")
    legacy_match = legacy_name_pattern.match(sagemaker_match.group(9))
    if legacy_match is not None:
        return (legacy_match.group(1), legacy_match.group(2), legacy_match.group(4), None)

    # sagemaker-xgboost images are tagged with two aliases, e.g.:
    # 1. Long tag: "315553699071.dkr.ecr.us-west-2.amazonaws.com/sagemaker-xgboost:1.5-1-cpu-py3"
    # 2. Short tag: "315553699071.dkr.ecr.us-west-2.amazonaws.com/sagemaker-xgboost:1.5-1"
    # Note 1: Both tags point to the same image
    # Note 2: Both tags have full GPU capabilities, despite "cpu" delineation in the long tag
    short_xgboost_tag_pattern = re.compile(r"^sagemaker-(xgboost):(.*)$")
    short_xgboost_tag_match = short_xgboost_tag_pattern.match(sagemaker_match.group(9))
    if short_xgboost_tag_match is not None:
        return (short_xgboost_tag_match.group(1), "py3", short_xgboost_tag_match.group(2), None)
    return None, None, None, None


def framework_version_from_tag(image_tag):
    """Extract the framework version from the image tag.

    Args:
        image_tag (str): Image tag, which should take the form
            '<framework_version>-<device>-<py_version>'
            '<xgboost_version>-<container_version>'

    Returns:
        str: The framework version.
    """
    tag_pattern = re.compile(r"^(.*)-(cpu|gpu)-(py2|py3\d*)$")
    tag_match = tag_pattern.match(image_tag)
    if tag_match is None:
        short_xgboost_tag_pattern = re.compile(r"^(\d\.\d+\-\d)$")
        tag_match = short_xgboost_tag_pattern.match(image_tag)
    return None if tag_match is None else tag_match.group(1)


def model_code_key_prefix(code_location_key_prefix, model_name, image):
    """Returns the s3 key prefix for uploading code during model deployment.

    The location returned is a potential concatenation of 2 parts
        1. code_location_key_prefix if it exists
        2. model_name or a name derived from the image

    Args:
        code_location_key_prefix (str): the s3 key prefix from code_location
        model_name (str): the name of the model
        image (str): the image from which a default name can be extracted

    Returns:
        str: the key prefix to be used in uploading code
    """
    name_from_image = f"/model_code/{int(time.time())}"
    if not is_pipeline_variable(image):
        name_from_image = sagemaker.utils.name_from_image(image)
    return "/".join(filter(None, [code_location_key_prefix, model_name or name_from_image]))


def warn_if_parameter_server_with_multi_gpu(training_instance_type, distribution):
    """Warn the user about training when it doesn't leverage all the GPU cores.

    Warn the user that training will not fully leverage all the GPU
    cores if parameter server is enabled and a multi-GPU instance is selected.
    Distributed training with the default parameter server setup doesn't
    support multi-GPU instances.

    Args:
        training_instance_type (str): A string representing the type of training instance selected.
        distribution (dict): A dictionary with information to enable distributed training.
            (Defaults to None if distributed training is not enabled.) For example:

            .. code:: python

                {
                    "parameter_server": {
                        "enabled": True
                    }
                }


    """
    if training_instance_type == "local" or distribution is None:
        return
    if is_pipeline_variable(training_instance_type):
        # The training_instance_type is not available in compile time.
        # Rather, it's given in Pipeline execution time
        return

    is_multi_gpu_instance = (
        training_instance_type == "local_gpu"
        or training_instance_type.split(".")[1].startswith("p")
    ) and training_instance_type not in SINGLE_GPU_INSTANCE_TYPES

    ps_enabled = "parameter_server" in distribution and distribution["parameter_server"].get(
        "enabled", False
    )

    if is_multi_gpu_instance and ps_enabled:
        logger.warning(PARAMETER_SERVER_MULTI_GPU_WARNING)


def validate_smdistributed(
    instance_type, framework_name, framework_version, py_version, distribution, image_uri=None
):
    """Check if smdistributed strategy is correctly invoked by the user.

    Currently, two strategies are supported: `dataparallel` or `modelparallel`.
    Validate if the user requested strategy is supported.

    Currently, only one strategy can be specified at a time. Validate if the user has requested
    more than one strategy simultaneously.

    Validate if the smdistributed dict arg is syntactically correct.

    Additionally, perform strategy-specific validations.

    Args:
        instance_type (str): A string representing the type of training instance selected.
        framework_name (str): A string representing the name of framework selected.
        framework_version (str): A string representing the framework version selected.
        py_version (str): A string representing the python version selected.
        distribution (dict): A dictionary with information to enable distributed training.
            (Defaults to None if distributed training is not enabled.) For example:

            .. code:: python

                {
                    "smdistributed": {
                        "dataparallel": {
                            "enabled": True
                        }
                    }
                }
        image_uri (str): A string representing a Docker image URI.

    Raises:
        ValueError: if distribution dictionary isn't correctly formatted or
            multiple strategies are requested simultaneously or
            an unsupported strategy is requested or
            strategy-specific inputs are incorrect/unsupported
    """
    if "smdistributed" not in distribution:
        # Distribution strategy other than smdistributed is selected
        return
    if is_pipeline_variable(instance_type) or is_pipeline_variable(image_uri):
        # The instance_type is not available in compile time.
        # Rather, it's given in Pipeline execution time
        return

    # distribution contains smdistributed
    smdistributed = distribution["smdistributed"]
    if not isinstance(smdistributed, dict):
        raise ValueError("smdistributed strategy requires a dictionary")

    if len(smdistributed) > 1:
        # more than 1 smdistributed strategy requested by the user
        err_msg = (
            "Cannot use more than 1 smdistributed strategy. \n"
            "Choose one of the following supported strategies:"
            f"{SMDISTRIBUTED_SUPPORTED_STRATEGIES}"
        )
        raise ValueError(err_msg)

    # validate if smdistributed strategy is supported
    # currently this for loop essentially checks for only 1 key
    for strategy in smdistributed:
        if strategy not in SMDISTRIBUTED_SUPPORTED_STRATEGIES:
            err_msg = (
                f"Invalid smdistributed strategy provided: {strategy} \n"
                f"Supported strategies: {SMDISTRIBUTED_SUPPORTED_STRATEGIES}"
            )
            raise ValueError(err_msg)

    # smdataparallel-specific input validation
    if "dataparallel" in smdistributed:
        _validate_smdataparallel_args(
            instance_type, framework_name, framework_version, py_version, distribution, image_uri
        )


def _validate_smdataparallel_args(
    instance_type, framework_name, framework_version, py_version, distribution, image_uri=None
):
    """Check if request is using unsupported arguments.

    Validate if user specifies a supported instance type, framework version, and python
    version.

    Args:
        instance_type (str): A string representing the type of training instance selected. Ex: `ml.p3.16xlarge`
        framework_name (str): A string representing the name of framework selected. Ex: `tensorflow`
        framework_version (str): A string representing the framework version selected. Ex: `2.3.1`
        py_version (str): A string representing the python version selected. Ex: `py3`
        distribution (dict): A dictionary with information to enable distributed training.
            (Defaults to None if distributed training is not enabled.) Ex:

            .. code:: python

                {
                    "smdistributed": {
                        "dataparallel": {
                            "enabled": True
                        }
                    }
                }
        image_uri (str): A string representing a Docker image URI.

    Raises:
        ValueError: if
            (`instance_type` is not in SM_DATAPARALLEL_SUPPORTED_INSTANCE_TYPES or
            `py_version` is not python3 or
            `framework_version` is not in SM_DATAPARALLEL_SUPPORTED_FRAMEWORK_VERSION
    """
    smdataparallel_enabled = (
        distribution.get("smdistributed").get("dataparallel").get("enabled", False)
    )

    if not smdataparallel_enabled:
        return

    is_instance_type_supported = instance_type in SM_DATAPARALLEL_SUPPORTED_INSTANCE_TYPES

    err_msg = ""

    if not is_instance_type_supported:
        # instance_type is required
        err_msg += (
            f"Provided instance_type {instance_type} is not supported by smdataparallel.\n"
            "Please specify one of the supported instance types:"
            f"{SM_DATAPARALLEL_SUPPORTED_INSTANCE_TYPES}\n"
        )

    if not image_uri:
        # ignore framework_version & py_version if image_uri is set
        # in case image_uri is not set, then both are mandatory
        supported = SM_DATAPARALLEL_SUPPORTED_FRAMEWORK_VERSIONS[framework_name]
        if framework_version not in supported:
            err_msg += (
                f"Provided framework_version {framework_version} is not supported by"
                " smdataparallel.\n"
                f"Please specify one of the supported framework versions: {supported} \n"
            )

        if "py3" not in py_version:
            err_msg += (
                f"Provided py_version {py_version} is not supported by smdataparallel.\n"
                "Please specify py_version>=py3"
            )

    if err_msg:
        raise ValueError(err_msg)


def validate_distribution(
    distribution,
    instance_groups,
    framework_name,
    framework_version,
    py_version,
    image_uri,
    kwargs,
):
    """Check if distribution strategy is correctly invoked by the user.

    Currently, check for `dataparallel`, `modelparallel` and heterogeneous cluster set up.
    Validate if the user requested strategy is supported.

    Args:
        distribution (dict): A dictionary with information to enable distributed training.
            (Defaults to None if distributed training is not enabled.) For example:

            .. code:: python

                {
                    "smdistributed": {
                        "dataparallel": {
                            "enabled": True
                        }
                    }
                }
        instance_groups ([InstanceGroup]): A list contains instance groups used for training.
        framework_name (str): A string representing the name of framework selected.
        framework_version (str): A string representing the framework version selected.
        py_version (str): A string representing the python version selected.
        image_uri (str): A string representing a Docker image URI.
        kwargs(dict): Additional kwargs passed to this function

    Returns:
        distribution(dict): updated dictionary with validated information
            to enable distributed training.

    Raises:
        ValueError: if distribution dictionary isn't correctly formatted or
            multiple strategies are requested simultaneously or
            an unsupported strategy is requested or
            strategy-specific inputs are incorrect/unsupported or
            heterogeneous cluster set up is incorrect
    """
    train_instance_groups = distribution.get("instance_groups", [])
    if instance_groups is None:
        if len(train_instance_groups) >= 1:
            # if estimator's instance_groups is not defined but
            # train_instance_groups are specified in distribution
            raise ValueError("Instance groups not specified in the estimator !")
    else:
        if len(train_instance_groups) > len(instance_groups):
            # if train_instance_groups in distribution are more than estimator's instance_groups
            raise ValueError("Train instance groups oversubscribed !")
        if len(instance_groups) == 1 and len(train_instance_groups) == 0:
            # if just one instance_group but it is not specified in distribution, we set it for user
            train_instance_groups = instance_groups
        elif len(instance_groups) > 1 and len(train_instance_groups) != 1:
            # currently we just support one train instance group
            raise ValueError("Distribution should only contain one instance group name !")

    if len(train_instance_groups) != 0:
        # in this case, we are handling a heterogeneous cluster training job
        instance_group_names = []
        for train_instance_group in train_instance_groups:
            # in future version we will support multiple train_instance_groups, so use loop here
            if train_instance_group not in instance_groups:
                # check if train instance groups belongs to what user defined in estimator set up
                raise ValueError(
                    f"Invalid training instance group {train_instance_group.instance_group_name} !"
                )
            instance_type = train_instance_group.instance_type
            validate_distribution_for_instance_type(
                instance_type=instance_type,
                distribution=distribution,
            )
            validate_smdistributed(
                instance_type=instance_type,
                framework_name=framework_name,
                framework_version=framework_version,
                py_version=py_version,
                distribution=distribution,
                image_uri=image_uri,
            )
            if framework_name and framework_name == "pytorch":
                # We need to validate only for PyTorch framework
                validate_pytorch_distribution(
                    distribution=distribution,
                    framework_name=framework_name,
                    framework_version=framework_version,
                    py_version=py_version,
                    image_uri=image_uri,
                )
                validate_torch_distributed_distribution(
                    instance_type=instance_type,
                    distribution=distribution,
                    framework_version=framework_version,
                    py_version=py_version,
                    image_uri=image_uri,
                    entry_point=kwargs["entry_point"],
                )
            warn_if_parameter_server_with_multi_gpu(
                training_instance_type=instance_type, distribution=distribution
            )
            # get instance group names
            instance_group_names.append(train_instance_group.instance_group_name)
        distribution["instance_groups"] = instance_group_names
    else:
        # in this case, we are handling a normal training job (without heterogeneous cluster)
        instance_type = renamed_kwargs(
            "train_instance_type", "instance_type", kwargs.get("instance_type"), kwargs
        )
        validate_distribution_for_instance_type(
            instance_type=instance_type,
            distribution=distribution,
        )
        validate_smdistributed(
            instance_type=instance_type,
            framework_name=framework_name,
            framework_version=framework_version,
            py_version=py_version,
            distribution=distribution,
            image_uri=image_uri,
        )
        if framework_name and framework_name == "pytorch":
            # We need to validate only for PyTorch framework
            validate_pytorch_distribution(
                distribution=distribution,
                framework_name=framework_name,
                framework_version=framework_version,
                py_version=py_version,
                image_uri=image_uri,
            )
            validate_torch_distributed_distribution(
                instance_type=instance_type,
                distribution=distribution,
                framework_version=framework_version,
                py_version=py_version,
                image_uri=image_uri,
                entry_point=kwargs["entry_point"],
            )
        warn_if_parameter_server_with_multi_gpu(
            training_instance_type=instance_type, distribution=distribution
        )
    return distribution


def validate_distribution_for_instance_type(instance_type, distribution):
    """Check if the provided distribution strategy is supported for the instance_type

    Args:
        instance_type (str): A string representing the type of training instance selected.
        distribution (dict): A dictionary with information to enable distributed training.
    """
    err_msg = ""
    if isinstance(instance_type, str):
        match = re.match(r"^ml[\._]([a-z\d]+)\.?\w*$", instance_type)
        if match and match[1].startswith("trn"):
            keys = list(distribution.keys())
            if len(keys) == 0:
                return
            if len(keys) == 1:
                distribution_strategy = keys[0]
                if distribution_strategy != "torch_distributed":
                    err_msg += (
                        f"Provided distribution strategy {distribution_strategy} is not supported"
                        " for Trainium instances.\n"
                        "Please specify one of the following supported distribution strategies:"
                        f" {TRAINIUM_SUPPORTED_DISTRIBUTION_STRATEGIES} \n"
                    )
            elif len(keys) > 1:
                err_msg += (
                    "Multiple distribution strategies are not supported for Trainium instances.\n"
                    "Please specify one of the following supported distribution strategies:"
                    f" {TRAINIUM_SUPPORTED_DISTRIBUTION_STRATEGIES} "
                )

    if err_msg:
        raise ValueError(err_msg)


def validate_pytorch_distribution(
    distribution, framework_name, framework_version, py_version, image_uri
):
    """Check if pytorch distribution strategy is correctly invoked by the user.

    Args:
        distribution (dict): A dictionary with information to enable distributed training.
            (Defaults to None if distributed training is not enabled.) For example:

            .. code:: python

                {
                    "pytorchddp": {
                        "enabled": True
                    }
                }
        framework_name (str): A string representing the name of framework selected.
        framework_version (str): A string representing the framework version selected.
        py_version (str): A string representing the python version selected.
        image_uri (str): A string representing a Docker image URI.

    Raises:
        ValueError: if
            `py_version` is not python3 or
            `framework_version` is not in PYTORCHDDP_SUPPORTED_FRAMEWORK_VERSIONS
    """
    if framework_name and framework_name != "pytorch":
        # We need to validate only for PyTorch framework
        return

    pytorch_ddp_enabled = False
    if "pytorchddp" in distribution:
        pytorch_ddp_enabled = distribution.get("pytorchddp").get("enabled", False)
    if not pytorch_ddp_enabled:
        # Distribution strategy other than pytorchddp is selected
        return

    err_msg = ""
    if not image_uri:
        # ignore framework_version and py_version if image_uri is set
        # in case image_uri is not set, then both are mandatory
        if framework_version not in PYTORCHDDP_SUPPORTED_FRAMEWORK_VERSIONS:
            err_msg += (
                f"Provided framework_version {framework_version} is not supported by"
                " pytorchddp.\n"
                "Please specify one of the supported framework versions:"
                f" {PYTORCHDDP_SUPPORTED_FRAMEWORK_VERSIONS} \n"
            )
        if "py3" not in py_version:
            err_msg += (
                f"Provided py_version {py_version} is not supported by pytorchddp.\n"
                "Please specify py_version>=py3"
            )
    if err_msg:
        raise ValueError(err_msg)


def validate_torch_distributed_distribution(
    instance_type,
    distribution,
    framework_version,
    py_version,
    image_uri,
    entry_point,
):
    """Check if torch_distributed distribution strategy is correctly invoked by the user.

    Args:
        instance_type (str): A string representing the type of training instance selected.
        distribution (dict): A dictionary with information to enable distributed training.
            (Defaults to None if distributed training is not enabled.) For example:

            .. code:: python

                {
                    "torch_distributed": {
                        "enabled": True
                    }
                }
        framework_version (str): A string representing the framework version selected.
        py_version (str): A string representing the python version selected.
        image_uri (str): A string representing a Docker image URI.
        entry_point (str or PipelineVariable): The absolute or relative path to the local Python
            source file that should be executed as the entry point to
            training.

    Raises:
        ValueError: if
            `py_version` is not python3 or
            `framework_version` is not in TORCH_DISTRIBUTED_SUPPORTED_FRAMEWORK_VERSIONS
    """

    torch_distributed_enabled = False
    if "torch_distributed" in distribution:
        torch_distributed_enabled = distribution.get("torch_distributed").get("enabled", False)
    if not torch_distributed_enabled:
        # Distribution strategy other than torch_distributed is selected
        return

    err_msg = ""
    # Check instance compatibility
    if not _is_gpu_instance(instance_type):
        err_msg += "torch_distributed is supported only for GPU instances.\n"

    if not image_uri:
        # ignore framework_version and py_version if image_uri is set
        # in case image_uri is not set, then both are mandatory
        if (
            framework_version not in TORCH_DISTRIBUTED_SUPPORTED_FRAMEWORK_VERSIONS
            and framework_version not in TORCH_DISTRIBUTED_TRAINIUM_SUPPORTED_FRAMEWORK_VERSIONS
        ):
            err_msg += (
                f"Provided framework_version {framework_version} is not supported by"
                " torch_distributed.\n"
                "Please specify one of the supported framework versions:"
                f"{TORCH_DISTRIBUTED_TRAINIUM_SUPPORTED_FRAMEWORK_VERSIONS} \n"
            )
        if "py3" not in py_version:
            err_msg += (
                f"Provided py_version {py_version} is not supported by torch_distributed.\n"
                "Please specify py_version>=py3\n"
            )

<<<<<<< HEAD
        # Check version compatibility for GPU instance
        match = re.match(r"^ml[\._]([a-z\d]+)\.?\w*$", instance_type)
        if match:
            # Non-Trainium GPU instance but version earlier than 1.13.1
            if (
                not match[1].startswith("trn")
                and framework_version not in TORCH_DISTRIBUTED_SUPPORTED_FRAMEWORK_VERSIONS
            ):
                print(match)
                err_msg += (
                    f"Provided framework_version {framework_version} is not supported by"
                    f" torch_distributed for instance {instance_type}.\n"
                    "Please specify one of the supported framework versions:"
                    f"{TORCH_DISTRIBUTED_SUPPORTED_FRAMEWORK_VERSIONS} \n"
                )
=======
    # Check instance compatibility
    if not _is_gpu_instance(instance_type):
        err_msg += "torch_distributed is supported only for GPU instances.\n"

    # Check version compatibility for GPU instance
    match = re.match(r"^ml[\._]([a-z\d]+)\.?\w*$", instance_type)
    if match:
        # Non-Trainium GPU instance but version earlier than 1.13.1
        if (
            not match[1].startswith("trn")
            and framework_version not in TORCH_DISTRIBUTED_SUPPORTED_FRAMEWORK_VERSIONS
        ):
            err_msg += (
                f"Provided framework_version {framework_version} is not supported by"
                f" torch_distributed for instance {instance_type}.\n"
                "Please specify one of the supported framework versions:"
                f"{TORCH_DISTRIBUTED_SUPPORTED_FRAMEWORK_VERSIONS} \n"
            )
>>>>>>> a2e2493d

    # Check entry point type
    if not entry_point.endswith(".py"):
        err_msg += (
            "Unsupported entry point type for the distribution torch_distributed.\n"
            "Only python programs (*.py) are supported."
        )

    if err_msg:
        raise ValueError(err_msg)


def _is_gpu_instance(instance_type):
    """Returns bool indicating whether instance_type supports GPU

    Args:
        instance_type (str): Name of the instance_type to check against.

    Returns:
        bool: Whether or not the instance_type supports GPU
    """
    if isinstance(instance_type, str):
        match = re.match(r"^ml[\._]([a-z\d]+)\.?\w*$", instance_type)
        if match:
            if match[1].startswith("trn") or match[1].startswith("p") or match[1].startswith("g"):
                return True
        if instance_type == "local_gpu":
            return True
    return False


def python_deprecation_warning(framework, latest_supported_version):
    """Placeholder docstring"""
    return PYTHON_2_DEPRECATION_WARNING.format(
        framework=framework, latest_supported_version=latest_supported_version
    )


def _region_supports_debugger(region_name):
    """Returns boolean indicating whether the region supports Amazon SageMaker Debugger.

    Args:
        region_name (str): Name of the region to check against.

    Returns:
        bool: Whether or not the region supports Amazon SageMaker Debugger.

    """
    return region_name.lower() not in DEBUGGER_UNSUPPORTED_REGIONS


def _region_supports_profiler(region_name):
    """Returns bool indicating whether region supports Amazon SageMaker Debugger profiling feature.

    Args:
        region_name (str): Name of the region to check against.

    Returns:
        bool: Whether or not the region supports Amazon SageMaker Debugger profiling feature.

    """
    return region_name.lower() not in PROFILER_UNSUPPORTED_REGIONS


def _instance_type_supports_profiler(instance_type):
    """Returns bool indicating whether instance_type supports SageMaker Debugger profiling feature.

    Args:
        instance_type (str): Name of the instance_type to check against.

    Returns:
        bool: Whether or not the region supports Amazon SageMaker Debugger profiling feature.
    """
    if isinstance(instance_type, str):
        match = re.match(r"^ml[\._]([a-z\d]+)\.?\w*$", instance_type)
        if match and match[1].startswith("trn"):
            return True
    return False


def validate_version_or_image_args(framework_version, py_version, image_uri):
    """Checks if version or image arguments are specified.

    Validates framework and model arguments to enforce version or image specification.

    Args:
        framework_version (str): The version of the framework.
        py_version (str): The version of Python.
        image_uri (str): The URI of the image.

    Raises:
        ValueError: if `image_uri` is None and either `framework_version` or `py_version` is
            None.
    """
    if (framework_version is None or py_version is None) and image_uri is None:
        raise ValueError(
            "framework_version or py_version was None, yet image_uri was also None. "
            "Either specify both framework_version and py_version, or specify image_uri."
        )


def create_image_uri(
    region,
    framework,
    instance_type,
    framework_version,
    py_version=None,
    account=None,  # pylint: disable=W0613
    accelerator_type=None,
    optimized_families=None,  # pylint: disable=W0613
):
    """Deprecated method. Please use sagemaker.image_uris.retrieve().

    Args:
        region (str): AWS region where the image is uploaded.
        framework (str): framework used by the image.
        instance_type (str): SageMaker instance type. Used to determine device
            type (cpu/gpu/family-specific optimized).
        framework_version (str): The version of the framework.
        py_version (str): Optional. Python version. If specified, should be one
            of 'py2' or 'py3'. If not specified, image uri will not include a
            python component.
        account (str): AWS account that contains the image. (default:
            '520713654638')
        accelerator_type (str): SageMaker Elastic Inference accelerator type.
        optimized_families (str): Deprecated. A no-op argument.

    Returns:
        the image uri
    """
    renamed_warning("The method create_image_uri")
    return sagemaker.image_uris.retrieve(
        framework=framework,
        region=region,
        version=framework_version,
        py_version=py_version,
        instance_type=instance_type,
        accelerator_type=accelerator_type,
    )<|MERGE_RESOLUTION|>--- conflicted
+++ resolved
@@ -1097,23 +1097,6 @@
                 "Please specify py_version>=py3\n"
             )
 
-<<<<<<< HEAD
-        # Check version compatibility for GPU instance
-        match = re.match(r"^ml[\._]([a-z\d]+)\.?\w*$", instance_type)
-        if match:
-            # Non-Trainium GPU instance but version earlier than 1.13.1
-            if (
-                not match[1].startswith("trn")
-                and framework_version not in TORCH_DISTRIBUTED_SUPPORTED_FRAMEWORK_VERSIONS
-            ):
-                print(match)
-                err_msg += (
-                    f"Provided framework_version {framework_version} is not supported by"
-                    f" torch_distributed for instance {instance_type}.\n"
-                    "Please specify one of the supported framework versions:"
-                    f"{TORCH_DISTRIBUTED_SUPPORTED_FRAMEWORK_VERSIONS} \n"
-                )
-=======
     # Check instance compatibility
     if not _is_gpu_instance(instance_type):
         err_msg += "torch_distributed is supported only for GPU instances.\n"
@@ -1132,7 +1115,6 @@
                 "Please specify one of the supported framework versions:"
                 f"{TORCH_DISTRIBUTED_SUPPORTED_FRAMEWORK_VERSIONS} \n"
             )
->>>>>>> a2e2493d
 
     # Check entry point type
     if not entry_point.endswith(".py"):
