# Copyright Amazon.com, Inc. or its affiliates. All Rights Reserved.
#
# Licensed under the Apache License, Version 2.0 (the "License"). You
# may not use this file except in compliance with the License. A copy of
# the License is located at
#
#     http://aws.amazon.com/apache2.0/
#
# or in the "license" file accompanying this file. This file is
# distributed on an "AS IS" BASIS, WITHOUT WARRANTIES OR CONDITIONS OF
# ANY KIND, either express or implied. See the License for the specific
# language governing permissions and limitations under the License.
"""Utility methods used by framework classes"""
from __future__ import absolute_import

import json
import logging
import os
import re
import time
import shutil
import tempfile
from collections import namedtuple
from typing import List, Optional, Union, Dict
from packaging import version

import sagemaker.image_uris
from sagemaker.instance_group import InstanceGroup
from sagemaker.s3_utils import s3_path_join
from sagemaker.session_settings import SessionSettings
import sagemaker.utils
from sagemaker.workflow import is_pipeline_variable

from sagemaker.deprecations import renamed_warning, renamed_kwargs
from sagemaker.workflow.entities import PipelineVariable
from sagemaker.deprecations import deprecation_warn_base

logger = logging.getLogger(__name__)

_TAR_SOURCE_FILENAME = "source.tar.gz"

UploadedCode = namedtuple("UploadedCode", ["s3_prefix", "script_name"])
"""sagemaker.fw_utils.UploadedCode: An object containing the S3 prefix and script name.
This is for the source code used for the entry point with an ``Estimator``. It can be
instantiated with positional or keyword arguments.
"""

PYTHON_2_DEPRECATION_WARNING = (
    "{latest_supported_version} is the latest version of {framework} that supports "
    "Python 2. Newer versions of {framework} will only be available for Python 3."
    "Please set the argument \"py_version='py3'\" to use the Python 3 {framework} image."
)
PARAMETER_SERVER_MULTI_GPU_WARNING = (
    "If you have selected a multi-GPU training instance type "
    "and also enabled parameter server for distributed training, "
    "distributed training with the default parameter server configuration will not "
    "fully leverage all GPU cores; the parameter server will be configured to run "
    "only one worker per host regardless of the number of GPUs."
)

DEBUGGER_UNSUPPORTED_REGIONS = (
    "us-iso-east-1",
    "us-isob-east-1",
    "ap-southeast-3",
    "ap-southeast-4",
    "eu-south-2",
    "me-central-1",
    "ap-south-2",
    "eu-central-2",
    "us-gov-east-1",
)
PROFILER_UNSUPPORTED_REGIONS = (
    "us-iso-east-1",
    "us-isob-east-1",
    "ap-southeast-3",
    "ap-southeast-4",
    "eu-south-2",
    "me-central-1",
    "ap-south-2",
    "eu-central-2",
    "us-gov-east-1",
)

SINGLE_GPU_INSTANCE_TYPES = ("ml.p2.xlarge", "ml.p3.2xlarge")
SM_DATAPARALLEL_SUPPORTED_INSTANCE_TYPES = (
    "ml.p3.16xlarge",
    "ml.p3dn.24xlarge",
    "ml.p4d.24xlarge",
    "ml.p4de.24xlarge",
    "local_gpu",
)
SM_DATAPARALLEL_SUPPORTED_FRAMEWORK_VERSIONS = {
    # tf 2.12 should not be supported: smdataparallel excludes support for tf>=2.12.
    "tensorflow": [
        "2.3",
        "2.3.1",
        "2.3.2",
        "2.4",
        "2.4.1",
        "2.4.3",
        "2.5",
        "2.5.0",
        "2.5.1",
        "2.6",
        "2.6.0",
        "2.6.2",
        "2.6.3",
        "2.7",
        "2.7.1",
        "2.8",
        "2.8.0",
        "2.9",
        "2.9.1",
        "2.9.2",
        "2.10",
        "2.10.1",
        "2.11",
        "2.11.0",
    ],
    "pytorch": [
        "1.6",
        "1.6.0",
        "1.7",
        "1.7.1",
        "1.8",
        "1.8.0",
        "1.8.1",
        "1.9",
        "1.9.0",
        "1.9.1",
        "1.10",
        "1.10.0",
        "1.10.2",
        "1.11",
        "1.11.0",
        "1.12",
        "1.12.0",
        "1.12.1",
        "1.13.1",
        "2.0.0",
        "2.0.1",
        "2.1.0",
        "2.1.2",
        "2.2.0",
        "2.2.1",
    ],
}

PYTORCHDDP_SUPPORTED_FRAMEWORK_VERSIONS = [
    "1.10",
    "1.10.0",
    "1.10.2",
    "1.11",
    "1.11.0",
    "1.12",
    "1.12.0",
    "1.12.1",
    "1.13.1",
    "2.0.0",
    "2.0.1",
    "2.1.0",
    "2.2.0",
]

TORCH_DISTRIBUTED_GPU_SUPPORTED_FRAMEWORK_VERSIONS = [
    "1.13.1",
    "2.0.0",
    "2.0.1",
    "2.1.0",
    "2.1.2",
    "2.2.0",
<<<<<<< HEAD
    "2.3.0",
=======
    "2.2.1",
>>>>>>> 0af38f95
]

TRAINIUM_SUPPORTED_DISTRIBUTION_STRATEGIES = ["torch_distributed"]
TRAINIUM_SUPPORTED_TORCH_DISTRIBUTED_FRAMEWORK_VERSIONS = [
    "1.11",
    "1.11.0",
    "1.12",
    "1.12.0",
    "1.12.1",
    "1.13.1",
    "2.0.0",
]

SMDISTRIBUTED_SUPPORTED_STRATEGIES = ["dataparallel", "modelparallel"]


GRAVITON_ALLOWED_TARGET_INSTANCE_FAMILY = [
    "m6g",
    "m6gd",
    "c6g",
    "c6gd",
    "c6gn",
    "c7g",
    "r6g",
    "r6gd",
]


GRAVITON_ALLOWED_FRAMEWORKS = set(["tensorflow", "pytorch", "xgboost", "sklearn"])


def validate_source_dir(script, directory):
    """Validate that the source directory exists and it contains the user script.

    Args:
        script (str): Script filename.
        directory (str): Directory containing the source file.
    Raises:
        ValueError: If ``directory`` does not exist, is not a directory, or does
            not contain ``script``.
    """
    if directory:
        if not os.path.isfile(os.path.join(directory, script)):
            raise ValueError(
                'No file named "{}" was found in directory "{}".'.format(script, directory)
            )

    return True


def validate_source_code_input_against_pipeline_variables(
    entry_point: Optional[Union[str, PipelineVariable]] = None,
    source_dir: Optional[Union[str, PipelineVariable]] = None,
    git_config: Optional[Dict[str, str]] = None,
    enable_network_isolation: Union[bool, PipelineVariable] = False,
):
    """Validate source code input against pipeline variables

    Args:
        entry_point (str or PipelineVariable): The path to the local Python source file that
            should be executed as the entry point to training (default: None).
        source_dir (str or PipelineVariable): The Path to a directory with any other
            training source code dependencies aside from the entry point file (default: None).
        git_config (Dict[str, str]): Git configurations used for cloning files (default: None).
        enable_network_isolation (bool or PipelineVariable): Specifies whether container will run
            in network isolation mode (default: False).
    """
    if is_pipeline_variable(enable_network_isolation) or enable_network_isolation is True:
        if is_pipeline_variable(entry_point) or is_pipeline_variable(source_dir):
            raise TypeError(
                "entry_point, source_dir should not be pipeline variables "
                "when enable_network_isolation is a pipeline variable or it is set to True."
            )
    if git_config:
        if is_pipeline_variable(entry_point) or is_pipeline_variable(source_dir):
            raise TypeError(
                "entry_point, source_dir should not be pipeline variables when git_config is given."
            )
    if is_pipeline_variable(entry_point):
        if not source_dir:
            raise TypeError(
                "The entry_point should not be a pipeline variable when source_dir is missing."
            )
        if not is_pipeline_variable(source_dir) and not source_dir.lower().startswith("s3://"):
            raise TypeError(
                "The entry_point should not be a pipeline variable when source_dir is a local path."
            )
        logger.warning(
            "The entry_point is a pipeline variable: %s. During pipeline execution, "
            "the interpreted value of entry_point has to be a local path in the container "
            "pointing to a Python source file which is located at the root of source_dir.",
            type(entry_point),
        )
    if is_pipeline_variable(source_dir):
        logger.warning(
            "The source_dir is a pipeline variable: %s. During pipeline execution, "
            "the interpreted value of source_dir has to be an S3 URI and "
            "must point to a tar.gz file",
            type(source_dir),
        )


def parse_mp_parameters(params):
    """Parse the model parallelism parameters provided by the user.

    Args:
        params: a string representing path to an existing config, or
                a config dict.

    Returns:
        parsed: a dict of parsed config.

    Raises:
        ValueError: if params is not a string or a dict, or
                    the config file cannot be parsed as json.
    """
    parsed = None
    if isinstance(params, dict):
        parsed = params
    elif os.path.exists(params):
        try:
            with open(params, "r") as fp:
                parsed = json.load(fp)
        except json.decoder.JSONDecodeError:
            pass
    else:
        raise ValueError(
            f"Expected a string path to an existing modelparallel config, or a dictionary. "
            f"Received: {params}."
        )

    if parsed is None:
        raise ValueError(f"Cannot parse {params} as a json file.")

    return parsed


def get_mp_parameters(distribution):
    """Get the model parallelism parameters provided by the user.

    Args:
        distribution: distribution dictionary defined by the user.

    Returns:
        params: dictionary containing model parallelism parameters
        used for training.
    """
    try:
        mp_dict = distribution["smdistributed"]["modelparallel"]
    except KeyError:
        mp_dict = {}
    if mp_dict.get("enabled", False) is True:
        params = mp_dict.get("parameters", {})
        params = parse_mp_parameters(params)
        validate_mp_config(params)
        return params
    return None


def validate_mp_config(config):
    """Validate the configuration dictionary for model parallelism.

    Args:
       config (dict): Dictionary holding configuration keys and values.

    Raises:
        ValueError: If any of the keys have incorrect values.
    """

    def validate_positive(key):
        try:
            if not isinstance(config[key], int) or config[key] < 1:
                raise ValueError(f"The number of {key} must be a positive integer.")
        except KeyError:
            pass

    def validate_in(key, vals):
        try:
            if config[key] not in vals:
                raise ValueError(f"{key} must be a value in: {vals}.")
        except KeyError:
            pass

    def validate_bool(keys):
        validate_in(keys, [True, False])

    validate_in("pipeline", ["simple", "interleaved", "_only_forward"])
    validate_in("placement_strategy", ["spread", "cluster"])
    validate_in("optimize", ["speed", "memory"])

    for key in ["microbatches", "partitions", "active_microbatches"]:
        validate_positive(key)

    for key in [
        "auto_partition",
        "contiguous",
        "load_partition",
        "horovod",
        "ddp",
        "deterministic_server",
    ]:
        validate_bool(key)

    if "partition_file" in config and not isinstance(config.get("partition_file"), str):
        raise ValueError("'partition_file' must be a str.")

    if config.get("auto_partition") is False and "default_partition" not in config:
        raise ValueError("default_partition must be supplied if auto_partition is set to False!")

    if "default_partition" in config and config["default_partition"] >= config["partitions"]:
        raise ValueError("default_partition must be less than the number of partitions!")

    if "memory_weight" in config and (
        config["memory_weight"] > 1.0 or config["memory_weight"] < 0.0
    ):
        raise ValueError("memory_weight must be between 0.0 and 1.0!")

    if "ddp_port" in config and "ddp" not in config:
        raise ValueError("`ddp_port` needs `ddp` to be set as well")

    if "ddp_dist_backend" in config and "ddp" not in config:
        raise ValueError("`ddp_dist_backend` needs `ddp` to be set as well")

    if "ddp_port" in config:
        if not isinstance(config["ddp_port"], int) or config["ddp_port"] < 0:
            value = config["ddp_port"]
            raise ValueError(f"Invalid port number {value}.")

    if config.get("horovod", False) and config.get("ddp", False):
        raise ValueError("'ddp' and 'horovod' cannot be simultaneously enabled.")


def tar_and_upload_dir(
    session,
    bucket,
    s3_key_prefix,
    script,
    directory=None,
    dependencies=None,
    kms_key=None,
    s3_resource=None,
    settings: Optional[SessionSettings] = None,
) -> UploadedCode:
    """Package source files and upload a compress tar file to S3.

    The S3 location will be ``s3://<bucket>/s3_key_prefix/sourcedir.tar.gz``.
    If directory is an S3 URI, an UploadedCode object will be returned, but
    nothing will be uploaded to S3 (this allow reuse of code already in S3).
    If directory is None, the script will be added to the archive at
    ``./<basename of script>``. If directory is not None, the (recursive) contents
    of the directory will be added to the archive. directory is treated as the base
    path of the archive, and the script name is assumed to be a filename or relative path
    inside the directory.

    Args:
        session (boto3.Session): Boto session used to access S3.
        bucket (str): S3 bucket to which the compressed file is uploaded.
        s3_key_prefix (str): Prefix for the S3 key.
        script (str): Script filename or path.
        directory (str): Optional. Directory containing the source file. If it
            starts with "s3://", no action is taken.
        dependencies (List[str]): Optional. A list of paths to directories
            (absolute or relative) containing additional libraries that will be
            copied into /opt/ml/lib
        kms_key (str): Optional. KMS key ID used to upload objects to the bucket
            (default: None).
        s3_resource (boto3.resource("s3")): Optional. Pre-instantiated Boto3 Resource
            for S3 connections, can be used to customize the configuration,
            e.g. set the endpoint URL (default: None).
        settings (sagemaker.session_settings.SessionSettings): Optional. The settings
            of the SageMaker ``Session``, can be used to override the default encryption
            behavior (default: None).
    Returns:
        sagemaker.fw_utils.UploadedCode: An object with the S3 bucket and key (S3 prefix) and
            script name.
    """
    if directory and (is_pipeline_variable(directory) or directory.lower().startswith("s3://")):
        return UploadedCode(s3_prefix=directory, script_name=script)

    script_name = script if directory else os.path.basename(script)
    dependencies = dependencies or []
    key = "%s/sourcedir.tar.gz" % s3_key_prefix
    if (
        settings is not None
        and settings.local_download_dir is not None
        and not (
            os.path.exists(settings.local_download_dir)
            and os.path.isdir(settings.local_download_dir)
        )
    ):
        raise ValueError(
            "Inputted directory for storing newly generated temporary directory does "
            f"not exist: '{settings.local_download_dir}'"
        )
    local_download_dir = None if settings is None else settings.local_download_dir
    tmp = tempfile.mkdtemp(dir=local_download_dir)
    encrypt_artifact = True if settings is None else settings.encrypt_repacked_artifacts

    try:
        source_files = _list_files_to_compress(script, directory) + dependencies
        tar_file = sagemaker.utils.create_tar_file(
            source_files, os.path.join(tmp, _TAR_SOURCE_FILENAME)
        )

        if kms_key:
            extra_args = {"ServerSideEncryption": "aws:kms", "SSEKMSKeyId": kms_key}
        elif encrypt_artifact:
            # encrypt the tarball at rest in S3 with the default AWS managed KMS key for S3
            # see https://docs.aws.amazon.com/AmazonS3/latest/API/API_PutObject.html#API_PutObject_RequestSyntax
            extra_args = {"ServerSideEncryption": "aws:kms"}
        else:
            extra_args = None

        if s3_resource is None:
            s3_resource = session.resource("s3", region_name=session.region_name)
        else:
            logger.debug("Using provided s3_resource")

        s3_resource.Object(bucket, key).upload_file(tar_file, ExtraArgs=extra_args)
    finally:
        shutil.rmtree(tmp)

    return UploadedCode(s3_prefix="s3://%s/%s" % (bucket, key), script_name=script_name)


def _list_files_to_compress(script, directory):
    """Placeholder docstring"""
    if directory is None:
        return [script]

    basedir = directory if directory else os.path.dirname(script)
    return [os.path.join(basedir, name) for name in os.listdir(basedir)]


def framework_name_from_image(image_uri):
    # noinspection LongLine
    """Extract the framework and Python version from the image name.

    Args:
        image_uri (str): Image URI, which should be one of the following forms:
            legacy:
            '<account>.dkr.ecr.<region>.amazonaws.com/sagemaker-<fw>-<py_ver>-<device>:<container_version>'
            legacy:
            '<account>.dkr.ecr.<region>.amazonaws.com/sagemaker-<fw>-<py_ver>-<device>:<fw_version>-<device>-<py_ver>'
            current:
            '<account>.dkr.ecr.<region>.amazonaws.com/sagemaker-<fw>:<fw_version>-<device>-<py_ver>'
            current:
            '<account>.dkr.ecr.<region>.amazonaws.com/sagemaker-rl-<fw>:<rl_toolkit><rl_version>-<device>-<py_ver>'
            current:
            '<account>.dkr.ecr.<region>.amazonaws.com/<fw>-<image_scope>:<fw_version>-<device>-<py_ver>'
            current:
            '<account>.dkr.ecr.<region>.amazonaws.com/sagemaker-xgboost:<fw_version>-<container_version>'

    Returns:
        tuple: A tuple containing:

            - str: The framework name
            - str: The Python version
            - str: The image tag
            - str: If the TensorFlow image is script mode
    """
    sagemaker_pattern = re.compile(sagemaker.utils.ECR_URI_PATTERN)
    sagemaker_match = sagemaker_pattern.match(image_uri)
    if sagemaker_match is None:
        return None, None, None, None

    # extract framework, python version and image tag
    # We must support both the legacy and current image name format.
    name_pattern = re.compile(
        r"""^(?:sagemaker(?:-rl)?-)?
        (tensorflow|mxnet|chainer|pytorch|pytorch-trcomp|scikit-learn|xgboost
        |huggingface-tensorflow|huggingface-pytorch
        |huggingface-tensorflow-trcomp|huggingface-pytorch-trcomp)(?:-)?
        (scriptmode|training)?
        :(.*)-(.*?)-(py2|py3\d*)(?:.*)$""",
        re.VERBOSE,
    )
    name_match = name_pattern.match(sagemaker_match.group(9))
    if name_match is not None:
        fw, scriptmode, ver, device, py = (
            name_match.group(1),
            name_match.group(2),
            name_match.group(3),
            name_match.group(4),
            name_match.group(5),
        )
        return fw, py, "{}-{}-{}".format(ver, device, py), scriptmode

    legacy_name_pattern = re.compile(r"^sagemaker-(tensorflow|mxnet)-(py2|py3)-(cpu|gpu):(.*)$")
    legacy_match = legacy_name_pattern.match(sagemaker_match.group(9))
    if legacy_match is not None:
        return (legacy_match.group(1), legacy_match.group(2), legacy_match.group(4), None)

    # sagemaker-xgboost images are tagged with two aliases, e.g.:
    # 1. Long tag: "315553699071.dkr.ecr.us-west-2.amazonaws.com/sagemaker-xgboost:1.5-1-cpu-py3"
    # 2. Short tag: "315553699071.dkr.ecr.us-west-2.amazonaws.com/sagemaker-xgboost:1.5-1"
    # Note 1: Both tags point to the same image
    # Note 2: Both tags have full GPU capabilities, despite "cpu" delineation in the long tag
    short_xgboost_tag_pattern = re.compile(r"^sagemaker-(xgboost):(.*)$")
    short_xgboost_tag_match = short_xgboost_tag_pattern.match(sagemaker_match.group(9))
    if short_xgboost_tag_match is not None:
        return (short_xgboost_tag_match.group(1), "py3", short_xgboost_tag_match.group(2), None)
    return None, None, None, None


def framework_version_from_tag(image_tag):
    """Extract the framework version from the image tag.

    Args:
        image_tag (str): Image tag, which should take the form
            '<framework_version>-<device>-<py_version>'
            '<xgboost_version>-<container_version>'

    Returns:
        str: The framework version.
    """
    tag_pattern = re.compile(r"^(.*)-(cpu|gpu)-(py2|py3\d*)$")
    tag_match = tag_pattern.match(image_tag)
    if tag_match is None:
        short_xgboost_tag_pattern = re.compile(r"^(\d\.\d+\-\d)$")
        tag_match = short_xgboost_tag_pattern.match(image_tag)
    return None if tag_match is None else tag_match.group(1)


def model_code_key_prefix(code_location_key_prefix, model_name, image):
    """Returns the s3 key prefix for uploading code during model deployment.

    The location returned is a potential concatenation of 2 parts
        1. code_location_key_prefix if it exists
        2. model_name or a name derived from the image

    Args:
        code_location_key_prefix (str): the s3 key prefix from code_location
        model_name (str): the name of the model
        image (str): the image from which a default name can be extracted

    Returns:
        str: the key prefix to be used in uploading code
    """
    name_from_image = f"/model_code/{int(time.time())}"
    if not is_pipeline_variable(image):
        name_from_image = sagemaker.utils.name_from_image(image)
    return s3_path_join(code_location_key_prefix, model_name or name_from_image)


def warn_if_parameter_server_with_multi_gpu(training_instance_type, distribution):
    """Warn the user about training when it doesn't leverage all the GPU cores.

    Warn the user that training will not fully leverage all the GPU
    cores if parameter server is enabled and a multi-GPU instance is selected.
    Distributed training with the default parameter server setup doesn't
    support multi-GPU instances.

    Args:
        training_instance_type (str): A string representing the type of training instance selected.
        distribution (dict): A dictionary with information to enable distributed training.
            (Defaults to None if distributed training is not enabled.) For example:

            .. code:: python

                {
                    "parameter_server": {
                        "enabled": True
                    }
                }


    """
    if training_instance_type == "local" or distribution is None:
        return
    if is_pipeline_variable(training_instance_type):
        # The training_instance_type is not available in compile time.
        # Rather, it's given in Pipeline execution time
        return

    is_multi_gpu_instance = (
        training_instance_type == "local_gpu"
        or training_instance_type.split(".")[1].startswith("p")
    ) and training_instance_type not in SINGLE_GPU_INSTANCE_TYPES

    ps_enabled = "parameter_server" in distribution and distribution["parameter_server"].get(
        "enabled", False
    )

    if is_multi_gpu_instance and ps_enabled:
        logger.warning(PARAMETER_SERVER_MULTI_GPU_WARNING)


def profiler_config_deprecation_warning(
    profiler_config, image_uri, framework_name, framework_version
):
    """Put out a deprecation message for if framework profiling is specified TF >= 2.12 and PT >= 2.0"""
    if profiler_config is None or profiler_config.framework_profile_params is None:
        return

    if framework_name not in ("pytorch", "tensorflow"):
        return

    if framework_version is None:
        framework_name, _, image_tag, _ = framework_name_from_image(image_uri)

        if image_tag is not None:
            framework_version = framework_version_from_tag(image_tag)

    if framework_version is not None:
        framework_profile_thresh = (
            version.parse("2.0") if framework_name == "pytorch" else version.parse("2.12")
        )
        framework_profile = version.parse(framework_version)
        if framework_profile >= framework_profile_thresh:
            deprecation_warn_base(
                f"Framework profiling is deprecated from\
                 {framework_name} version {framework_version}.\
                 No framework metrics will be collected"
            )


def validate_smdistributed(
    instance_type, framework_name, framework_version, py_version, distribution, image_uri=None
):
    """Check if smdistributed strategy is correctly invoked by the user.

    Currently, two strategies are supported: `dataparallel` or `modelparallel`.
    Validate if the user requested strategy is supported.

    Currently, only one strategy can be specified at a time. Validate if the user has requested
    more than one strategy simultaneously.

    Validate if the smdistributed dict arg is syntactically correct.

    Additionally, perform strategy-specific validations.

    Args:
        instance_type (str): A string representing the type of training instance selected.
        framework_name (str): A string representing the name of framework selected.
        framework_version (str): A string representing the framework version selected.
        py_version (str): A string representing the python version selected.
        distribution (dict): A dictionary with information to enable distributed training.
            (Defaults to None if distributed training is not enabled.) For example:

            .. code:: python

                {
                    "smdistributed": {
                        "dataparallel": {
                            "enabled": True
                        }
                    }
                }
        image_uri (str): A string representing a Docker image URI.

    Raises:
        ValueError: if distribution dictionary isn't correctly formatted or
            multiple strategies are requested simultaneously or
            an unsupported strategy is requested or
            strategy-specific inputs are incorrect/unsupported
    """
    if "smdistributed" not in distribution:
        # Distribution strategy other than smdistributed is selected
        return
    if is_pipeline_variable(instance_type) or is_pipeline_variable(image_uri):
        # The instance_type is not available in compile time.
        # Rather, it's given in Pipeline execution time
        return

    # distribution contains smdistributed
    smdistributed = distribution["smdistributed"]
    if not isinstance(smdistributed, dict):
        raise ValueError("smdistributed strategy requires a dictionary")

    if len(smdistributed) > 1:
        # more than 1 smdistributed strategy requested by the user
        err_msg = (
            "Cannot use more than 1 smdistributed strategy. \n"
            "Choose one of the following supported strategies:"
            f"{SMDISTRIBUTED_SUPPORTED_STRATEGIES}"
        )
        raise ValueError(err_msg)

    # validate if smdistributed strategy is supported
    # currently this for loop essentially checks for only 1 key
    for strategy in smdistributed:
        if strategy not in SMDISTRIBUTED_SUPPORTED_STRATEGIES:
            err_msg = (
                f"Invalid smdistributed strategy provided: {strategy} \n"
                f"Supported strategies: {SMDISTRIBUTED_SUPPORTED_STRATEGIES}"
            )
            raise ValueError(err_msg)

    # smdataparallel-specific input validation
    if "dataparallel" in smdistributed:
        _validate_smdataparallel_args(
            instance_type, framework_name, framework_version, py_version, distribution, image_uri
        )


def _validate_smdataparallel_args(
    instance_type, framework_name, framework_version, py_version, distribution, image_uri=None
):
    """Check if request is using unsupported arguments.

    Validate if user specifies a supported instance type, framework version, and python
    version.

    Args:
        instance_type (str): A string representing the type of training instance selected. Ex: `ml.p3.16xlarge`
        framework_name (str): A string representing the name of framework selected. Ex: `tensorflow`
        framework_version (str): A string representing the framework version selected. Ex: `2.3.1`
        py_version (str): A string representing the python version selected. Ex: `py3`
        distribution (dict): A dictionary with information to enable distributed training.
            (Defaults to None if distributed training is not enabled.) Ex:

            .. code:: python

                {
                    "smdistributed": {
                        "dataparallel": {
                            "enabled": True
                        }
                    }
                }
        image_uri (str): A string representing a Docker image URI.

    Raises:
        ValueError: if
            (`instance_type` is not in SM_DATAPARALLEL_SUPPORTED_INSTANCE_TYPES or
            `py_version` is not python3 or
            `framework_version` is not in SM_DATAPARALLEL_SUPPORTED_FRAMEWORK_VERSION
    """
    smdataparallel_enabled = (
        distribution.get("smdistributed").get("dataparallel").get("enabled", False)
    )

    if not smdataparallel_enabled:
        return

    is_instance_type_supported = instance_type in SM_DATAPARALLEL_SUPPORTED_INSTANCE_TYPES

    err_msg = ""

    if not is_instance_type_supported:
        # instance_type is required
        err_msg += (
            f"Provided instance_type {instance_type} is not supported by smdataparallel.\n"
            "Please specify one of the supported instance types:"
            f"{SM_DATAPARALLEL_SUPPORTED_INSTANCE_TYPES}\n"
        )

    if not image_uri:
        # ignore framework_version & py_version if image_uri is set
        # in case image_uri is not set, then both are mandatory
        supported = SM_DATAPARALLEL_SUPPORTED_FRAMEWORK_VERSIONS[framework_name]
        if framework_version not in supported:
            err_msg += (
                f"Provided framework_version {framework_version} is not supported by"
                " smdataparallel.\n"
                f"Please specify one of the supported framework versions: {supported} \n"
            )

        if "py3" not in py_version:
            err_msg += (
                f"Provided py_version {py_version} is not supported by smdataparallel.\n"
                "Please specify py_version>=py3"
            )

    if err_msg:
        raise ValueError(err_msg)


def validate_distribution(
    distribution: Dict,
    instance_groups: List[InstanceGroup],
    framework_name: str,
    framework_version: str,
    py_version: str,
    image_uri: str,
    kwargs: Dict,
) -> Dict:
    """Check if distribution strategy is correctly invoked by the user.

    Currently, check for `dataparallel`, `modelparallel` and heterogeneous cluster set up.
    Validate if the user requested strategy is supported.

    Args:
        distribution (dict): A dictionary with information to enable distributed training.
            (Defaults to None if distributed training is not enabled.) For example:

            .. code:: python

                {
                    "smdistributed": {
                        "dataparallel": {
                            "enabled": True
                        }
                    }
                }
        instance_groups ([InstanceGroup]): A list contains instance groups used for training.
        framework_name (str): A string representing the name of framework selected.
        framework_version (str): A string representing the framework version selected.
        py_version (str): A string representing the python version selected.
        image_uri (str): A string representing a Docker image URI.
        kwargs(dict): Additional kwargs passed to this function

    Returns:
        distribution(dict): updated dictionary with validated information
            to enable distributed training.

    Raises:
        ValueError: if distribution dictionary isn't correctly formatted or
            multiple strategies are requested simultaneously or
            an unsupported strategy is requested or
            strategy-specific inputs are incorrect/unsupported or
            heterogeneous cluster set up is incorrect
    """
    validated_distribution = dict(distribution)

    train_instance_groups = validated_distribution.get("instance_groups", [])
    if instance_groups is None:
        if len(train_instance_groups) >= 1:
            # if estimator's instance_groups is not defined but
            # train_instance_groups are specified in distribution
            raise ValueError("Instance groups not specified in the estimator !")
    else:
        if len(train_instance_groups) > len(instance_groups):
            # if train_instance_groups in distribution are more than estimator's instance_groups
            raise ValueError("Train instance groups oversubscribed !")
        if len(instance_groups) == 1 and len(train_instance_groups) == 0:
            # if just one instance_group but it is not specified in distribution, we set it for user
            train_instance_groups = instance_groups
        elif len(instance_groups) > 1 and len(train_instance_groups) != 1:
            # currently we just support one train instance group
            raise ValueError("Distribution should only contain one instance group name !")

    if len(train_instance_groups) != 0:
        # in this case, we are handling a heterogeneous cluster training job
        instance_group_names = []
        for train_instance_group in train_instance_groups:
            # in future version we will support multiple train_instance_groups, so use loop here
            if train_instance_group not in instance_groups:
                # check if train instance groups belongs to what user defined in estimator set up
                raise ValueError(
                    f"Invalid training instance group {train_instance_group.instance_group_name} !"
                )
            instance_type = train_instance_group.instance_type
            validate_distribution_for_instance_type(
                instance_type=instance_type,
                distribution=validated_distribution,
            )
            validate_smdistributed(
                instance_type=instance_type,
                framework_name=framework_name,
                framework_version=framework_version,
                py_version=py_version,
                distribution=validated_distribution,
                image_uri=image_uri,
            )
            if framework_name and framework_name == "pytorch":
                # We need to validate only for PyTorch framework
                validate_pytorch_distribution(
                    distribution=validated_distribution,
                    framework_name=framework_name,
                    framework_version=framework_version,
                    py_version=py_version,
                    image_uri=image_uri,
                )
                validate_torch_distributed_distribution(
                    instance_type=instance_type,
                    distribution=validated_distribution,
                    framework_version=framework_version,
                    py_version=py_version,
                    image_uri=image_uri,
                    entry_point=kwargs["entry_point"],
                )
            warn_if_parameter_server_with_multi_gpu(
                training_instance_type=instance_type, distribution=validated_distribution
            )
            # get instance group names
            instance_group_names.append(train_instance_group.instance_group_name)
        validated_distribution["instance_groups"] = instance_group_names
    else:
        # in this case, we are handling a normal training job (without heterogeneous cluster)
        instance_type = renamed_kwargs(
            "train_instance_type", "instance_type", kwargs.get("instance_type"), kwargs
        )
        validate_distribution_for_instance_type(
            instance_type=instance_type,
            distribution=validated_distribution,
        )
        validate_smdistributed(
            instance_type=instance_type,
            framework_name=framework_name,
            framework_version=framework_version,
            py_version=py_version,
            distribution=validated_distribution,
            image_uri=image_uri,
        )
        if framework_name and framework_name == "pytorch":
            # We need to validate only for PyTorch framework
            validate_pytorch_distribution(
                distribution=validated_distribution,
                framework_name=framework_name,
                framework_version=framework_version,
                py_version=py_version,
                image_uri=image_uri,
            )
            validate_torch_distributed_distribution(
                instance_type=instance_type,
                distribution=validated_distribution,
                framework_version=framework_version,
                py_version=py_version,
                image_uri=image_uri,
                entry_point=kwargs["entry_point"],
            )
        warn_if_parameter_server_with_multi_gpu(
            training_instance_type=instance_type, distribution=validated_distribution
        )
    return validated_distribution


def validate_distribution_for_instance_type(instance_type, distribution):
    """Check if the provided distribution strategy is supported for the instance_type

    Args:
        instance_type (str): A string representing the type of training instance selected.
        distribution (dict): A dictionary with information to enable distributed training.
    """
    err_msg = ""
    if isinstance(instance_type, str):
        match = re.match(r"^ml[\._]([a-z\d]+)\.?\w*$", instance_type)
        if match and match[1].startswith("trn"):
            keys = list(distribution.keys())
            if len(keys) == 0:
                return
            if len(keys) == 1:
                distribution_strategy = keys[0]
                if distribution_strategy != "torch_distributed":
                    err_msg += (
                        f"Provided distribution strategy {distribution_strategy} is not supported"
                        " for Trainium instances.\n"
                        "Please specify one of the following supported distribution strategies:"
                        f" {TRAINIUM_SUPPORTED_DISTRIBUTION_STRATEGIES} \n"
                    )
            elif len(keys) > 1:
                err_msg += (
                    "Multiple distribution strategies are not supported for Trainium instances.\n"
                    "Please specify one of the following supported distribution strategies:"
                    f" {TRAINIUM_SUPPORTED_DISTRIBUTION_STRATEGIES} "
                )

    if err_msg:
        raise ValueError(err_msg)


def validate_pytorch_distribution(
    distribution, framework_name, framework_version, py_version, image_uri
):
    """Check if pytorch distribution strategy is correctly invoked by the user.

    Args:
        distribution (dict): A dictionary with information to enable distributed training.
            (Defaults to None if distributed training is not enabled.) For example:

            .. code:: python

                {
                    "pytorchddp": {
                        "enabled": True
                    }
                }
        framework_name (str): A string representing the name of framework selected.
        framework_version (str): A string representing the framework version selected.
        py_version (str): A string representing the python version selected.
        image_uri (str): A string representing a Docker image URI.

    Raises:
        ValueError: if
            `py_version` is not python3 or
            `framework_version` is not in PYTORCHDDP_SUPPORTED_FRAMEWORK_VERSIONS
    """
    if framework_name and framework_name != "pytorch":
        # We need to validate only for PyTorch framework
        return

    pytorch_ddp_enabled = False
    if "pytorchddp" in distribution:
        pytorch_ddp_enabled = distribution.get("pytorchddp").get("enabled", False)
    if not pytorch_ddp_enabled:
        # Distribution strategy other than pytorchddp is selected
        return

    err_msg = ""
    if not image_uri:
        # ignore framework_version and py_version if image_uri is set
        # in case image_uri is not set, then both are mandatory
        if framework_version not in PYTORCHDDP_SUPPORTED_FRAMEWORK_VERSIONS:
            err_msg += (
                f"Provided framework_version {framework_version} is not supported by"
                " pytorchddp.\n"
                "Please specify one of the supported framework versions:"
                f" {PYTORCHDDP_SUPPORTED_FRAMEWORK_VERSIONS} \n"
            )
        if "py3" not in py_version:
            err_msg += (
                f"Provided py_version {py_version} is not supported by pytorchddp.\n"
                "Please specify py_version>=py3"
            )
    if err_msg:
        raise ValueError(err_msg)


def validate_torch_distributed_distribution(
    instance_type,
    distribution,
    framework_version,
    py_version,
    image_uri,
    entry_point,
):
    """Check if torch_distributed distribution strategy is correctly invoked by the user.

    Args:
        instance_type (str): A string representing the type of training instance selected.
        distribution (dict): A dictionary with information to enable distributed training.
            (Defaults to None if distributed training is not enabled.) For example:

            .. code:: python

                {
                    "torch_distributed": {
                        "enabled": True
                    }
                }
        framework_version (str): A string representing the framework version selected.
        py_version (str): A string representing the python version selected.
        image_uri (str): A string representing a Docker image URI.
        entry_point (str or PipelineVariable): The absolute or relative path to the local Python
            source file that should be executed as the entry point to
            training.

    Raises:
        ValueError: if
            `py_version` is not python3 or
            `framework_version` is not compatible with instance types
    """
    torch_distributed_enabled = False
    if "torch_distributed" in distribution:
        torch_distributed_enabled = distribution.get("torch_distributed").get("enabled", False)
    if not torch_distributed_enabled:
        # Distribution strategy other than torch_distributed is selected
        return

    err_msg = ""

    if not image_uri:
        # ignore framework_version and py_version if image_uri is set
        # in case image_uri is not set, then both are mandatory
        if "py3" not in py_version:
            err_msg += (
                f"Provided py_version {py_version} is not supported by torch_distributed.\n"
                "Please specify py_version>=py3\n"
            )

        # Check instance and framework_version compatibility
        if _is_gpu_instance(instance_type):
            if framework_version not in TORCH_DISTRIBUTED_GPU_SUPPORTED_FRAMEWORK_VERSIONS:
                err_msg += (
                    f"Provided framework_version {framework_version} is not supported by"
                    f" torch_distributed for instance {instance_type}.\n"
                    "Please specify one of the supported framework versions:"
                    f"{TORCH_DISTRIBUTED_GPU_SUPPORTED_FRAMEWORK_VERSIONS} \n"
                )
        elif _is_trainium_instance(instance_type):
            if framework_version not in TRAINIUM_SUPPORTED_TORCH_DISTRIBUTED_FRAMEWORK_VERSIONS:
                err_msg += (
                    f"Provided framework_version {framework_version} is not supported by"
                    f" torch_distributed for instance {instance_type}.\n"
                    "Please specify one of the supported framework versions:"
                    f"{TRAINIUM_SUPPORTED_TORCH_DISTRIBUTED_FRAMEWORK_VERSIONS} \n"
                )
        else:
            err_msg += (
                "Currently torch_distributed is supported only for GPU and Trainium instances.\n"
            )

    # Check entry point type
    if not entry_point.endswith(".py"):
        err_msg += (
            "Unsupported entry point type for the distribution torch_distributed.\n"
            "Only python programs (*.py) are supported."
        )

    if err_msg:
        raise ValueError(err_msg)


def _is_gpu_instance(instance_type):
    """Returns bool indicating whether instance_type supports GPU

    Args:
        instance_type (str): Name of the instance_type to check against.

    Returns:
        bool: Whether or not the instance_type supports GPU
    """
    if isinstance(instance_type, str):
        match = re.match(r"^ml[\._]([a-z\d]+)\.?\w*$", instance_type)
        if match:
            if match[1].startswith("p") or match[1].startswith("g"):
                return True
        if instance_type == "local_gpu":
            return True
    return False


def _is_trainium_instance(instance_type):
    """Returns bool indicating whether instance_type is a Trainium instance

    Args:
        instance_type (str): Name of the instance_type to check against.

    Returns:
        bool: Whether or not the instance_type is a Trainium instance
    """
    if isinstance(instance_type, str):
        match = re.match(r"^ml[\._]([a-z\d]+)\.?\w*$", instance_type)
        if match and match[1].startswith("trn"):
            return True
    return False


def python_deprecation_warning(framework, latest_supported_version):
    """Placeholder docstring"""
    return PYTHON_2_DEPRECATION_WARNING.format(
        framework=framework, latest_supported_version=latest_supported_version
    )


def _region_supports_debugger(region_name):
    """Returns boolean indicating whether the region supports Amazon SageMaker Debugger.

    Args:
        region_name (str): Name of the region to check against.

    Returns:
        bool: Whether or not the region supports Amazon SageMaker Debugger.

    """
    return region_name.lower() not in DEBUGGER_UNSUPPORTED_REGIONS


def _region_supports_profiler(region_name):
    """Returns bool indicating whether region supports Amazon SageMaker Debugger profiling feature.

    Args:
        region_name (str): Name of the region to check against.

    Returns:
        bool: Whether or not the region supports Amazon SageMaker Debugger profiling feature.

    """
    return region_name.lower() not in PROFILER_UNSUPPORTED_REGIONS


def _instance_type_supports_profiler(instance_type):
    """Returns bool indicating whether instance_type supports SageMaker Debugger profiling feature.

    Args:
        instance_type (str): Name of the instance_type to check against.

    Returns:
        bool: Whether or not the region supports Amazon SageMaker Debugger profiling feature.
    """
    if isinstance(instance_type, str):
        match = re.match(r"^ml[\._]([a-z\d]+)\.?\w*$", instance_type)
        if match and match[1].startswith("trn"):
            return True
    return False


def validate_version_or_image_args(framework_version, py_version, image_uri):
    """Checks if version or image arguments are specified.

    Validates framework and model arguments to enforce version or image specification.

    Args:
        framework_version (str): The version of the framework.
        py_version (str): The version of Python.
        image_uri (str): The URI of the image.

    Raises:
        ValueError: if `image_uri` is None and either `framework_version` or `py_version` is
            None.
    """
    if (framework_version is None or py_version is None) and image_uri is None:
        raise ValueError(
            "framework_version or py_version was None, yet image_uri was also None. "
            "Either specify both framework_version and py_version, or specify image_uri."
        )


def create_image_uri(
    region,
    framework,
    instance_type,
    framework_version,
    py_version=None,
    account=None,  # pylint: disable=W0613
    accelerator_type=None,
    optimized_families=None,  # pylint: disable=W0613
):
    """Deprecated method. Please use sagemaker.image_uris.retrieve().

    Args:
        region (str): AWS region where the image is uploaded.
        framework (str): framework used by the image.
        instance_type (str): SageMaker instance type. Used to determine device
            type (cpu/gpu/family-specific optimized).
        framework_version (str): The version of the framework.
        py_version (str): Optional. Python version. If specified, should be one
            of 'py2' or 'py3'. If not specified, image uri will not include a
            python component.
        account (str): AWS account that contains the image. (default:
            '520713654638')
        accelerator_type (str): SageMaker Elastic Inference accelerator type.
        optimized_families (str): Deprecated. A no-op argument.

    Returns:
        the image uri
    """
    renamed_warning("The method create_image_uri")
    return sagemaker.image_uris.retrieve(
        framework=framework,
        region=region,
        version=framework_version,
        py_version=py_version,
        instance_type=instance_type,
        accelerator_type=accelerator_type,
    )<|MERGE_RESOLUTION|>--- conflicted
+++ resolved
@@ -169,11 +169,7 @@
     "2.1.0",
     "2.1.2",
     "2.2.0",
-<<<<<<< HEAD
     "2.3.0",
-=======
-    "2.2.1",
->>>>>>> 0af38f95
 ]
 
 TRAINIUM_SUPPORTED_DISTRIBUTION_STRATEGIES = ["torch_distributed"]
