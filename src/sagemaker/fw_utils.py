--- conflicted
+++ resolved
@@ -134,20 +134,13 @@
     "1.12.0",
 ]
 
-<<<<<<< HEAD
+
 TORCH_DISTRIBUTED_SUPPORTED_FRAMEWORK_VERSIONS = ["1.11", "1.11.0"]
 
+
 TRAINIUM_SUPPORTED_DISTRIBUTION_STRATEGIES = ["torch_distributed"]
 
-=======
-
-TORCH_DISTRIBUTED_SUPPORTED_FRAMEWORK_VERSIONS = ["1.11", "1.11.0"]
-
-
-TRAINIUM_SUPPORTED_DISTRIBUTION_STRATEGIES = ["torch_distributed"]
-
-
->>>>>>> ecb4ac2f
+
 SMDISTRIBUTED_SUPPORTED_STRATEGIES = ["dataparallel", "modelparallel"]
 
 
@@ -170,15 +163,12 @@
     return True
 
 
-<<<<<<< HEAD
-=======
 GRAVITON_ALLOWED_TARGET_INSTANCE_FAMILY = ["c6g", "t4g", "r6g", "m6g"]
 
 
 GRAVITON_ALLOWED_FRAMEWORKS = set(["tensorflow", "pytorch"])
 
 
->>>>>>> ecb4ac2f
 def validate_source_code_input_against_pipeline_variables(
     entry_point: Optional[Union[str, PipelineVariable]] = None,
     source_dir: Optional[Union[str, PipelineVariable]] = None,
