--- conflicted
+++ resolved
@@ -28,10 +28,6 @@
 """
 
 
-<<<<<<< HEAD
-def create_image_uri(region, account, framework, tag):
-    return "{}.dkr.ecr.{}.amazonaws.com/sagemaker-{}:{}".format(account, region, framework, tag)
-=======
 def create_image_uri(region, framework, instance_type, framework_version, py_version, account='520713654638'):
     """Return the ECR URI of an image.
 
@@ -54,7 +50,6 @@
     tag = "{}-{}-{}".format(framework_version, device_type, py_version)
     return "{}.dkr.ecr.{}.amazonaws.com/sagemaker-{}-{}-{}:{}" \
         .format(account, region, framework, py_version, device_type, tag)
->>>>>>> e6561903
 
 
 def tar_and_upload_dir(session, bucket, s3_key_prefix, script, directory):
