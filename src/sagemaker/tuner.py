--- conflicted
+++ resolved
@@ -72,15 +72,12 @@
 HYPERBAND_MIN_RESOURCE = "MinResource"
 HYPERBAND_MAX_RESOURCE = "MaxResource"
 GRID_SEARCH = "GridSearch"
-<<<<<<< HEAD
-=======
 MAX_NUMBER_OF_TRAINING_JOBS_NOT_IMPROVING = "MaxNumberOfTrainingJobsNotImproving"
 BEST_OBJECTIVE_NOT_IMPROVING = "BestObjectiveNotImproving"
 CONVERGENCE_DETECTED = "ConvergenceDetected"
 COMPLETE_ON_CONVERGENCE_DETECTED = "CompleteOnConvergence"
 TARGET_OBJECTIVE_METRIC_VALUE = "TargetObjectiveMetricValue"
 MAX_RUNTIME_IN_SECONDS = "MaxRuntimeInSeconds"
->>>>>>> dfaea77f
 
 logger = logging.getLogger(__name__)
 
@@ -392,8 +389,6 @@
         }
 
 
-<<<<<<< HEAD
-=======
 class InstanceConfig:
     """Instance configuration for training jobs started by hyperparameter tuning.
 
@@ -581,7 +576,6 @@
         return completion_criteria_config
 
 
->>>>>>> dfaea77f
 class HyperparameterTuner(object):
     """Defines interaction with Amazon SageMaker hyperparameter tuning jobs.
 
@@ -606,23 +600,15 @@
         objective_type: Union[str, PipelineVariable] = "Maximize",
         max_jobs: Union[int, PipelineVariable] = None,
         max_parallel_jobs: Union[int, PipelineVariable] = 1,
-<<<<<<< HEAD
-=======
         max_runtime_in_seconds: Optional[Union[int, PipelineVariable]] = None,
->>>>>>> dfaea77f
         tags: Optional[List[Dict[str, Union[str, PipelineVariable]]]] = None,
         base_tuning_job_name: Optional[str] = None,
         warm_start_config: Optional[WarmStartConfig] = None,
         strategy_config: Optional[StrategyConfig] = None,
-<<<<<<< HEAD
-        early_stopping_type: Union[str, PipelineVariable] = "Off",
-        estimator_name: Optional[str] = None,
-=======
         completion_criteria_config: Optional[TuningJobCompletionCriteriaConfig] = None,
         early_stopping_type: Union[str, PipelineVariable] = "Off",
         estimator_name: Optional[str] = None,
         random_seed: Optional[int] = None,
->>>>>>> dfaea77f
     ):
         """Creates a ``HyperparameterTuner`` instance.
 
@@ -659,11 +645,8 @@
                 strategy and the default value is 1 for all others strategies (default: None).
             max_parallel_jobs (int or PipelineVariable): Maximum number of parallel training jobs to
                 start (default: 1).
-<<<<<<< HEAD
-=======
             max_runtime_in_seconds (int or PipelineVariable): The maximum time in seconds
                  that a training job launched by a hyperparameter tuning job can run.
->>>>>>> dfaea77f
             tags (list[dict[str, str] or list[dict[str, PipelineVariable]]): List of tags for
                 labeling the tuning job (default: None). For more, see
                 https://docs.aws.amazon.com/sagemaker/latest/dg/API_Tag.html.
@@ -677,11 +660,8 @@
                 configuration defining the nature of warm start tuning job.
             strategy_config (sagemaker.tuner.StrategyConfig): A configuration for "Hyperparameter"
                 tuning job optimisation strategy.
-<<<<<<< HEAD
-=======
             completion_criteria_config (sagemaker.tuner.TuningJobCompletionCriteriaConfig): A
                  configuration for the completion criteria.
->>>>>>> dfaea77f
             early_stopping_type (str or PipelineVariable): Specifies whether early stopping is
                 enabled for the job. Can be either 'Auto' or 'Off' (default:
                 'Off'). If set to 'Off', early stopping will not be attempted.
@@ -721,10 +701,7 @@
 
         self.strategy = strategy
         self.strategy_config = strategy_config
-<<<<<<< HEAD
-=======
         self.completion_criteria_config = completion_criteria_config
->>>>>>> dfaea77f
         self.objective_type = objective_type
         # For the GridSearch strategy we expect the max_jobs equals None and recalculate it later.
         # For all other strategies for the backward compatibility we keep
@@ -1740,10 +1717,7 @@
                 hyperparameter_ranges=self._hyperparameter_ranges,
                 strategy=self.strategy,
                 strategy_config=self.strategy_config,
-<<<<<<< HEAD
-=======
                 completion_criteria_config=self.completion_criteria_config,
->>>>>>> dfaea77f
                 objective_type=self.objective_type,
                 max_jobs=self.max_jobs,
                 max_parallel_jobs=self.max_parallel_jobs,
@@ -1772,10 +1746,7 @@
             metric_definitions_dict=self.metric_definitions_dict,
             strategy=self.strategy,
             strategy_config=self.strategy_config,
-<<<<<<< HEAD
-=======
             completion_criteria_config=self.completion_criteria_config,
->>>>>>> dfaea77f
             objective_type=self.objective_type,
             max_jobs=self.max_jobs,
             max_parallel_jobs=self.max_parallel_jobs,
@@ -1794,10 +1765,7 @@
         base_tuning_job_name=None,
         strategy="Bayesian",
         strategy_config=None,
-<<<<<<< HEAD
-=======
         completion_criteria_config=None,
->>>>>>> dfaea77f
         objective_type="Maximize",
         max_jobs=None,
         max_parallel_jobs=1,
@@ -1849,10 +1817,7 @@
                 (default: 'Bayesian').
             strategy_config (dict): The configuration for a training job launched by a
                 hyperparameter tuning job.
-<<<<<<< HEAD
-=======
             completion_criteria_config (dict): The configuration for tuning job completion criteria.
->>>>>>> dfaea77f
             objective_type (str): The type of the objective metric for evaluating training jobs.
                 This value can be either 'Minimize' or 'Maximize' (default: 'Maximize').
             max_jobs (int): Maximum total number of training jobs to start for the hyperparameter
@@ -1903,10 +1868,7 @@
             metric_definitions=metric_definitions,
             strategy=strategy,
             strategy_config=strategy_config,
-<<<<<<< HEAD
-=======
             completion_criteria_config=completion_criteria_config,
->>>>>>> dfaea77f
             objective_type=objective_type,
             max_jobs=max_jobs,
             max_parallel_jobs=max_parallel_jobs,
@@ -2065,15 +2027,12 @@
             "early_stopping_type": tuner.early_stopping_type,
         }
 
-<<<<<<< HEAD
-=======
         if tuner.max_runtime_in_seconds is not None:
             tuning_config["max_runtime_in_seconds"] = tuner.max_runtime_in_seconds
 
         if tuner.random_seed is not None:
             tuning_config["random_seed"] = tuner.random_seed
 
->>>>>>> dfaea77f
         if tuner.strategy_config is not None:
             tuning_config["strategy_config"] = tuner.strategy_config.to_input_req()
 
