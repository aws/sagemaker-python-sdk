# Copyright Amazon.com, Inc. or its affiliates. All Rights Reserved.
#
# Licensed under the Apache License, Version 2.0 (the "License"). You
# may not use this file except in compliance with the License. A copy of
# the License is located at
#
#     http://aws.amazon.com/apache2.0/
#
# or in the "license" file accompanying this file. This file is
# distributed on an "AS IS" BASIS, WITHOUT WARRANTIES OR CONDITIONS OF
# ANY KIND, either express or implied. See the License for the specific
# language governing permissions and limitations under the License.
"""Placeholder docstring"""
from __future__ import absolute_import

import importlib
import inspect
import json
import logging

from enum import Enum
from typing import Union, Dict, Optional, List, Set

import sagemaker
from sagemaker.amazon.amazon_estimator import (
    RecordSet,
    AmazonAlgorithmEstimatorBase,
    FileSystemRecordSet,
)
from sagemaker.amazon.hyperparameter import Hyperparameter as hp  # noqa
from sagemaker.analytics import HyperparameterTuningJobAnalytics
from sagemaker.deprecations import removed_function
from sagemaker.estimator import Framework, EstimatorBase
from sagemaker.inputs import TrainingInput, FileSystemInput
from sagemaker.job import _Job
from sagemaker.jumpstart.utils import (
    add_jumpstart_tags,
    get_jumpstart_base_name_if_jumpstart_model,
)
from sagemaker.parameter import (
    CategoricalParameter,
    ContinuousParameter,
    IntegerParameter,
    ParameterRange,
)
from sagemaker.workflow.entities import PipelineVariable
from sagemaker.workflow.pipeline_context import runnable_by_pipeline

from sagemaker.session import Session
from sagemaker.utils import (
    base_from_name,
    base_name_from_image,
    name_from_base,
    to_string,
)

AMAZON_ESTIMATOR_MODULE = "sagemaker"
AMAZON_ESTIMATOR_CLS_NAMES = {
    "factorization-machines": "FactorizationMachines",
    "kmeans": "KMeans",
    "lda": "LDA",
    "linear-learner": "LinearLearner",
    "ntm": "NTM",
    "randomcutforest": "RandomCutForest",
    "knn": "KNN",
    "object2vec": "Object2Vec",
}
HYPERPARAMETER_TUNING_JOB_NAME = "HyperParameterTuningJobName"
PARENT_HYPERPARAMETER_TUNING_JOBS = "ParentHyperParameterTuningJobs"
WARM_START_TYPE = "WarmStartType"
HYPERBAND_STRATEGY_CONFIG = "HyperbandStrategyConfig"
HYPERBAND_MIN_RESOURCE = "MinResource"
HYPERBAND_MAX_RESOURCE = "MaxResource"
GRID_SEARCH = "GridSearch"

logger = logging.getLogger(__name__)


class WarmStartTypes(Enum):
    """Warm Start Configuration type.

    There can be two types of warm start jobs:

    * IdenticalDataAndAlgorithm: Type of warm start that allows users to reuse
    training results from existing tuning jobs that have the same algorithm code
    and datasets.
    * TransferLearning: Type of warm start that allows users to reuse training
    results from existing tuning jobs that have similar algorithm code and
    datasets.
    """

    IDENTICAL_DATA_AND_ALGORITHM = "IdenticalDataAndAlgorithm"
    TRANSFER_LEARNING = "TransferLearning"


class WarmStartConfig(object):
    """Warm Start Configuration which defines the nature of the warm start.

    This warm start configuration is provided to the ``HyperparameterTuner``,
    with type and parents for warm start.

    Examples:
        >>> warm_start_config = WarmStartConfig(
        >>>                         type=WarmStartTypes.TransferLearning, parents={"p1","p2"})
        >>> warm_start_config.type
        "TransferLearning"
        >>> warm_start_config.parents
        {"p1","p2"}
    """

    def __init__(
        self,
        warm_start_type: WarmStartTypes,
        parents: Set[Union[str, PipelineVariable]],
    ):
        """Creates a ``WarmStartConfig`` with provided ``WarmStartTypes`` and parents.

        Args:
            warm_start_type (sagemaker.tuner.WarmStartTypes): This should be one
                of the supported warm start types in WarmStartType
            parents (set[str] or set[PipelineVariable]): Set of parent tuning jobs which
                will be used to warm start the new tuning job.
        """

        if warm_start_type not in list(WarmStartTypes):
            raise ValueError(
                "Invalid type: {}, valid warm start types are: {}".format(
                    warm_start_type, list(WarmStartTypes)
                )
            )

        if not parents:
            raise ValueError(
                "Invalid parents: {}, parents should not be None/empty".format(parents)
            )

        self.type = warm_start_type
        self.parents = set(parents)

    @classmethod
    def from_job_desc(cls, warm_start_config):
        """Creates a ``WarmStartConfig`` from a warm start configuration response.

        This is the warm start configuration from the DescribeTrainingJob response.

        Examples:
            >>> warm_start_config = WarmStartConfig.from_job_desc(warm_start_config={
            >>>    "WarmStartType":"TransferLearning",
            >>>    "ParentHyperParameterTuningJobs": [
            >>>        {'HyperParameterTuningJobName': "p1"},
            >>>        {'HyperParameterTuningJobName': "p2"},
            >>>    ]
            >>>})
            >>> warm_start_config.type
            "TransferLearning"
            >>> warm_start_config.parents
            ["p1","p2"]

        Args:
            warm_start_config (dict): The expected format of the
                ``warm_start_config`` contains two first-class

        Returns:
            sagemaker.tuner.WarmStartConfig: De-serialized instance of
            WarmStartConfig containing the type and parents provided as part of
            ``warm_start_config``.
        """
        if (
            not warm_start_config
            or WARM_START_TYPE not in warm_start_config
            or PARENT_HYPERPARAMETER_TUNING_JOBS not in warm_start_config
        ):
            return None

        parents = []
        for parent in warm_start_config[PARENT_HYPERPARAMETER_TUNING_JOBS]:
            parents.append(parent[HYPERPARAMETER_TUNING_JOB_NAME])

        return cls(
            warm_start_type=WarmStartTypes(warm_start_config[WARM_START_TYPE]),
            parents=parents,
        )

    def to_input_req(self):
        """Converts the ``self`` instance to the desired input request format.

        Examples:
            >>> warm_start_config = WarmStartConfig
            (
                warm_start_type=WarmStartTypes.TransferLearning,parents=["p1,p2"]
            )
            >>> warm_start_config.to_input_req()
            {
                "WarmStartType":"TransferLearning",
                "ParentHyperParameterTuningJobs": [
                    {'HyperParameterTuningJobName': "p1"},
                    {'HyperParameterTuningJobName': "p2"},
                ]
            }

        Returns:
            dict: Containing the "WarmStartType" and
            "ParentHyperParameterTuningJobs" as the first class fields.
        """
        return {
            WARM_START_TYPE: self.type.value,
            PARENT_HYPERPARAMETER_TUNING_JOBS: [
                {HYPERPARAMETER_TUNING_JOB_NAME: parent} for parent in self.parents
            ],
        }


class HyperbandStrategyConfig(object):
    """The configuration for Hyperband, a multi-fidelity based hyperparameter tuning strategy.

    Hyperband uses the final and intermediate results of a training job to dynamically allocate
    resources to hyperparameter configurations being evaluated while automatically stopping
    under-performing configurations. This parameter should be provided only if Hyperband is
    selected as the Strategy under the HyperParameterTuningJobConfig.

    Examples:
        >>> hyperband_strategy_config = HyperbandStrategyConfig(
        >>>                                 max_resource=10, min_resource = 1)
        >>> hyperband_strategy_config.max_resource
        10
        >>> hyperband_strategy_config.min_resource
        1
    """

    def __init__(self, max_resource: int, min_resource: int):
        """Creates a ``HyperbandStrategyConfig`` with provided `min_resource`` and ``max_resource``.

        Args:
            max_resource (int): The maximum number of resources (such as epochs) that can be used
            by a training job launched by a hyperparameter tuning job.
                Once a job reaches the MaxResource value, it is stopped.
                If a value for MaxResource is not provided, and Hyperband is selected as the
                hyperparameter tuning strategy, HyperbandTrainingJ attempts to infer MaxResource
                from the following keys (if present) in StaticsHyperParameters:
                    epochs
                    numepochs
                    n-epochs
                    n_epochs
                    num_epochs
                If HyperbandStrategyConfig is unable to infer a value for MaxResource, it generates
                a validation error.
                The maximum value is 20,000 epochs. All metrics that correspond to an objective
                metric are used to derive early stopping decisions.
                For distributed training jobs, ensure that duplicate metrics are not printed in the
                logs across the individual nodes in a training job.
                If multiple nodes are publishing duplicate or incorrect metrics, hyperband
                optimisation algorithm may make an incorrect stopping decision and stop the job
                prematurely.
            min_resource (int): The minimum number of resources (such as epochs)
                that can be used by a training job launched by a hyperparameter tuning job.
                If the value for MinResource has not been reached, the training job will not be
                stopped by Hyperband.
        """
        self.min_resource = min_resource
        self.max_resource = max_resource

    @classmethod
    def from_job_desc(cls, hyperband_strategy_config):
        """Creates a ``HyperbandStrategyConfig`` from a hyperband strategy configuration response.

        This is the Hyperband strategy configuration from the DescribeTuningJob response.

        Examples:
            >>> hyperband_strategy_config =
            >>>     HyperbandStrategyConfig.from_job_desc(hyperband_strategy_config={
            >>>         "MaxResource": 10,
            >>>         "MinResource": 1
            >>>     })
            >>> hyperband_strategy_config.max_resource
            10
            >>> hyperband_strategy_config.min_resource
            1

        Args:
            hyperband_strategy_config (dict): The expected format of the
                ``hyperband_strategy_config`` contains two first-class fields

        Returns:
            sagemaker.tuner.HyperbandStrategyConfig: De-serialized instance of
                ``HyperbandStrategyConfig`` containing the max_resource
                and min_resource provided as part of ``hyperband_strategy_config``.
        """
        return cls(
            min_resource=hyperband_strategy_config[HYPERBAND_MIN_RESOURCE],
            max_resource=hyperband_strategy_config[HYPERBAND_MAX_RESOURCE],
        )

    def to_input_req(self):
        """Converts the ``self`` instance to the desired input request format.

        Examples:
            >>> hyperband_strategy_config = HyperbandStrategyConfig (
                max_resource=10,
                min_resource=1
            )
            >>> hyperband_strategy_config.to_input_req()
            {
                "MaxResource":10,
                "MinResource": 1
            }

        Returns:
            dict: Containing the "MaxResource" and
                "MinResource" as the first class fields.
        """
        return {
            HYPERBAND_MIN_RESOURCE: self.min_resource,
            HYPERBAND_MAX_RESOURCE: self.max_resource,
        }


class StrategyConfig(object):
    """The configuration for a training job launched by a hyperparameter tuning job.

    Choose Bayesian for Bayesian optimization, and Random for random search optimization.
    For more advanced use cases, use Hyperband, which evaluates objective metrics for training jobs
    after every epoch.
    """

    def __init__(
        self,
        hyperband_strategy_config: HyperbandStrategyConfig,
    ):
        """Creates a ``StrategyConfig`` with provided ``HyperbandStrategyConfig``.

        Args:
            hyperband_strategy_config (sagemaker.tuner.HyperbandStrategyConfig): The configuration
                for the object that specifies the Hyperband strategy.
                This parameter is only supported for the Hyperband selection for Strategy within
                the HyperParameterTuningJobConfig.
        """

        self.hyperband_strategy_config = hyperband_strategy_config

    @classmethod
    def from_job_desc(cls, strategy_config):
        """Creates a ``HyperbandStrategyConfig`` from a hyperband strategy configuration response.

        This is the hyper band strategy configuration from the DescribeTuningJob response.

        Args:
            strategy_config (dict): The expected format of the
                ``strategy_config`` contains one first-class field

        Returns:
            sagemaker.tuner.StrategyConfig: De-serialized instance of
            StrategyConfig containing the strategy configuration.
        """
        return cls(
            hyperband_strategy_config=HyperbandStrategyConfig.from_job_desc(
                strategy_config[HYPERBAND_STRATEGY_CONFIG]
            )
        )

    def to_input_req(self):
        """Converts the ``self`` instance to the desired input request format.

        Examples:
            >>> strategy_config = StrategyConfig(
                HyperbandStrategyConfig(
                    max_resource=10,
                    min_resource=1
                )
            )
            >>> strategy_config.to_input_req()
            {
                "HyperbandStrategyConfig": {
                    "MaxResource":10,
                    "MinResource": 1
                }
            }

        Returns:
            dict: Containing the strategy configurations.
        """
        return {
            HYPERBAND_STRATEGY_CONFIG: self.hyperband_strategy_config.to_input_req(),
        }


class InstanceConfig:
    """Instance configuration for training jobs started by hyperparameter tuning.

    Contains the configuration(s) for one or more resources for processing hyperparameter jobs.
    These resources include compute instances and storage volumes to use in model training jobs
    launched by hyperparameter tuning jobs.
    """

    def __init__(
        self,
        instance_count: Union[int, PipelineVariable] = None,
        instance_type: Union[str, PipelineVariable] = None,
        volume_size: Union[int, PipelineVariable] = 30,
    ):
        """Creates a ``InstanceConfig`` instance.

        It takes instance configuration information for training
        jobs that are created as the result of a hyperparameter tuning job.

        Args:
            * instance_count (str or PipelineVariable): The number of compute instances of type
            InstanceType to use. For distributed training, select a value greater than 1.
            * instance_type (str or PipelineVariable):
            The instance type used to run hyperparameter optimization tuning jobs.
            * volume_size (int or PipelineVariable): The volume size in GB of the data to be
            processed for hyperparameter optimization
        """
        self.instance_count = instance_count
        self.instance_type = instance_type
        self.volume_size = volume_size

    @classmethod
    def from_job_desc(cls, instance_config):
        """Creates a ``InstanceConfig`` from an instance configuration response.

        This is the instance configuration from the DescribeTuningJob response.

        Args:
            instance_config (dict): The expected format of the
                ``instance_config`` contains one first-class field

        Returns:
            sagemaker.tuner.InstanceConfig: De-serialized instance of
            InstanceConfig containing the strategy configuration.
        """
        return cls(
            instance_count=instance_config["InstanceCount"],
            instance_type=instance_config[" InstanceType "],
            volume_size=instance_config["VolumeSizeInGB"],
        )

    def to_input_req(self):
        """Converts the ``self`` instance to the desired input request format.

        Examples:
            >>> strategy_config = InstanceConfig(
                instance_count=1,
                instance_type='ml.m4.xlarge',
                volume_size=30
            )
            >>> strategy_config.to_input_req()
            {
                "InstanceCount":1,
                "InstanceType":"ml.m4.xlarge",
                "VolumeSizeInGB":30
            }

        Returns:
            dict: Containing the instance configurations.
        """
        return {
            "InstanceCount": self.instance_count,
            "InstanceType": self.instance_type,
            "VolumeSizeInGB": self.volume_size,
        }


class HyperparameterTuner(object):
    """Defines interaction with Amazon SageMaker hyperparameter tuning jobs.

    It also supports deploying the resulting models.
    """

    TUNING_JOB_NAME_MAX_LENGTH = 32

    SAGEMAKER_ESTIMATOR_MODULE = "sagemaker_estimator_module"
    SAGEMAKER_ESTIMATOR_CLASS_NAME = "sagemaker_estimator_class_name"

    DEFAULT_ESTIMATOR_MODULE = "sagemaker.estimator"
    DEFAULT_ESTIMATOR_CLS_NAME = "Estimator"

    def __init__(
        self,
        estimator: EstimatorBase,
        objective_metric_name: Union[str, PipelineVariable],
        hyperparameter_ranges: Dict[str, ParameterRange],
        metric_definitions: Optional[List[Dict[str, Union[str, PipelineVariable]]]] = None,
        strategy: Union[str, PipelineVariable] = "Bayesian",
        objective_type: Union[str, PipelineVariable] = "Maximize",
        max_jobs: Union[int, PipelineVariable] = None,
        max_parallel_jobs: Union[int, PipelineVariable] = 1,
        tags: Optional[List[Dict[str, Union[str, PipelineVariable]]]] = None,
        base_tuning_job_name: Optional[str] = None,
        warm_start_config: Optional[WarmStartConfig] = None,
        strategy_config: Optional[StrategyConfig] = None,
        early_stopping_type: Union[str, PipelineVariable] = "Off",
        estimator_name: Optional[str] = None,
    ):
        """Creates a ``HyperparameterTuner`` instance.

        It takes an estimator to obtain configuration information for training
        jobs that are created as the result of a hyperparameter tuning job.

        Args:
            estimator (sagemaker.estimator.EstimatorBase): An estimator object
                that has been initialized with the desired configuration. There
                does not need to be a training job associated with this
                instance.
            objective_metric_name (str or PipelineVariable): Name of the metric for evaluating
                training jobs.
            hyperparameter_ranges (dict[str, sagemaker.parameter.ParameterRange]): Dictionary of
                parameter ranges. These parameter ranges can be one
                of three types: Continuous, Integer, or Categorical. The keys of
                the dictionary are the names of the hyperparameter, and the
                values are the appropriate parameter range class to represent
                the range.
            metric_definitions (list[dict[str, str] or list[dict[str, PipelineVariable]]): A list of
                dictionaries that defines the metric(s) used to evaluate the training jobs (default:
                None). Each dictionary contains two keys: 'Name' for the name of
                the metric, and 'Regex' for the regular expression used to
                extract the metric from the logs. This should be defined only
                for hyperparameter tuning jobs that don't use an Amazon
                algorithm.
            strategy (str or PipelineVariable): Strategy to be used for hyperparameter estimations
                (default: 'Bayesian').
            objective_type (str or PipelineVariable): The type of the objective metric for
                evaluating training jobs. This value can be either 'Minimize' or
                'Maximize' (default: 'Maximize').
            max_jobs (int or PipelineVariable): Maximum total number of training jobs to start for
                the hyperparameter tuning job. The default value is unspecified fot the GridSearch
                strategy and the default value is 1 for all others strategies (default: None).
            max_parallel_jobs (int or PipelineVariable): Maximum number of parallel training jobs to
                start (default: 1).
            tags (list[dict[str, str] or list[dict[str, PipelineVariable]]): List of tags for
                labeling the tuning job (default: None). For more, see
                https://docs.aws.amazon.com/sagemaker/latest/dg/API_Tag.html.
            base_tuning_job_name (str): Prefix for the hyperparameter tuning job
                name when the :meth:`~sagemaker.tuner.HyperparameterTuner.fit`
                method launches. If not specified, a default job name is
                generated, based on the training image name and current
                timestamp.
            warm_start_config (sagemaker.tuner.WarmStartConfig): A
                ``WarmStartConfig`` object that has been initialized with the
                configuration defining the nature of warm start tuning job.
            strategy_config (sagemaker.tuner.StrategyConfig): A configuration for "Hyperparameter"
                tuning job optimisation strategy.
            early_stopping_type (str or PipelineVariable): Specifies whether early stopping is
                enabled for the job. Can be either 'Auto' or 'Off' (default:
                'Off'). If set to 'Off', early stopping will not be attempted.
                If set to 'Auto', early stopping of some training jobs may
                happen, but is not guaranteed to.
            estimator_name (str): A unique name to identify an estimator within the
                hyperparameter tuning job, when more than one estimator is used with
                the same tuning job (default: None).
        """
        if hyperparameter_ranges is None or len(hyperparameter_ranges) == 0:
            raise ValueError("Need to specify hyperparameter ranges")

        if estimator_name is not None:
            self.estimator = None
            self.objective_metric_name = None
            self._hyperparameter_ranges = None
            self.static_hyperparameters = None
            self.metric_definitions = None
            self.estimator_dict = {estimator_name: estimator}
            self.objective_metric_name_dict = {estimator_name: objective_metric_name}
            self._hyperparameter_ranges_dict = {estimator_name: hyperparameter_ranges}
            self.metric_definitions_dict = (
                {estimator_name: metric_definitions} if metric_definitions is not None else {}
            )
        else:
            self.estimator = estimator
            self.objective_metric_name = objective_metric_name
            self._hyperparameter_ranges = hyperparameter_ranges
            self.metric_definitions = metric_definitions
            self.estimator_dict = None
            self.objective_metric_name_dict = None
            self._hyperparameter_ranges_dict = None
            self.metric_definitions_dict = None
            self.static_hyperparameters_dict = None

        self._validate_parameter_ranges(estimator, hyperparameter_ranges)

        self.strategy = strategy
        self.strategy_config = strategy_config
        self.objective_type = objective_type
        # For the GridSearch strategy we expect the max_jobs equals None and recalculate it later.
        # For all other strategies for the backward compatibility we keep
        # the default value as 1 (previous default value).
        self.max_jobs = max_jobs
        if max_jobs is None and strategy is not GRID_SEARCH:
            self.max_jobs = 1
        self.max_parallel_jobs = max_parallel_jobs

        self.tags = tags
        self.base_tuning_job_name = base_tuning_job_name
        self._current_job_name = None
        self.latest_tuning_job = None
        self.warm_start_config = warm_start_config
        self.early_stopping_type = early_stopping_type
<<<<<<< HEAD
=======
        self.random_seed = random_seed
        self.instance_configs_dict = None
        self.instance_configs = None

    def override_resource_config(
        self, instance_configs: Union[List[InstanceConfig], Dict[str, List[InstanceConfig]]]
    ):
        """Override the instance configuration of the estimators used by the tuner.

        Args:
            instance_configs (List[InstanceConfig] or Dict[str, List[InstanceConfig]):
                The InstanceConfigs to use as an override for the instance configuration
                of the estimator. ``None`` will remove the override.
        """
        if isinstance(instance_configs, dict):
            self._validate_dict_argument(
                name="instance_configs",
                value=instance_configs,
                allowed_keys=list(self.estimator_dict.keys()),
            )
            self.instance_configs_dict = instance_configs
        else:
            self.instance_configs = instance_configs
            if self.estimator_dict is not None and self.estimator_dict.keys():
                estimator_names = list(self.estimator_dict.keys())
                self.instance_configs_dict = {estimator_names[0]: instance_configs}
>>>>>>> 4046ae44

    def _prepare_for_tuning(self, job_name=None, include_cls_metadata=False):
        """Prepare the tuner instance for tuning (fit)."""
        self._prepare_job_name_for_tuning(job_name=job_name)
        self._prepare_static_hyperparameters_for_tuning(include_cls_metadata=include_cls_metadata)
        self._prepare_tags_for_tuning()

    def _get_model_uri(
        self,
        estimator,
    ):
        """Return the model artifact URI used by the Estimator instance.

        This attribute can live in multiple places, and accessing the attribute can
        raise a TypeError, which needs to be handled.
        """
        try:
            return getattr(estimator, "model_data", None)
        except TypeError:
            return getattr(estimator, "model_uri", None)

    def _prepare_tags_for_tuning(self):
        """Add tags to tuning job (from Estimator and JumpStart tags)."""

        # Add tags from Estimator class
        estimator = self.estimator or self.estimator_dict[sorted(self.estimator_dict.keys())[0]]

        estimator_tags = getattr(estimator, "tags", []) or []

        if self.tags is None and len(estimator_tags) > 0:
            self.tags = []

        for tag in estimator_tags:
            if tag not in self.tags:
                self.tags.append(tag)

        self.tags = add_jumpstart_tags(
            tags=self.tags,
            training_script_uri=getattr(estimator, "source_dir", None),
            training_model_uri=self._get_model_uri(estimator),
        )

    def _prepare_job_name_for_tuning(self, job_name=None):
        """Set current job name before starting tuning."""
        if job_name is not None:
            self._current_job_name = job_name
        else:
            base_name = self.base_tuning_job_name
            if base_name is None:
                estimator = (
                    self.estimator or self.estimator_dict[sorted(self.estimator_dict.keys())[0]]
                )
                base_name = base_name_from_image(
                    estimator.training_image_uri(),
                    default_base_name=EstimatorBase.JOB_CLASS_NAME,
                )

                jumpstart_base_name = get_jumpstart_base_name_if_jumpstart_model(
                    getattr(estimator, "source_dir", None),
                    self._get_model_uri(estimator),
                )
                base_name = jumpstart_base_name or base_name
            self._current_job_name = name_from_base(
                base_name, max_length=self.TUNING_JOB_NAME_MAX_LENGTH, short=True
            )

    def _prepare_static_hyperparameters_for_tuning(self, include_cls_metadata=False):
        """Prepare static hyperparameters for all estimators before tuning."""
        if self.estimator is not None:
            self.static_hyperparameters = self._prepare_static_hyperparameters(
                self.estimator, self._hyperparameter_ranges, include_cls_metadata
            )

        self.static_hyperparameters_dict = None
        if self.estimator_dict is not None:
            self.static_hyperparameters_dict = {
                estimator_name: self._prepare_static_hyperparameters(
                    estimator,
                    self._hyperparameter_ranges_dict[estimator_name],
                    include_cls_metadata.get(estimator_name, False)
                    if isinstance(include_cls_metadata, dict)
                    else include_cls_metadata,
                )
                for (estimator_name, estimator) in self.estimator_dict.items()
            }

    @classmethod
    def _prepare_static_hyperparameters(
        cls, estimator, hyperparameter_ranges, include_cls_metadata
    ):
        """Prepare static hyperparameters for one estimator before tuning."""
        # Remove any hyperparameter that will be tuned
        static_hyperparameters = {
            str(k): to_string(v) for (k, v) in estimator.hyperparameters().items()
        }
        for hyperparameter_name in hyperparameter_ranges.keys():
            static_hyperparameters.pop(hyperparameter_name, None)

        # For attach() to know what estimator to use for frameworks
        # (other algorithms may not accept extra hyperparameters)
        if include_cls_metadata or isinstance(estimator, Framework):
            static_hyperparameters[cls.SAGEMAKER_ESTIMATOR_CLASS_NAME] = json.dumps(
                estimator.__class__.__name__
            )
            static_hyperparameters[cls.SAGEMAKER_ESTIMATOR_MODULE] = json.dumps(
                estimator.__module__
            )

        return static_hyperparameters

    @runnable_by_pipeline
    def fit(
        self,
        inputs: Optional[
            Union[
                str,
                Dict,
                List,
                TrainingInput,
                FileSystemInput,
                RecordSet,
                FileSystemRecordSet,
            ]
        ] = None,
        job_name: Optional[str] = None,
        include_cls_metadata: Union[bool, Dict[str, bool]] = False,
        estimator_kwargs: Optional[Dict[str, dict]] = None,
        wait: bool = True,
        **kwargs
    ):
        """Start a hyperparameter tuning job.

        Args:
            inputs: Information about the training data. Please refer to the
                ``fit()`` method of the associated estimator, as this can take
                any of the following forms:

                * (str) - The S3 location where training data is saved.
                * (dict[str, str] or dict[str, sagemaker.inputs.TrainingInput]) -
                    If using multiple channels for training data, you can specify
                    a dict mapping channel names to strings or
                    :func:`~sagemaker.inputs.TrainingInput` objects.
                * (sagemaker.inputs.TrainingInput) - Channel configuration for S3 data sources
                    that can provide additional information about the training dataset.
                    See :func:`sagemaker.inputs.TrainingInput` for full details.
                * (sagemaker.session.FileSystemInput) - channel configuration for
                    a file system data source that can provide additional information as well as
                    the path to the training dataset.
                * (sagemaker.amazon.amazon_estimator.RecordSet) - A collection of
                    Amazon :class:~`Record` objects serialized and stored in S3.
                    For use with an estimator for an Amazon algorithm.
                * (sagemaker.amazon.amazon_estimator.FileSystemRecordSet) -
                    Amazon SageMaker channel configuration for a file system data source for
                    Amazon algorithms.
                * (list[sagemaker.amazon.amazon_estimator.RecordSet]) - A list of
                    :class:~`sagemaker.amazon.amazon_estimator.RecordSet` objects,
                    where each instance is a different channel of training data.
                * (list[sagemaker.amazon.amazon_estimator.FileSystemRecordSet]) - A list of
                    :class:~`sagemaker.amazon.amazon_estimator.FileSystemRecordSet` objects,
                    where each instance is a different channel of training data.

            job_name (str): Tuning job name. If not specified, the tuner
                generates a default job name, based on the training image name
                and current timestamp.
            include_cls_metadata: It can take one of the following two forms.

                * (bool) - Whether or not the hyperparameter tuning job should include information
                    about the estimator class (default: False). This information is passed as a
                    hyperparameter, so if the algorithm you are using cannot handle unknown
                    hyperparameters (e.g. an Amazon SageMaker built-in algorithm that does not
                    have a custom estimator in the Python SDK), then set ``include_cls_metadata``
                    to ``False``.
                * (dict[str, bool]) - This version should be used for tuners created via the
                    factory method create(), to specify the flag for each estimator provided in
                    the estimator_dict argument of the method. The keys would be the same
                    estimator names as in estimator_dict. If one estimator doesn't need the flag
                    set, then no need to include it in the dictionary.

            estimator_kwargs (dict[str, dict]): Dictionary for other arguments needed for
                training. Should be used only for tuners created via the factory method create().
                The keys are the estimator names for the estimator_dict argument of create()
                method. Each value is a dictionary for the other arguments needed for training
                of the corresponding estimator.
            wait (bool): Whether the call should wait until the job completes (default: ``True``).
            **kwargs: Other arguments needed for training. Please refer to the
                ``fit()`` method of the associated estimator to see what other
                arguments are needed.
        """
        if self.estimator is not None:
            self._fit_with_estimator(inputs, job_name, include_cls_metadata, **kwargs)
        else:
            self._fit_with_estimator_dict(inputs, job_name, include_cls_metadata, estimator_kwargs)

        if wait:
            self.latest_tuning_job.wait()

    def _fit_with_estimator(self, inputs, job_name, include_cls_metadata, **kwargs):
        """Start tuning for tuner instances that have the ``estimator`` field set."""
        self._prepare_estimator_for_tuning(self.estimator, inputs, job_name, **kwargs)
        self._prepare_for_tuning(job_name=job_name, include_cls_metadata=include_cls_metadata)
        self.latest_tuning_job = _TuningJob.start_new(self, inputs)

    def _fit_with_estimator_dict(self, inputs, job_name, include_cls_metadata, estimator_kwargs):
        """Start tuning for tuner instances that have the ``estimator_dict`` field set."""
        estimator_names = sorted(self.estimator_dict.keys())
        self._validate_dict_argument(name="inputs", value=inputs, allowed_keys=estimator_names)
        self._validate_dict_argument(
            name="include_cls_metadata",
            value=include_cls_metadata,
            allowed_keys=estimator_names,
        )
        self._validate_dict_argument(
            name="estimator_kwargs",
            value=estimator_kwargs,
            allowed_keys=estimator_names,
        )

        for (estimator_name, estimator) in self.estimator_dict.items():
            ins = inputs.get(estimator_name, None) if inputs is not None else None
            args = estimator_kwargs.get(estimator_name, {}) if estimator_kwargs is not None else {}
            self._prepare_estimator_for_tuning(estimator, ins, job_name, **args)

        inc_cls_metadata = include_cls_metadata if include_cls_metadata is not None else {}
        self._prepare_for_tuning(job_name=job_name, include_cls_metadata=inc_cls_metadata)

        self.latest_tuning_job = _TuningJob.start_new(self, inputs)

    @classmethod
    def _prepare_estimator_for_tuning(cls, estimator, inputs, job_name, **kwargs):
        """Prepare one estimator before starting tuning."""
        if isinstance(inputs, (list, RecordSet, FileSystemRecordSet)):
            estimator._prepare_for_training(inputs, **kwargs)
        else:
            estimator._prepare_for_training(job_name)

    @classmethod
    def attach(
        cls,
        tuning_job_name,
        sagemaker_session=None,
        job_details=None,
        estimator_cls=None,
    ):
        """Attach to an existing hyperparameter tuning job.

        Create a HyperparameterTuner bound to an existing hyperparameter
        tuning job. After attaching, if there exists a best training job (or any
        other completed training job), that can be deployed to create an Amazon
        SageMaker Endpoint and return a ``Predictor``.

        The ``HyperparameterTuner`` instance could be created in one of the following two forms.

            * If the 'TrainingJobDefinition' field is present in tuning job description, the tuner
                will be created using the default constructor with a single estimator.
            * If the 'TrainingJobDefinitions' field (list) is present in tuning job description,
                the tuner will be created using the factory method ``create()`` with one or
                several estimators. Each estimator corresponds to one item in the
                'TrainingJobDefinitions' field, while the estimator names would come from the
                'DefinitionName' field of items in the 'TrainingJobDefinitions' field. For more
                details on how tuners are created from multiple estimators, see ``create()``
                documentation.

        For more details on 'TrainingJobDefinition' and 'TrainingJobDefinitions' fields in tuning
        job description, see
        https://botocore.readthedocs.io/en/latest/reference/services/sagemaker.html#SageMaker.Client.create_hyper_parameter_tuning_job

        Args:
            tuning_job_name (str): The name of the hyperparameter tuning job to attach to.
            sagemaker_session (sagemaker.session.Session): Session object which manages
                interactions with Amazon SageMaker APIs and any other AWS services needed.
                If not specified, one is created using the default AWS configuration chain.
            job_details (dict): The response to a ``DescribeHyperParameterTuningJob`` call.
                If not specified, the ``HyperparameterTuner`` will perform one such call with
                the provided hyperparameter tuning job name.
            estimator_cls: It can take one of the following two forms.

                (str): The estimator class name associated with the training jobs, e.g.
                    'sagemaker.estimator.Estimator'. If not specified, the ``HyperparameterTuner``
                    will try to derive the correct estimator class from training job metadata,
                    defaulting to :class:~`sagemaker.estimator.Estimator` if it is unable to
                    determine a more specific class.
                (dict[str, str]): This form should be used only when the 'TrainingJobDefinitions'
                    field (list) is present in tuning job description. In this scenario training
                    jobs could be created from different training job definitions in the
                    'TrainingJobDefinitions' field, each of which would be mapped to a different
                    estimator after the ``attach()`` call. The ``estimator_cls`` should then be a
                    dictionary to specify estimator class names for individual estimators as
                    needed. The keys should be the 'DefinitionName' value of items in
                    'TrainingJobDefinitions', which would be used as estimator names in the
                    resulting tuner instance.

        Examples:
            Example #1 - assuming we have the following tuning job description, which has the
            'TrainingJobDefinition' field present using a SageMaker built-in algorithm (i.e. PCA),
            and ``attach()`` can derive the estimator class from the training image.
            So ``estimator_cls`` would not be needed.

            .. code:: python

                {
                    'BestTrainingJob': 'best_training_job_name',
                    'TrainingJobDefinition': {
                        'AlgorithmSpecification': {
                            'TrainingImage': '174872318107.dkr.ecr.us-west-2.amazonaws.com/pca:1,
                        },
                    },
                }

            >>> my_tuner.fit()
            >>> job_name = my_tuner.latest_tuning_job.name
            Later on:
            >>> attached_tuner = HyperparameterTuner.attach(job_name)
            >>> attached_tuner.deploy()

            Example #2 - assuming we have the following tuning job description, which has a 2-item
            list for the 'TrainingJobDefinitions' field. In this case 'estimator_cls' is only
            needed for the 2nd item since the 1st item uses a SageMaker built-in algorithm
            (i.e. PCA).

            .. code:: python

                {
                    'BestTrainingJob': 'best_training_job_name',
                    'TrainingJobDefinitions': [
                        {
                            'DefinitionName': 'estimator_pca',
                            'AlgorithmSpecification': {
                                'TrainingImage': '174872318107.dkr.ecr.us-west-2.amazonaws.com/pca:1,
                            },
                        },
                        {
                            'DefinitionName': 'estimator_byoa',
                            'AlgorithmSpecification': {
                                'TrainingImage': '123456789012.dkr.ecr.us-west-2.amazonaws.com/byoa:latest,
                            },
                        }
                    ]
                }

            >>> my_tuner.fit()
            >>> job_name = my_tuner.latest_tuning_job.name
            Later on:
            >>> attached_tuner = HyperparameterTuner.attach(
            >>>     job_name,
            >>>     estimator_cls={
            >>>         'estimator_byoa': 'org.byoa.Estimator'
            >>>     })
            >>> attached_tuner.deploy()


        Returns:
            sagemaker.tuner.HyperparameterTuner: A ``HyperparameterTuner``
            instance with the attached hyperparameter tuning job.
        """
        sagemaker_session = sagemaker_session or Session()

        if job_details is None:
            job_details = sagemaker_session.sagemaker_client.describe_hyper_parameter_tuning_job(
                HyperParameterTuningJobName=tuning_job_name
            )

        if "TrainingJobDefinition" in job_details:
            tuner = cls._attach_with_training_details(sagemaker_session, estimator_cls, job_details)
        else:
            tuner = cls._attach_with_training_details_list(
                sagemaker_session, estimator_cls, job_details
            )

        tuner.latest_tuning_job = _TuningJob(
            sagemaker_session=sagemaker_session, job_name=tuning_job_name
        )
        tuner._current_job_name = tuning_job_name

        return tuner

    @classmethod
    def _attach_with_training_details(cls, sagemaker_session, estimator_cls, job_details):
        """Create a HyperparameterTuner bound to an existing hyperparameter tuning job.

        The tuning job has the ``TrainingJobDefinition`` field set in this case.
        """
        estimator = cls._prepare_estimator(
            estimator_cls=estimator_cls,
            training_details=job_details["TrainingJobDefinition"],
            parameter_ranges=job_details["HyperParameterTuningJobConfig"]["ParameterRanges"],
            sagemaker_session=sagemaker_session,
        )
        init_params = cls._prepare_init_params_from_job_description(job_details)

        return cls(estimator=estimator, **init_params)

    @classmethod
    def _attach_with_training_details_list(cls, sagemaker_session, estimator_cls, job_details):
        """Create a HyperparameterTuner bound to an existing hyperparameter tuning job.

        The tuning job has the ``TrainingJobDefinitions`` field set in this case.
        """
        estimator_names = sorted(
            [
                training_details["DefinitionName"]
                for training_details in job_details["TrainingJobDefinitions"]
            ]
        )
        cls._validate_dict_argument(
            name="estimator_cls", value=estimator_cls, allowed_keys=estimator_names
        )

        estimator_dict = {}
        objective_metric_name_dict = {}
        hyperparameter_ranges_dict = {}
        metric_definitions_dict = {}

        for training_details in job_details["TrainingJobDefinitions"]:
            estimator_name = training_details["DefinitionName"]

            estimator_dict[estimator_name] = cls._prepare_estimator(
                estimator_cls=estimator_cls.get(estimator_name) if estimator_cls else None,
                training_details=training_details,
                parameter_ranges=training_details["HyperParameterRanges"],
                sagemaker_session=sagemaker_session,
            )

            objective_metric_name_dict[estimator_name] = training_details["TuningObjective"][
                "MetricName"
            ]
            hyperparameter_ranges_dict[
                estimator_name
            ] = cls._prepare_parameter_ranges_from_job_description(  # noqa: E501 # pylint: disable=line-too-long
                training_details["HyperParameterRanges"]
            )

            metric_definitions = training_details["AlgorithmSpecification"].get(
                "MetricDefinitions", None
            )
            if metric_definitions is not None:
                metric_definitions_dict[estimator_name] = metric_definitions

        init_params = cls._prepare_init_params_from_job_description(job_details)

        return HyperparameterTuner.create(
            estimator_dict=estimator_dict,
            objective_metric_name_dict=objective_metric_name_dict,
            hyperparameter_ranges_dict=hyperparameter_ranges_dict,
            metric_definitions_dict=metric_definitions_dict,
            **init_params
        )

    def deploy(
        self,
        initial_instance_count,
        instance_type,
        serializer=None,
        deserializer=None,
        accelerator_type=None,
        endpoint_name=None,
        wait=True,
        model_name=None,
        kms_key=None,
        data_capture_config=None,
        **kwargs
    ):
        """Deploy the best trained or user specified model to an Amazon SageMaker endpoint.

        And also return a ``sagemaker.Predictor`` object.

        For more information:
        http://docs.aws.amazon.com/sagemaker/latest/dg/how-it-works-training.html

        Args:
            initial_instance_count (int): Minimum number of EC2 instances to
                deploy to an endpoint for prediction.
            instance_type (str): Type of EC2 instance to deploy to an endpoint
                for prediction, for example, 'ml.c4.xlarge'.
            serializer (:class:`~sagemaker.serializers.BaseSerializer`): A
                serializer object, used to encode data for an inference endpoint
                (default: None). If ``serializer`` is not None, then
                ``serializer`` will override the default serializer. The
                default serializer is set by the ``predictor_cls``.
            deserializer (:class:`~sagemaker.deserializers.BaseDeserializer`): A
                deserializer object, used to decode data from an inference
                endpoint (default: None). If ``deserializer`` is not None, then
                ``deserializer`` will override the default deserializer. The
                default deserializer is set by the ``predictor_cls``.
            accelerator_type (str): Type of Elastic Inference accelerator to
                attach to an endpoint for model loading and inference, for
                example, 'ml.eia1.medium'. If not specified, no Elastic
                Inference accelerator will be attached to the endpoint. For more
                information:
                https://docs.aws.amazon.com/sagemaker/latest/dg/ei.html
            endpoint_name (str): Name to use for creating an Amazon SageMaker
                endpoint. If not specified, the name of the training job is
                used.
            wait (bool): Whether the call should wait until the deployment of
                model completes (default: True).
            model_name (str): Name to use for creating an Amazon SageMaker
                model. If not specified, the name of the training job is used.
            kms_key (str): The ARN of the KMS key that is used to encrypt the
                data on the storage volume attached to the instance hosting the
                endpoint.
            data_capture_config (sagemaker.model_monitor.DataCaptureConfig): Specifies
                configuration related to Endpoint data capture for use with
                Amazon SageMaker Model Monitoring. Default: None.
            **kwargs: Other arguments needed for deployment. Please refer to the
                ``create_model()`` method of the associated estimator to see
                what other arguments are needed.

        Returns:
            sagemaker.predictor.Predictor: A predictor that provides a ``predict()``
                method, which can be used to send requests to the Amazon SageMaker endpoint
                and obtain inferences.
        """
        best_training_job = self._get_best_training_job()
        best_estimator = self.best_estimator(best_training_job)

        return best_estimator.deploy(
            initial_instance_count=initial_instance_count,
            instance_type=instance_type,
            serializer=serializer,
            deserializer=deserializer,
            accelerator_type=accelerator_type,
            endpoint_name=endpoint_name or best_training_job["TrainingJobName"],
            wait=wait,
            model_name=model_name,
            kms_key=kms_key,
            data_capture_config=data_capture_config,
            **kwargs
        )

    def stop_tuning_job(self):
        """Stop latest running hyperparameter tuning job."""
        self._ensure_last_tuning_job()
        self.latest_tuning_job.stop()

    def describe(self):
        """Returns a response from the DescribeHyperParameterTuningJob API call."""
        return self.sagemaker_session.describe_tuning_job(self._current_job_name)

    def wait(self):
        """Wait for latest hyperparameter tuning job to finish."""
        self._ensure_last_tuning_job()
        self.latest_tuning_job.wait()

    def best_estimator(self, best_training_job=None):
        """Return the estimator that has best training job attached.

        The trained model can then be deployed to an Amazon SageMaker endpoint and return a
        ``sagemaker.Predictor`` object.

        Args:
            best_training_job (dict): Dictionary containing "TrainingJobName" and
                "TrainingJobDefinitionName".

                Example:

                .. code:: python

                    {
                        "TrainingJobName": "my_training_job_name",
                        "TrainingJobDefinitionName": "my_training_job_definition_name"
                    }

        Returns:
            sagemaker.estimator.EstimatorBase: The estimator that has the best training job
                attached.

        Raises:
            Exception: If there is no best training job available for the hyperparameter tuning job.
        """
        if best_training_job is None:
            best_training_job = self._get_best_training_job()

        if self.estimator is not None:
            best_estimator = self.estimator
        else:
            best_estimator_name = best_training_job["TrainingJobDefinitionName"]
            best_estimator = self.estimator_dict[best_estimator_name]

        return best_estimator.attach(
            training_job_name=best_training_job["TrainingJobName"],
            sagemaker_session=self.sagemaker_session,
        )

    def best_training_job(self):
        """Return name of the best training job for the latest hyperparameter tuning job.

        Raises:
            Exception: If there is no best training job available for the
                hyperparameter tuning job.
        """
        return self._get_best_training_job()["TrainingJobName"]

    def _get_best_training_job(self):
        """Return the best training job for the latest hyperparameter tuning job.

        Raises:
            Exception: If there is no best training job available for the
                hyperparameter tuning job.
        """
        self._ensure_last_tuning_job()

        tuning_job_describe_result = self.sagemaker_session.sagemaker_client.describe_hyper_parameter_tuning_job(  # noqa: E501 # pylint: disable=line-too-long
            HyperParameterTuningJobName=self.latest_tuning_job.name
        )

        try:
            return tuning_job_describe_result["BestTrainingJob"]
        except KeyError:
            raise Exception(
                "Best training job not available for tuning job: {}".format(
                    self.latest_tuning_job.name
                )
            )

    def _ensure_last_tuning_job(self):
        """Placeholder docstring"""
        if self.latest_tuning_job is None:
            raise ValueError("No tuning job available")

    @classmethod
    def _prepare_estimator(
        cls, estimator_cls, training_details, parameter_ranges, sagemaker_session
    ):
        """Attach an estimator from training job details"""
        estimator_cls = cls._prepare_estimator_cls(estimator_cls, training_details)
        return cls._prepare_estimator_from_job_description(
            estimator_cls, training_details, parameter_ranges, sagemaker_session
        )

    @classmethod
    def _prepare_estimator_cls(cls, estimator_cls, training_details):
        # Check for customer-specified estimator first
        """Placeholder docstring"""
        if estimator_cls is not None:
            module, cls_name = estimator_cls.rsplit(".", 1)
            return getattr(importlib.import_module(module), cls_name)

        # Then check for estimator class in hyperparameters
        hyperparameters = training_details["StaticHyperParameters"]
        if (
            cls.SAGEMAKER_ESTIMATOR_CLASS_NAME in hyperparameters
            and cls.SAGEMAKER_ESTIMATOR_MODULE in hyperparameters
        ):
            module = hyperparameters.get(cls.SAGEMAKER_ESTIMATOR_MODULE)
            cls_name = hyperparameters.get(cls.SAGEMAKER_ESTIMATOR_CLASS_NAME)
            return getattr(importlib.import_module(json.loads(module)), json.loads(cls_name))

        # Then try to derive the estimator from the image name for 1P algorithms
        image_uri = training_details["AlgorithmSpecification"]["TrainingImage"]
        algorithm = image_uri[image_uri.find("/") + 1 : image_uri.find(":")]
        if algorithm in AMAZON_ESTIMATOR_CLS_NAMES:
            cls_name = AMAZON_ESTIMATOR_CLS_NAMES[algorithm]
            return getattr(importlib.import_module(AMAZON_ESTIMATOR_MODULE), cls_name)

        # Default to the BYO estimator
        return getattr(
            importlib.import_module(cls.DEFAULT_ESTIMATOR_MODULE),
            cls.DEFAULT_ESTIMATOR_CLS_NAME,
        )

    @classmethod
    def _prepare_estimator_from_job_description(
        cls, estimator_cls, training_details, parameter_ranges, sagemaker_session
    ):
        """Placeholder docstring"""
        # Swap name for static hyperparameters to what an estimator would expect
        training_details["HyperParameters"] = training_details["StaticHyperParameters"]
        del training_details["StaticHyperParameters"]

        # Remove hyperparameter reserved by SageMaker for tuning jobs
        del training_details["HyperParameters"]["_tuning_objective_metric"]

        # Add missing hyperparameters defined in the hyperparameter ranges,
        # as potentially required in the Amazon algorithm estimator's constructor
        if issubclass(estimator_cls, AmazonAlgorithmEstimatorBase):
            additional_hyperparameters = cls._extract_hyperparameters_from_parameter_ranges(
                parameter_ranges
            )
            training_details["HyperParameters"].update(additional_hyperparameters)

        # Add items expected by the estimator (but aren't needed otherwise)
        training_details["TrainingJobName"] = ""
        if "KmsKeyId" not in training_details["OutputDataConfig"]:
            training_details["OutputDataConfig"]["KmsKeyId"] = ""

        estimator_init_params = estimator_cls._prepare_init_params_from_job_description(
            training_details
        )
        return estimator_cls(sagemaker_session=sagemaker_session, **estimator_init_params)

    @classmethod
    def _prepare_init_params_from_job_description(cls, job_details):
        """Placeholder docstring"""
        tuning_config = job_details["HyperParameterTuningJobConfig"]

        params = {
            "strategy": tuning_config["Strategy"],
            "max_jobs": tuning_config["ResourceLimits"]["MaxNumberOfTrainingJobs"],
            "max_parallel_jobs": tuning_config["ResourceLimits"]["MaxParallelTrainingJobs"],
            "warm_start_config": WarmStartConfig.from_job_desc(
                job_details.get("WarmStartConfig", None)
            ),
            "early_stopping_type": tuning_config["TrainingJobEarlyStoppingType"],
            "base_tuning_job_name": base_from_name(job_details["HyperParameterTuningJobName"]),
        }

        if "HyperParameterTuningJobObjective" in tuning_config:
            params["objective_metric_name"] = tuning_config["HyperParameterTuningJobObjective"][
                "MetricName"
            ]
            params["objective_type"] = tuning_config["HyperParameterTuningJobObjective"]["Type"]

        if "ParameterRanges" in tuning_config:
            params["hyperparameter_ranges"] = cls._prepare_parameter_ranges_from_job_description(
                tuning_config["ParameterRanges"]
            )

        if "TrainingJobDefinition" in job_details:
            params["metric_definitions"] = job_details["TrainingJobDefinition"][
                "AlgorithmSpecification"
            ]["MetricDefinitions"]

        if "TrainingJobDefinitions" in job_details:
            params["objective_type"] = job_details["TrainingJobDefinitions"][0]["TuningObjective"][
                "Type"
            ]

        return params

    @classmethod
    def _prepare_parameter_ranges_from_job_description(cls, parameter_ranges):
        """Placeholder docstring"""
        ranges = {}

        for parameter in parameter_ranges["CategoricalParameterRanges"]:
            ranges[parameter["Name"]] = CategoricalParameter(parameter["Values"])

        for parameter in parameter_ranges["ContinuousParameterRanges"]:
            ranges[parameter["Name"]] = ContinuousParameter(
                float(parameter["MinValue"]), float(parameter["MaxValue"])
            )

        for parameter in parameter_ranges["IntegerParameterRanges"]:
            ranges[parameter["Name"]] = IntegerParameter(
                int(parameter["MinValue"]), int(parameter["MaxValue"])
            )

        return ranges

    @classmethod
    def _extract_hyperparameters_from_parameter_ranges(cls, parameter_ranges):
        """Placeholder docstring"""
        hyperparameters = {}

        for parameter in parameter_ranges["CategoricalParameterRanges"]:
            hyperparameters[parameter["Name"]] = parameter["Values"][0]

        for parameter in parameter_ranges["ContinuousParameterRanges"]:
            hyperparameters[parameter["Name"]] = float(parameter["MinValue"])

        for parameter in parameter_ranges["IntegerParameterRanges"]:
            hyperparameters[parameter["Name"]] = int(parameter["MinValue"])

        return hyperparameters

    def hyperparameter_ranges(self):
        """Return the hyperparameter ranges in a dictionary.

        Dictionary to be used as part of a request for creating a hyperparameter tuning job.
        """
        if self._hyperparameter_ranges is None:
            return None

        return self._prepare_parameter_ranges_for_tuning(
            self._hyperparameter_ranges, self.estimator
        )

    def hyperparameter_ranges_dict(self):
        """Return a dictionary of hyperparameter ranges for all estimators in ``estimator_dict``"""
        if self._hyperparameter_ranges_dict is None:
            return None

        return {
            estimator_name: self._prepare_parameter_ranges_for_tuning(
                self._hyperparameter_ranges_dict[estimator_name],
                self.estimator_dict[estimator_name],
            )
            for estimator_name in sorted(self.estimator_dict.keys())
        }

    @classmethod
    def _prepare_parameter_ranges_for_tuning(cls, parameter_ranges, estimator):
        """Prepare hyperparameter ranges for tuning"""
        processed_parameter_ranges = dict()
        for range_type in ParameterRange.__all_types__:
            hp_ranges = []
            for parameter_name, parameter in parameter_ranges.items():
                if parameter is not None and parameter.__name__ == range_type:
                    # Categorical parameters needed to be serialized as JSON for our framework
                    # containers
                    if isinstance(parameter, CategoricalParameter) and isinstance(
                        estimator, Framework
                    ):
                        tuning_range = parameter.as_json_range(parameter_name)
                    else:
                        tuning_range = parameter.as_tuning_range(parameter_name)
                    hp_ranges.append(tuning_range)
            processed_parameter_ranges[range_type + "ParameterRanges"] = hp_ranges
        return processed_parameter_ranges

    @property
    def sagemaker_session(self):
        """Convenience method for accessing the SageMaker session.

        It access :class:`~sagemaker.session.Session` object associated with the estimator
        for the ``HyperparameterTuner``.
        """
        estimator = self.estimator
        if estimator is None:
            first_estimator_name = sorted(self.estimator_dict.keys())[0]
            estimator = self.estimator_dict[first_estimator_name]
        return estimator.sagemaker_session

    def analytics(self):
        """An instance of HyperparameterTuningJobAnalytics for this latest tuning job of this tuner.

        Analytics olbject gives you access to tuning results summarized into a pandas dataframe.
        """
        return HyperparameterTuningJobAnalytics(self.latest_tuning_job.name, self.sagemaker_session)

    def _validate_parameter_ranges(self, estimator, hyperparameter_ranges):
        """Validate hyperparameter ranges for an estimator"""
        for kls in inspect.getmro(estimator.__class__)[::-1]:
            for _, value in kls.__dict__.items():
                if isinstance(value, hp):
                    try:
                        # The hyperparam names may not be the same as the class attribute that
                        # holds them, for instance: local_lloyd_init_method is called
                        # local_init_method. We need to map these and pass the correct name to
                        # the constructor.
                        parameter_range = hyperparameter_ranges[value.name]

                        if isinstance(parameter_range, ParameterRange):
                            self._validate_parameter_range(value, parameter_range)
                    except KeyError:
                        pass

    def _validate_parameter_range(self, value_hp, parameter_range):
        """Placeholder docstring"""
        for (
            parameter_range_key,
            parameter_range_value,
        ) in parameter_range.__dict__.items():
            if parameter_range_key == "scaling_type":
                continue

            # Categorical ranges
            if isinstance(parameter_range_value, list):
                for categorical_value in parameter_range_value:
                    value_hp.validate(categorical_value)
            # Continuous, Integer ranges
            else:
                value_hp.validate(parameter_range_value)

    def transfer_learning_tuner(self, additional_parents=None, estimator=None):
        """Creates a new ``HyperparameterTuner``.

        Creation is done by copying the request fields from the provided parent
        to the new instance of ``HyperparameterTuner``.
        Followed by addition of warm start configuration with the type as
        "TransferLearning" and parents as the union of provided list of
        ``additional_parents`` and the ``self``. Also, training image in the new
        tuner's estimator is updated with the provided ``training_image``.

        Examples:
            >>> parent_tuner = HyperparameterTuner.attach(tuning_job_name="parent-job-1")
            >>> transfer_learning_tuner = parent_tuner.transfer_learning_tuner(
            >>>                                             additional_parents={"parent-job-2"})
            Later On:
            >>> transfer_learning_tuner.fit(inputs={})

        Args:
            additional_parents (set{str}): Set of additional parents along with
                the self to be used in warm starting
            estimator (sagemaker.estimator.EstimatorBase): An estimator object
                that has been initialized with the desired configuration. There
                does not need to be a training job associated with this
                instance.

        Returns:
            sagemaker.tuner.HyperparameterTuner: ``HyperparameterTuner``
            instance which can be used to launch transfer learning tuning job.
        """

        return self._create_warm_start_tuner(
            additional_parents=additional_parents,
            warm_start_type=WarmStartTypes.TRANSFER_LEARNING,
            estimator=estimator,
        )

    def identical_dataset_and_algorithm_tuner(self, additional_parents=None):
        """Creates a new ``HyperparameterTuner``.

        Creation is done by copying the request fields from the provided parent to the new instance
        of ``HyperparameterTuner``.

        Followed by addition of warm start configuration with the type as
        "IdenticalDataAndAlgorithm" and parents as the union of provided list of
        ``additional_parents`` and the ``self``

        Examples:
            >>> parent_tuner = HyperparameterTuner.attach(tuning_job_name="parent-job-1")
            >>> identical_dataset_algo_tuner = parent_tuner.identical_dataset_and_algorithm_tuner(
            >>>                                                additional_parents={"parent-job-2"})
            Later On:
            >>> identical_dataset_algo_tuner.fit(inputs={})

        Args:
            additional_parents (set{str}): Set of additional parents along with
                the self to be used in warm starting

        Returns:
            sagemaker.tuner.HyperparameterTuner: HyperparameterTuner instance
            which can be used to launch identical dataset and algorithm tuning
            job.
        """

        return self._create_warm_start_tuner(
            additional_parents=additional_parents,
            warm_start_type=WarmStartTypes.IDENTICAL_DATA_AND_ALGORITHM,
        )

    def _create_warm_start_tuner(self, additional_parents, warm_start_type, estimator=None):
        """Creates a new ``HyperparameterTuner`` with ``WarmStartConfig``.

        Where type will be equal to ``warm_start_type`` and``parents`` would be equal
        to union of ``additional_parents`` and self.

        Args:
            additional_parents (set{str}): Additional parents along with self,
                to be used for warm starting.
            warm_start_type (sagemaker.tuner.WarmStartTypes): Type of warm start
                job.
            estimator:

        Returns:
            sagemaker.tuner.HyperparameterTuner: Instance with the request
            fields copied from self along with the warm start configuration
        """
        all_parents = {self.latest_tuning_job.name}
        if additional_parents:
            all_parents = all_parents.union(additional_parents)

        if self.estimator is not None:
            return HyperparameterTuner(
                estimator=estimator if estimator else self.estimator,
                objective_metric_name=self.objective_metric_name,
                hyperparameter_ranges=self._hyperparameter_ranges,
                strategy=self.strategy,
                strategy_config=self.strategy_config,
                objective_type=self.objective_type,
                max_jobs=self.max_jobs,
                max_parallel_jobs=self.max_parallel_jobs,
                warm_start_config=WarmStartConfig(
                    warm_start_type=warm_start_type, parents=all_parents
                ),
                early_stopping_type=self.early_stopping_type,
            )

        if len(self.estimator_dict) > 1:
            raise ValueError(
                "Warm start is not supported currently for tuners with multiple estimators"
            )

        if estimator is not None:
            estimator_name = list(self.estimator_dict.keys())[0]
            estimator_dict = {estimator_name: estimator}
        else:
            estimator_dict = self.estimator_dict

        return HyperparameterTuner.create(
            estimator_dict=estimator_dict,
            objective_metric_name_dict=self.objective_metric_name_dict,
            hyperparameter_ranges_dict=self._hyperparameter_ranges_dict,
            metric_definitions_dict=self.metric_definitions_dict,
            strategy=self.strategy,
            strategy_config=self.strategy_config,
            objective_type=self.objective_type,
            max_jobs=self.max_jobs,
            max_parallel_jobs=self.max_parallel_jobs,
            warm_start_config=WarmStartConfig(warm_start_type=warm_start_type, parents=all_parents),
            early_stopping_type=self.early_stopping_type,
        )

    @classmethod
    def create(
        cls,
        estimator_dict,
        objective_metric_name_dict,
        hyperparameter_ranges_dict,
        metric_definitions_dict=None,
        base_tuning_job_name=None,
        strategy="Bayesian",
        strategy_config=None,
        objective_type="Maximize",
        max_jobs=None,
        max_parallel_jobs=1,
        tags=None,
        warm_start_config=None,
        early_stopping_type="Off",
    ):
        """Factory method to create a ``HyperparameterTuner`` instance.

        It takes one or more estimators to obtain configuration information for training jobs
        that are created as the result of a hyperparameter tuning job. The estimators are provided
        through a  dictionary (i.e. ``estimator_dict``) with unique estimator names as the keys.
        For  individual estimators separate objective metric names and hyperparameter ranges
        should be provided in two dictionaries, i.e. ``objective_metric_name_dict`` and
        ``hyperparameter_ranges_dict``, with the same estimator names as the keys. Optional
        metrics definitions could also be provided for individual estimators via another dictionary
        ``metric_definitions_dict``.

        Args:
            estimator_dict (dict[str, sagemaker.estimator.EstimatorBase]): Dictionary of estimator
                instances that have been initialized with the desired configuration. There does not
                need to be a training job associated with the estimator instances. The keys of the
                dictionary would be referred to as "estimator names".
            objective_metric_name_dict (dict[str, str]): Dictionary of names of the objective
                metric for evaluating training jobs. The keys are the same set of estimator names
                as in ``estimator_dict``, and there must be one entry for each estimator in
                ``estimator_dict``.
            hyperparameter_ranges_dict (dict[str, dict[str, sagemaker.parameter.ParameterRange]]):
                Dictionary of tunable hyperparameter ranges. The keys are the same set of estimator
                names as in estimator_dict, and there must be one entry for each estimator in
                estimator_dict. Each value is a dictionary of sagemaker.parameter.ParameterRange
                instance, which can be one of three types: Continuous, Integer, or Categorical.
                The keys of each ParameterRange dictionaries are the names of the hyperparameter,
                and the values are the appropriate parameter range class to represent the range.
            metric_definitions_dict (dict(str, list[dict]]): Dictionary of metric definitions.
                The keys are the same set or a subset of estimator names as in estimator_dict,
                and there must be one entry for each estimator in estimator_dict. Each value is
                a list of dictionaries that defines the metric(s) used to evaluate the training
                jobs (default: None). Each of these dictionaries contains two keys: 'Name' for the
                name of the metric, and 'Regex' for the regular expression used to extract the
                metric from the logs. This should be defined only for hyperparameter tuning jobs
                that don't use an Amazon algorithm.
            base_tuning_job_name (str): Prefix for the hyperparameter tuning job name when the
                :meth:`~sagemaker.tuner.HyperparameterTuner.fit` method launches.
                If not specified, a default job name is generated,
                based on the training image name and current timestamp.
            strategy (str): Strategy to be used for hyperparameter estimations
                (default: 'Bayesian').
            strategy_config (dict): The configuration for a training job launched by a
                hyperparameter tuning job.
            objective_type (str): The type of the objective metric for evaluating training jobs.
                This value can be either 'Minimize' or 'Maximize' (default: 'Maximize').
            max_jobs (int): Maximum total number of training jobs to start for the hyperparameter
                tuning job. The default value is unspecified fot the GridSearch strategy
                and the value is 1 for all others strategies (default: None).
            max_parallel_jobs (int): Maximum number of parallel training jobs to start
                (default: 1).
            tags (list[dict]): List of tags for labeling the tuning job (default: None). For more,
                see https://docs.aws.amazon.com/sagemaker/latest/dg/API_Tag.html.
            warm_start_config (sagemaker.tuner.WarmStartConfig): A ``WarmStartConfig`` object that
                has been initialized with the configuration defining the nature of warm start
                tuning job.
            early_stopping_type (str): Specifies whether early stopping is enabled for the job.
                Can be either 'Auto' or 'Off' (default: 'Off'). If set to 'Off', early stopping
                will not be attempted. If set to 'Auto', early stopping of some training jobs may
                happen, but is not guaranteed to.

        Returns:
            sagemaker.tuner.HyperparameterTuner: a new ``HyperparameterTuner`` object that can
            start a hyperparameter tuning job with one or more estimators.

        """

        cls._validate_create_tuner_inputs(
            estimator_dict,
            objective_metric_name_dict,
            hyperparameter_ranges_dict,
            metric_definitions_dict,
        )

        estimator_names = sorted(estimator_dict.keys())
        first_estimator_name = estimator_names[0]

        metric_definitions = (
            metric_definitions_dict.get(first_estimator_name, None)
            if metric_definitions_dict is not None
            else None
        )

        tuner = HyperparameterTuner(
            base_tuning_job_name=base_tuning_job_name,
            estimator_name=first_estimator_name,
            estimator=estimator_dict[first_estimator_name],
            objective_metric_name=objective_metric_name_dict[first_estimator_name],
            hyperparameter_ranges=hyperparameter_ranges_dict[first_estimator_name],
            metric_definitions=metric_definitions,
            strategy=strategy,
            strategy_config=strategy_config,
            objective_type=objective_type,
            max_jobs=max_jobs,
            max_parallel_jobs=max_parallel_jobs,
            tags=tags,
            warm_start_config=warm_start_config,
            early_stopping_type=early_stopping_type,
        )

        for estimator_name in estimator_names[1:]:
            metric_definitions = (
                metric_definitions_dict.get(estimator_name, None)
                if metric_definitions_dict is not None
                else None
            )
            tuner._add_estimator(
                estimator_name=estimator_name,
                estimator=estimator_dict[estimator_name],
                objective_metric_name=objective_metric_name_dict[estimator_name],
                hyperparameter_ranges=hyperparameter_ranges_dict[estimator_name],
                metric_definitions=metric_definitions,
            )
        return tuner

    @classmethod
    def _validate_create_tuner_inputs(
        cls,
        estimator_dict,
        objective_metric_name_dict,
        hyperparameter_ranges_dict,
        metric_definitions_dict=None,
    ):
        """Validate inputs for ``HyperparameterTuner.create()``"""
        cls._validate_estimator_dict(estimator_dict)

        estimator_names = sorted(estimator_dict.keys())

        cls._validate_dict_argument(
            name="objective_metric_name_dict",
            value=objective_metric_name_dict,
            allowed_keys=estimator_names,
            require_same_keys=True,
        )
        cls._validate_dict_argument(
            name="hyperparameter_ranges_dict",
            value=hyperparameter_ranges_dict,
            allowed_keys=estimator_names,
            require_same_keys=True,
        )
        cls._validate_dict_argument(
            name="metric_definitions_dict",
            value=metric_definitions_dict,
            allowed_keys=estimator_names,
        )

    @classmethod
    def _validate_estimator_dict(cls, estimator_dict):
        """Validate ``estimator_dict`` in inputs for ``HyperparameterTuner.create()``"""
        if estimator_dict is None or len(estimator_dict) == 0:
            raise ValueError("At least one estimator should be provided")
        if None in estimator_dict.keys():
            raise ValueError("Estimator names cannot be None")

    @classmethod
    def _validate_dict_argument(cls, name, value, allowed_keys, require_same_keys=False):
        """Check if an argument is an dictionary with correct key set."""
        if value is None:
            return

        if not isinstance(value, dict):
            raise ValueError(
                "Argument '{}' must be a dictionary using {} as keys".format(name, allowed_keys)
            )

        value_keys = sorted(value.keys())

        if require_same_keys:
            if value_keys != allowed_keys:
                raise ValueError(
                    "The keys of argument '{}' must be the same as {}".format(name, allowed_keys)
                )
        else:
            if not set(value_keys).issubset(set(allowed_keys)):
                raise ValueError(
                    "The keys of argument '{}' must be a subset of {}".format(name, allowed_keys)
                )

    def _add_estimator(
        self,
        estimator_name,
        estimator,
        objective_metric_name,
        hyperparameter_ranges,
        metric_definitions=None,
    ):
        """Add an estimator with corresponding attributes, if applicable.

        The objective metric name, parameter ranges and metric definitions are added to
        the estimator, if populated.
        """
        self.estimator_dict[estimator_name] = estimator
        self.objective_metric_name_dict[estimator_name] = objective_metric_name
        self._hyperparameter_ranges_dict[estimator_name] = hyperparameter_ranges
        if metric_definitions is not None:
            self.metric_definitions_dict[estimator_name] = metric_definitions

    delete_endpoint = removed_function("delete_endpoint")


class _TuningJob(_Job):
    """Placeholder docstring"""

    @classmethod
    def start_new(cls, tuner, inputs):
        """Create a new Amazon SageMaker HyperParameter Tuning job.

        The new HyperParameter Tuning job uses the provided `tuner` and `inputs`
        to start a new job.

        Args:
            tuner (sagemaker.tuner.HyperparameterTuner): HyperparameterTuner
                object created by the user.
            inputs (str): Parameters used when called
                :meth:`~sagemaker.estimator.EstimatorBase.fit`.

        Returns:
            sagemaker.tuner._TuningJob: Constructed object that captures all
            information about the started job.
        """
        tuner_args = cls._get_tuner_args(tuner, inputs)

        tuner.sagemaker_session.create_tuning_job(**tuner_args)

        return cls(tuner.sagemaker_session, tuner._current_job_name)

    @classmethod
    def _get_tuner_args(cls, tuner, inputs):
        """Gets a dict of arguments for a new Amazon SageMaker tuning job from the tuner

        Args:
            tuner (:class:`~sagemaker.tuner.HyperparameterTuner`):
                The ``HyperparameterTuner`` instance that started the job.
            inputs: Information about the training data. Please refer to the
            ``fit()`` method of the associated estimator.
        Returns:
            Dict: dict for `sagemaker.session.Session.tune` method
        """
        warm_start_config_req = None
        if tuner.warm_start_config:
            warm_start_config_req = tuner.warm_start_config.to_input_req()

        tuning_config = {
            "strategy": tuner.strategy,
            "max_jobs": tuner.max_jobs,
            "max_parallel_jobs": tuner.max_parallel_jobs,
            "early_stopping_type": tuner.early_stopping_type,
        }

        if tuner.strategy_config is not None:
            tuning_config["strategy_config"] = tuner.strategy_config.to_input_req()

        if tuner.objective_metric_name is not None:
            tuning_config["objective_type"] = tuner.objective_type
            tuning_config["objective_metric_name"] = tuner.objective_metric_name

        parameter_ranges = tuner.hyperparameter_ranges()
        if parameter_ranges is not None:
            tuning_config["parameter_ranges"] = parameter_ranges

        tuner_args = {
            "job_name": tuner._current_job_name,
            "tuning_config": tuning_config,
            "tags": tuner.tags,
            "warm_start_config": warm_start_config_req,
        }

        if tuner.estimator is not None:
            tuner_args["training_config"] = cls._prepare_training_config(
                inputs=inputs,
                estimator=tuner.estimator,
                static_hyperparameters=tuner.static_hyperparameters,
                metric_definitions=tuner.metric_definitions,
                instance_configs=tuner.instance_configs,
            )

        if tuner.estimator_dict is not None:
            tuner_args["training_config_list"] = [
                cls._prepare_training_config(
                    inputs.get(estimator_name, None) if inputs is not None else None,
                    tuner.estimator_dict[estimator_name],
                    tuner.static_hyperparameters_dict[estimator_name],
                    tuner.metric_definitions_dict.get(estimator_name, None),
                    estimator_name,
                    tuner.objective_type,
                    tuner.objective_metric_name_dict[estimator_name],
                    tuner.hyperparameter_ranges_dict()[estimator_name],
                    tuner.instance_configs_dict.get(estimator_name, None)
                    if tuner.instance_configs_dict is not None
                    else None,
                )
                for estimator_name in sorted(tuner.estimator_dict.keys())
            ]

        return tuner_args

    @staticmethod
    def _prepare_hp_resource_config(
        instance_configs: List[InstanceConfig],
        instance_count: int,
        instance_type: str,
        volume_size: int,
        volume_kms_key: str,
    ):
        """Placeholder hpo resource config for one estimator of the tuner."""
        resource_config = {}
        if volume_kms_key is not None:
            resource_config["VolumeKmsKeyId"] = volume_kms_key

        if instance_configs is None:
            resource_config["InstanceCount"] = instance_count
            resource_config["InstanceType"] = instance_type
            resource_config["VolumeSizeInGB"] = volume_size
        else:
            resource_config["InstanceConfigs"] = _TuningJob._prepare_instance_configs(
                instance_configs
            )

        return resource_config

    @staticmethod
    def _prepare_instance_configs(instance_configs: List[InstanceConfig]):
        """Prepare instance config for create tuning request."""
        return [config.to_input_req() for config in instance_configs]

    @staticmethod
    def _prepare_training_config(
        inputs,
        estimator,
        static_hyperparameters,
        metric_definitions,
        estimator_name=None,
        objective_type=None,
        objective_metric_name=None,
        parameter_ranges=None,
        instance_configs=None,
    ):
        """Prepare training config for one estimator."""
        training_config = _Job._load_config(inputs, estimator)

        del training_config["resource_config"]
        training_config["hpo_resource_config"] = _TuningJob._prepare_hp_resource_config(
            instance_configs,
            estimator.instance_count,
            estimator.instance_type,
            estimator.volume_size,
            estimator.volume_kms_key,
        )

        training_config["input_mode"] = estimator.input_mode
        training_config["metric_definitions"] = metric_definitions

        if isinstance(inputs, TrainingInput):
            if "InputMode" in inputs.config:
                logger.debug(
                    "Selecting TrainingInput's input_mode (%s) for TrainingInputMode.",
                    inputs.config["InputMode"],
                )
                training_config["input_mode"] = inputs.config["InputMode"]

        if isinstance(estimator, sagemaker.algorithm.AlgorithmEstimator):
            training_config["algorithm_arn"] = estimator.algorithm_arn
        else:
            training_config["image_uri"] = estimator.training_image_uri()

        training_config["enable_network_isolation"] = estimator.enable_network_isolation()
        training_config[
            "encrypt_inter_container_traffic"
        ] = estimator.encrypt_inter_container_traffic

        training_config["use_spot_instances"] = estimator.use_spot_instances
        training_config["checkpoint_s3_uri"] = estimator.checkpoint_s3_uri
        training_config["checkpoint_local_path"] = estimator.checkpoint_local_path

        training_config["static_hyperparameters"] = static_hyperparameters

        if estimator_name is not None:
            training_config["estimator_name"] = estimator_name

        if objective_type is not None:
            training_config["objective_type"] = objective_type

        if objective_metric_name is not None:
            training_config["objective_metric_name"] = objective_metric_name

        if parameter_ranges is not None:
            training_config["parameter_ranges"] = parameter_ranges

        if estimator.max_retry_attempts is not None:
            training_config["max_retry_attempts"] = estimator.max_retry_attempts

        if estimator.environment is not None:
            training_config["environment"] = estimator.environment

        return training_config

    def stop(self):
        """Placeholder docstring."""
        self.sagemaker_session.stop_tuning_job(name=self.name)

    def wait(self):
        """Placeholder docstring."""
        self.sagemaker_session.wait_for_tuning_job(self.name)


def create_identical_dataset_and_algorithm_tuner(
    parent, additional_parents=None, sagemaker_session=None
):
    """Creates a new tuner with an identical dataset and algorithm.

    It does this identical creation by copying the request fields from the
    provided parent to the new instance of ``HyperparameterTuner`` followed
    by addition of warm start configuration with the type as
    "IdenticalDataAndAlgorithm" and ``parents`` as the union of provided list
    of ``additional_parents`` and the ``parent``.

    Args:
        parent (str): Primary parent tuning job's name from which the Tuner and
            Estimator configuration has to be copied
        additional_parents (set{str}): Set of additional parent tuning job's
            names along with the primary parent tuning job name to be used in
            warm starting the transfer learning tuner.
        sagemaker_session (sagemaker.session.Session): Session object which
            manages interactions with Amazon SageMaker APIs and any other AWS
            services needed. If not specified, one is created using the default
            AWS configuration chain.

    Returns:
        sagemaker.tuner.HyperparameterTuner: a new ``HyperparameterTuner``
        object for the warm-started hyperparameter tuning job
    """

    parent_tuner = HyperparameterTuner.attach(
        tuning_job_name=parent, sagemaker_session=sagemaker_session
    )
    return parent_tuner.identical_dataset_and_algorithm_tuner(additional_parents=additional_parents)


def create_transfer_learning_tuner(
    parent, additional_parents=None, estimator=None, sagemaker_session=None
):
    """Creates a new ``HyperParameterTuner`` instance from the parent.

    It creates the new tuner by copying the request fields from the provided
    parent to the new instance of ``HyperparameterTuner`` followed by addition
    of warm start configuration with the type as "TransferLearning" and
    ``parents`` as the union of provided list of ``additional_parents`` and
    the ``parent``.

    Args:
        parent (str): Primary parent tuning job's name from which the Tuner and
            Estimator configuration has to be copied
        additional_parents (set{str}): Set of additional parent tuning job's
            names along with the primary parent tuning job name to be used in
            warm starting the identical dataset and algorithm tuner.
        estimator (sagemaker.estimator.EstimatorBase): An estimator object that
            has been initialized with the desired configuration. There does not
            need to be a training job associated with this instance.
        sagemaker_session (sagemaker.session.Session): Session object which
            manages interactions with Amazon SageMaker APIs and any other AWS
            services needed. If not specified, one is created using the default
            AWS configuration chain.

    Returns:
        sagemaker.tuner.HyperparameterTuner: New instance of warm started
        HyperparameterTuner
    """

    parent_tuner = HyperparameterTuner.attach(
        tuning_job_name=parent, sagemaker_session=sagemaker_session
    )
    return parent_tuner.transfer_learning_tuner(
        additional_parents=additional_parents, estimator=estimator
    )<|MERGE_RESOLUTION|>--- conflicted
+++ resolved
@@ -593,8 +593,6 @@
         self.latest_tuning_job = None
         self.warm_start_config = warm_start_config
         self.early_stopping_type = early_stopping_type
-<<<<<<< HEAD
-=======
         self.random_seed = random_seed
         self.instance_configs_dict = None
         self.instance_configs = None
@@ -621,7 +619,6 @@
             if self.estimator_dict is not None and self.estimator_dict.keys():
                 estimator_names = list(self.estimator_dict.keys())
                 self.instance_configs_dict = {estimator_names[0]: instance_configs}
->>>>>>> 4046ae44
 
     def _prepare_for_tuning(self, job_name=None, include_cls_metadata=False):
         """Prepare the tuner instance for tuning (fit)."""
