# Copyright 2017-2019 Amazon.com, Inc. or its affiliates. All Rights Reserved.
#
# Licensed under the Apache License, Version 2.0 (the "License"). You
# may not use this file except in compliance with the License. A copy of
# the License is located at
#
#     http://aws.amazon.com/apache2.0/
#
# or in the "license" file accompanying this file. This file is
# distributed on an "AS IS" BASIS, WITHOUT WARRANTIES OR CONDITIONS OF
# ANY KIND, either express or implied. See the License for the specific
# language governing permissions and limitations under the License.
"""Placeholder docstring"""
from __future__ import print_function, absolute_import

import json
import logging
import os
import warnings
from abc import ABCMeta
from abc import abstractmethod
from six import with_metaclass
from six import string_types
import sagemaker
from sagemaker import git_utils
from sagemaker.analytics import TrainingJobAnalytics

from sagemaker.fw_utils import (
    create_image_uri,
    tar_and_upload_dir,
    parse_s3_url,
    UploadedCode,
    validate_source_dir,
)
from sagemaker.job import _Job
from sagemaker.local import LocalSession
from sagemaker.model import Model, NEO_ALLOWED_TARGET_INSTANCE_FAMILY, NEO_ALLOWED_FRAMEWORKS
from sagemaker.model import (
    SCRIPT_PARAM_NAME,
    DIR_PARAM_NAME,
    CLOUDWATCH_METRICS_PARAM_NAME,
    CONTAINER_LOG_LEVEL_PARAM_NAME,
    JOB_NAME_PARAM_NAME,
    SAGEMAKER_REGION_PARAM_NAME,
)
from sagemaker.predictor import RealTimePredictor
from sagemaker.session import Session
from sagemaker.session import s3_input
from sagemaker.transformer import Transformer
from sagemaker.utils import base_name_from_image, name_from_base, name_from_image, get_config_value
from sagemaker import vpc_utils


class EstimatorBase(with_metaclass(ABCMeta, object)):
    """Handle end-to-end Amazon SageMaker training and deployment tasks.

    For introduction to model training and deployment, see
    http://docs.aws.amazon.com/sagemaker/latest/dg/how-it-works-training.html

    Subclasses must define a way to determine what image to use for training,
    what hyperparameters to use, and how to create an appropriate predictor
    instance.
    """

    def __init__(
        self,
        role,
        train_instance_count,
        train_instance_type,
        train_volume_size=30,
        train_volume_kms_key=None,
        train_max_run=24 * 60 * 60,
        input_mode="File",
        output_path=None,
        output_kms_key=None,
        base_job_name=None,
        sagemaker_session=None,
        tags=None,
        subnets=None,
        security_group_ids=None,
        model_uri=None,
        model_channel_name="model",
        metric_definitions=None,
        encrypt_inter_container_traffic=False,
    ):
        """Initialize an ``EstimatorBase`` instance.

        Args:
            role (str): An AWS IAM role (either name or full ARN). The Amazon
                SageMaker training jobs and APIs that create Amazon SageMaker
                endpoints use this role to access training data and model
                artifacts. After the endpoint is created, the inference code
                might use the IAM role, if it needs to access an AWS resource.
            train_instance_count (int): Number of Amazon EC2 instances to use
                for training.
            train_instance_type (str): Type of EC2 instance to use for training,
                for example, 'ml.c4.xlarge'.
            train_volume_size (int): Size in GB of the EBS volume to use for
                storing input data during training (default: 30). Must be large
                enough to store training data if File Mode is used (which is the
                default).
            train_volume_kms_key (str): Optional. KMS key ID for encrypting EBS
                volume attached to the training instance (default: None).
            train_max_run (int): Timeout in seconds for training (default: 24 *
                60 * 60). After this amount of time Amazon SageMaker terminates
                the job regardless of its current status.
            input_mode (str): The input mode that the algorithm supports
                (default: 'File'). Valid modes: 'File' - Amazon SageMaker copies
                the training dataset from the S3 location to a local directory.
                'Pipe' - Amazon SageMaker streams data directly from S3 to the
                container via a Unix-named pipe. This argument can be overriden
                on a per-channel basis using
                ``sagemaker.session.s3_input.input_mode``.
            output_path (str): S3 location for saving the training result (model
                artifacts and output files). If not specified, results are
                stored to a default bucket. If the bucket with the specific name
                does not exist, the estimator creates the bucket during the
                :meth:`~sagemaker.estimator.EstimatorBase.fit` method execution.
            output_kms_key (str): Optional. KMS key ID for encrypting the
                training output (default: None).
            base_job_name (str): Prefix for training job name when the
                :meth:`~sagemaker.estimator.EstimatorBase.fit` method launches.
                If not specified, the estimator generates a default job name,
                based on the training image name and current timestamp.
            sagemaker_session (sagemaker.session.Session): Session object which
                manages interactions with Amazon SageMaker APIs and any other
                AWS services needed. If not specified, the estimator creates one
                using the default AWS configuration chain.
            tags (list[dict]): List of tags for labeling a training job. For
                more, see
                https://docs.aws.amazon.com/sagemaker/latest/dg/API_Tag.html.
            subnets (list[str]): List of subnet ids. If not specified training
                job will be created without VPC config.
            security_group_ids (list[str]): List of security group ids. If not
                specified training job will be created without VPC config.
            model_uri (str): URI where a pre-trained model is stored, either
                locally or in S3 (default: None). If specified, the estimator
                will create a channel pointing to the model so the training job
                can download it. This model can be a 'model.tar.gz' from a
                previous training job, or other artifacts coming from a
                different source.

                In local mode, this should point to the path in which the model
                is located and not the file itself, as local Docker containers
                will try to mount the URI as a volume.

                More information:
                https://docs.aws.amazon.com/sagemaker/latest/dg/cdf-training.html#td-deserialization
            model_channel_name (str): Name of the channel where 'model_uri' will
                be downloaded (default: 'model').
            metric_definitions (list[dict]): A list of dictionaries that defines
                the metric(s) used to evaluate the training jobs. Each
                dictionary contains two keys: 'Name' for the name of the metric,
                and 'Regex' for the regular expression used to extract the
                metric from the logs. This should be defined only for jobs that
                don't use an Amazon algorithm.
            encrypt_inter_container_traffic (bool): Specifies whether traffic
                between training containers is encrypted for the training job
                (default: ``False``).
        """
        self.role = role
        self.train_instance_count = train_instance_count
        self.train_instance_type = train_instance_type
        self.train_volume_size = train_volume_size
        self.train_volume_kms_key = train_volume_kms_key
        self.train_max_run = train_max_run
        self.input_mode = input_mode
        self.tags = tags
        self.metric_definitions = metric_definitions
        self.model_uri = model_uri
        self.model_channel_name = model_channel_name
        self.code_uri = None
        self.code_channel_name = "code"

        if self.train_instance_type in ("local", "local_gpu"):
            if self.train_instance_type == "local_gpu" and self.train_instance_count > 1:
                raise RuntimeError("Distributed Training in Local GPU is not supported")
            self.sagemaker_session = sagemaker_session or LocalSession()
        else:
            self.sagemaker_session = sagemaker_session or Session()

        self.base_job_name = base_job_name
        self._current_job_name = None
        if (
            not self.sagemaker_session.local_mode
            and output_path
            and output_path.startswith("file://")
        ):
            raise RuntimeError("file:// output paths are only supported in Local Mode")
        self.output_path = output_path
        self.output_kms_key = output_kms_key
        self.latest_training_job = None
        self.deploy_instance_type = None

        self._compiled_models = {}

        # VPC configurations
        self.subnets = subnets
        self.security_group_ids = security_group_ids

        self.encrypt_inter_container_traffic = encrypt_inter_container_traffic

    @abstractmethod
    def train_image(self):
        """Return the Docker image to use for training.

        The :meth:`~sagemaker.estimator.EstimatorBase.fit` method, which does
        the model training, calls this method to find the image to use for model
        training.

        Returns:
            str: The URI of the Docker image.
        """

    @abstractmethod
    def hyperparameters(self):
        """Return the hyperparameters as a dictionary to use for training.

        The :meth:`~sagemaker.estimator.EstimatorBase.fit` method, which
        trains the model, calls this method to find the hyperparameters.

        Returns:
            dict[str, str]: The hyperparameters.
        """

    def enable_network_isolation(self):
        """Return True if this Estimator will need network isolation to run.

        Returns:
            bool: Whether this Estimator needs network isolation or not.
        """
        return False

    def _prepare_for_training(self, job_name=None):
        """Set any values in the estimator that need to be set before training.

        Args:
            job_name (str): Name of the training job to be created. If not
                specified, one is generated, using the base name given to the
                constructor if applicable.
        """
        if job_name is not None:
            self._current_job_name = job_name
        else:
            # honor supplied base_job_name or generate it
            if self.base_job_name:
                base_name = self.base_job_name
            elif isinstance(self, sagemaker.algorithm.AlgorithmEstimator):
                base_name = self.algorithm_arn.split("/")[-1]  # pylint: disable=no-member
            else:
                base_name = base_name_from_image(self.train_image())

            self._current_job_name = name_from_base(base_name)

        # if output_path was specified we use it otherwise initialize here.
        # For Local Mode with local_code=True we don't need an explicit output_path
        if self.output_path is None:
            local_code = get_config_value("local.local_code", self.sagemaker_session.config)
            if self.sagemaker_session.local_mode and local_code:
                self.output_path = ""
            else:
                self.output_path = "s3://{}/".format(self.sagemaker_session.default_bucket())

    def fit(self, inputs=None, wait=True, logs=True, job_name=None):
        """Train a model using the input training dataset.

        The API calls the Amazon SageMaker CreateTrainingJob API to start
        model training. The API uses configuration you provided to create the
        estimator and the specified input training data to send the
        CreatingTrainingJob request to Amazon SageMaker.

        This is a synchronous operation. After the model training
        successfully completes, you can call the ``deploy()`` method to host the
        model using the Amazon SageMaker hosting services.

        Args:
            inputs (str or dict or sagemaker.session.s3_input): Information
                about the training data. This can be one of three types:

                * (str) the S3 location where training data is saved.

                * (dict[str, str] or dict[str, sagemaker.session.s3_input]) If using multiple
                    channels for training data, you can specify a dict mapping channel names to
                    strings or :func:`~sagemaker.session.s3_input` objects.

                * (sagemaker.session.s3_input) - channel configuration for S3 data sources that can
                    provide additional information as well as the path to the training dataset.
                    See :func:`sagemaker.session.s3_input` for full details.
<<<<<<< HEAD
                * (sagemaker.session.FileSystemInput) - channel configuration for a file system data source
                    that can provide additional information as well as the path to the training dataset.
            wait (bool): Whether the call should wait until the job completes (default: True).
            logs (bool): Whether to show the logs produced by the job.
                Only meaningful when wait is True (default: True).
            job_name (str): Training job name. If not specified, the estimator generates a default job name,
                based on the training image name and current timestamp.
=======
            wait (bool): Whether the call should wait until the job completes
                (default: True).
            logs (bool): Whether to show the logs produced by the job. Only
                meaningful when wait is True (default: True).
            job_name (str): Training job name. If not specified, the estimator
                generates a default job name, based on the training image name
                and current timestamp.
>>>>>>> b9f6cfbe
        """
        self._prepare_for_training(job_name=job_name)

        self.latest_training_job = _TrainingJob.start_new(self, inputs)
        if wait:
            self.latest_training_job.wait(logs=logs)

    def _compilation_job_name(self):
        """Placeholder docstring"""
        base_name = self.base_job_name or base_name_from_image(self.train_image())
        return name_from_base("compilation-" + base_name)

    def compile_model(
        self,
        target_instance_family,
        input_shape,
        output_path,
        framework=None,
        framework_version=None,
        compile_max_run=5 * 60,
        tags=None,
        **kwargs
    ):
        """Compile a Neo model using the input model.

        Args:
            target_instance_family (str): Identifies the device that you want to
                run your model after compilation, for example: ml_c5. Allowed
                strings are: ml_c5, ml_m5, ml_c4, ml_m4, jetsontx1, jetsontx2,
                ml_p2, ml_p3, deeplens, rasp3b
            input_shape (dict): Specifies the name and shape of the expected
                inputs for your trained model in json dictionary form, for
                example: {'data':[1,3,1024,1024]}, or {'var1': [1,1,28,28],
                'var2':[1,1,28,28]}
            output_path (str): Specifies where to store the compiled model
            framework (str): The framework that is used to train the original
                model. Allowed values: 'mxnet', 'tensorflow', 'pytorch', 'onnx',
                'xgboost'
            framework_version (str): The version of the framework
            compile_max_run (int): Timeout in seconds for compilation (default:
                3 * 60). After this amount of time Amazon SageMaker Neo
                terminates the compilation job regardless of its current status.
            tags (list[dict]): List of tags for labeling a compilation job. For
                more, see
                https://docs.aws.amazon.com/sagemaker/latest/dg/API_Tag.html.
            **kwargs: Passed to invocation of ``create_model()``.
                Implementations may customize ``create_model()`` to accept
                ``**kwargs`` to customize model creation during deploy. For
                more, see the implementation docs.

        Returns:
            sagemaker.model.Model: A SageMaker ``Model`` object. See
            :func:`~sagemaker.model.Model` for full details.
        """
        if target_instance_family not in NEO_ALLOWED_TARGET_INSTANCE_FAMILY:
            raise ValueError(
                "Please use valid target_instance_family,"
                "allowed values: {}".format(NEO_ALLOWED_TARGET_INSTANCE_FAMILY)
            )
        if framework and framework not in NEO_ALLOWED_FRAMEWORKS:
            raise ValueError(
                "Please use valid framework, allowed values: {}".format(NEO_ALLOWED_FRAMEWORKS)
            )

        if (framework is None) != (framework_version is None):
            raise ValueError("You should provide framework and framework_version at the same time.")

        model = self.create_model(**kwargs)

        self._compiled_models[target_instance_family] = model.compile(
            target_instance_family,
            input_shape,
            output_path,
            self.role,
            tags,
            self._compilation_job_name(),
            compile_max_run,
            framework=framework,
            framework_version=framework_version,
        )
        return self._compiled_models[target_instance_family]

    @classmethod
    def attach(cls, training_job_name, sagemaker_session=None, model_channel_name="model"):
        """Attach to an existing training job.

        Create an Estimator bound to an existing training job, each subclass
        is responsible to implement
        ``_prepare_init_params_from_job_description()`` as this method delegates
        the actual conversion of a training job description to the arguments
        that the class constructor expects. After attaching, if the training job
        has a Complete status, it can be ``deploy()`` ed to create a SageMaker
        Endpoint and return a ``Predictor``.

        If the training job is in progress, attach will block and display log
        messages from the training job, until the training job completes.

        Examples:
            >>> my_estimator.fit(wait=False)
            >>> training_job_name = my_estimator.latest_training_job.name
            Later on:
            >>> attached_estimator = Estimator.attach(training_job_name)
            >>> attached_estimator.deploy()

        Args:
            training_job_name (str): The name of the training job to attach to.
            sagemaker_session (sagemaker.session.Session): Session object which
                manages interactions with Amazon SageMaker APIs and any other
                AWS services needed. If not specified, the estimator creates one
                using the default AWS configuration chain.
            model_channel_name (str): Name of the channel where pre-trained
                model data will be downloaded (default: 'model'). If no channel
                with the same name exists in the training job, this option will
                be ignored.

        Returns:
            Instance of the calling ``Estimator`` Class with the attached
            training job.
        """
        sagemaker_session = sagemaker_session or Session()

        job_details = sagemaker_session.sagemaker_client.describe_training_job(
            TrainingJobName=training_job_name
        )
        init_params = cls._prepare_init_params_from_job_description(job_details, model_channel_name)
        tags = sagemaker_session.sagemaker_client.list_tags(
            ResourceArn=job_details["TrainingJobArn"]
        )["Tags"]
        init_params.update(tags=tags)

        estimator = cls(sagemaker_session=sagemaker_session, **init_params)
        estimator.latest_training_job = _TrainingJob(
            sagemaker_session=sagemaker_session, job_name=init_params["base_job_name"]
        )
        estimator._current_job_name = estimator.latest_training_job.name
        estimator.latest_training_job.wait()
        return estimator

    def deploy(
        self,
        initial_instance_count,
        instance_type,
        accelerator_type=None,
        endpoint_name=None,
        use_compiled_model=False,
        update_endpoint=False,
        wait=True,
        model_name=None,
        **kwargs
    ):
        """Deploy the trained model to an Amazon SageMaker endpoint and return a
        ``sagemaker.RealTimePredictor`` object.

        More information:
        http://docs.aws.amazon.com/sagemaker/latest/dg/how-it-works-training.html

        Args:
            initial_instance_count (int): Minimum number of EC2 instances to
                deploy to an endpoint for prediction.
            instance_type (str): Type of EC2 instance to deploy to an endpoint
                for prediction, for example, 'ml.c4.xlarge'.
            accelerator_type (str): Type of Elastic Inference accelerator to
                attach to an endpoint for model loading and inference, for
                example, 'ml.eia1.medium'. If not specified, no Elastic
                Inference accelerator will be attached to the endpoint. For more
                information:
                https://docs.aws.amazon.com/sagemaker/latest/dg/ei.html
            endpoint_name (str): Name to use for creating an Amazon SageMaker
                endpoint. If not specified, the name of the training job is
                used.
            use_compiled_model (bool): Flag to select whether to use compiled
                (optimized) model. Default: False.
            update_endpoint (bool): Flag to update the model in an existing
                Amazon SageMaker endpoint. If True, this will deploy a new
                EndpointConfig to an already existing endpoint and delete
                resources corresponding to the previous EndpointConfig. Default:
                False
            wait (bool): Whether the call should wait until the deployment of
                model completes (default: True).
            model_name (str): Name to use for creating an Amazon SageMaker
                model. If not specified, the name of the training job is used.
            tags(List[dict[str, str]]): Optional. The list of tags to attach to this specific
                endpoint. Example:
                >>> tags = [{'Key': 'tagname', 'Value': 'tagvalue'}]
                For more information about tags, see
                https://boto3.amazonaws.com/v1/documentation\
                /api/latest/reference/services/sagemaker.html#SageMaker.Client.add_tags
            **kwargs: Passed to invocation of ``create_model()``.
                Implementations may customize ``create_model()`` to accept
                ``**kwargs`` to customize model creation during deploy.
                For more, see the implementation docs.

        Returns:
            sagemaker.predictor.RealTimePredictor: A predictor that provides a ``predict()`` method,
                which can be used to send requests to the Amazon SageMaker
                endpoint and obtain inferences.
        """
        self._ensure_latest_training_job()
        endpoint_name = endpoint_name or self.latest_training_job.name
        model_name = model_name or self.latest_training_job.name
        self.deploy_instance_type = instance_type
        if use_compiled_model:
            family = "_".join(instance_type.split(".")[:-1])
            if family not in self._compiled_models:
                raise ValueError(
                    "No compiled model for {}. "
                    "Please compile one with compile_model before deploying.".format(family)
                )
            model = self._compiled_models[family]
        else:
            model = self.create_model(**kwargs)
        model.name = model_name
        return model.deploy(
            instance_type=instance_type,
            initial_instance_count=initial_instance_count,
            accelerator_type=accelerator_type,
            endpoint_name=endpoint_name,
            update_endpoint=update_endpoint,
            tags=self.tags,
            wait=wait,
        )

    @property
    def model_data(self):
        """str: The model location in S3. Only set if Estimator has been
        ``fit()``.
        """
        if self.latest_training_job is not None:
            model_uri = self.sagemaker_session.sagemaker_client.describe_training_job(
                TrainingJobName=self.latest_training_job.name
            )["ModelArtifacts"]["S3ModelArtifacts"]
        else:
            logging.warning(
                "No finished training job found associated with this estimator. Please make sure"
                "this estimator is only used for building workflow config"
            )
            model_uri = os.path.join(
                self.output_path, self._current_job_name, "output", "model.tar.gz"
            )

        return model_uri

    @abstractmethod
    def create_model(self, **kwargs):
        """Create a SageMaker ``Model`` object that can be deployed to an
        ``Endpoint``.

        Args:
            **kwargs: Keyword arguments used by the implemented method for
                creating the ``Model``.

        Returns:
            sagemaker.model.Model: A SageMaker ``Model`` object. See
            :func:`~sagemaker.model.Model` for full details.
        """

    @classmethod
    def _prepare_init_params_from_job_description(cls, job_details, model_channel_name=None):
        """Convert the job description to init params that can be handled by the
        class constructor

        Args:
            job_details: the returned job details from a describe_training_job
                API call.
            model_channel_name (str): Name of the channel where pre-trained
                model data will be downloaded.

        Returns:
            dictionary: The transformed init_params
        """
        init_params = dict()

        init_params["role"] = job_details["RoleArn"]
        init_params["train_instance_count"] = job_details["ResourceConfig"]["InstanceCount"]
        init_params["train_instance_type"] = job_details["ResourceConfig"]["InstanceType"]
        init_params["train_volume_size"] = job_details["ResourceConfig"]["VolumeSizeInGB"]
        init_params["train_max_run"] = job_details["StoppingCondition"]["MaxRuntimeInSeconds"]
        init_params["input_mode"] = job_details["AlgorithmSpecification"]["TrainingInputMode"]
        init_params["base_job_name"] = job_details["TrainingJobName"]
        init_params["output_path"] = job_details["OutputDataConfig"]["S3OutputPath"]
        init_params["output_kms_key"] = job_details["OutputDataConfig"]["KmsKeyId"]

        has_hps = "HyperParameters" in job_details
        init_params["hyperparameters"] = job_details["HyperParameters"] if has_hps else {}

        if "TrainingImage" in job_details["AlgorithmSpecification"]:
            init_params["image"] = job_details["AlgorithmSpecification"]["TrainingImage"]
        elif "AlgorithmName" in job_details["AlgorithmSpecification"]:
            init_params["algorithm_arn"] = job_details["AlgorithmSpecification"]["AlgorithmName"]
        else:
            raise RuntimeError(
                "Invalid AlgorithmSpecification. Either TrainingImage or "
                "AlgorithmName is expected. None was found."
            )

        if "MetricDefinitons" in job_details["AlgorithmSpecification"]:
            init_params["metric_definitions"] = job_details["AlgorithmSpecification"][
                "MetricsDefinition"
            ]

        if "EnableInterContainerTrafficEncryption" in job_details:
            init_params["encrypt_inter_container_traffic"] = job_details[
                "EnableInterContainerTrafficEncryption"
            ]

        subnets, security_group_ids = vpc_utils.from_dict(job_details.get(vpc_utils.VPC_CONFIG_KEY))
        if subnets:
            init_params["subnets"] = subnets
        if security_group_ids:
            init_params["security_group_ids"] = security_group_ids

        if "InputDataConfig" in job_details and model_channel_name:
            for channel in job_details["InputDataConfig"]:
                if channel["ChannelName"] == model_channel_name:
                    init_params["model_channel_name"] = model_channel_name
                    init_params["model_uri"] = channel["DataSource"]["S3DataSource"]["S3Uri"]
                    break

        return init_params

    def delete_endpoint(self):
        """Delete an Amazon SageMaker ``Endpoint``.

        Raises:
            ValueError: If the endpoint does not exist.
        """
        self._ensure_latest_training_job(error_message="Endpoint was not created yet")
        self.sagemaker_session.delete_endpoint(self.latest_training_job.name)

    def transformer(
        self,
        instance_count,
        instance_type,
        strategy=None,
        assemble_with=None,
        output_path=None,
        output_kms_key=None,
        accept=None,
        env=None,
        max_concurrent_transforms=None,
        max_payload=None,
        tags=None,
        role=None,
        volume_kms_key=None,
    ):
        """Return a ``Transformer`` that uses a SageMaker Model based on the
        training job. It reuses the SageMaker Session and base job name used by
        the Estimator.

        Args:
            instance_count (int): Number of EC2 instances to use.
            instance_type (str): Type of EC2 instance to use, for example,
                'ml.c4.xlarge'.
            strategy (str): The strategy used to decide how to batch records in
                a single request (default: None). Valid values: 'MULTI_RECORD'
                and 'SINGLE_RECORD'.
            assemble_with (str): How the output is assembled (default: None).
                Valid values: 'Line' or 'None'.
            output_path (str): S3 location for saving the transform result. If
                not specified, results are stored to a default bucket.
            output_kms_key (str): Optional. KMS key ID for encrypting the
                transform output (default: None).
            accept (str): The content type accepted by the endpoint deployed
                during the transform job.
            env (dict): Environment variables to be set for use during the
                transform job (default: None).
            max_concurrent_transforms (int): The maximum number of HTTP requests
                to be made to each individual transform container at one time.
            max_payload (int): Maximum size of the payload in a single HTTP
                request to the container in MB.
            tags (list[dict]): List of tags for labeling a transform job. If
                none specified, then the tags used for the training job are used
                for the transform job.
            role (str): The ``ExecutionRoleArn`` IAM Role ARN for the ``Model``,
                which is also used during transform jobs. If not specified, the
                role from the Estimator will be used.
            volume_kms_key (str): Optional. KMS key ID for encrypting the volume
                attached to the ML compute instance (default: None).
        """
        tags = tags or self.tags

        if self.latest_training_job is not None:
            model_name = self.sagemaker_session.create_model_from_job(
                self.latest_training_job.name, role=role, tags=tags
            )
        else:
            logging.warning(
                "No finished training job found associated with this estimator. Please make sure"
                "this estimator is only used for building workflow config"
            )
            model_name = self._current_job_name

        return Transformer(
            model_name,
            instance_count,
            instance_type,
            strategy=strategy,
            assemble_with=assemble_with,
            output_path=output_path,
            output_kms_key=output_kms_key,
            accept=accept,
            max_concurrent_transforms=max_concurrent_transforms,
            max_payload=max_payload,
            env=env,
            tags=tags,
            base_transform_job_name=self.base_job_name,
            volume_kms_key=volume_kms_key,
            sagemaker_session=self.sagemaker_session,
        )

    @property
    def training_job_analytics(self):
        """Return a ``TrainingJobAnalytics`` object for the current training
        job.
        """
        if self._current_job_name is None:
            raise ValueError("Estimator is not associated with a TrainingJob")
        return TrainingJobAnalytics(
            self._current_job_name, sagemaker_session=self.sagemaker_session
        )

    def get_vpc_config(self, vpc_config_override=vpc_utils.VPC_CONFIG_DEFAULT):
        """Returns VpcConfig dict either from this Estimator's subnets and
        security groups, or else validate and return an optional override value.

        Args:
            vpc_config_override:
        """
        if vpc_config_override is vpc_utils.VPC_CONFIG_DEFAULT:
            return vpc_utils.to_dict(self.subnets, self.security_group_ids)
        return vpc_utils.sanitize(vpc_config_override)

    def _ensure_latest_training_job(
        self, error_message="Estimator is not associated with a training job"
    ):
        """
        Args:
            error_message:
        """
        if self.latest_training_job is None:
            raise ValueError(error_message)


class _TrainingJob(_Job):
    """Placeholder docstring"""

    @classmethod
    def start_new(cls, estimator, inputs):
        """Create a new Amazon SageMaker training job from the estimator.

        Args:
            estimator (sagemaker.estimator.EstimatorBase): Estimator object
                created by the user.
            inputs (str): Parameters used when called
                :meth:`~sagemaker.estimator.EstimatorBase.fit`.

        Returns:
            sagemaker.estimator._TrainingJob: Constructed object that captures
            all information about the started training job.
        """

        local_mode = estimator.sagemaker_session.local_mode
        model_uri = estimator.model_uri

        # Allow file:// input only in local mode
        if cls._is_local_channel(inputs) or cls._is_local_channel(model_uri):
            if not local_mode:
                raise ValueError(
                    "File URIs are supported in local mode only. Please use a S3 URI instead."
                )

        config = _Job._load_config(inputs, estimator)

        if estimator.hyperparameters() is not None:
            hyperparameters = {str(k): str(v) for (k, v) in estimator.hyperparameters().items()}

        train_args = config.copy()
        train_args["input_mode"] = estimator.input_mode
        train_args["job_name"] = estimator._current_job_name
        train_args["hyperparameters"] = hyperparameters
        train_args["tags"] = estimator.tags
        train_args["metric_definitions"] = estimator.metric_definitions

        if isinstance(inputs, s3_input):
            if "InputMode" in inputs.config:
                logging.debug(
                    "Selecting s3_input's input_mode (%s) for TrainingInputMode.",
                    inputs.config["InputMode"],
                )
                train_args["input_mode"] = inputs.config["InputMode"]

        if estimator.enable_network_isolation():
            train_args["enable_network_isolation"] = True

        if estimator.encrypt_inter_container_traffic:
            train_args["encrypt_inter_container_traffic"] = True

        if isinstance(estimator, sagemaker.algorithm.AlgorithmEstimator):
            train_args["algorithm_arn"] = estimator.algorithm_arn
        else:
            train_args["image"] = estimator.train_image()

        estimator.sagemaker_session.train(**train_args)

        return cls(estimator.sagemaker_session, estimator._current_job_name)

    @classmethod
    def _is_local_channel(cls, input_uri):
        """
        Args:
            input_uri:
        """
        return isinstance(input_uri, string_types) and input_uri.startswith("file://")

    def wait(self, logs=True):
        """
        Args:
            logs:
        """
        if logs:
            self.sagemaker_session.logs_for_job(self.job_name, wait=True)
        else:
            self.sagemaker_session.wait_for_job(self.job_name)


class Estimator(EstimatorBase):
    """A generic Estimator to train using any supplied algorithm. This class is
    designed for use with algorithms that don't have their own, custom class.
    """

    def __init__(
        self,
        image_name,
        role,
        train_instance_count,
        train_instance_type,
        train_volume_size=30,
        train_volume_kms_key=None,
        train_max_run=24 * 60 * 60,
        input_mode="File",
        output_path=None,
        output_kms_key=None,
        base_job_name=None,
        sagemaker_session=None,
        hyperparameters=None,
        tags=None,
        subnets=None,
        security_group_ids=None,
        model_uri=None,
        model_channel_name="model",
        metric_definitions=None,
        encrypt_inter_container_traffic=False,
    ):
        """Initialize an ``Estimator`` instance.

        Args:
            image_name (str): The container image to use for training.
            role (str): An AWS IAM role (either name or full ARN). The Amazon
                SageMaker training jobs and APIs that create Amazon SageMaker
                endpoints use this role to access training data and model
                artifacts. After the endpoint is created, the inference code
                might use the IAM role, if it needs to access an AWS resource.
            train_instance_count (int): Number of Amazon EC2 instances to use
                for training.
            train_instance_type (str): Type of EC2 instance to use for training,
                for example, 'ml.c4.xlarge'.
            train_volume_size (int): Size in GB of the EBS volume to use for
                storing input data during training (default: 30). Must be large
                enough to store training data if File Mode is used (which is the
                default).
            train_volume_kms_key (str): Optional. KMS key ID for encrypting EBS
                volume attached to the training instance (default: None).
            train_max_run (int): Timeout in seconds for training (default: 24 *
                60 * 60). After this amount of time Amazon SageMaker terminates
                the job regardless of its current status.
            input_mode (str): The input mode that the algorithm supports
                (default: 'File'). Valid modes:

                * 'File' - Amazon SageMaker copies the training dataset from the
                  S3 location to a local directory.
                * 'Pipe' - Amazon SageMaker streams data directly from S3 to the
                  container via a Unix-named pipe.

                This argument can be overriden on a per-channel basis using
                ``sagemaker.session.s3_input.input_mode``.
            output_path (str): S3 location for saving the training result (model
                artifacts and output files). If not specified, results are
                stored to a default bucket. If the bucket with the specific name
                does not exist, the estimator creates the bucket during the
                :meth:`~sagemaker.estimator.EstimatorBase.fit` method execution.
            output_kms_key (str): Optional. KMS key ID for encrypting the
                training output (default: None).
            base_job_name (str): Prefix for training job name when the
                :meth:`~sagemaker.estimator.EstimatorBase.fit` method launches.
                If not specified, the estimator generates a default job name,
                based on the training image name and current timestamp.
            sagemaker_session (sagemaker.session.Session): Session object which
                manages interactions with Amazon SageMaker APIs and any other
                AWS services needed. If not specified, the estimator creates one
                using the default AWS configuration chain.
            hyperparameters (dict): Dictionary containing the hyperparameters to
                initialize this estimator with.
            tags (list[dict]): List of tags for labeling a training job. For
                more, see
                https://docs.aws.amazon.com/sagemaker/latest/dg/API_Tag.html.
            subnets (list[str]): List of subnet ids. If not specified training
                job will be created without VPC config.
            security_group_ids (list[str]): List of security group ids. If not
                specified training job will be created without VPC config.
            model_uri (str): URI where a pre-trained model is stored, either
                locally or in S3 (default: None). If specified, the estimator
                will create a channel pointing to the model so the training job
                can download it. This model can be a 'model.tar.gz' from a
                previous training job, or other artifacts coming from a
                different source.

                In local mode, this should point to the path in which the model
                is located and not the file itself, as local Docker containers
                will try to mount the URI as a volume.

                More information:
                https://docs.aws.amazon.com/sagemaker/latest/dg/cdf-training.html#td-deserialization
            model_channel_name (str): Name of the channel where 'model_uri' will
                be downloaded (default: 'model').
            metric_definitions (list[dict]): A list of dictionaries that defines
                the metric(s) used to evaluate the training jobs. Each
                dictionary contains two keys: 'Name' for the name of the metric,
                and 'Regex' for the regular expression used to extract the
                metric from the logs. This should be defined only for jobs that
                don't use an Amazon algorithm.
            encrypt_inter_container_traffic (bool): Specifies whether traffic
                between training containers is encrypted for the training job
                (default: ``False``).
        """
        self.image_name = image_name
        self.hyperparam_dict = hyperparameters.copy() if hyperparameters else {}
        super(Estimator, self).__init__(
            role,
            train_instance_count,
            train_instance_type,
            train_volume_size,
            train_volume_kms_key,
            train_max_run,
            input_mode,
            output_path,
            output_kms_key,
            base_job_name,
            sagemaker_session,
            tags,
            subnets,
            security_group_ids,
            model_uri=model_uri,
            model_channel_name=model_channel_name,
            metric_definitions=metric_definitions,
            encrypt_inter_container_traffic=encrypt_inter_container_traffic,
        )

    def train_image(self):
        """Returns the docker image to use for training.

        The fit() method, that does the model training, calls this method to
        find the image to use for model training.
        """
        return self.image_name

    def set_hyperparameters(self, **kwargs):
        """
        Args:
            **kwargs:
        """
        for k, v in kwargs.items():
            self.hyperparam_dict[k] = v

    def hyperparameters(self):
        """Returns the hyperparameters as a dictionary to use for training.

        The fit() method, that does the model training, calls this method to
        find the hyperparameters you specified.
        """
        return self.hyperparam_dict

    def create_model(
        self,
        role=None,
        image=None,
        predictor_cls=None,
        serializer=None,
        deserializer=None,
        content_type=None,
        accept=None,
        vpc_config_override=vpc_utils.VPC_CONFIG_DEFAULT,
        **kwargs
    ):
        """Create a model to deploy.

        The serializer, deserializer, content_type, and accept arguments are only used to define a
        default RealTimePredictor. They are ignored if an explicit predictor class is passed in.
        Other arguments are passed through to the Model class.

        Args:
            role (str): The ``ExecutionRoleArn`` IAM Role ARN for the ``Model``,
                which is also used during transform jobs. If not specified, the
                role from the Estimator will be used.
            image (str): An container image to use for deploying the model.
                Defaults to the image used for training.
            predictor_cls (RealTimePredictor): The predictor class to use when
                deploying the model.
            serializer (callable): Should accept a single argument, the input
                data, and return a sequence of bytes. May provide a content_type
                attribute that defines the endpoint request content type
            deserializer (callable): Should accept two arguments, the result
                data and the response content type, and return a sequence of
                bytes. May provide a content_type attribute that defines th
                endpoint response Accept content type.
            content_type (str): The invocation ContentType, overriding any
                content_type from the serializer
            accept (str): The invocation Accept, overriding any accept from the
                deserializer.
            vpc_config_override (dict[str, list[str]]): Optional override for VpcConfig set on
                the model.
                Default: use subnets and security groups from this Estimator.
                * 'Subnets' (list[str]): List of subnet ids.
                * 'SecurityGroupIds' (list[str]): List of security group ids.
            **kwargs:

        Returns: a Model ready for deployment.
        """
        if predictor_cls is None:

            def predict_wrapper(endpoint, session):
                return RealTimePredictor(
                    endpoint, session, serializer, deserializer, content_type, accept
                )

            predictor_cls = predict_wrapper

        role = role or self.role

        return Model(
            self.model_data,
            image or self.train_image(),
            role,
            vpc_config=self.get_vpc_config(vpc_config_override),
            sagemaker_session=self.sagemaker_session,
            predictor_cls=predictor_cls,
            **kwargs
        )

    @classmethod
    def _prepare_init_params_from_job_description(cls, job_details, model_channel_name=None):
        """Convert the job description to init params that can be handled by the
        class constructor

        Args:
            job_details: the returned job details from a describe_training_job
                API call.
            model_channel_name (str): Name of the channel where pre-trained
                model data will be downloaded

        Returns:
            dictionary: The transformed init_params
        """
        init_params = super(Estimator, cls)._prepare_init_params_from_job_description(
            job_details, model_channel_name
        )

        init_params["image_name"] = init_params.pop("image")
        return init_params


class Framework(EstimatorBase):
    """Base class that cannot be instantiated directly.

    Subclasses define functionality pertaining to specific ML frameworks,
    such as training/deployment images and predictor instances.
    """

    __framework_name__ = None

    LAUNCH_PS_ENV_NAME = "sagemaker_parameter_server_enabled"
    LAUNCH_MPI_ENV_NAME = "sagemaker_mpi_enabled"
    MPI_NUM_PROCESSES_PER_HOST = "sagemaker_mpi_num_of_processes_per_host"
    MPI_CUSTOM_MPI_OPTIONS = "sagemaker_mpi_custom_mpi_options"
    CONTAINER_CODE_CHANNEL_SOURCEDIR_PATH = "/opt/ml/input/data/code/sourcedir.tar.gz"

    def __init__(
        self,
        entry_point,
        source_dir=None,
        hyperparameters=None,
        enable_cloudwatch_metrics=False,
        container_log_level=logging.INFO,
        code_location=None,
        image_name=None,
        dependencies=None,
        enable_network_isolation=False,
        git_config=None,
        **kwargs
    ):
        """Base class initializer. Subclasses which override ``__init__`` should
        invoke ``super()``

        Args:
            entry_point (str): Path (absolute or relative) to the local Python
                source file which should be executed as the entry point to
                training. This should be compatible with either Python 2.7 or
                Python 3.5. If 'git_config' is provided, 'entry_point' should be
                a relative location to the Python source file in the Git repo.
                Example

                    With the following GitHub repo directory structure:

                    >>> |----- README.md
                    >>> |----- src
                    >>>         |----- train.py
                    >>>         |----- test.py

                    You can assign entry_point='src/train.py'.
            source_dir (str): Path (absolute or relative) to a directory with
                any other training source code dependencies aside from the entry
                point file (default: None). Structure within this directory are
                preserved when training on Amazon SageMaker. If 'git_config' is
                provided, 'source_dir' should be a relative location to a
                directory in the Git repo. .. admonition:: Example

                    With the following GitHub repo directory structure:

                    >>> |----- README.md
                    >>> |----- src
                    >>>         |----- train.py
                    >>>         |----- test.py

                    and you need 'train.py' as entry point and 'test.py' as
                    training source code as well, you can assign
                    entry_point='train.py', source_dir='src'.
            hyperparameters (dict): Hyperparameters that will be used for
                training (default: None). The hyperparameters are made
                accessible as a dict[str, str] to the training code on
                SageMaker. For convenience, this accepts other types for keys
                and values, but ``str()`` will be called to convert them before
                training.
            enable_cloudwatch_metrics (bool): [DEPRECATED] Now there are
                cloudwatch metrics emitted by all SageMaker training jobs. This
                will be ignored for now and removed in a further release.
            container_log_level (int): Log level to use within the container
                (default: logging.INFO). Valid values are defined in the Python
                logging module.
            code_location (str): The S3 prefix URI where custom code will be
                uploaded (default: None). The code file uploaded in S3 is
                'code_location/source/sourcedir.tar.gz'. If not specified, the
                default code location is s3://default_bucket/job-name/. And code
                file uploaded to S3 is
                s3://default_bucket/job-name/source/sourcedir.tar.gz
            image_name (str): An alternate image name to use instead of the
                official Sagemaker image for the framework. This is useful to
                run one of the Sagemaker supported frameworks with an image
                containing custom dependencies.
            dependencies (list[str]): A list of paths to directories (absolute
                or relative) with any additional libraries that will be exported
                to the container (default: []). The library folders will be
                copied to SageMaker in the same folder where the entrypoint is
                copied. If 'git_config' is provided, 'dependencies' should be a
                list of relative locations to directories with any additional
                libraries needed in the Git repo. .. admonition:: Example

                    The following call >>> Estimator(entry_point='train.py',
                    dependencies=['my/libs/common', 'virtual-env']) results in
                    the following inside the container:

                    >>> $ ls

                    >>> opt/ml/code
                    >>>     |------ train.py
                    >>>     |------ common
                    >>>     |------ virtual-env
            enable_network_isolation (bool): Specifies whether container will
                run in network isolation mode. Network isolation mode restricts
                the container access to outside networks (such as the internet).
                The container does not make any inbound or outbound network
                calls. If True, a channel named "code" will be created for any
                user entry script for training. The user entry script, files in
                source_dir (if specified), and dependencies will be uploaded in
                a tar to S3. Also known as internet-free mode (default: `False`
                ).
            git_config (dict[str, str]): Git configurations used for cloning
                files, including ``repo``, ``branch``, ``commit``,
                ``2FA_enabled``, ``username``, ``password`` and ``token``. The
                ``repo`` field is required. All other fields are optional.
                ``repo`` specifies the Git repository where your training script
                is stored. If you don't provide ``branch``, the default value
                'master' is used. If you don't provide ``commit``, the latest
                commit in the specified branch is used. .. admonition:: Example

                    The following config:

                    >>> git_config = {'repo': 'https://github.com/aws/sagemaker-python-sdk.git',
                    >>>               'branch': 'test-branch-git-config',
                    >>>               'commit': '329bfcf884482002c05ff7f44f62599ebc9f445a'}

                    results in cloning the repo specified in 'repo', then
                    checkout the 'master' branch, and checkout the specified
                    commit.

                ``2FA_enabled``, ``username``, ``password`` and ``token`` are
                used for authentication. For GitHub (or other Git) accounts, set
                ``2FA_enabled`` to 'True' if two-factor authentication is
                enabled for the account, otherwise set it to 'False'. If you do
                not provide a value for ``2FA_enabled``, a default value of
                'False' is used. CodeCommit does not support two-factor
                authentication, so do not provide "2FA_enabled" with CodeCommit
                repositories.

                For GitHub and other Git repos, when SSH URLs are provided, it
                doesn't matter whether 2FA is enabled or disabled; you should
                either have no passphrase for the SSH key pairs, or have the
                ssh-agent configured so that you will not be prompted for SSH
                passphrase when you do 'git clone' command with SSH URLs. When
                HTTPS URLs are provided: if 2FA is disabled, then either token
                or username+password will be used for authentication if provided
                (token prioritized); if 2FA is enabled, only token will be used
                for authentication if provided. If required authentication info
                is not provided, python SDK will try to use local credentials
                storage to authenticate. If that fails either, an error message
                will be thrown.

                For CodeCommit repos, 2FA is not supported, so '2FA_enabled'
                should not be provided. There is no token in CodeCommit, so
                'token' should not be provided too. When 'repo' is an SSH URL,
                the requirements are the same as GitHub-like repos. When 'repo'
                is an HTTPS URL, username+password will be used for
                authentication if they are provided; otherwise, python SDK will
                try to use either CodeCommit credential helper or local
                credential storage for authentication.
            **kwargs: Additional kwargs passed to the ``EstimatorBase``
                constructor.
        """
        super(Framework, self).__init__(**kwargs)
        if entry_point.startswith("s3://"):
            raise ValueError(
                "Invalid entry point script: {}. Must be a path to a local file.".format(
                    entry_point
                )
            )
        self.entry_point = entry_point
        self.git_config = git_config
        self.source_dir = source_dir
        self.dependencies = dependencies or []
        if enable_cloudwatch_metrics:
            warnings.warn(
                "enable_cloudwatch_metrics is now deprecated and will be removed in the future.",
                DeprecationWarning,
            )
        self.enable_cloudwatch_metrics = False
        self.container_log_level = container_log_level
        self.code_location = code_location
        self.image_name = image_name
        self._enable_network_isolation = enable_network_isolation

        self.uploaded_code = None

        self._hyperparameters = hyperparameters or {}

    def enable_network_isolation(self):
        """Return True if this Estimator can use network isolation to run.

        Returns:
            bool: Whether this Estimator can use network isolation or not.
        """
        return self._enable_network_isolation

    def _prepare_for_training(self, job_name=None):
        """Set hyperparameters needed for training. This method will also
        validate ``source_dir``.

        Args:
           * job_name (str): Name of the training job to be created. If not
                specified, one is generated, using the base name given to the
                constructor if applicable.
        """
        super(Framework, self)._prepare_for_training(job_name=job_name)

        if self.git_config:
            updated_paths = git_utils.git_clone_repo(
                self.git_config, self.entry_point, self.source_dir, self.dependencies
            )
            self.entry_point = updated_paths["entry_point"]
            self.source_dir = updated_paths["source_dir"]
            self.dependencies = updated_paths["dependencies"]

        # validate source dir will raise a ValueError if there is something wrong with the
        # source directory. We are intentionally not handling it because this is a critical error.
        if self.source_dir and not self.source_dir.lower().startswith("s3://"):
            validate_source_dir(self.entry_point, self.source_dir)

        # if we are in local mode with local_code=True. We want the container to just
        # mount the source dir instead of uploading to S3.
        local_code = get_config_value("local.local_code", self.sagemaker_session.config)
        if self.sagemaker_session.local_mode and local_code:
            # if there is no source dir, use the directory containing the entry point.
            if self.source_dir is None:
                self.source_dir = os.path.dirname(self.entry_point)
            self.entry_point = os.path.basename(self.entry_point)

            code_dir = "file://" + self.source_dir
            script = self.entry_point
        elif self.enable_network_isolation() and self.entry_point:
            self.uploaded_code = self._stage_user_code_in_s3()
            code_dir = self.CONTAINER_CODE_CHANNEL_SOURCEDIR_PATH
            script = self.uploaded_code.script_name
            self.code_uri = self.uploaded_code.s3_prefix
        else:
            self.uploaded_code = self._stage_user_code_in_s3()
            code_dir = self.uploaded_code.s3_prefix
            script = self.uploaded_code.script_name

        # Modify hyperparameters in-place to point to the right code directory and script URIs
        self._hyperparameters[DIR_PARAM_NAME] = code_dir
        self._hyperparameters[SCRIPT_PARAM_NAME] = script
        self._hyperparameters[CLOUDWATCH_METRICS_PARAM_NAME] = self.enable_cloudwatch_metrics
        self._hyperparameters[CONTAINER_LOG_LEVEL_PARAM_NAME] = self.container_log_level
        self._hyperparameters[JOB_NAME_PARAM_NAME] = self._current_job_name
        self._hyperparameters[SAGEMAKER_REGION_PARAM_NAME] = self.sagemaker_session.boto_region_name

    def _stage_user_code_in_s3(self):
        """Upload the user training script to s3 and return the location.

        Returns: s3 uri
        """
        local_mode = self.output_path.startswith("file://")

        if self.code_location is None and local_mode:
            code_bucket = self.sagemaker_session.default_bucket()
            code_s3_prefix = "{}/{}".format(self._current_job_name, "source")
            kms_key = None

        elif self.code_location is None:
            code_bucket, _ = parse_s3_url(self.output_path)
            code_s3_prefix = "{}/{}".format(self._current_job_name, "source")
            kms_key = self.output_kms_key
        else:
            code_bucket, key_prefix = parse_s3_url(self.code_location)
            code_s3_prefix = "/".join(filter(None, [key_prefix, self._current_job_name, "source"]))

            output_bucket, _ = parse_s3_url(self.output_path)
            kms_key = self.output_kms_key if code_bucket == output_bucket else None

        return tar_and_upload_dir(
            session=self.sagemaker_session.boto_session,
            bucket=code_bucket,
            s3_key_prefix=code_s3_prefix,
            script=self.entry_point,
            directory=self.source_dir,
            dependencies=self.dependencies,
            kms_key=kms_key,
        )

    def _model_source_dir(self):
        """Get the appropriate value to pass as source_dir to model constructor
        on deploying

        Returns:
            str: Either a local or an S3 path pointing to the source_dir to be
            used for code by the model to be deployed
        """
        return (
            self.source_dir if self.sagemaker_session.local_mode else self.uploaded_code.s3_prefix
        )

    def hyperparameters(self):
        """Return the hyperparameters as a dictionary to use for training.

        The :meth:`~sagemaker.estimator.EstimatorBase.fit` method, which
        trains the model, calls this method to find the hyperparameters.

        Returns:
            dict[str, str]: The hyperparameters.
        """
        return self._json_encode_hyperparameters(self._hyperparameters)

    @classmethod
    def _prepare_init_params_from_job_description(cls, job_details, model_channel_name=None):
        """Convert the job description to init params that can be handled by the
        class constructor

        Args:
            job_details: the returned job details from a describe_training_job
                API call.
            model_channel_name (str): Name of the channel where pre-trained
                model data will be downloaded

        Returns:
            dictionary: The transformed init_params
        """
        init_params = super(Framework, cls)._prepare_init_params_from_job_description(
            job_details, model_channel_name
        )

        init_params["entry_point"] = json.loads(
            init_params["hyperparameters"].get(SCRIPT_PARAM_NAME)
        )
        init_params["source_dir"] = json.loads(init_params["hyperparameters"].get(DIR_PARAM_NAME))
        init_params["enable_cloudwatch_metrics"] = json.loads(
            init_params["hyperparameters"].get(CLOUDWATCH_METRICS_PARAM_NAME)
        )
        init_params["container_log_level"] = json.loads(
            init_params["hyperparameters"].get(CONTAINER_LOG_LEVEL_PARAM_NAME)
        )

        hyperparameters = {}
        for k, v in init_params["hyperparameters"].items():
            # Tuning jobs add this special hyperparameter which is not JSON serialized
            if k == "_tuning_objective_metric":
                if v.startswith('"') and v.endswith('"'):
                    v = v.strip('"')
                hyperparameters[k] = v
            else:
                hyperparameters[k] = json.loads(v)

        init_params["hyperparameters"] = hyperparameters

        return init_params

    def train_image(self):
        """Return the Docker image to use for training.

        The :meth:`~sagemaker.estimator.EstimatorBase.fit` method, which does
        the model training, calls this method to find the image to use for model
        training.

        Returns:
            str: The URI of the Docker image.
        """
        if self.image_name:
            return self.image_name
        return create_image_uri(
            self.sagemaker_session.boto_region_name,
            self.__framework_name__,
            self.train_instance_type,
            self.framework_version,  # pylint: disable=no-member
            py_version=self.py_version,  # pylint: disable=no-member
        )

    @classmethod
    def attach(cls, training_job_name, sagemaker_session=None, model_channel_name="model"):
        """Attach to an existing training job.

        Create an Estimator bound to an existing training job, each subclass
        is responsible to implement
        ``_prepare_init_params_from_job_description()`` as this method delegates
        the actual conversion of a training job description to the arguments
        that the class constructor expects. After attaching, if the training job
        has a Complete status, it can be ``deploy()`` ed to create a SageMaker
        Endpoint and return a ``Predictor``.

        If the training job is in progress, attach will block and display log
        messages from the training job, until the training job completes.

        Examples:
            >>> my_estimator.fit(wait=False)
            >>> training_job_name = my_estimator.latest_training_job.name
            Later on:
            >>> attached_estimator = Estimator.attach(training_job_name)
            >>> attached_estimator.deploy()

        Args:
            training_job_name (str): The name of the training job to attach to.
            sagemaker_session (sagemaker.session.Session): Session object which
                manages interactions with Amazon SageMaker APIs and any other
                AWS services needed. If not specified, the estimator creates one
                using the default AWS configuration chain.
            model_channel_name (str): Name of the channel where pre-trained
                model data will be downloaded (default: 'model'). If no channel
                with the same name exists in the training job, this option will
                be ignored.

        Returns:
            Instance of the calling ``Estimator`` Class with the attached
            training job.
        """
        estimator = super(Framework, cls).attach(
            training_job_name, sagemaker_session, model_channel_name
        )

        # pylint gets confused thinking that estimator is an EstimatorBase instance, but it actually
        # is a Framework or any of its derived classes. We can safely ignore the no-member errors.
        estimator.uploaded_code = UploadedCode(
            estimator.source_dir, estimator.entry_point  # pylint: disable=no-member
        )
        return estimator

    @staticmethod
    def _json_encode_hyperparameters(hyperparameters):
        """
        Args:
            hyperparameters:
        """
        return {str(k): json.dumps(v) for (k, v) in hyperparameters.items()}

    @classmethod
    def _update_init_params(cls, hp, tf_arguments):
        """
        Args:
            hp:
            tf_arguments:
        """
        updated_params = {}
        for argument in tf_arguments:
            value = hp.pop(argument, None)
            if value is not None:
                value = json.loads(value)
                updated_params[argument] = value
        return updated_params

    def transformer(
        self,
        instance_count,
        instance_type,
        strategy=None,
        assemble_with=None,
        output_path=None,
        output_kms_key=None,
        accept=None,
        env=None,
        max_concurrent_transforms=None,
        max_payload=None,
        tags=None,
        role=None,
        model_server_workers=None,
        volume_kms_key=None,
        entry_point=None,
    ):
        """Return a ``Transformer`` that uses a SageMaker Model based on the
        training job. It reuses the SageMaker Session and base job name used by
        the Estimator.

        Args:
            instance_count (int): Number of EC2 instances to use.
            instance_type (str): Type of EC2 instance to use, for example,
                'ml.c4.xlarge'.
            strategy (str): The strategy used to decide how to batch records in
                a single request (default: None). Valid values: 'MULTI_RECORD'
                and 'SINGLE_RECORD'.
            assemble_with (str): How the output is assembled (default: None).
                Valid values: 'Line' or 'None'.
            output_path (str): S3 location for saving the transform result. If
                not specified, results are stored to a default bucket.
            output_kms_key (str): Optional. KMS key ID for encrypting the
                transform output (default: None).
            accept (str): The content type accepted by the endpoint deployed
                during the transform job.
            env (dict): Environment variables to be set for use during the
                transform job (default: None).
            max_concurrent_transforms (int): The maximum number of HTTP requests
                to be made to each individual transform container at one time.
            max_payload (int): Maximum size of the payload in a single HTTP
                request to the container in MB.
            tags (list[dict]): List of tags for labeling a transform job. If
                none specified, then the tags used for the training job are used
                for the transform job.
            role (str): The ``ExecutionRoleArn`` IAM Role ARN for the ``Model``,
                which is also used during transform jobs. If not specified, the
                role from the Estimator will be used.
            model_server_workers (int): Optional. The number of worker processes
                used by the inference server. If None, server will use one
                worker per vCPU.
            volume_kms_key (str): Optional. KMS key ID for encrypting the volume
                attached to the ML compute instance (default: None).
            entry_point (str): Path (absolute or relative) to the local Python source file which
                should be executed as the entry point to training. If not specified, the training
                entry point is used.

        Returns:
            sagemaker.transformer.Transformer: a ``Transformer`` object that can be used to start a
                SageMaker Batch Transform job.
        """
        role = role or self.role

        if self.latest_training_job is not None:
            model = self.create_model(
                role=role, model_server_workers=model_server_workers, entry_point=entry_point
            )

            container_def = model.prepare_container_def(instance_type)
            model_name = model.name or name_from_image(container_def["Image"])
            vpc_config = model.vpc_config
            tags = tags or self.tags
            self.sagemaker_session.create_model(
                model_name, role, container_def, vpc_config, tags=tags
            )
            transform_env = model.env.copy()
            if env is not None:
                transform_env.update(env)
        else:
            logging.warning(
                "No finished training job found associated with this estimator. Please make sure"
                "this estimator is only used for building workflow config"
            )
            model_name = self._current_job_name
            transform_env = env or {}

        tags = tags or self.tags
        return Transformer(
            model_name,
            instance_count,
            instance_type,
            strategy=strategy,
            assemble_with=assemble_with,
            output_path=output_path,
            output_kms_key=output_kms_key,
            accept=accept,
            max_concurrent_transforms=max_concurrent_transforms,
            max_payload=max_payload,
            env=transform_env,
            tags=tags,
            base_transform_job_name=self.base_job_name,
            volume_kms_key=volume_kms_key,
            sagemaker_session=self.sagemaker_session,
        )


def _s3_uri_prefix(channel_name, s3_data):
    """
    Args:
        channel_name:
        s3_data:
    """
    if isinstance(s3_data, s3_input):
        s3_uri = s3_data.config["DataSource"]["S3DataSource"]["S3Uri"]
    else:
        s3_uri = s3_data
    if not s3_uri.startswith("s3://"):
        raise ValueError("Expecting an s3 uri. Got {}".format(s3_uri))
    return {channel_name: s3_uri[5:]}


# E.g. 's3://bucket/data' would return 'bucket/data'.
# Also accepts other valid input types, e.g. dict and s3_input.
def _s3_uri_without_prefix_from_input(input_data):
    # Unpack an input_config object from a dict if a dict was passed in.
    """
    Args:
        input_data:
    """
    if isinstance(input_data, dict):
        response = {}
        for channel_name, channel_s3_uri in input_data.items():
            response.update(_s3_uri_prefix(channel_name, channel_s3_uri))
        return response
    if isinstance(input_data, str):
        return _s3_uri_prefix("training", input_data)
    if isinstance(input_data, s3_input):
        return _s3_uri_prefix("training", input_data)
    raise ValueError(
        "Unrecognized type for S3 input data config - not str or s3_input: {}".format(input_data)
    )<|MERGE_RESOLUTION|>--- conflicted
+++ resolved
@@ -286,7 +286,6 @@
                 * (sagemaker.session.s3_input) - channel configuration for S3 data sources that can
                     provide additional information as well as the path to the training dataset.
                     See :func:`sagemaker.session.s3_input` for full details.
-<<<<<<< HEAD
                 * (sagemaker.session.FileSystemInput) - channel configuration for a file system data source
                     that can provide additional information as well as the path to the training dataset.
             wait (bool): Whether the call should wait until the job completes (default: True).
@@ -294,15 +293,6 @@
                 Only meaningful when wait is True (default: True).
             job_name (str): Training job name. If not specified, the estimator generates a default job name,
                 based on the training image name and current timestamp.
-=======
-            wait (bool): Whether the call should wait until the job completes
-                (default: True).
-            logs (bool): Whether to show the logs produced by the job. Only
-                meaningful when wait is True (default: True).
-            job_name (str): Training job name. If not specified, the estimator
-                generates a default job name, based on the training image name
-                and current timestamp.
->>>>>>> b9f6cfbe
         """
         self._prepare_for_training(job_name=job_name)
 
