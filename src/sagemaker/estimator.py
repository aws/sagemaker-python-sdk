--- conflicted
+++ resolved
@@ -10,12 +10,9 @@
 # distributed on an "AS IS" BASIS, WITHOUT WARRANTIES OR CONDITIONS OF
 # ANY KIND, either express or implied. See the License for the specific
 # language governing permissions and limitations under the License.
-<<<<<<< HEAD
 from __future__ import print_function, absolute_import
-=======
 """Placeholder docstring"""
 from __future__ import absolute_import, print_function
->>>>>>> 7268e82d
 
 import json
 import logging
