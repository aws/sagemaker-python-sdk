# Copyright 2017-2018 Amazon.com, Inc. or its affiliates. All Rights Reserved.
#
# Licensed under the Apache License, Version 2.0 (the "License"). You
# may not use this file except in compliance with the License. A copy of
# the License is located at
#
#     http://aws.amazon.com/apache2.0/
#
# or in the "license" file accompanying this file. This file is
# distributed on an "AS IS" BASIS, WITHOUT WARRANTIES OR CONDITIONS OF
# ANY KIND, either express or implied. See the License for the specific
# language governing permissions and limitations under the License.
from __future__ import print_function, absolute_import

import json
import logging
import os

import warnings
from abc import ABCMeta
from abc import abstractmethod
from six import with_metaclass
from six import string_types

import sagemaker
from sagemaker import git_utils
from sagemaker.analytics import TrainingJobAnalytics
<<<<<<< HEAD
from sagemaker.fw_utils import create_image_uri, tar_and_upload_dir, parse_s3_url, UploadedCode, validate_source_dir

=======
from sagemaker.fw_utils import (
    create_image_uri,
    tar_and_upload_dir,
    parse_s3_url,
    UploadedCode,
    validate_source_dir,
)
>>>>>>> 89bbdeb9
from sagemaker.job import _Job
from sagemaker.local import LocalSession
from sagemaker.model import Model, NEO_ALLOWED_TARGET_INSTANCE_FAMILY, NEO_ALLOWED_FRAMEWORKS
from sagemaker.model import (
    SCRIPT_PARAM_NAME,
    DIR_PARAM_NAME,
    CLOUDWATCH_METRICS_PARAM_NAME,
    CONTAINER_LOG_LEVEL_PARAM_NAME,
    JOB_NAME_PARAM_NAME,
    SAGEMAKER_REGION_PARAM_NAME,
)
from sagemaker.predictor import RealTimePredictor
from sagemaker.session import Session
from sagemaker.session import s3_input
from sagemaker.transformer import Transformer
from sagemaker.utils import base_name_from_image, name_from_base, name_from_image, get_config_value
from sagemaker import vpc_utils


class EstimatorBase(with_metaclass(ABCMeta, object)):
    """Handle end-to-end Amazon SageMaker training and deployment tasks.

    For introduction to model training and deployment, see
    http://docs.aws.amazon.com/sagemaker/latest/dg/how-it-works-training.html

    Subclasses must define a way to determine what image to use for training,
    what hyperparameters to use, and how to create an appropriate predictor instance.
    """

    def __init__(
        self,
        role,
        train_instance_count,
        train_instance_type,
        train_volume_size=30,
        train_volume_kms_key=None,
        train_max_run=24 * 60 * 60,
        input_mode="File",
        output_path=None,
        output_kms_key=None,
        base_job_name=None,
        sagemaker_session=None,
        tags=None,
        subnets=None,
        security_group_ids=None,
        model_uri=None,
        model_channel_name="model",
        metric_definitions=None,
        encrypt_inter_container_traffic=False,
    ):
        """Initialize an ``EstimatorBase`` instance.

        Args:
            role (str): An AWS IAM role (either name or full ARN). The Amazon SageMaker training jobs and APIs
                that create Amazon SageMaker endpoints use this role to access training data and model artifacts.
                After the endpoint is created, the inference code might use the IAM role,
                if it needs to access an AWS resource.
            train_instance_count (int): Number of Amazon EC2 instances to use for training.
            train_instance_type (str): Type of EC2 instance to use for training, for example, 'ml.c4.xlarge'.
            train_volume_size (int): Size in GB of the EBS volume to use for storing input data
                during training (default: 30). Must be large enough to store training data if File Mode is used
                (which is the default).
            train_volume_kms_key (str): Optional. KMS key ID for encrypting EBS volume attached to the
                training instance (default: None).
            train_max_run (int): Timeout in seconds for training (default: 24 * 60 * 60).
                After this amount of time Amazon SageMaker terminates the job regardless of its current status.
            input_mode (str): The input mode that the algorithm supports (default: 'File'). Valid modes:
                'File' - Amazon SageMaker copies the training dataset from the S3 location to a local directory.
                'Pipe' - Amazon SageMaker streams data directly from S3 to the container via a Unix-named pipe.
                This argument can be overriden on a per-channel basis using ``sagemaker.session.s3_input.input_mode``.
            output_path (str): S3 location for saving the training result (model artifacts and output files).
                If not specified, results are stored to a default bucket. If the bucket with the specific name
                does not exist, the estimator creates the bucket during the
                :meth:`~sagemaker.estimator.EstimatorBase.fit` method execution.
            output_kms_key (str): Optional. KMS key ID for encrypting the training output (default: None).
            base_job_name (str): Prefix for training job name when the :meth:`~sagemaker.estimator.EstimatorBase.fit`
                method launches. If not specified, the estimator generates a default job name, based on
                the training image name and current timestamp.
            sagemaker_session (sagemaker.session.Session): Session object which manages interactions with
                Amazon SageMaker APIs and any other AWS services needed. If not specified, the estimator creates one
                using the default AWS configuration chain.
            tags (list[dict]): List of tags for labeling a training job. For more, see
                https://docs.aws.amazon.com/sagemaker/latest/dg/API_Tag.html.
            subnets (list[str]): List of subnet ids. If not specified training job will be created without VPC config.
            security_group_ids (list[str]): List of security group ids. If not specified training job will be created
                without VPC config.
            model_uri (str): URI where a pre-trained model is stored, either locally or in S3 (default: None). If
                specified, the estimator will create a channel pointing to the model so the training job can download
                it. This model can be a 'model.tar.gz' from a previous training job, or other artifacts coming from a
                different source.

                In local mode, this should point to the path in which the model is located and not the file itself, as
                local Docker containers will try to mount the URI as a volume.

                More information: https://docs.aws.amazon.com/sagemaker/latest/dg/cdf-training.html#td-deserialization
            model_channel_name (str): Name of the channel where 'model_uri' will be downloaded (default: 'model').
            metric_definitions (list[dict]): A list of dictionaries that defines the metric(s) used to evaluate the
                training jobs. Each dictionary contains two keys: 'Name' for the name of the metric, and 'Regex' for
                the regular expression used to extract the metric from the logs. This should be defined only
                for jobs that don't use an Amazon algorithm.
            encrypt_inter_container_traffic (bool): Specifies whether traffic between training containers is encrypted
                for the training job (default: ``False``).
        """
        self.role = role
        self.train_instance_count = train_instance_count
        self.train_instance_type = train_instance_type
        self.train_volume_size = train_volume_size
        self.train_volume_kms_key = train_volume_kms_key
        self.train_max_run = train_max_run
        self.input_mode = input_mode
        self.tags = tags
        self.metric_definitions = metric_definitions
        self.model_uri = model_uri
        self.model_channel_name = model_channel_name
        self.code_uri = None
        self.code_channel_name = "code"

        if self.train_instance_type in ("local", "local_gpu"):
            if self.train_instance_type == "local_gpu" and self.train_instance_count > 1:
                raise RuntimeError("Distributed Training in Local GPU is not supported")
            self.sagemaker_session = sagemaker_session or LocalSession()
        else:
            self.sagemaker_session = sagemaker_session or Session()

        self.base_job_name = base_job_name
        self._current_job_name = None
        if (
            not self.sagemaker_session.local_mode
            and output_path
            and output_path.startswith("file://")
        ):
            raise RuntimeError("file:// output paths are only supported in Local Mode")
        self.output_path = output_path
        self.output_kms_key = output_kms_key
        self.latest_training_job = None

        self._compiled_models = {}

        # VPC configurations
        self.subnets = subnets
        self.security_group_ids = security_group_ids

        self.encrypt_inter_container_traffic = encrypt_inter_container_traffic

    @abstractmethod
    def train_image(self):
        """Return the Docker image to use for training.

        The  :meth:`~sagemaker.estimator.EstimatorBase.fit` method, which does the model training, calls this method to
        find the image to use for model training.

        Returns:
            str: The URI of the Docker image.
        """

    @abstractmethod
    def hyperparameters(self):
        """Return the hyperparameters as a dictionary to use for training.

        The  :meth:`~sagemaker.estimator.EstimatorBase.fit` method, which trains the model, calls this method to
        find the hyperparameters.

        Returns:
            dict[str, str]: The hyperparameters.
        """

    def enable_network_isolation(self):
        """Return True if this Estimator will need network isolation to run.

        Returns:
            bool: Whether this Estimator needs network isolation or not.
        """
        return False

    def _prepare_for_training(self, job_name=None):
        """Set any values in the estimator that need to be set before training.

        Args:
            * job_name (str): Name of the training job to be created. If not specified, one is generated,
                using the base name given to the constructor if applicable.
        """
        if job_name is not None:
            self._current_job_name = job_name
        else:
            # honor supplied base_job_name or generate it
            if self.base_job_name:
                base_name = self.base_job_name
            elif isinstance(self, sagemaker.algorithm.AlgorithmEstimator):
                base_name = self.algorithm_arn.split("/")[-1]  # pylint: disable=no-member
            else:
                base_name = base_name_from_image(self.train_image())

            self._current_job_name = name_from_base(base_name)

        # if output_path was specified we use it otherwise initialize here.
        # For Local Mode with local_code=True we don't need an explicit output_path
        if self.output_path is None:
            local_code = get_config_value("local.local_code", self.sagemaker_session.config)
            if self.sagemaker_session.local_mode and local_code:
                self.output_path = ""
            else:
                self.output_path = "s3://{}/".format(self.sagemaker_session.default_bucket())

    def fit(self, inputs=None, wait=True, logs=True, job_name=None):
        """Train a model using the input training dataset.

        The API calls the Amazon SageMaker CreateTrainingJob API to start model training.
        The API uses configuration you provided to create the estimator and the
        specified input training data to send the CreatingTrainingJob request to Amazon SageMaker.

        This is a synchronous operation. After the model training successfully completes,
        you can call the ``deploy()`` method to host the model using the Amazon SageMaker hosting services.

        Args:
            inputs (str or dict or sagemaker.session.s3_input): Information about the training data.
                This can be one of three types:

                * (str) the S3 location where training data is saved.

                * (dict[str, str] or dict[str, sagemaker.session.s3_input]) If using multiple channels for
                    training data, you can specify a dict mapping channel names
                    to strings or :func:`~sagemaker.session.s3_input` objects.
                * (sagemaker.session.s3_input) - channel configuration for S3 data sources that can provide
                    additional information as well as the path to the training dataset.
                    See :func:`sagemaker.session.s3_input` for full details.
            wait (bool): Whether the call should wait until the job completes (default: True).
            logs (bool): Whether to show the logs produced by the job.
                Only meaningful when wait is True (default: True).
            job_name (str): Training job name. If not specified, the estimator generates a default job name,
                based on the training image name and current timestamp.
        """
        self._prepare_for_training(job_name=job_name)

        self.latest_training_job = _TrainingJob.start_new(self, inputs)
        if wait:
            self.latest_training_job.wait(logs=logs)

    def _compilation_job_name(self):
        base_name = self.base_job_name or base_name_from_image(self.train_image())
        return name_from_base("compilation-" + base_name)

    def compile_model(
        self,
        target_instance_family,
        input_shape,
        output_path,
        framework=None,
        framework_version=None,
        compile_max_run=5 * 60,
        tags=None,
        **kwargs
    ):
        """Compile a Neo model using the input model.

        Args:
            target_instance_family (str): Identifies the device that you want to run your model after compilation, for
                example: ml_c5. Allowed strings are: ml_c5, ml_m5, ml_c4, ml_m4, jetsontx1, jetsontx2, ml_p2, ml_p3,
                deeplens, rasp3b
            input_shape (dict): Specifies the name and shape of the expected inputs for your trained model in json
                dictionary form, for example: {'data':[1,3,1024,1024]}, or {'var1': [1,1,28,28], 'var2':[1,1,28,28]}
            output_path (str): Specifies where to store the compiled model
            framework (str): The framework that is used to train the original model. Allowed values: 'mxnet',
                'tensorflow', 'pytorch', 'onnx', 'xgboost'
            framework_version (str): The version of the framework
            compile_max_run (int): Timeout in seconds for compilation (default: 3 * 60).
                After this amount of time Amazon SageMaker Neo terminates the compilation job regardless of its
                current status.
            tags (list[dict]): List of tags for labeling a compilation job. For more, see
                https://docs.aws.amazon.com/sagemaker/latest/dg/API_Tag.html.
            **kwargs: Passed to invocation of ``create_model()``. Implementations may customize
                ``create_model()`` to accept ``**kwargs`` to customize model creation during deploy.
                For more, see the implementation docs.
        Returns:
            sagemaker.model.Model: A SageMaker ``Model`` object. See :func:`~sagemaker.model.Model` for full details.
        """
        if target_instance_family not in NEO_ALLOWED_TARGET_INSTANCE_FAMILY:
            raise ValueError(
                "Please use valid target_instance_family,"
                "allowed values: {}".format(NEO_ALLOWED_TARGET_INSTANCE_FAMILY)
            )
        if framework and framework not in NEO_ALLOWED_FRAMEWORKS:
            raise ValueError(
                "Please use valid framework, allowed values: {}".format(NEO_ALLOWED_FRAMEWORKS)
            )

        if (framework is None) != (framework_version is None):
            raise ValueError("You should provide framework and framework_version at the same time.")

        model = self.create_model(**kwargs)

        self._compiled_models[target_instance_family] = model.compile(
            target_instance_family,
            input_shape,
            output_path,
            self.role,
            tags,
            self._compilation_job_name(),
            compile_max_run,
            framework=framework,
            framework_version=framework_version,
        )
        return self._compiled_models[target_instance_family]

    @classmethod
    def attach(cls, training_job_name, sagemaker_session=None, model_channel_name="model"):
        """Attach to an existing training job.

        Create an Estimator bound to an existing training job, each subclass is responsible to implement
        ``_prepare_init_params_from_job_description()`` as this method delegates the actual conversion of a training
        job description to the arguments that the class constructor expects. After attaching, if the training job has a
        Complete status, it can be ``deploy()`` ed to create a SageMaker Endpoint and return a ``Predictor``.

        If the training job is in progress, attach will block and display log messages
        from the training job, until the training job completes.

        Args:
            training_job_name (str): The name of the training job to attach to.
            sagemaker_session (sagemaker.session.Session): Session object which manages interactions with
                Amazon SageMaker APIs and any other AWS services needed. If not specified, the estimator creates one
                using the default AWS configuration chain.
            model_channel_name (str): Name of the channel where pre-trained model data will be downloaded (default:
                'model'). If no channel with the same name exists in the training job, this option will be ignored.

        Examples:
            >>> my_estimator.fit(wait=False)
            >>> training_job_name = my_estimator.latest_training_job.name
            Later on:
            >>> attached_estimator = Estimator.attach(training_job_name)
            >>> attached_estimator.deploy()

        Returns:
            Instance of the calling ``Estimator`` Class with the attached training job.
        """
        sagemaker_session = sagemaker_session or Session()

        job_details = sagemaker_session.sagemaker_client.describe_training_job(
            TrainingJobName=training_job_name
        )
        init_params = cls._prepare_init_params_from_job_description(job_details, model_channel_name)
        tags = sagemaker_session.sagemaker_client.list_tags(
            ResourceArn=job_details["TrainingJobArn"]
        )["Tags"]
        init_params.update(tags=tags)

        estimator = cls(sagemaker_session=sagemaker_session, **init_params)
        estimator.latest_training_job = _TrainingJob(
            sagemaker_session=sagemaker_session, job_name=init_params["base_job_name"]
        )
        estimator._current_job_name = estimator.latest_training_job.name
        estimator.latest_training_job.wait()
        return estimator

    def deploy(
        self,
        initial_instance_count,
        instance_type,
        accelerator_type=None,
        endpoint_name=None,
        use_compiled_model=False,
        update_endpoint=False,
        wait=True,
        **kwargs
    ):
        """Deploy the trained model to an Amazon SageMaker endpoint and return a ``sagemaker.RealTimePredictor`` object.

        More information:
        http://docs.aws.amazon.com/sagemaker/latest/dg/how-it-works-training.html

        Args:
            initial_instance_count (int): Minimum number of EC2 instances to deploy to an endpoint for prediction.
            instance_type (str): Type of EC2 instance to deploy to an endpoint for prediction,
                for example, 'ml.c4.xlarge'.
            accelerator_type (str): Type of Elastic Inference accelerator to attach to an endpoint for model loading
                and inference, for example, 'ml.eia1.medium'. If not specified, no Elastic Inference accelerator
                will be attached to the endpoint.
                For more information: https://docs.aws.amazon.com/sagemaker/latest/dg/ei.html
            endpoint_name (str): Name to use for creating an Amazon SageMaker endpoint. If not specified, the name of
                the training job is used.
            use_compiled_model (bool): Flag to select whether to use compiled (optimized) model. Default: False.
            update_endpoint (bool): Flag to update the model in an existing Amazon SageMaker endpoint.
                If True, this will deploy a new EndpointConfig to an already existing endpoint and delete resources
                corresponding to the previous EndpointConfig. Default: False
            tags(List[dict[str, str]]): Optional. The list of tags to attach to this specific endpoint. Example:
                    >>> tags = [{'Key': 'tagname', 'Value': 'tagvalue'}]
                    For more information about tags, see https://boto3.amazonaws.com/v1/documentation\
                    /api/latest/reference/services/sagemaker.html#SageMaker.Client.add_tags
            wait (bool): Whether the call should wait until the deployment of model completes (default: True).

            **kwargs: Passed to invocation of ``create_model()``. Implementations may customize
                ``create_model()`` to accept ``**kwargs`` to customize model creation during deploy.
                For more, see the implementation docs.

        Returns:
            sagemaker.predictor.RealTimePredictor: A predictor that provides a ``predict()`` method,
                which can be used to send requests to the Amazon SageMaker endpoint and obtain inferences.
        """
        self._ensure_latest_training_job()
        endpoint_name = endpoint_name or self.latest_training_job.name
        self.deploy_instance_type = instance_type
        if use_compiled_model:
            family = "_".join(instance_type.split(".")[:-1])
            if family not in self._compiled_models:
                raise ValueError(
                    "No compiled model for {}. "
                    "Please compile one with compile_model before deploying.".format(family)
                )
            model = self._compiled_models[family]
        else:
            model = self.create_model(**kwargs)
        return model.deploy(
            instance_type=instance_type,
            initial_instance_count=initial_instance_count,
            accelerator_type=accelerator_type,
            endpoint_name=endpoint_name,
            update_endpoint=update_endpoint,
            tags=self.tags,
            wait=wait,
        )

    @property
    def model_data(self):
        """str: The model location in S3. Only set if Estimator has been ``fit()``."""
        if self.latest_training_job is not None:
            model_uri = self.sagemaker_session.sagemaker_client.describe_training_job(
                TrainingJobName=self.latest_training_job.name
            )["ModelArtifacts"]["S3ModelArtifacts"]
        else:
            logging.warning(
                "No finished training job found associated with this estimator. Please make sure"
                "this estimator is only used for building workflow config"
            )
            model_uri = os.path.join(
                self.output_path, self._current_job_name, "output", "model.tar.gz"
            )

        return model_uri

    @abstractmethod
    def create_model(self, **kwargs):
        """Create a SageMaker ``Model`` object that can be deployed to an ``Endpoint``.

        Args:
            **kwargs: Keyword arguments used by the implemented method for creating the ``Model``.

        Returns:
            sagemaker.model.Model: A SageMaker ``Model`` object. See :func:`~sagemaker.model.Model` for full details.
        """

    @classmethod
    def _prepare_init_params_from_job_description(cls, job_details, model_channel_name=None):
        """Convert the job description to init params that can be handled by the class constructor

        Args:
            job_details: the returned job details from a describe_training_job API call.
            model_channel_name (str): Name of the channel where pre-trained model data will be downloaded.

        Returns:
             dictionary: The transformed init_params

        """
        init_params = dict()

        init_params["role"] = job_details["RoleArn"]
        init_params["train_instance_count"] = job_details["ResourceConfig"]["InstanceCount"]
        init_params["train_instance_type"] = job_details["ResourceConfig"]["InstanceType"]
        init_params["train_volume_size"] = job_details["ResourceConfig"]["VolumeSizeInGB"]
        init_params["train_max_run"] = job_details["StoppingCondition"]["MaxRuntimeInSeconds"]
        init_params["input_mode"] = job_details["AlgorithmSpecification"]["TrainingInputMode"]
        init_params["base_job_name"] = job_details["TrainingJobName"]
        init_params["output_path"] = job_details["OutputDataConfig"]["S3OutputPath"]
        init_params["output_kms_key"] = job_details["OutputDataConfig"]["KmsKeyId"]

        has_hps = "HyperParameters" in job_details
        init_params["hyperparameters"] = job_details["HyperParameters"] if has_hps else {}

        if "TrainingImage" in job_details["AlgorithmSpecification"]:
            init_params["image"] = job_details["AlgorithmSpecification"]["TrainingImage"]
        elif "AlgorithmName" in job_details["AlgorithmSpecification"]:
            init_params["algorithm_arn"] = job_details["AlgorithmSpecification"]["AlgorithmName"]
        else:
            raise RuntimeError(
                "Invalid AlgorithmSpecification. Either TrainingImage or "
                "AlgorithmName is expected. None was found."
            )

        if "MetricDefinitons" in job_details["AlgorithmSpecification"]:
            init_params["metric_definitions"] = job_details["AlgorithmSpecification"][
                "MetricsDefinition"
            ]

        if "EnableInterContainerTrafficEncryption" in job_details:
            init_params["encrypt_inter_container_traffic"] = job_details[
                "EnableInterContainerTrafficEncryption"
            ]

        subnets, security_group_ids = vpc_utils.from_dict(job_details.get(vpc_utils.VPC_CONFIG_KEY))
        if subnets:
            init_params["subnets"] = subnets
        if security_group_ids:
            init_params["security_group_ids"] = security_group_ids

        if "InputDataConfig" in job_details and model_channel_name:
            for channel in job_details["InputDataConfig"]:
                if channel["ChannelName"] == model_channel_name:
                    init_params["model_channel_name"] = model_channel_name
                    init_params["model_uri"] = channel["DataSource"]["S3DataSource"]["S3Uri"]
                    break

        return init_params

    def delete_endpoint(self):
        """Delete an Amazon SageMaker ``Endpoint``.

        Raises:
            ValueError: If the endpoint does not exist.
        """
        self._ensure_latest_training_job(error_message="Endpoint was not created yet")
        self.sagemaker_session.delete_endpoint(self.latest_training_job.name)

    def transformer(
        self,
        instance_count,
        instance_type,
        strategy=None,
        assemble_with=None,
        output_path=None,
        output_kms_key=None,
        accept=None,
        env=None,
        max_concurrent_transforms=None,
        max_payload=None,
        tags=None,
        role=None,
        volume_kms_key=None,
    ):
        """Return a ``Transformer`` that uses a SageMaker Model based on the training job. It reuses the
        SageMaker Session and base job name used by the Estimator.

        Args:
            instance_count (int): Number of EC2 instances to use.
            instance_type (str): Type of EC2 instance to use, for example, 'ml.c4.xlarge'.
            strategy (str): The strategy used to decide how to batch records in a single request (default: None).
                Valid values: 'MULTI_RECORD' and 'SINGLE_RECORD'.
            assemble_with (str): How the output is assembled (default: None). Valid values: 'Line' or 'None'.
            output_path (str): S3 location for saving the transform result. If not specified, results are stored to
                a default bucket.
            output_kms_key (str): Optional. KMS key ID for encrypting the transform output (default: None).
            accept (str): The content type accepted by the endpoint deployed during the transform job.
            env (dict): Environment variables to be set for use during the transform job (default: None).
            max_concurrent_transforms (int): The maximum number of HTTP requests to be made to
                each individual transform container at one time.
            max_payload (int): Maximum size of the payload in a single HTTP request to the container in MB.
            tags (list[dict]): List of tags for labeling a transform job. If none specified, then the tags used for
                the training job are used for the transform job.
            role (str): The ``ExecutionRoleArn`` IAM Role ARN for the ``Model``, which is also used during
                transform jobs. If not specified, the role from the Estimator will be used.
            volume_kms_key (str): Optional. KMS key ID for encrypting the volume attached to the ML
                compute instance (default: None).
        """
        tags = tags or self.tags

        if self.latest_training_job is not None:
            model_name = self.sagemaker_session.create_model_from_job(
                self.latest_training_job.name, role=role, tags=tags
            )
        else:
            logging.warning(
                "No finished training job found associated with this estimator. Please make sure"
                "this estimator is only used for building workflow config"
            )
            model_name = self._current_job_name

        return Transformer(
            model_name,
            instance_count,
            instance_type,
            strategy=strategy,
            assemble_with=assemble_with,
            output_path=output_path,
            output_kms_key=output_kms_key,
            accept=accept,
            max_concurrent_transforms=max_concurrent_transforms,
            max_payload=max_payload,
            env=env,
            tags=tags,
            base_transform_job_name=self.base_job_name,
            volume_kms_key=volume_kms_key,
            sagemaker_session=self.sagemaker_session,
        )

    @property
    def training_job_analytics(self):
        """Return a ``TrainingJobAnalytics`` object for the current training job.
        """
        if self._current_job_name is None:
            raise ValueError("Estimator is not associated with a TrainingJob")
        return TrainingJobAnalytics(
            self._current_job_name, sagemaker_session=self.sagemaker_session
        )

    def get_vpc_config(self, vpc_config_override=vpc_utils.VPC_CONFIG_DEFAULT):
        """
        Returns VpcConfig dict either from this Estimator's subnets and security groups,
        or else validate and return an optional override value.
        """
        if vpc_config_override is vpc_utils.VPC_CONFIG_DEFAULT:
            return vpc_utils.to_dict(self.subnets, self.security_group_ids)
        else:
            return vpc_utils.sanitize(vpc_config_override)

    def _ensure_latest_training_job(
        self, error_message="Estimator is not associated with a training job"
    ):
        if self.latest_training_job is None:
            raise ValueError(error_message)


class _TrainingJob(_Job):
    @classmethod
    def start_new(cls, estimator, inputs):
        """Create a new Amazon SageMaker training job from the estimator.

        Args:
            estimator (sagemaker.estimator.EstimatorBase): Estimator object created by the user.
            inputs (str): Parameters used when called  :meth:`~sagemaker.estimator.EstimatorBase.fit`.

        Returns:
            sagemaker.estimator._TrainingJob: Constructed object that captures all information about the started
            training job.
        """

        local_mode = estimator.sagemaker_session.local_mode
        model_uri = estimator.model_uri

        # Allow file:// input only in local mode
        if cls._is_local_channel(inputs) or cls._is_local_channel(model_uri):
            if not local_mode:
                raise ValueError(
                    "File URIs are supported in local mode only. Please use a S3 URI instead."
                )

        config = _Job._load_config(inputs, estimator)

        if estimator.hyperparameters() is not None:
            hyperparameters = {str(k): str(v) for (k, v) in estimator.hyperparameters().items()}

        train_args = config.copy()
        train_args["input_mode"] = estimator.input_mode
        train_args["job_name"] = estimator._current_job_name
        train_args["hyperparameters"] = hyperparameters
        train_args["tags"] = estimator.tags
        train_args["metric_definitions"] = estimator.metric_definitions

        if isinstance(inputs, s3_input):
            if "InputMode" in inputs.config:
                logging.debug(
                    "Selecting s3_input's input_mode ({}) for TrainingInputMode.".format(
                        inputs.config["InputMode"]
                    )
                )
                train_args["input_mode"] = inputs.config["InputMode"]

        if estimator.enable_network_isolation():
            train_args["enable_network_isolation"] = True

        if estimator.encrypt_inter_container_traffic:
            train_args["encrypt_inter_container_traffic"] = True

        if isinstance(estimator, sagemaker.algorithm.AlgorithmEstimator):
            train_args["algorithm_arn"] = estimator.algorithm_arn
        else:
            train_args["image"] = estimator.train_image()

        estimator.sagemaker_session.train(**train_args)

        return cls(estimator.sagemaker_session, estimator._current_job_name)

    @classmethod
    def _is_local_channel(cls, input_uri):
        return isinstance(input_uri, string_types) and input_uri.startswith("file://")

    def wait(self, logs=True):
        if logs:
            self.sagemaker_session.logs_for_job(self.job_name, wait=True)
        else:
            self.sagemaker_session.wait_for_job(self.job_name)


class Estimator(EstimatorBase):
    """
    A generic Estimator to train using any supplied algorithm. This class is designed for use with
    algorithms that don't have their own, custom class.
    """

    def __init__(
        self,
        image_name,
        role,
        train_instance_count,
        train_instance_type,
        train_volume_size=30,
        train_volume_kms_key=None,
        train_max_run=24 * 60 * 60,
        input_mode="File",
        output_path=None,
        output_kms_key=None,
        base_job_name=None,
        sagemaker_session=None,
        hyperparameters=None,
        tags=None,
        subnets=None,
        security_group_ids=None,
        model_uri=None,
        model_channel_name="model",
        metric_definitions=None,
        encrypt_inter_container_traffic=False,
    ):
        """Initialize an ``Estimator`` instance.

        Args:
            image_name (str): The container image to use for training.
            role (str): An AWS IAM role (either name or full ARN). The Amazon SageMaker training jobs and APIs
                that create Amazon SageMaker endpoints use this role to access training data and model artifacts.
                After the endpoint is created, the inference code might use the IAM role,
                if it needs to access an AWS resource.
            train_instance_count (int): Number of Amazon EC2 instances to use for training.
            train_instance_type (str): Type of EC2 instance to use for training, for example, 'ml.c4.xlarge'.
            train_volume_size (int): Size in GB of the EBS volume to use for storing input data
                during training (default: 30). Must be large enough to store training data if File Mode is used
                (which is the default).
            train_volume_kms_key (str): Optional. KMS key ID for encrypting EBS volume attached to the
                training instance (default: None).
            train_max_run (int): Timeout in seconds for training (default: 24 * 60 * 60).
                After this amount of time Amazon SageMaker terminates the job regardless of its current status.
            input_mode (str): The input mode that the algorithm supports (default: 'File'). Valid modes:

                * 'File' - Amazon SageMaker copies the training dataset from the S3 location to a local directory.
                * 'Pipe' - Amazon SageMaker streams data directly from S3 to the container via a Unix-named pipe.

                This argument can be overriden on a per-channel basis using ``sagemaker.session.s3_input.input_mode``.
            output_path (str): S3 location for saving the training result (model artifacts and output files).
                If not specified, results are stored to a default bucket. If the bucket with the specific name
                does not exist, the estimator creates the bucket during the
                :meth:`~sagemaker.estimator.EstimatorBase.fit` method execution.
            output_kms_key (str): Optional. KMS key ID for encrypting the training output (default: None).
            base_job_name (str): Prefix for training job name when the :meth:`~sagemaker.estimator.EstimatorBase.fit`
                method launches. If not specified, the estimator generates a default job name, based on
                the training image name and current timestamp.
            sagemaker_session (sagemaker.session.Session): Session object which manages interactions with
                Amazon SageMaker APIs and any other AWS services needed. If not specified, the estimator creates one
                using the default AWS configuration chain.
            hyperparameters (dict): Dictionary containing the hyperparameters to initialize this estimator with.
            tags (list[dict]): List of tags for labeling a training job. For more, see
                https://docs.aws.amazon.com/sagemaker/latest/dg/API_Tag.html.
            subnets (list[str]): List of subnet ids. If not specified training job will be created without VPC config.
            security_group_ids (list[str]): List of security group ids. If not specified training job will be created
                without VPC config.
            model_uri (str): URI where a pre-trained model is stored, either locally or in S3 (default: None). If
                specified, the estimator will create a channel pointing to the model so the training job can download
                it. This model can be a 'model.tar.gz' from a previous training job, or other artifacts coming from a
                different source.

                In local mode, this should point to the path in which the model is located and not the file itself,
                as local Docker containers will try to mount the URI as a volume.

                More information: https://docs.aws.amazon.com/sagemaker/latest/dg/cdf-training.html#td-deserialization
            model_channel_name (str): Name of the channel where 'model_uri' will be downloaded (default: 'model').
            metric_definitions (list[dict]): A list of dictionaries that defines the metric(s) used to evaluate the
                training jobs. Each dictionary contains two keys: 'Name' for the name of the metric, and 'Regex' for
                the regular expression used to extract the metric from the logs. This should be defined only
                for jobs that don't use an Amazon algorithm.
            encrypt_inter_container_traffic (bool): Specifies whether traffic between training containers is encrypted
                for the training job (default: ``False``).
        """
        self.image_name = image_name
        self.hyperparam_dict = hyperparameters.copy() if hyperparameters else {}
        super(Estimator, self).__init__(
            role,
            train_instance_count,
            train_instance_type,
            train_volume_size,
            train_volume_kms_key,
            train_max_run,
            input_mode,
            output_path,
            output_kms_key,
            base_job_name,
            sagemaker_session,
            tags,
            subnets,
            security_group_ids,
            model_uri=model_uri,
            model_channel_name=model_channel_name,
            metric_definitions=metric_definitions,
            encrypt_inter_container_traffic=encrypt_inter_container_traffic,
        )

    def train_image(self):
        """
        Returns the docker image to use for training.

        The fit() method, that does the model training, calls this method to find the image to use for model training.
        """
        return self.image_name

    def set_hyperparameters(self, **kwargs):
        for k, v in kwargs.items():
            self.hyperparam_dict[k] = v

    def hyperparameters(self):
        """Returns the hyperparameters as a dictionary to use for training.

       The fit() method, that does the model training, calls this method to find the hyperparameters you specified.
        """
        return self.hyperparam_dict

    def create_model(
        self,
        role=None,
        image=None,
        predictor_cls=None,
        serializer=None,
        deserializer=None,
        content_type=None,
        accept=None,
        vpc_config_override=vpc_utils.VPC_CONFIG_DEFAULT,
        **kwargs
    ):
        """
        Create a model to deploy.

        Args:
            role (str): The ``ExecutionRoleArn`` IAM Role ARN for the ``Model``, which is also used during
                transform jobs. If not specified, the role from the Estimator will be used.
            image (str): An container image to use for deploying the model. Defaults to the image used for training.
            predictor_cls (RealTimePredictor): The predictor class to use when deploying the model.
            serializer (callable): Should accept a single argument, the input data, and return a sequence
                of bytes. May provide a content_type attribute that defines the endpoint request content type
            deserializer (callable): Should accept two arguments, the result data and the response content type,
                and return a sequence of bytes. May provide a content_type attribute that defines th endpoint
                response Accept content type.
            content_type (str): The invocation ContentType, overriding any content_type from the serializer
            accept (str): The invocation Accept, overriding any accept from the deserializer.
            vpc_config_override (dict[str, list[str]]): Optional override for VpcConfig set on the model.
                Default: use subnets and security groups from this Estimator.
                * 'Subnets' (list[str]): List of subnet ids.
                * 'SecurityGroupIds' (list[str]): List of security group ids.

            The serializer, deserializer, content_type, and accept arguments are only used to define a default
            RealTimePredictor. They are ignored if an explicit predictor class is passed in. Other arguments
            are passed through to the Model class.

        Returns: a Model ready for deployment.
        """
        if predictor_cls is None:

            def predict_wrapper(endpoint, session):
                return RealTimePredictor(
                    endpoint, session, serializer, deserializer, content_type, accept
                )

            predictor_cls = predict_wrapper

        role = role or self.role

        return Model(
            self.model_data,
            image or self.train_image(),
            role,
            vpc_config=self.get_vpc_config(vpc_config_override),
            sagemaker_session=self.sagemaker_session,
            predictor_cls=predictor_cls,
            **kwargs
        )

    @classmethod
    def _prepare_init_params_from_job_description(cls, job_details, model_channel_name=None):
        """Convert the job description to init params that can be handled by the class constructor

        Args:
            job_details: the returned job details from a describe_training_job API call.
            model_channel_name (str): Name of the channel where pre-trained model data will be downloaded

        Returns:
             dictionary: The transformed init_params

        """
        init_params = super(Estimator, cls)._prepare_init_params_from_job_description(
            job_details, model_channel_name
        )

        init_params["image_name"] = init_params.pop("image")
        return init_params


class Framework(EstimatorBase):
    """Base class that cannot be instantiated directly.

    Subclasses define functionality pertaining to specific ML frameworks,
    such as training/deployment images and predictor instances.
    """

    __framework_name__ = None
<<<<<<< HEAD
    LAUNCH_PS_ENV_NAME = 'sagemaker_parameter_server_enabled'
    LAUNCH_MPI_ENV_NAME = 'sagemaker_mpi_enabled'
    MPI_NUM_PROCESSES_PER_HOST = 'sagemaker_mpi_num_of_processes_per_host'
    MPI_CUSTOM_MPI_OPTIONS = 'sagemaker_mpi_custom_mpi_options'
    CONTAINER_CODE_CHANNEL_SOURCEDIR_PATH = '/opt/ml/input/data/code/sourcedir.tar.gz'

    def __init__(self, entry_point, source_dir=None, hyperparameters=None, enable_cloudwatch_metrics=False,
                 container_log_level=logging.INFO, code_location=None, image_name=None, dependencies=None,
                 enable_network_isolation=False, git_config=None, **kwargs):
=======
    LAUNCH_PS_ENV_NAME = "sagemaker_parameter_server_enabled"
    LAUNCH_MPI_ENV_NAME = "sagemaker_mpi_enabled"
    MPI_NUM_PROCESSES_PER_HOST = "sagemaker_mpi_num_of_processes_per_host"
    MPI_CUSTOM_MPI_OPTIONS = "sagemaker_mpi_custom_mpi_options"
    CONTAINER_CODE_CHANNEL_SOURCEDIR_PATH = "/opt/ml/input/data/code/sourcedir.tar.gz"

    def __init__(
        self,
        entry_point,
        source_dir=None,
        hyperparameters=None,
        enable_cloudwatch_metrics=False,
        container_log_level=logging.INFO,
        code_location=None,
        image_name=None,
        dependencies=None,
        enable_network_isolation=False,
        **kwargs
    ):
>>>>>>> 89bbdeb9
        """Base class initializer. Subclasses which override ``__init__`` should invoke ``super()``

        Args:
            entry_point (str): Path (absolute or relative) to the local Python source file which should be executed
                as the entry point to training. This should be compatible with either Python 2.7 or Python 3.5.
                If 'git_config' is provided, 'entry_point' should be a relative location to the Python source file in
                the Git repo.
                Example:

                    With the following GitHub repo directory structure:

                    >>> |----- README.md
                    >>> |----- src
                    >>>         |----- train.py
                    >>>         |----- test.py

                    You can assign entry_point='src/train.py'.
            git_config (dict[str, str]): Git configurations used for cloning files, including 'repo', 'branch'
                and 'commit' (default: None).
                'branch' and 'commit' are optional. If 'branch' is not specified, 'master' branch will be used. If
                'commit' is not specified, the latest commit in the required branch will be used.
                Example:

                    The following config:

                    >>> git_config = {'repo': 'https://github.com/aws/sagemaker-python-sdk.git',
                    >>>               'branch': 'test-branch-git-config',
                    >>>               'commit': '329bfcf884482002c05ff7f44f62599ebc9f445a'}

                    results in cloning the repo specified in 'repo', then checkout the 'master' branch, and checkout
                    the specified commit.
            source_dir (str): Path (absolute or relative) to a directory with any other training
                source code dependencies aside from the entry point file (default: None). Structure within this
                directory are preserved when training on Amazon SageMaker. If 'git_config' is provided,
                'source_dir' should be a relative location to a directory in the Git repo.
                Example:

                    With the following GitHub repo directory structure:

                    >>> |----- README.md
                    >>> |----- src
                    >>>         |----- train.py
                    >>>         |----- test.py

                    and you need 'train.py' as entry point and 'test.py' as training source code as well, you can
                    assign entry_point='train.py', source_dir='src'.
            hyperparameters (dict): Hyperparameters that will be used for training (default: None).
                The hyperparameters are made accessible as a dict[str, str] to the training code on SageMaker.
                For convenience, this accepts other types for keys and values, but ``str()`` will be called
                to convert them before training.
            enable_cloudwatch_metrics (bool): [DEPRECATED] Now there are cloudwatch metrics emitted by all SageMaker
                training jobs. This will be ignored for now and removed in a further release.
            container_log_level (int): Log level to use within the container (default: logging.INFO).
                Valid values are defined in the Python logging module.
            code_location (str): The S3 prefix URI where custom code will be uploaded (default: None).
                The code file uploaded in S3 is 'code_location/source/sourcedir.tar.gz'.
                If not specified, the default code location is s3://default_bucket/job-name/. And code file
                uploaded to S3 is s3://default_bucket/job-name/source/sourcedir.tar.gz
            image_name (str): An alternate image name to use instead of the official Sagemaker image
                for the framework. This is useful to run one of the Sagemaker supported frameworks
                with an image containing custom dependencies.
            dependencies (list[str]): A list of paths to directories (absolute or relative) with
                any additional libraries that will be exported to the container (default: []).
                The library folders will be copied to SageMaker in the same folder where the entrypoint is copied.
                If 'git_config' is provided, 'dependencies' should be a list of relative locations to directories
                with any additional libraries needed in the Git repo.
                Example:

                    The following call
                    >>> Estimator(entry_point='train.py', dependencies=['my/libs/common', 'virtual-env'])
                    results in the following inside the container:

                    >>> $ ls

                    >>> opt/ml/code
                    >>>     |------ train.py
                    >>>     |------ common
                    >>>     |------ virtual-env

            enable_network_isolation (bool): Specifies whether container will run in network isolation mode. Network
                isolation mode restricts the container access to outside networks (such as the internet). The container
                does not make any inbound or outbound network calls. If True, a channel named "code" will be created
                for any user entry script for training. The user entry script, files in source_dir (if specified), and
                dependencies will be uploaded in a tar to S3. Also known as internet-free mode (default: `False`).
            **kwargs: Additional kwargs passed to the ``EstimatorBase`` constructor.
        """
        super(Framework, self).__init__(**kwargs)
<<<<<<< HEAD

        if entry_point.startswith('s3://'):
            raise ValueError('Invalid entry point script: {}. Must be a path to a local file.'.format(entry_point))
=======
        if entry_point.startswith("s3://"):
            raise ValueError(
                "Invalid entry point script: {}. Must be a path to a local file.".format(
                    entry_point
                )
            )
>>>>>>> 89bbdeb9
        self.entry_point = entry_point
        self.git_config = git_config
        self.source_dir = source_dir
        self.dependencies = dependencies or []
        if enable_cloudwatch_metrics:
            warnings.warn(
                "enable_cloudwatch_metrics is now deprecated and will be removed in the future.",
                DeprecationWarning,
            )
        self.enable_cloudwatch_metrics = False
        self.container_log_level = container_log_level
        self.code_location = code_location
        self.image_name = image_name
        self._enable_network_isolation = enable_network_isolation

        self._hyperparameters = hyperparameters or {}

    def enable_network_isolation(self):
        """Return True if this Estimator can use network isolation to run.

        Returns:
            bool: Whether this Estimator can use network isolation or not.
        """
        return self._enable_network_isolation

    def _prepare_for_training(self, job_name=None):
        """Set hyperparameters needed for training. This method will also validate ``source_dir``.

        Args:
            * job_name (str): Name of the training job to be created. If not specified, one is generated,
                using the base name given to the constructor if applicable.
        """
        super(Framework, self)._prepare_for_training(job_name=job_name)

        if self.git_config:
            updates = git_utils.git_clone_repo(self.git_config, self.entry_point,
                                               self.source_dir, self.dependencies)
            self.entry_point = updates['entry_point']
            self.source_dir = updates['source_dir']
            self.dependencies = updates['dependencies']

        # validate source dir will raise a ValueError if there is something wrong with the
        # source directory. We are intentionally not handling it because this is a critical error.
        if self.source_dir and not self.source_dir.lower().startswith("s3://"):
            validate_source_dir(self.entry_point, self.source_dir)

        # if we are in local mode with local_code=True. We want the container to just
        # mount the source dir instead of uploading to S3.
        local_code = get_config_value("local.local_code", self.sagemaker_session.config)
        if self.sagemaker_session.local_mode and local_code:
            # if there is no source dir, use the directory containing the entry point.
            if self.source_dir is None:
                self.source_dir = os.path.dirname(self.entry_point)
            self.entry_point = os.path.basename(self.entry_point)

            code_dir = "file://" + self.source_dir
            script = self.entry_point
        elif self.enable_network_isolation() and self.entry_point:
            self.uploaded_code = self._stage_user_code_in_s3()
            code_dir = self.CONTAINER_CODE_CHANNEL_SOURCEDIR_PATH
            script = self.uploaded_code.script_name
            self.code_uri = self.uploaded_code.s3_prefix
        else:
            self.uploaded_code = self._stage_user_code_in_s3()
            code_dir = self.uploaded_code.s3_prefix
            script = self.uploaded_code.script_name

        # Modify hyperparameters in-place to point to the right code directory and script URIs
        self._hyperparameters[DIR_PARAM_NAME] = code_dir
        self._hyperparameters[SCRIPT_PARAM_NAME] = script
        self._hyperparameters[CLOUDWATCH_METRICS_PARAM_NAME] = self.enable_cloudwatch_metrics
        self._hyperparameters[CONTAINER_LOG_LEVEL_PARAM_NAME] = self.container_log_level
        self._hyperparameters[JOB_NAME_PARAM_NAME] = self._current_job_name
        self._hyperparameters[SAGEMAKER_REGION_PARAM_NAME] = self.sagemaker_session.boto_region_name

    def _stage_user_code_in_s3(self):
        """Upload the user training script to s3 and return the location.

        Returns: s3 uri

        """
        local_mode = self.output_path.startswith("file://")

        if self.code_location is None and local_mode:
            code_bucket = self.sagemaker_session.default_bucket()
            code_s3_prefix = "{}/{}".format(self._current_job_name, "source")
            kms_key = None

        elif self.code_location is None:
            code_bucket, _ = parse_s3_url(self.output_path)
            code_s3_prefix = "{}/{}".format(self._current_job_name, "source")
            kms_key = self.output_kms_key
        else:
            code_bucket, key_prefix = parse_s3_url(self.code_location)
            code_s3_prefix = "/".join(filter(None, [key_prefix, self._current_job_name, "source"]))

            output_bucket, _ = parse_s3_url(self.output_path)
            kms_key = self.output_kms_key if code_bucket == output_bucket else None

        return tar_and_upload_dir(
            session=self.sagemaker_session.boto_session,
            bucket=code_bucket,
            s3_key_prefix=code_s3_prefix,
            script=self.entry_point,
            directory=self.source_dir,
            dependencies=self.dependencies,
            kms_key=kms_key,
        )

    def _model_source_dir(self):
        """Get the appropriate value to pass as source_dir to model constructor on deploying

        Returns:
            str: Either a local or an S3 path pointing to the source_dir to be used for code by the model to be deployed
        """
        return (
            self.source_dir if self.sagemaker_session.local_mode else self.uploaded_code.s3_prefix
        )

    def hyperparameters(self):
        """Return the hyperparameters as a dictionary to use for training.

        The  :meth:`~sagemaker.estimator.EstimatorBase.fit` method, which trains the model, calls this method
        to find the hyperparameters.

        Returns:
            dict[str, str]: The hyperparameters.
        """
        return self._json_encode_hyperparameters(self._hyperparameters)

    @classmethod
    def _prepare_init_params_from_job_description(cls, job_details, model_channel_name=None):
        """Convert the job description to init params that can be handled by the class constructor

        Args:
            job_details: the returned job details from a describe_training_job API call.
            model_channel_name (str): Name of the channel where pre-trained model data will be downloaded

        Returns:
             dictionary: The transformed init_params

        """
        init_params = super(Framework, cls)._prepare_init_params_from_job_description(
            job_details, model_channel_name
        )

        init_params["entry_point"] = json.loads(
            init_params["hyperparameters"].get(SCRIPT_PARAM_NAME)
        )
        init_params["source_dir"] = json.loads(init_params["hyperparameters"].get(DIR_PARAM_NAME))
        init_params["enable_cloudwatch_metrics"] = json.loads(
            init_params["hyperparameters"].get(CLOUDWATCH_METRICS_PARAM_NAME)
        )
        init_params["container_log_level"] = json.loads(
            init_params["hyperparameters"].get(CONTAINER_LOG_LEVEL_PARAM_NAME)
        )

        hyperparameters = {}
        for k, v in init_params["hyperparameters"].items():
            # Tuning jobs add this special hyperparameter which is not JSON serialized
            if k == "_tuning_objective_metric":
                if v.startswith('"') and v.endswith('"'):
                    v = v.strip('"')
                hyperparameters[k] = v
            else:
                hyperparameters[k] = json.loads(v)

        init_params["hyperparameters"] = hyperparameters

        return init_params

    def train_image(self):
        """Return the Docker image to use for training.

        The  :meth:`~sagemaker.estimator.EstimatorBase.fit` method, which does the model training,
        calls this method to find the image to use for model training.

        Returns:
            str: The URI of the Docker image.
        """
        if self.image_name:
            return self.image_name
        else:
            return create_image_uri(
                self.sagemaker_session.boto_region_name,
                self.__framework_name__,
                self.train_instance_type,
                self.framework_version,  # pylint: disable=no-member
                py_version=self.py_version,  # pylint: disable=no-member
            )

    @classmethod
    def attach(cls, training_job_name, sagemaker_session=None, model_channel_name="model"):
        """Attach to an existing training job.

        Create an Estimator bound to an existing training job, each subclass is responsible to implement
        ``_prepare_init_params_from_job_description()`` as this method delegates the actual conversion of a training
        job description to the arguments that the class constructor expects. After attaching, if the training job has a
        Complete status, it can be ``deploy()`` ed to create a SageMaker Endpoint and return a ``Predictor``.

        If the training job is in progress, attach will block and display log messages
        from the training job, until the training job completes.

        Args:
            training_job_name (str): The name of the training job to attach to.
            sagemaker_session (sagemaker.session.Session): Session object which manages interactions with
                Amazon SageMaker APIs and any other AWS services needed. If not specified, the estimator creates one
                using the default AWS configuration chain.
            model_channel_name (str): Name of the channel where pre-trained model data will be downloaded (default:
                'model'). If no channel with the same name exists in the training job, this option will be ignored.

        Examples:
            >>> my_estimator.fit(wait=False)
            >>> training_job_name = my_estimator.latest_training_job.name
            Later on:
            >>> attached_estimator = Estimator.attach(training_job_name)
            >>> attached_estimator.deploy()

        Returns:
            Instance of the calling ``Estimator`` Class with the attached training job.
        """
        estimator = super(Framework, cls).attach(
            training_job_name, sagemaker_session, model_channel_name
        )

        # pylint gets confused thinking that estimator is an EstimatorBase instance, but it actually
        # is a Framework or any of its derived classes. We can safely ignore the no-member errors.
        estimator.uploaded_code = UploadedCode(
            estimator.source_dir, estimator.entry_point  # pylint: disable=no-member
        )
        return estimator

    @staticmethod
    def _json_encode_hyperparameters(hyperparameters):
        return {str(k): json.dumps(v) for (k, v) in hyperparameters.items()}

    @classmethod
    def _update_init_params(cls, hp, tf_arguments):
        updated_params = {}
        for argument in tf_arguments:
            value = hp.pop(argument, None)
            if value is not None:
                value = json.loads(value)
                updated_params[argument] = value
        return updated_params

    def transformer(
        self,
        instance_count,
        instance_type,
        strategy=None,
        assemble_with=None,
        output_path=None,
        output_kms_key=None,
        accept=None,
        env=None,
        max_concurrent_transforms=None,
        max_payload=None,
        tags=None,
        role=None,
        model_server_workers=None,
        volume_kms_key=None,
    ):
        """Return a ``Transformer`` that uses a SageMaker Model based on the training job. It reuses the
        SageMaker Session and base job name used by the Estimator.

        Args:
            instance_count (int): Number of EC2 instances to use.
            instance_type (str): Type of EC2 instance to use, for example, 'ml.c4.xlarge'.
            strategy (str): The strategy used to decide how to batch records in a single request (default: None).
                Valid values: 'MULTI_RECORD' and 'SINGLE_RECORD'.
            assemble_with (str): How the output is assembled (default: None). Valid values: 'Line' or 'None'.
            output_path (str): S3 location for saving the transform result. If not specified, results are stored to
                a default bucket.
            output_kms_key (str): Optional. KMS key ID for encrypting the transform output (default: None).
            accept (str): The content type accepted by the endpoint deployed during the transform job.
            env (dict): Environment variables to be set for use during the transform job (default: None).
            max_concurrent_transforms (int): The maximum number of HTTP requests to be made to
                each individual transform container at one time.
            max_payload (int): Maximum size of the payload in a single HTTP request to the container in MB.
            tags (list[dict]): List of tags for labeling a transform job. If none specified, then the tags used for
                the training job are used for the transform job.
            role (str): The ``ExecutionRoleArn`` IAM Role ARN for the ``Model``, which is also used during
                transform jobs. If not specified, the role from the Estimator will be used.
            model_server_workers (int): Optional. The number of worker processes used by the inference server.
                If None, server will use one worker per vCPU.
            volume_kms_key (str): Optional. KMS key ID for encrypting the volume attached to the ML
                compute instance (default: None).
        """
        role = role or self.role

        if self.latest_training_job is not None:
            model = self.create_model(role=role, model_server_workers=model_server_workers)

            container_def = model.prepare_container_def(instance_type)
            model_name = model.name or name_from_image(container_def["Image"])
            vpc_config = model.vpc_config
            tags = tags or self.tags
            self.sagemaker_session.create_model(
                model_name, role, container_def, vpc_config, tags=tags
            )
            transform_env = model.env.copy()
            if env is not None:
                transform_env.update(env)
        else:
            logging.warning(
                "No finished training job found associated with this estimator. Please make sure"
                "this estimator is only used for building workflow config"
            )
            model_name = self._current_job_name
            transform_env = env or {}

        tags = tags or self.tags
        return Transformer(
            model_name,
            instance_count,
            instance_type,
            strategy=strategy,
            assemble_with=assemble_with,
            output_path=output_path,
            output_kms_key=output_kms_key,
            accept=accept,
            max_concurrent_transforms=max_concurrent_transforms,
            max_payload=max_payload,
            env=transform_env,
            tags=tags,
            base_transform_job_name=self.base_job_name,
            volume_kms_key=volume_kms_key,
            sagemaker_session=self.sagemaker_session,
        )


def _s3_uri_prefix(channel_name, s3_data):
    if isinstance(s3_data, s3_input):
        s3_uri = s3_data.config["DataSource"]["S3DataSource"]["S3Uri"]
    else:
        s3_uri = s3_data
    if not s3_uri.startswith("s3://"):
        raise ValueError("Expecting an s3 uri. Got {}".format(s3_uri))
    return {channel_name: s3_uri[5:]}


# E.g. 's3://bucket/data' would return 'bucket/data'.
# Also accepts other valid input types, e.g. dict and s3_input.
def _s3_uri_without_prefix_from_input(input_data):
    # Unpack an input_config object from a dict if a dict was passed in.
    if isinstance(input_data, dict):
        response = {}
        for channel_name, channel_s3_uri in input_data.items():
            response.update(_s3_uri_prefix(channel_name, channel_s3_uri))
        return response
    elif isinstance(input_data, str):
        return _s3_uri_prefix("training", input_data)
    elif isinstance(input_data, s3_input):
        return _s3_uri_prefix("training", input_data)
    else:
        raise ValueError(
            "Unrecognized type for S3 input data config - not str or s3_input: {}".format(
                input_data
            )
        )<|MERGE_RESOLUTION|>--- conflicted
+++ resolved
@@ -25,10 +25,7 @@
 import sagemaker
 from sagemaker import git_utils
 from sagemaker.analytics import TrainingJobAnalytics
-<<<<<<< HEAD
-from sagemaker.fw_utils import create_image_uri, tar_and_upload_dir, parse_s3_url, UploadedCode, validate_source_dir
-
-=======
+
 from sagemaker.fw_utils import (
     create_image_uri,
     tar_and_upload_dir,
@@ -36,7 +33,6 @@
     UploadedCode,
     validate_source_dir,
 )
->>>>>>> 89bbdeb9
 from sagemaker.job import _Job
 from sagemaker.local import LocalSession
 from sagemaker.model import Model, NEO_ALLOWED_TARGET_INSTANCE_FAMILY, NEO_ALLOWED_FRAMEWORKS
@@ -940,17 +936,6 @@
     """
 
     __framework_name__ = None
-<<<<<<< HEAD
-    LAUNCH_PS_ENV_NAME = 'sagemaker_parameter_server_enabled'
-    LAUNCH_MPI_ENV_NAME = 'sagemaker_mpi_enabled'
-    MPI_NUM_PROCESSES_PER_HOST = 'sagemaker_mpi_num_of_processes_per_host'
-    MPI_CUSTOM_MPI_OPTIONS = 'sagemaker_mpi_custom_mpi_options'
-    CONTAINER_CODE_CHANNEL_SOURCEDIR_PATH = '/opt/ml/input/data/code/sourcedir.tar.gz'
-
-    def __init__(self, entry_point, source_dir=None, hyperparameters=None, enable_cloudwatch_metrics=False,
-                 container_log_level=logging.INFO, code_location=None, image_name=None, dependencies=None,
-                 enable_network_isolation=False, git_config=None, **kwargs):
-=======
     LAUNCH_PS_ENV_NAME = "sagemaker_parameter_server_enabled"
     LAUNCH_MPI_ENV_NAME = "sagemaker_mpi_enabled"
     MPI_NUM_PROCESSES_PER_HOST = "sagemaker_mpi_num_of_processes_per_host"
@@ -968,9 +953,9 @@
         image_name=None,
         dependencies=None,
         enable_network_isolation=False,
+        git_config=None,
         **kwargs
     ):
->>>>>>> 89bbdeb9
         """Base class initializer. Subclasses which override ``__init__`` should invoke ``super()``
 
         Args:
@@ -1058,18 +1043,12 @@
             **kwargs: Additional kwargs passed to the ``EstimatorBase`` constructor.
         """
         super(Framework, self).__init__(**kwargs)
-<<<<<<< HEAD
-
-        if entry_point.startswith('s3://'):
-            raise ValueError('Invalid entry point script: {}. Must be a path to a local file.'.format(entry_point))
-=======
         if entry_point.startswith("s3://"):
             raise ValueError(
                 "Invalid entry point script: {}. Must be a path to a local file.".format(
                     entry_point
                 )
             )
->>>>>>> 89bbdeb9
         self.entry_point = entry_point
         self.git_config = git_config
         self.source_dir = source_dir
@@ -1105,11 +1084,12 @@
         super(Framework, self)._prepare_for_training(job_name=job_name)
 
         if self.git_config:
-            updates = git_utils.git_clone_repo(self.git_config, self.entry_point,
-                                               self.source_dir, self.dependencies)
-            self.entry_point = updates['entry_point']
-            self.source_dir = updates['source_dir']
-            self.dependencies = updates['dependencies']
+            updates = git_utils.git_clone_repo(
+                self.git_config, self.entry_point, self.source_dir, self.dependencies
+            )
+            self.entry_point = updates["entry_point"]
+            self.source_dir = updates["source_dir"]
+            self.dependencies = updates["dependencies"]
 
         # validate source dir will raise a ValueError if there is something wrong with the
         # source directory. We are intentionally not handling it because this is a critical error.
