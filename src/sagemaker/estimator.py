# Copyright 2017-2018 Amazon.com, Inc. or its affiliates. All Rights Reserved.
#
# Licensed under the Apache License, Version 2.0 (the "License"). You
# may not use this file except in compliance with the License. A copy of
# the License is located at
#
#     http://aws.amazon.com/apache2.0/
#
# or in the "license" file accompanying this file. This file is
# distributed on an "AS IS" BASIS, WITHOUT WARRANTIES OR CONDITIONS OF
# ANY KIND, either express or implied. See the License for the specific
# language governing permissions and limitations under the License.
from __future__ import print_function, absolute_import

import json
import logging
import os
import warnings
from abc import ABCMeta
from abc import abstractmethod
from six import with_metaclass
from six import string_types

from sagemaker.analytics import TrainingJobAnalytics
from sagemaker.fw_utils import (create_image_uri, tar_and_upload_dir, parse_s3_url, UploadedCode,
                                validate_source_dir)
from sagemaker.job import _Job
from sagemaker.local import LocalSession
from sagemaker.model import Model
from sagemaker.model import (SCRIPT_PARAM_NAME, DIR_PARAM_NAME, CLOUDWATCH_METRICS_PARAM_NAME,
                             CONTAINER_LOG_LEVEL_PARAM_NAME, JOB_NAME_PARAM_NAME, SAGEMAKER_REGION_PARAM_NAME)
from sagemaker.predictor import RealTimePredictor
from sagemaker.session import Session
from sagemaker.session import s3_input
from sagemaker.transformer import Transformer
from sagemaker.utils import base_name_from_image, name_from_base, name_from_image, get_config_value
from sagemaker import vpc_utils


class EstimatorBase(with_metaclass(ABCMeta, object)):
    """Handle end-to-end Amazon SageMaker training and deployment tasks.

    For introduction to model training and deployment, see
    http://docs.aws.amazon.com/sagemaker/latest/dg/how-it-works-training.html

    Subclasses must define a way to determine what image to use for training,
    what hyperparameters to use, and how to create an appropriate predictor instance.
    """

    def __init__(self, role, train_instance_count, train_instance_type,
                 train_volume_size=30, train_volume_kms_key=None, train_max_run=24 * 60 * 60, input_mode='File',
                 output_path=None, output_kms_key=None, base_job_name=None, sagemaker_session=None, tags=None,
                 subnets=None, security_group_ids=None, model_uri=None, model_channel_name='model',
                 metric_definitions=None):
        """Initialize an ``EstimatorBase`` instance.

        Args:
            role (str): An AWS IAM role (either name or full ARN). The Amazon SageMaker training jobs and APIs
                that create Amazon SageMaker endpoints use this role to access training data and model artifacts.
                After the endpoint is created, the inference code might use the IAM role,
                if it needs to access an AWS resource.
            train_instance_count (int): Number of Amazon EC2 instances to use for training.
            train_instance_type (str): Type of EC2 instance to use for training, for example, 'ml.c4.xlarge'.
            train_volume_size (int): Size in GB of the EBS volume to use for storing input data
                during training (default: 30). Must be large enough to store training data if File Mode is used
                (which is the default).
            train_volume_kms_key (str): Optional. KMS key ID for encrypting EBS volume attached to the
                training instance (default: None).
            train_max_run (int): Timeout in seconds for training (default: 24 * 60 * 60).
                After this amount of time Amazon SageMaker terminates the job regardless of its current status.
            input_mode (str): The input mode that the algorithm supports (default: 'File'). Valid modes:
                'File' - Amazon SageMaker copies the training dataset from the S3 location to a local directory.
                'Pipe' - Amazon SageMaker streams data directly from S3 to the container via a Unix-named pipe.
                This argument can be overriden on a per-channel basis using ``sagemaker.session.s3_input.input_mode``.
            output_path (str): S3 location for saving the trainig result (model artifacts and output files).
                If not specified, results are stored to a default bucket. If the bucket with the specific name
                does not exist, the estimator creates the bucket during the
                :meth:`~sagemaker.estimator.EstimatorBase.fit` method execution.
            output_kms_key (str): Optional. KMS key ID for encrypting the training output (default: None).
            base_job_name (str): Prefix for training job name when the :meth:`~sagemaker.estimator.EstimatorBase.fit`
                method launches. If not specified, the estimator generates a default job name, based on
                the training image name and current timestamp.
            sagemaker_session (sagemaker.session.Session): Session object which manages interactions with
                Amazon SageMaker APIs and any other AWS services needed. If not specified, the estimator creates one
                using the default AWS configuration chain.
            tags (list[dict]): List of tags for labeling a training job. For more, see
                https://docs.aws.amazon.com/sagemaker/latest/dg/API_Tag.html.
            subnets (list[str]): List of subnet ids. If not specified training job will be created without VPC config.
            security_group_ids (list[str]): List of security group ids. If not specified training job will be created
                without VPC config.
            model_uri (str): URI where a pre-trained model is stored, either locally or in S3 (default: None). If
                specified, the estimator will create a channel pointing to the model so the training job can download
                it. This model can be a 'model.tar.gz' from a previous training job, or other artifacts coming from a
                different source.

                In local mode, this should point to the path in which the model is located and not the file itself, as
                local Docker containers will try to mount the URI as a volume.

                More information: https://docs.aws.amazon.com/sagemaker/latest/dg/cdf-training.html#td-deserialization
            model_channel_name (str): Name of the channel where 'model_uri' will be downloaded (default: 'model').
            metric_definitions (list[dict]): A list of dictionaries that defines the metric(s) used to evaluate the
                training jobs. Each dictionary contains two keys: 'Name' for the name of the metric, and 'Regex' for
                the regular expression used to extract the metric from the logs. This should be defined only
                for jobs that don't use an Amazon algorithm.
        """
        self.role = role
        self.train_instance_count = train_instance_count
        self.train_instance_type = train_instance_type
        self.train_volume_size = train_volume_size
        self.train_volume_kms_key = train_volume_kms_key
        self.train_max_run = train_max_run
        self.input_mode = input_mode
        self.tags = tags
        self.metric_definitions = metric_definitions
        self.model_uri = model_uri
        self.model_channel_name = model_channel_name

        if self.train_instance_type in ('local', 'local_gpu'):
            if self.train_instance_type == 'local_gpu' and self.train_instance_count > 1:
                raise RuntimeError("Distributed Training in Local GPU is not supported")
            self.sagemaker_session = sagemaker_session or LocalSession()
        else:
            self.sagemaker_session = sagemaker_session or Session()

        self.base_job_name = base_job_name
        self._current_job_name = None
        if (not self.sagemaker_session.local_mode
                and output_path and output_path.startswith('file://')):
            raise RuntimeError('file:// output paths are only supported in Local Mode')
        self.output_path = output_path
        self.output_kms_key = output_kms_key
        self.latest_training_job = None

        # VPC configurations
        self.subnets = subnets
        self.security_group_ids = security_group_ids

    @abstractmethod
    def train_image(self):
        """Return the Docker image to use for training.

        The  :meth:`~sagemaker.estimator.EstimatorBase.fit` method, which does the model training, calls this method to
        find the image to use for model training.

        Returns:
            str: The URI of the Docker image.
        """
        pass

    @abstractmethod
    def hyperparameters(self):
        """Return the hyperparameters as a dictionary to use for training.

        The  :meth:`~sagemaker.estimator.EstimatorBase.fit` method, which trains the model, calls this method to
        find the hyperparameters.

        Returns:
            dict[str, str]: The hyperparameters.
        """
        pass

    def _prepare_for_training(self, job_name=None):
        """Set any values in the estimator that need to be set before training.

        Args:
            * job_name (str): Name of the training job to be created. If not specified, one is generated,
                using the base name given to the constructor if applicable.
        """
        if job_name is not None:
            self._current_job_name = job_name
        else:
            # honor supplied base_job_name or generate it
            base_name = self.base_job_name or base_name_from_image(self.train_image())
            self._current_job_name = name_from_base(base_name)

        # if output_path was specified we use it otherwise initialize here.
        # For Local Mode with local_code=True we don't need an explicit output_path
        if self.output_path is None:
            local_code = get_config_value('local.local_code', self.sagemaker_session.config)
            if self.sagemaker_session.local_mode and local_code:
                self.output_path = ''
            else:
                self.output_path = 's3://{}/'.format(self.sagemaker_session.default_bucket())

    def fit(self, inputs=None, wait=True, logs=True, job_name=None):
        """Train a model using the input training dataset.

        The API calls the Amazon SageMaker CreateTrainingJob API to start model training.
        The API uses configuration you provided to create the estimator and the
        specified input training data to send the CreatingTrainingJob request to Amazon SageMaker.

        This is a synchronous operation. After the model training successfully completes,
        you can call the ``deploy()`` method to host the model using the Amazon SageMaker hosting services.

        Args:
            inputs (str or dict or sagemaker.session.s3_input): Information about the training data.
                This can be one of three types:

                * (str) the S3 location where training data is saved.

                * (dict[str, str] or dict[str, sagemaker.session.s3_input]) If using multiple channels for
                    training data, you can specify a dict mapping channel names
                    to strings or :func:`~sagemaker.session.s3_input` objects.
                * (sagemaker.session.s3_input) - channel configuration for S3 data sources that can provide
                    additional information as well as the path to the training dataset.
                    See :func:`sagemaker.session.s3_input` for full details.
            wait (bool): Whether the call should wait until the job completes (default: True).
            logs (bool): Whether to show the logs produced by the job.
                Only meaningful when wait is True (default: True).
            job_name (str): Training job name. If not specified, the estimator generates a default job name,
                based on the training image name and current timestamp.
        """
        self._prepare_for_training(job_name=job_name)

        self.latest_training_job = _TrainingJob.start_new(self, inputs)
        if wait:
            self.latest_training_job.wait(logs=logs)

    @classmethod
    def attach(cls, training_job_name, sagemaker_session=None, model_channel_name='model'):
        """Attach to an existing training job.

        Create an Estimator bound to an existing training job, each subclass is responsible to implement
        ``_prepare_init_params_from_job_description()`` as this method delegates the actual conversion of a training
        job description to the arguments that the class constructor expects. After attaching, if the training job has a
        Complete status, it can be ``deploy()`` ed to create a SageMaker Endpoint and return a ``Predictor``.

        If the training job is in progress, attach will block and display log messages
        from the training job, until the training job completes.

        Args:
            training_job_name (str): The name of the training job to attach to.
            sagemaker_session (sagemaker.session.Session): Session object which manages interactions with
                Amazon SageMaker APIs and any other AWS services needed. If not specified, the estimator creates one
                using the default AWS configuration chain.
            model_channel_name (str): Name of the channel where pre-trained model data will be downloaded (default:
                'model'). If no channel with the same name exists in the training job, this option will be ignored.

        Examples:
            >>> my_estimator.fit(wait=False)
            >>> training_job_name = my_estimator.latest_training_job.name
            Later on:
            >>> attached_estimator = Estimator.attach(training_job_name)
            >>> attached_estimator.deploy()

        Returns:
            Instance of the calling ``Estimator`` Class with the attached training job.
        """
        sagemaker_session = sagemaker_session or Session()

        job_details = sagemaker_session.sagemaker_client.describe_training_job(TrainingJobName=training_job_name)
        init_params = cls._prepare_init_params_from_job_description(job_details, model_channel_name)

        estimator = cls(sagemaker_session=sagemaker_session, **init_params)
        estimator.latest_training_job = _TrainingJob(sagemaker_session=sagemaker_session,
                                                     job_name=init_params['base_job_name'])
        estimator.latest_training_job.wait()
        return estimator

    def deploy(self, initial_instance_count, instance_type, endpoint_name=None, **kwargs):
        """Deploy the trained model to an Amazon SageMaker endpoint and return a ``sagemaker.RealTimePredictor`` object.

        More information:
        http://docs.aws.amazon.com/sagemaker/latest/dg/how-it-works-training.html

        Args:
            initial_instance_count (int): Minimum number of EC2 instances to deploy to an endpoint for prediction.
            instance_type (str): Type of EC2 instance to deploy to an endpoint for prediction,
                for example, 'ml.c4.xlarge'.
            endpoint_name (str): Name to use for creating an Amazon SageMaker endpoint. If not specified, the name of
                the training job is used.
            **kwargs: Passed to invocation of ``create_model()``. Implementations may customize
                ``create_model()`` to accept ``**kwargs`` to customize model creation during deploy.
                For more, see the implementation docs.

        Returns:
            sagemaker.predictor.RealTimePredictor: A predictor that provides a ``predict()`` method,
                which can be used to send requests to the Amazon SageMaker endpoint and obtain inferences.
        """
        self._ensure_latest_training_job()
        endpoint_name = endpoint_name or self.latest_training_job.name
        self.deploy_instance_type = instance_type
        return self.create_model(**kwargs).deploy(
            instance_type=instance_type,
            initial_instance_count=initial_instance_count,
            endpoint_name=endpoint_name)

    @property
    def model_data(self):
        """str: The model location in S3. Only set if Estimator has been ``fit()``."""
        if self.latest_training_job is not None:
            model_uri = self.sagemaker_session.sagemaker_client.describe_training_job(
                TrainingJobName=self.latest_training_job.name)['ModelArtifacts']['S3ModelArtifacts']
        else:
            logging.warning('No finished training job found associated with this estimator. Please make sure'
                            'this estimator is only used for building workflow config')
            model_uri = os.path.join(self.output_path, self._current_job_name, 'output', 'model.tar.gz')

        return model_uri

    @abstractmethod
    def create_model(self, **kwargs):
        """Create a SageMaker ``Model`` object that can be deployed to an ``Endpoint``.

        Args:
            **kwargs: Keyword arguments used by the implemented method for creating the ``Model``.

        Returns:
            sagemaker.model.Model: A SageMaker ``Model`` object. See :func:`~sagemaker.model.Model` for full details.
        """
        pass

    @classmethod
    def _prepare_init_params_from_job_description(cls, job_details, model_channel_name=None):
        """Convert the job description to init params that can be handled by the class constructor

        Args:
            job_details: the returned job details from a describe_training_job API call.
            model_channel_name (str): Name of the channel where pre-trained model data will be downloaded.

        Returns:
             dictionary: The transformed init_params

        """
        init_params = dict()

        init_params['role'] = job_details['RoleArn']
        init_params['train_instance_count'] = job_details['ResourceConfig']['InstanceCount']
        init_params['train_instance_type'] = job_details['ResourceConfig']['InstanceType']
        init_params['train_volume_size'] = job_details['ResourceConfig']['VolumeSizeInGB']
        init_params['train_max_run'] = job_details['StoppingCondition']['MaxRuntimeInSeconds']
        init_params['input_mode'] = job_details['AlgorithmSpecification']['TrainingInputMode']
        init_params['base_job_name'] = job_details['TrainingJobName']
        init_params['output_path'] = job_details['OutputDataConfig']['S3OutputPath']
        init_params['output_kms_key'] = job_details['OutputDataConfig']['KmsKeyId']

        init_params['hyperparameters'] = job_details['HyperParameters']
        init_params['image'] = job_details['AlgorithmSpecification']['TrainingImage']

        if 'MetricDefinitons' in job_details['AlgorithmSpecification']:
            init_params['metric_definitions'] = job_details['AlgorithmSpecification']['MetricsDefinition']

        subnets, security_group_ids = vpc_utils.from_dict(job_details.get(vpc_utils.VPC_CONFIG_KEY))
        if subnets:
            init_params['subnets'] = subnets
        if security_group_ids:
            init_params['security_group_ids'] = security_group_ids

        if 'InputDataConfig' in job_details and model_channel_name:
            for channel in job_details['InputDataConfig']:
                if channel['ChannelName'] == model_channel_name:
                    init_params['model_channel_name'] = model_channel_name
                    init_params['model_uri'] = channel['DataSource']['S3DataSource']['S3Uri']
                    break

        return init_params

    def delete_endpoint(self):
        """Delete an Amazon SageMaker ``Endpoint``.

        Raises:
            ValueError: If the endpoint does not exist.
        """
        self._ensure_latest_training_job(error_message='Endpoint was not created yet')
        self.sagemaker_session.delete_endpoint(self.latest_training_job.name)

    def transformer(self, instance_count, instance_type, strategy=None, assemble_with=None, output_path=None,
                    output_kms_key=None, accept=None, env=None, max_concurrent_transforms=None,
                    max_payload=None, tags=None, role=None, volume_kms_key=None):
        """Return a ``Transformer`` that uses a SageMaker Model based on the training job. It reuses the
        SageMaker Session and base job name used by the Estimator.

        Args:
            instance_count (int): Number of EC2 instances to use.
            instance_type (str): Type of EC2 instance to use, for example, 'ml.c4.xlarge'.
            strategy (str): The strategy used to decide how to batch records in a single request (default: None).
                Valid values: 'MULTI_RECORD' and 'SINGLE_RECORD'.
            assemble_with (str): How the output is assembled (default: None). Valid values: 'Line' or 'None'.
            output_path (str): S3 location for saving the transform result. If not specified, results are stored to
                a default bucket.
            output_kms_key (str): Optional. KMS key ID for encrypting the transform output (default: None).
            accept (str): The content type accepted by the endpoint deployed during the transform job.
            env (dict): Environment variables to be set for use during the transform job (default: None).
            max_concurrent_transforms (int): The maximum number of HTTP requests to be made to
                each individual transform container at one time.
            max_payload (int): Maximum size of the payload in a single HTTP request to the container in MB.
            tags (list[dict]): List of tags for labeling a transform job. If none specified, then the tags used for
                the training job are used for the transform job.
            role (str): The ``ExecutionRoleArn`` IAM Role ARN for the ``Model``, which is also used during
                transform jobs. If not specified, the role from the Estimator will be used.
            volume_kms_key (str): Optional. KMS key ID for encrypting the volume attached to the ML
                compute instance (default: None).
        """
        if self.latest_training_job is not None:
            model_name = self.sagemaker_session.create_model_from_job(self.latest_training_job.name, role=role)
        else:
            logging.warning('No finished training job found associated with this estimator. Please make sure'
                            'this estimator is only used for building workflow config')
            model_name = self._current_job_name

        tags = tags or self.tags

        return Transformer(model_name, instance_count, instance_type, strategy=strategy, assemble_with=assemble_with,
                           output_path=output_path, output_kms_key=output_kms_key, accept=accept,
                           max_concurrent_transforms=max_concurrent_transforms, max_payload=max_payload,
                           env=env, tags=tags, base_transform_job_name=self.base_job_name,
                           volume_kms_key=volume_kms_key, sagemaker_session=self.sagemaker_session)

    @property
    def training_job_analytics(self):
        """Return a ``TrainingJobAnalytics`` object for the current training job.
        """
        if self._current_job_name is None:
            raise ValueError('Estimator is not associated with a TrainingJob')
        return TrainingJobAnalytics(self._current_job_name, sagemaker_session=self.sagemaker_session)

    def get_vpc_config(self, vpc_config_override=vpc_utils.VPC_CONFIG_DEFAULT):
        """
        Returns VpcConfig dict either from this Estimator's subnets and security groups,
        or else validate and return an optional override value.
        """
        if vpc_config_override is vpc_utils.VPC_CONFIG_DEFAULT:
            return vpc_utils.to_dict(self.subnets, self.security_group_ids)
        else:
            return vpc_utils.sanitize(vpc_config_override)

    def _ensure_latest_training_job(self, error_message='Estimator is not associated with a training job'):
        if self.latest_training_job is None:
            raise ValueError(error_message)


class _TrainingJob(_Job):
    @classmethod
    def start_new(cls, estimator, inputs):
        """Create a new Amazon SageMaker training job from the estimator.

        Args:
            estimator (sagemaker.estimator.EstimatorBase): Estimator object created by the user.
            inputs (str): Parameters used when called  :meth:`~sagemaker.estimator.EstimatorBase.fit`.

        Returns:
            sagemaker.estimator._TrainingJob: Constructed object that captures all information about the started
            training job.
        """

        local_mode = estimator.sagemaker_session.local_mode
        model_uri = estimator.model_uri

        # Allow file:// input only in local mode
        if cls._is_local_channel(inputs) or cls._is_local_channel(model_uri):
            if not local_mode:
                raise ValueError('File URIs are supported in local mode only. Please use a S3 URI instead.')

        config = _Job._load_config(inputs, estimator)

        if estimator.hyperparameters() is not None:
            hyperparameters = {str(k): str(v) for (k, v) in estimator.hyperparameters().items()}

        estimator.sagemaker_session.train(image=estimator.train_image(), input_mode=estimator.input_mode,
                                          input_config=config['input_config'], role=config['role'],
                                          job_name=estimator._current_job_name, output_config=config['output_config'],
                                          resource_config=config['resource_config'], vpc_config=config['vpc_config'],
                                          hyperparameters=hyperparameters, stop_condition=config['stop_condition'],
                                          tags=estimator.tags, metric_definitions=estimator.metric_definitions)

        return cls(estimator.sagemaker_session, estimator._current_job_name)

    @classmethod
    def _is_local_channel(cls, input_uri):
        return isinstance(input_uri, string_types) and input_uri.startswith('file://')

    def wait(self, logs=True):
        if logs:
            self.sagemaker_session.logs_for_job(self.job_name, wait=True)
        else:
            self.sagemaker_session.wait_for_job(self.job_name)


class Estimator(EstimatorBase):
    """
    A generic Estimator to train using any supplied algorithm. This class is designed for use with
    algorithms that don't have their own, custom class.
    """

    def __init__(self, image_name, role, train_instance_count, train_instance_type,
                 train_volume_size=30, train_volume_kms_key=None, train_max_run=24 * 60 * 60,
                 input_mode='File', output_path=None, output_kms_key=None, base_job_name=None,
                 sagemaker_session=None, hyperparameters=None, tags=None, subnets=None, security_group_ids=None,
                 model_uri=None, model_channel_name='model', metric_definitions=None):
        """Initialize an ``Estimator`` instance.

        Args:
            image_name (str): The container image to use for training.
            role (str): An AWS IAM role (either name or full ARN). The Amazon SageMaker training jobs and APIs
                that create Amazon SageMaker endpoints use this role to access training data and model artifacts.
                After the endpoint is created, the inference code might use the IAM role,
                if it needs to access an AWS resource.
            train_instance_count (int): Number of Amazon EC2 instances to use for training.
            train_instance_type (str): Type of EC2 instance to use for training, for example, 'ml.c4.xlarge'.
            train_volume_size (int): Size in GB of the EBS volume to use for storing input data
                during training (default: 30). Must be large enough to store training data if File Mode is used
                (which is the default).
            train_volume_kms_key (str): Optional. KMS key ID for encrypting EBS volume attached to the
                training instance (default: None).
            train_max_run (int): Timeout in seconds for training (default: 24 * 60 * 60).
                After this amount of time Amazon SageMaker terminates the job regardless of its current status.
            input_mode (str): The input mode that the algorithm supports (default: 'File'). Valid modes:

                * 'File' - Amazon SageMaker copies the training dataset from the S3 location to a local directory.
                * 'Pipe' - Amazon SageMaker streams data directly from S3 to the container via a Unix-named pipe.

                This argument can be overriden on a per-channel basis using ``sagemaker.session.s3_input.input_mode``.
            output_path (str): S3 location for saving the trainig result (model artifacts and output files).
                If not specified, results are stored to a default bucket. If the bucket with the specific name
                does not exist, the estimator creates the bucket during the
                :meth:`~sagemaker.estimator.EstimatorBase.fit` method execution.
            output_kms_key (str): Optional. KMS key ID for encrypting the training output (default: None).
            base_job_name (str): Prefix for training job name when the :meth:`~sagemaker.estimator.EstimatorBase.fit`
                method launches. If not specified, the estimator generates a default job name, based on
                the training image name and current timestamp.
            sagemaker_session (sagemaker.session.Session): Session object which manages interactions with
                Amazon SageMaker APIs and any other AWS services needed. If not specified, the estimator creates one
                using the default AWS configuration chain.
            hyperparameters (dict): Dictionary containing the hyperparameters to initialize this estimator with.
            tags (list[dict]): List of tags for labeling a training job. For more, see
                https://docs.aws.amazon.com/sagemaker/latest/dg/API_Tag.html.
            subnets (list[str]): List of subnet ids. If not specified training job will be created without VPC config.
            security_group_ids (list[str]): List of security group ids. If not specified training job will be created
                without VPC config.
            model_uri (str): URI where a pre-trained model is stored, either locally or in S3 (default: None). If
                specified, the estimator will create a channel pointing to the model so the training job can download
                it. This model can be a 'model.tar.gz' from a previous training job, or other artifacts coming from a
                different source.

                In local mode, this should point to the path in which the model is located and not the file itself,
                as local Docker containers will try to mount the URI as a volume.

                More information: https://docs.aws.amazon.com/sagemaker/latest/dg/cdf-training.html#td-deserialization
            model_channel_name (str): Name of the channel where 'model_uri' will be downloaded (default: 'model').
            metric_definitions (list[dict]): A list of dictionaries that defines the metric(s) used to evaluate the
                training jobs. Each dictionary contains two keys: 'Name' for the name of the metric, and 'Regex' for
                the regular expression used to extract the metric from the logs. This should be defined only
                for jobs that don't use an Amazon algorithm.
        """
        self.image_name = image_name
        self.hyperparam_dict = hyperparameters.copy() if hyperparameters else {}
        super(Estimator, self).__init__(role, train_instance_count, train_instance_type,
                                        train_volume_size, train_volume_kms_key, train_max_run, input_mode,
                                        output_path, output_kms_key, base_job_name, sagemaker_session,
                                        tags, subnets, security_group_ids, model_uri=model_uri,
                                        model_channel_name=model_channel_name, metric_definitions=metric_definitions)

    def train_image(self):
        """
        Returns the docker image to use for training.

        The fit() method, that does the model training, calls this method to find the image to use for model training.
        """
        return self.image_name

    def set_hyperparameters(self, **kwargs):
        for k, v in kwargs.items():
            self.hyperparam_dict[k] = v

    def hyperparameters(self):
        """Returns the hyperparameters as a dictionary to use for training.

       The fit() method, that does the model training, calls this method to find the hyperparameters you specified.
        """
        return self.hyperparam_dict

    def create_model(self, role=None, image=None, predictor_cls=None, serializer=None, deserializer=None,
                     content_type=None, accept=None, vpc_config_override=vpc_utils.VPC_CONFIG_DEFAULT, **kwargs):
        """
        Create a model to deploy.

        Args:
            role (str): The ``ExecutionRoleArn`` IAM Role ARN for the ``Model``, which is also used during
                transform jobs. If not specified, the role from the Estimator will be used.
            image (str): An container image to use for deploying the model. Defaults to the image used for training.
            predictor_cls (RealTimePredictor): The predictor class to use when deploying the model.
            serializer (callable): Should accept a single argument, the input data, and return a sequence
                of bytes. May provide a content_type attribute that defines the endpoint request content type
            deserializer (callable): Should accept two arguments, the result data and the response content type,
                and return a sequence of bytes. May provide a content_type attribute that defines th endpoint
                response Accept content type.
            content_type (str): The invocation ContentType, overriding any content_type from the serializer
            accept (str): The invocation Accept, overriding any accept from the deserializer.
            vpc_config_override (dict[str, list[str]]): Optional override for VpcConfig set on the model.
                Default: use subnets and security groups from this Estimator.
                * 'Subnets' (list[str]): List of subnet ids.
                * 'SecurityGroupIds' (list[str]): List of security group ids.

            The serializer, deserializer, content_type, and accept arguments are only used to define a default
            RealTimePredictor. They are ignored if an explicit predictor class is passed in. Other arguments
            are passed through to the Model class.

        Returns: a Model ready for deployment.
        """
        if predictor_cls is None:
            def predict_wrapper(endpoint, session):
                return RealTimePredictor(endpoint, session, serializer, deserializer, content_type, accept)
            predictor_cls = predict_wrapper

        role = role or self.role

        return Model(self.model_data, image or self.train_image(), role,
                     vpc_config=self.get_vpc_config(vpc_config_override),
                     sagemaker_session=self.sagemaker_session, predictor_cls=predictor_cls, **kwargs)

    @classmethod
    def _prepare_init_params_from_job_description(cls, job_details, model_channel_name=None):
        """Convert the job description to init params that can be handled by the class constructor

        Args:
            job_details: the returned job details from a describe_training_job API call.
            model_channel_name (str): Name of the channel where pre-trained model data will be downloaded

        Returns:
             dictionary: The transformed init_params

        """
        init_params = super(Estimator, cls)._prepare_init_params_from_job_description(job_details, model_channel_name)

        init_params['image_name'] = init_params.pop('image')
        return init_params


class Framework(EstimatorBase):
    """Base class that cannot be instantiated directly.

    Subclasses define functionality pertaining to specific ML frameworks,
    such as training/deployment images and predictor instances.
    """

    __framework_name__ = None
    LAUNCH_PS_ENV_NAME = 'sagemaker_parameter_server_enabled'

    def __init__(self, entry_point, source_dir=None, hyperparameters=None, enable_cloudwatch_metrics=False,
                 container_log_level=logging.INFO, code_location=None, image_name=None, dependencies=None, **kwargs):
        """Base class initializer. Subclasses which override ``__init__`` should invoke ``super()``

        Args:
            entry_point (str): Path (absolute or relative) to the local Python source file which should be executed
                as the entry point to training. This should be compatible with either Python 2.7 or Python 3.5.
            source_dir (str): Path (absolute or relative) to a directory with any other training
                source code dependencies aside from tne entry point file (default: None). Structure within this
                directory are preserved when training on Amazon SageMaker.
            dependencies (list[str]): A list of paths to directories (absolute or relative) with
                any additional libraries that will be exported to the container (default: []).
                The library folders will be copied to SageMaker in the same folder where the entrypoint is copied.
                Example:

                    The following call
                    >>> Estimator(entry_point='train.py', dependencies=['my/libs/common', 'virtual-env'])
                    results in the following inside the container:

                    >>> $ ls

                    >>> opt/ml/code
                    >>>     ├── train.py
                    >>>     ├── common
                    >>>     └── virtual-env

            hyperparameters (dict): Hyperparameters that will be used for training (default: None).
                The hyperparameters are made accessible as a dict[str, str] to the training code on SageMaker.
                For convenience, this accepts other types for keys and values, but ``str()`` will be called
                to convert them before training.
            enable_cloudwatch_metrics (bool): [DEPRECATED] Now there are cloudwatch metrics emitted by all SageMaker
                training jobs. This will be ignored for now and removed in a further release.
            container_log_level (int): Log level to use within the container (default: logging.INFO).
                Valid values are defined in the Python logging module.
            code_location (str): Name of the S3 bucket where custom code is uploaded (default: None).
                If not specified, default bucket created by ``sagemaker.session.Session`` is used.
            image_name (str): An alternate image name to use instead of the official Sagemaker image
                for the framework. This is useful to run one of the Sagemaker supported frameworks
                with an image containing custom dependencies.
            **kwargs: Additional kwargs passed to the ``EstimatorBase`` constructor.
        """
        super(Framework, self).__init__(**kwargs)
<<<<<<< HEAD
        if entry_point.startswith('s3://'):
            raise ValueError('Invalid entry point script: {}. Must be a path to a local file.'.format(entry_point))
=======
        self.source_dir = source_dir
        self.dependencies = dependencies or []
>>>>>>> b096cd10
        self.entry_point = entry_point
        self.source_dir = source_dir
        if enable_cloudwatch_metrics:
            warnings.warn('enable_cloudwatch_metrics is now deprecated and will be removed in the future.',
                          DeprecationWarning)
        self.enable_cloudwatch_metrics = False
        self.container_log_level = container_log_level
        self.code_location = code_location
        self.image_name = image_name

        self._hyperparameters = hyperparameters or {}

    def _prepare_for_training(self, job_name=None):
        """Set hyperparameters needed for training. This method will also validate ``source_dir``.

        Args:
            * job_name (str): Name of the training job to be created. If not specified, one is generated,
                using the base name given to the constructor if applicable.
        """
        super(Framework, self)._prepare_for_training(job_name=job_name)

        # validate source dir will raise a ValueError if there is something wrong with the
        # source directory. We are intentionally not handling it because this is a critical error.
        if self.source_dir and not self.source_dir.lower().startswith('s3://'):
            validate_source_dir(self.entry_point, self.source_dir)

        # if we are in local mode with local_code=True. We want the container to just
        # mount the source dir instead of uploading to S3.
        local_code = get_config_value('local.local_code', self.sagemaker_session.config)
        if self.sagemaker_session.local_mode and local_code:
            # if there is no source dir, use the directory containing the entry point.
            if self.source_dir is None:
                self.source_dir = os.path.dirname(self.entry_point)
            self.entry_point = os.path.basename(self.entry_point)

            code_dir = 'file://' + self.source_dir
            script = self.entry_point
        else:
            self.uploaded_code = self._stage_user_code_in_s3()
            code_dir = self.uploaded_code.s3_prefix
            script = self.uploaded_code.script_name

        # Modify hyperparameters in-place to point to the right code directory and script URIs
        self._hyperparameters[DIR_PARAM_NAME] = code_dir
        self._hyperparameters[SCRIPT_PARAM_NAME] = script
        self._hyperparameters[CLOUDWATCH_METRICS_PARAM_NAME] = self.enable_cloudwatch_metrics
        self._hyperparameters[CONTAINER_LOG_LEVEL_PARAM_NAME] = self.container_log_level
        self._hyperparameters[JOB_NAME_PARAM_NAME] = self._current_job_name
        self._hyperparameters[SAGEMAKER_REGION_PARAM_NAME] = self.sagemaker_session.boto_region_name

    def _stage_user_code_in_s3(self):
        """Upload the user training script to s3 and return the location.

        Returns: s3 uri

        """
        if self.code_location is None:
            code_bucket = self.sagemaker_session.default_bucket()
            code_s3_prefix = '{}/source'.format(self._current_job_name)
        else:
            code_bucket, key_prefix = parse_s3_url(self.code_location)
            code_s3_prefix = '/'.join(filter(None, [key_prefix, self._current_job_name, 'source']))

        return tar_and_upload_dir(session=self.sagemaker_session.boto_session,
                                  bucket=code_bucket,
                                  s3_key_prefix=code_s3_prefix,
                                  script=self.entry_point,
                                  directory=self.source_dir,
                                  dependencies=self.dependencies)

    def _model_source_dir(self):
        """Get the appropriate value to pass as source_dir to model constructor on deploying

        Returns:
            str: Either a local or an S3 path pointing to the source_dir to be used for code by the model to be deployed
        """
        return self.source_dir if self.sagemaker_session.local_mode else self.uploaded_code.s3_prefix

    def hyperparameters(self):
        """Return the hyperparameters as a dictionary to use for training.

        The  :meth:`~sagemaker.estimator.EstimatorBase.fit` method, which trains the model, calls this method
        to find the hyperparameters.

        Returns:
            dict[str, str]: The hyperparameters.
        """
        return self._json_encode_hyperparameters(self._hyperparameters)

    @classmethod
    def _prepare_init_params_from_job_description(cls, job_details, model_channel_name=None):
        """Convert the job description to init params that can be handled by the class constructor

        Args:
            job_details: the returned job details from a describe_training_job API call.
            model_channel_name (str): Name of the channel where pre-trained model data will be downloaded

        Returns:
             dictionary: The transformed init_params

        """
        init_params = super(Framework, cls)._prepare_init_params_from_job_description(job_details, model_channel_name)

        init_params['entry_point'] = json.loads(init_params['hyperparameters'].get(SCRIPT_PARAM_NAME))
        init_params['source_dir'] = json.loads(init_params['hyperparameters'].get(DIR_PARAM_NAME))
        init_params['enable_cloudwatch_metrics'] = json.loads(
            init_params['hyperparameters'].get(CLOUDWATCH_METRICS_PARAM_NAME))
        init_params['container_log_level'] = json.loads(
            init_params['hyperparameters'].get(CONTAINER_LOG_LEVEL_PARAM_NAME))

        hyperparameters = {}
        for k, v in init_params['hyperparameters'].items():
            # Tuning jobs add this special hyperparameter which is not JSON serialized
            if k == '_tuning_objective_metric':
                if v.startswith('"') and v.endswith('"'):
                    v = v.strip('"')
                hyperparameters[k] = v
            else:
                hyperparameters[k] = json.loads(v)

        init_params['hyperparameters'] = hyperparameters

        return init_params

    def train_image(self):
        """Return the Docker image to use for training.

        The  :meth:`~sagemaker.estimator.EstimatorBase.fit` method, which does the model training,
        calls this method to find the image to use for model training.

        Returns:
            str: The URI of the Docker image.
        """
        if self.image_name:
            return self.image_name
        else:
            return create_image_uri(self.sagemaker_session.boto_region_name,
                                    self.__framework_name__,
                                    self.train_instance_type,
                                    self.framework_version,  # pylint: disable=no-member
                                    py_version=self.py_version)  # pylint: disable=no-member

    @classmethod
    def attach(cls, training_job_name, sagemaker_session=None, model_channel_name='model'):
        """Attach to an existing training job.

        Create an Estimator bound to an existing training job, each subclass is responsible to implement
        ``_prepare_init_params_from_job_description()`` as this method delegates the actual conversion of a training
        job description to the arguments that the class constructor expects. After attaching, if the training job has a
        Complete status, it can be ``deploy()`` ed to create a SageMaker Endpoint and return a ``Predictor``.

        If the training job is in progress, attach will block and display log messages
        from the training job, until the training job completes.

        Args:
            training_job_name (str): The name of the training job to attach to.
            sagemaker_session (sagemaker.session.Session): Session object which manages interactions with
                Amazon SageMaker APIs and any other AWS services needed. If not specified, the estimator creates one
                using the default AWS configuration chain.
            model_channel_name (str): Name of the channel where pre-trained model data will be downloaded (default:
                'model'). If no channel with the same name exists in the training job, this option will be ignored.

        Examples:
            >>> my_estimator.fit(wait=False)
            >>> training_job_name = my_estimator.latest_training_job.name
            Later on:
            >>> attached_estimator = Estimator.attach(training_job_name)
            >>> attached_estimator.deploy()

        Returns:
            Instance of the calling ``Estimator`` Class with the attached training job.
        """
        estimator = super(Framework, cls).attach(training_job_name, sagemaker_session, model_channel_name)

        # pylint gets confused thinking that estimator is an EstimatorBase instance, but it actually
        # is a Framework or any of its derived classes. We can safely ignore the no-member errors.
        estimator.uploaded_code = UploadedCode(
            estimator.source_dir, estimator.entry_point)  # pylint: disable=no-member
        return estimator

    @staticmethod
    def _json_encode_hyperparameters(hyperparameters):
        return {str(k): json.dumps(v) for (k, v) in hyperparameters.items()}

    @classmethod
    def _update_init_params(cls, hp, tf_arguments):
        updated_params = {}
        for argument in tf_arguments:
            value = hp.pop(argument, None)
            if value is not None:
                value = json.loads(value)
                updated_params[argument] = value
        return updated_params

    def transformer(self, instance_count, instance_type, strategy=None, assemble_with=None, output_path=None,
                    output_kms_key=None, accept=None, env=None, max_concurrent_transforms=None,
                    max_payload=None, tags=None, role=None, model_server_workers=None, volume_kms_key=None):
        """Return a ``Transformer`` that uses a SageMaker Model based on the training job. It reuses the
        SageMaker Session and base job name used by the Estimator.

        Args:
            instance_count (int): Number of EC2 instances to use.
            instance_type (str): Type of EC2 instance to use, for example, 'ml.c4.xlarge'.
            strategy (str): The strategy used to decide how to batch records in a single request (default: None).
                Valid values: 'MULTI_RECORD' and 'SINGLE_RECORD'.
            assemble_with (str): How the output is assembled (default: None). Valid values: 'Line' or 'None'.
            output_path (str): S3 location for saving the transform result. If not specified, results are stored to
                a default bucket.
            output_kms_key (str): Optional. KMS key ID for encrypting the transform output (default: None).
            accept (str): The content type accepted by the endpoint deployed during the transform job.
            env (dict): Environment variables to be set for use during the transform job (default: None).
            max_concurrent_transforms (int): The maximum number of HTTP requests to be made to
                each individual transform container at one time.
            max_payload (int): Maximum size of the payload in a single HTTP request to the container in MB.
            tags (list[dict]): List of tags for labeling a transform job. If none specified, then the tags used for
                the training job are used for the transform job.
            role (str): The ``ExecutionRoleArn`` IAM Role ARN for the ``Model``, which is also used during
                transform jobs. If not specified, the role from the Estimator will be used.
            model_server_workers (int): Optional. The number of worker processes used by the inference server.
                If None, server will use one worker per vCPU.
            volume_kms_key (str): Optional. KMS key ID for encrypting the volume attached to the ML
                compute instance (default: None).
        """
        role = role or self.role

        if self.latest_training_job is not None:
            model = self.create_model(role=role, model_server_workers=model_server_workers)

            container_def = model.prepare_container_def(instance_type)
            model_name = model.name or name_from_image(container_def['Image'])
            vpc_config = model.vpc_config
            self.sagemaker_session.create_model(model_name, role, container_def, vpc_config)
            transform_env = model.env.copy()
            if env is not None:
                transform_env.update(env)
        else:
            logging.warning('No finished training job found associated with this estimator. Please make sure'
                            'this estimator is only used for building workflow config')
            model_name = self._current_job_name
            transform_env = env or {}

        tags = tags or self.tags
        return Transformer(model_name, instance_count, instance_type, strategy=strategy, assemble_with=assemble_with,
                           output_path=output_path, output_kms_key=output_kms_key, accept=accept,
                           max_concurrent_transforms=max_concurrent_transforms, max_payload=max_payload,
                           env=transform_env, tags=tags, base_transform_job_name=self.base_job_name,
                           volume_kms_key=volume_kms_key, sagemaker_session=self.sagemaker_session)


def _s3_uri_prefix(channel_name, s3_data):
    if isinstance(s3_data, s3_input):
        s3_uri = s3_data.config['DataSource']['S3DataSource']['S3Uri']
    else:
        s3_uri = s3_data
    if not s3_uri.startswith('s3://'):
        raise ValueError('Expecting an s3 uri. Got {}'.format(s3_uri))
    return {channel_name: s3_uri[5:]}


# E.g. 's3://bucket/data' would return 'bucket/data'.
# Also accepts other valid input types, e.g. dict and s3_input.
def _s3_uri_without_prefix_from_input(input_data):
    # Unpack an input_config object from a dict if a dict was passed in.
    if isinstance(input_data, dict):
        response = {}
        for channel_name, channel_s3_uri in input_data.items():
            response.update(_s3_uri_prefix(channel_name, channel_s3_uri))
        return response
    elif isinstance(input_data, str):
        return _s3_uri_prefix('training', input_data)
    elif isinstance(input_data, s3_input):
        return _s3_uri_prefix('training', input_data)
    else:
        raise ValueError('Unrecognized type for S3 input data config - not str or s3_input: {}'.format(input_data))<|MERGE_RESOLUTION|>--- conflicted
+++ resolved
@@ -678,15 +678,11 @@
             **kwargs: Additional kwargs passed to the ``EstimatorBase`` constructor.
         """
         super(Framework, self).__init__(**kwargs)
-<<<<<<< HEAD
         if entry_point.startswith('s3://'):
             raise ValueError('Invalid entry point script: {}. Must be a path to a local file.'.format(entry_point))
-=======
+        self.entry_point = entry_point
         self.source_dir = source_dir
         self.dependencies = dependencies or []
->>>>>>> b096cd10
-        self.entry_point = entry_point
-        self.source_dir = source_dir
         if enable_cloudwatch_metrics:
             warnings.warn('enable_cloudwatch_metrics is now deprecated and will be removed in the future.',
                           DeprecationWarning)
