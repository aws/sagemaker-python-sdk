--- conflicted
+++ resolved
@@ -272,12 +272,8 @@
                 use during training job (default: ``None``)
              max_retry_attempts (int): The number of times to move a job to the STARTING status.
                 You can specify between 1 and 30 attempts.
-<<<<<<< HEAD
                 If the value of attempts is greater than zero, the job is retried on InternalServerFailure
                 the same number of attempts as the value.
-=======
-                If the value of attempts is greater than zero, the job is retried on InternalServerFailure the same number of attempts as the value.
->>>>>>> e439f8a5
                 You can cap the total duration for your job by setting ``max_wait`` and ``max_run``
                 (default: ``None``)
 
@@ -1511,13 +1507,8 @@
 
         if estimator.max_retry_attempts is not None:
             train_args["retry_strategy"] = {"MaximumRetryAttempts": estimator.max_retry_attempts}
-<<<<<<< HEAD
-        # else:
-        #     train_args["retry_strategy"] = None
-=======
         else:
             train_args["retry_strategy"] = None
->>>>>>> e439f8a5
 
         if estimator.encrypt_inter_container_traffic:
             train_args["encrypt_inter_container_traffic"] = True
@@ -1850,12 +1841,8 @@
                 use during training job (default: ``None``)
             max_retry_attempts (int): The number of times to move a job to the STARTING status.
                 You can specify between 1 and 30 attempts.
-<<<<<<< HEAD
                 If the value of attempts is greater than zero, the job is retried on InternalServerFailure
                 the same number of attempts as the value.
-=======
-                If the value of attempts is greater than zero, the job is retried on InternalServerFailure the same number of attempts as the value.
->>>>>>> e439f8a5
                 You can cap the total duration for your job by setting ``max_wait`` and ``max_run``
                 (default: ``None``)
         """
