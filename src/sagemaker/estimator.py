--- conflicted
+++ resolved
@@ -438,8 +438,9 @@
         self._prepare_profiler_for_training()
 
     def _prepare_rules(self):
-        """Rules list includes both debugger and profiler rules. Customer can explicitly
-        disable any rule by setting rules to an empty list.
+        """Rules list includes both debugger and profiler rules.
+
+        Customer can explicitly disable any rule by setting rules to an empty list.
         """
         self.debugger_rules = []
         self.profiler_rules = []
@@ -834,7 +835,7 @@
     ):
         """Deploy the trained model to an Amazon SageMaker endpoint.
 
-         And then return ``sagemaker.Predictor`` object.
+         It returns a ``sagemaker.Predictor`` object.
 
         More information:
         http://docs.aws.amazon.com/sagemaker/latest/dg/how-it-works-training.html
@@ -1123,8 +1124,7 @@
     ):
         """Return a ``Transformer`` that uses a SageMaker Model based on the training job.
 
-        It reuses the SageMaker Session and base job name used by
-        the Estimator.
+        It reuses the SageMaker Session and base job name used by the Estimator.
 
         Args:
             instance_count (int): Number of EC2 instances to use.
@@ -1230,7 +1230,7 @@
     def get_vpc_config(self, vpc_config_override=vpc_utils.VPC_CONFIG_DEFAULT):
         """Returns VpcConfig dict either from this Estimator's subnets and security groups.
 
-        Or else validate and return an optional override value.
+        Else validate and return an optional override value.
 
         Args:
             vpc_config_override:
@@ -1524,15 +1524,7 @@
 
     @classmethod
     def _is_local_channel(cls, input_uri):
-<<<<<<< HEAD
         """Placeholder docstring"""
-=======
-        """
-        Args:
-            input_uri:
-
-        """
->>>>>>> e7d61b8f
         return isinstance(input_uri, string_types) and input_uri.startswith("file://")
 
     @classmethod
@@ -1578,8 +1570,9 @@
 
     def wait(self, logs="All"):
         """
-        Args:
-
+        Placeholder docstring.
+
+        Args:
             logs ([str]): A list of strings specifying which logs to print. Acceptable
                 strings are "All", "None", "Training", or "Rules". To maintain backwards
                 compatibility, boolean values are also accepted and converted to strings.
@@ -1599,12 +1592,9 @@
         return self.sagemaker_session.describe_training_job(self.job_name)
 
     def rule_job_summary(self):
-<<<<<<< HEAD
-        """Calls describe_training_job and returns the DebugRuleEvaluationStatuses dictionary."""
-        return self.describe()["DebugRuleEvaluationStatuses"]
-=======
-        """Calls describe_training_job and returns the
-        DebugRuleEvaluationStatuses and ProfilerRuleEvaluationStatuses dictionary.
+        """Calls describe_training_job.
+
+        It returns the DebugRuleEvaluationStatuses and ProfilerRuleEvaluationStatuses dictionary.
 
         Returns:
             list[dict]: A list of DebugRuleEvaluationStatuses and ProfilerRuleEvaluationStatuses
@@ -1615,7 +1605,6 @@
         rule_eval_statuses.extend(job_summary.get("ProfilerRuleEvaluationStatuses") or [])
 
         return rule_eval_statuses
->>>>>>> e7d61b8f
 
     def stop(self):
         """Stops the training job."""
@@ -2157,7 +2146,9 @@
         self.enable_sagemaker_metrics = enable_sagemaker_metrics
 
     def _prepare_for_training(self, job_name=None):
-        """Set hyperparameters needed for training. This method will also validate ``source_dir``.
+        """Set hyperparameters needed for training.
+
+        This method will also validate ``source_dir``.
 
         Args:
            * job_name (str): Name of the training job to be created. If not
@@ -2443,8 +2434,7 @@
     ):
         """Return a ``Transformer`` that uses a SageMaker Model based on the training job.
 
-        It reuses the SageMaker Session and base job name used by
-        the Estimator.
+        It reuses the SageMaker Session and base job name used by the Estimator.
 
         Args:
             instance_count (int): Number of EC2 instances to use.
@@ -2568,8 +2558,9 @@
 # E.g. 's3://bucket/data' would return 'bucket/data'.
 # Also accepts other valid input types, e.g. dict and TrainingInput.
 def _s3_uri_without_prefix_from_input(input_data):
+    """Placeholder docstring"""
     # Unpack an input_config object from a dict if a dict was passed in.
-    """Placeholder docstring"""
+
     if isinstance(input_data, dict):
         response = {}
         for channel_name, channel_s3_uri in input_data.items():
