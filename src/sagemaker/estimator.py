# Copyright Amazon.com, Inc. or its affiliates. All Rights Reserved.
#
# Licensed under the Apache License, Version 2.0 (the "License"). You
# may not use this file except in compliance with the License. A copy of
# the License is located at
#
#     http://aws.amazon.com/apache2.0/
#
# or in the "license" file accompanying this file. This file is
# distributed on an "AS IS" BASIS, WITHOUT WARRANTIES OR CONDITIONS OF
# ANY KIND, either express or implied. See the License for the specific
# language governing permissions and limitations under the License.
"""Placeholder docstring"""
from __future__ import absolute_import, print_function

import json
import logging
import os
import re
import uuid
from abc import ABCMeta, abstractmethod
from typing import Any, Dict, Union, Optional, List

from six import string_types, with_metaclass
from six.moves.urllib.parse import urlparse

import sagemaker
from sagemaker import git_utils, image_uris, vpc_utils
from sagemaker.analytics import TrainingJobAnalytics
from sagemaker.debugger import (  # noqa: F401 # pylint: disable=unused-import
    DEBUGGER_FLAG,
    DebuggerHookConfig,
    FrameworkProfile,
    ProfilerConfig,
    ProfilerRule,
    Rule,
    TensorBoardOutputConfig,
    get_default_profiler_rule,
    get_rule_container_image_uri,
    RuleBase,
)
from sagemaker.deprecations import removed_function, removed_kwargs, renamed_kwargs
from sagemaker.fw_utils import (
    UploadedCode,
    _region_supports_debugger,
    _region_supports_profiler,
    get_mp_parameters,
    tar_and_upload_dir,
    validate_source_dir,
    validate_source_code_input_against_pipeline_variables,
)
from sagemaker.inputs import TrainingInput, FileSystemInput
from sagemaker.instance_group import InstanceGroup
from sagemaker.job import _Job
from sagemaker.jumpstart.utils import (
    add_jumpstart_tags,
    get_jumpstart_base_name_if_jumpstart_model,
    update_inference_tags_with_jumpstart_training_tags,
)
from sagemaker.local import LocalSession
from sagemaker.model import (
    CONTAINER_LOG_LEVEL_PARAM_NAME,
    DIR_PARAM_NAME,
    JOB_NAME_PARAM_NAME,
    NEO_ALLOWED_FRAMEWORKS,
    SAGEMAKER_REGION_PARAM_NAME,
    SCRIPT_PARAM_NAME,
    Model,
)
from sagemaker.predictor import Predictor
from sagemaker.s3 import S3Uploader, parse_s3_url
from sagemaker.session import Session
from sagemaker.transformer import Transformer
from sagemaker.utils import (
    base_from_name,
    base_name_from_image,
    build_dict,
    get_config_value,
    name_from_base,
    to_string,
)
from sagemaker.workflow import is_pipeline_variable
from sagemaker.workflow.entities import PipelineVariable
from sagemaker.workflow.pipeline_context import (
    PipelineSession,
    runnable_by_pipeline,
)

logger = logging.getLogger(__name__)


class EstimatorBase(with_metaclass(ABCMeta, object)):  # pylint: disable=too-many-public-methods
    """Handle end-to-end Amazon SageMaker training and deployment tasks.

    For introduction to model training and deployment, see
    http://docs.aws.amazon.com/sagemaker/latest/dg/how-it-works-training.html

    Subclasses must define a way to determine what image to use for training,
    what hyperparameters to use, and how to create an appropriate predictor
    instance.
    """

    LAUNCH_PT_XLA_ENV_NAME = "sagemaker_pytorch_xla_multi_worker_enabled"
    LAUNCH_PS_ENV_NAME = "sagemaker_parameter_server_enabled"
    LAUNCH_MPI_ENV_NAME = "sagemaker_mpi_enabled"
    LAUNCH_SM_DDP_ENV_NAME = "sagemaker_distributed_dataparallel_enabled"
    INSTANCE_TYPE = "sagemaker_instance_type"
    MPI_NUM_PROCESSES_PER_HOST = "sagemaker_mpi_num_of_processes_per_host"
    MPI_CUSTOM_MPI_OPTIONS = "sagemaker_mpi_custom_mpi_options"
    SM_DDP_CUSTOM_MPI_OPTIONS = "sagemaker_distributed_dataparallel_custom_mpi_options"
    CONTAINER_CODE_CHANNEL_SOURCEDIR_PATH = "/opt/ml/input/data/code/sourcedir.tar.gz"
    JOB_CLASS_NAME = "training-job"

    def __init__(
        self,
        role: str,
        instance_count: Optional[Union[int, PipelineVariable]] = None,
        instance_type: Optional[Union[str, PipelineVariable]] = None,
        keep_alive_period_in_seconds: Optional[Union[int, PipelineVariable]] = None,
        volume_size: Union[int, PipelineVariable] = 30,
        volume_kms_key: Optional[Union[str, PipelineVariable]] = None,
        max_run: Union[int, PipelineVariable] = 24 * 60 * 60,
        input_mode: Union[str, PipelineVariable] = "File",
        output_path: Optional[Union[str, PipelineVariable]] = None,
        output_kms_key: Optional[Union[str, PipelineVariable]] = None,
        base_job_name: Optional[str] = None,
        sagemaker_session: Optional[Session] = None,
        tags: Optional[List[Dict[str, Union[str, PipelineVariable]]]] = None,
        subnets: Optional[List[Union[str, PipelineVariable]]] = None,
        security_group_ids: Optional[List[Union[str, PipelineVariable]]] = None,
        model_uri: Optional[str] = None,
        model_channel_name: Union[str, PipelineVariable] = "model",
        metric_definitions: Optional[List[Dict[str, Union[str, PipelineVariable]]]] = None,
        encrypt_inter_container_traffic: Union[bool, PipelineVariable] = False,
        use_spot_instances: Union[bool, PipelineVariable] = False,
        max_wait: Optional[Union[int, PipelineVariable]] = None,
        checkpoint_s3_uri: Optional[Union[str, PipelineVariable]] = None,
        checkpoint_local_path: Optional[Union[str, PipelineVariable]] = None,
        rules: Optional[List[RuleBase]] = None,
        debugger_hook_config: Optional[Union[bool, DebuggerHookConfig]] = None,
        tensorboard_output_config: Optional[TensorBoardOutputConfig] = None,
        enable_sagemaker_metrics: Optional[Union[bool, PipelineVariable]] = None,
        enable_network_isolation: Union[bool, PipelineVariable] = False,
        profiler_config: Optional[ProfilerConfig] = None,
        disable_profiler: bool = False,
        environment: Optional[Dict[str, Union[str, PipelineVariable]]] = None,
        max_retry_attempts: Optional[Union[int, PipelineVariable]] = None,
        source_dir: Optional[Union[str, PipelineVariable]] = None,
        git_config: Optional[Dict[str, str]] = None,
        hyperparameters: Optional[Dict[str, Union[str, PipelineVariable]]] = None,
        container_log_level: Union[int, PipelineVariable] = logging.INFO,
        code_location: Optional[str] = None,
        entry_point: Optional[Union[str, PipelineVariable]] = None,
        dependencies: Optional[List[Union[str]]] = None,
        instance_groups: Optional[List[InstanceGroup]] = None,
        **kwargs,
    ):
        """Initialize an ``EstimatorBase`` instance.

        Args:
            role (str): An AWS IAM role (either name or full ARN). The Amazon
                SageMaker training jobs and APIs that create Amazon SageMaker
                endpoints use this role to access training data and model
                artifacts. After the endpoint is created, the inference code
                might use the IAM role, if it needs to access an AWS resource.
            instance_count (int or PipelineVariable): Number of Amazon EC2 instances to use
                for training. Required if instance_groups is not set.
            instance_type (str or PipelineVariable): Type of EC2 instance to use for training,
                for example, ``'ml.c4.xlarge'``. Required if instance_groups is
                not set.
            keep_alive_period_in_seconds (int): The duration of time in seconds
                to retain configured resources in a warm pool for subsequent
                training jobs (default: None).
            volume_size (int or PipelineVariable): Size in GB of the storage volume to use for
                storing input and output data during training (default: 30).

                Must be large enough to store training data if File mode is
                used, which is the default mode.

                When you use an ML instance with the EBS-only storage option
                such as ``ml.c5`` and ``ml.p2``,
                you must define the size of the EBS
                volume through the ``volume_size`` parameter in the estimator class.

                .. note::

                    When you use an ML instance with `NVMe SSD volumes
                    <https://docs.aws.amazon.com/AWSEC2/latest/UserGuide/ssd-instance-store.html#nvme-ssd-volumes>`_
                    such as ``ml.p4d``, ``ml.g4dn``, and ``ml.g5``,
                    do not include this parameter in the estimator configuration.
                    If you use one of those ML instance types,
                    SageMaker doesn't provision Amazon EBS General Purpose SSD
                    (gp2) storage nor take this parameter to adjust the NVMe instance storage.
                    Available storage is fixed to the NVMe instance storage
                    capacity. SageMaker configures storage paths for training
                    datasets, checkpoints, model artifacts, and outputs to use the
                    entire capacity of the instance storage.

                    Note that if you include this parameter and specify a number that
                    exceeds the size of the NVMe volume attached to the instance type,
                    SageMaker returns an ``Invalid VolumeSizeInGB`` error.

                To look up instance types and their instance storage types
                and volumes, see `Amazon EC2 Instance Types
                <http://aws.amazon.com/ec2/instance-types/>`_.

                To find the default local paths defined by the SageMaker
                training platform, see `Amazon SageMaker Training Storage
                Folders for Training Datasets, Checkpoints, Model Artifacts,
                and Outputs
                <https://docs.aws.amazon.com/sagemaker/latest/dg/model-train-storage.html>`_.
            volume_kms_key (str or PipelineVariable): Optional. KMS key ID for encrypting EBS
                volume attached to the training instance (default: None).
            max_run (int or PipelineVariable): Timeout in seconds for training (default: 24 *
                60 * 60). After this amount of time Amazon SageMaker terminates
                the job regardless of its current status.
            input_mode (str or PipelineVariable): The input mode that the algorithm supports
                (default: 'File'). Valid modes:
                'File' - Amazon SageMaker copies the training dataset from the
                S3 location to a local directory.
                'Pipe' - Amazon SageMaker streams data directly from S3 to the
                container via a Unix-named pipe.
                'FastFile' - Amazon SageMaker streams data from S3 on demand instead of
                downloading the entire dataset before training begins. This argument can
                be overriden on a per-channel basis using
                ``sagemaker.inputs.TrainingInput.input_mode``.
            output_path (str or PipelineVariable): S3 location for saving the training result (model
                artifacts and output files). If not specified, results are
                stored to a default bucket. If the bucket with the specific name
                does not exist, the estimator creates the bucket during the
                :meth:`~sagemaker.estimator.EstimatorBase.fit` method execution.
                file:// urls are used for local mode. For example: 'file://model/'
                will save to the model folder in the current directory.
            output_kms_key (str or PipelineVariable): Optional. KMS key ID for encrypting the
                training output (default: Your IAM role's KMS key for Amazon S3).
                If you don't provide a KMS key ID, Amazon SageMaker uses the
                default KMS key for Amazon S3 of the account linked to your
                IAM role.
            base_job_name (str): Prefix for training job name when the
                :meth:`~sagemaker.estimator.EstimatorBase.fit` method launches.
                If not specified, the estimator generates a default job name
                based on the training image name and current timestamp.
            sagemaker_session (sagemaker.session.Session): Session object which
                manages interactions with Amazon SageMaker APIs and any other
                AWS services needed. If not specified, the estimator creates one
                using the default AWS configuration chain.
            tags (list[dict[str, str] or list[dict[str, PipelineVariable]]):
                List of tags for labeling a training job. For more, see
                https://docs.aws.amazon.com/sagemaker/latest/dg/API_Tag.html.
            subnets (list[str] or list[PipelineVariable]): List of subnet ids. If not
                specified training job will be created without VPC config.
            security_group_ids (list[str] or list[PipelineVariable]): List of security group ids.
                If not specified training job will be created without VPC config.
            model_uri (str): URI where a pre-trained model is stored, either
                locally or in S3 (default: None). If specified, the estimator
                will create a channel pointing to the model so the training job
                can download it. This model can be a 'model.tar.gz' from a
                previous training job, or other artifacts coming from a
                different source.

                In local mode, this should point to the path in which the model
                is located and not the file itself, as local Docker containers
                will try to mount the URI as a volume.

                More information:
                https://docs.aws.amazon.com/sagemaker/latest/dg/cdf-training.html#td-deserialization
            model_channel_name (str or PipelineVariable): Name of the channel where 'model_uri' will
                be downloaded (default: 'model').
            metric_definitions (list[dict[str, str] or list[dict[str, PipelineVariable]]):
                A list of dictionaries that defines the metric(s) used to evaluate the
                training jobs. Each dictionary contains two keys: 'Name' for the name of the metric,
                and 'Regex' for the regular expression used to extract the
                metric from the logs. This should be defined only for jobs that
                don't use an Amazon algorithm.
            encrypt_inter_container_traffic (bool or PipelineVariable): Specifies whether traffic
                between training containers is encrypted for the training job
                (default: ``False``).
            use_spot_instances (bool or PipelineVariable): Specifies whether to use SageMaker
                Managed Spot instances for training. If enabled then the
                ``max_wait`` arg should also be set.
                More information:
                https://docs.aws.amazon.com/sagemaker/latest/dg/model-managed-spot-training.html
                (default: ``False``).
            max_wait (int or PipelineVariable): Timeout in seconds waiting for spot training
                job (default: None). After this amount of time Amazon
                SageMaker will stop waiting for managed spot training job to
                complete (default: None).
            checkpoint_s3_uri (str or PipelineVariable): The S3 URI in which to persist checkpoints
                that the algorithm persists (if any) during training. (default:
                ``None``).
            checkpoint_local_path (str or PipelineVariable): The local path that the algorithm
                writes its checkpoints to. SageMaker will persist all files
                under this path to `checkpoint_s3_uri` continually during
                training. On job startup the reverse happens - data from the
                s3 location is downloaded to this path before the algorithm is
                started. If the path is unset then SageMaker assumes the
                checkpoints will be provided under `/opt/ml/checkpoints/`.
                (default: None).
            rules (list[:class:`~sagemaker.debugger.RuleBase`]): A list of
                :class:`~sagemaker.debugger.RuleBase` objects used to define
                SageMaker Debugger rules for real-time analysis
                (default: ``None``). For more information,
                see `Continuous analyses through rules
                <https://sagemaker.readthedocs.io/en/stable/amazon_sagemaker_debugger.html
                #continuous-analyses-through-rules)>`_.
            debugger_hook_config (:class:`~sagemaker.debugger.DebuggerHookConfig` or bool):
                Configuration for how debugging information is emitted with
                SageMaker Debugger. If not specified, a default one is created using
                the estimator's ``output_path``, unless the region does not
                support SageMaker Debugger. To disable SageMaker Debugger,
                set this parameter to ``False``. For more information, see
                `Capture real-time debugging data during model training in Amazon SageMaker
                <https://sagemaker.readthedocs.io/en/stable/amazon_sagemaker_debugger.html#
                capture-real-time-debugging-data-during-model-training-in-amazon-sagemaker>`_.
            tensorboard_output_config (:class:`~sagemaker.debugger.TensorBoardOutputConfig`):
                Configuration for customizing debugging visualization using TensorBoard
                (default: None). For more information,
                see `Capture real time tensorboard data
                <https://sagemaker.readthedocs.io/en/stable/amazon_sagemaker_debugger.html#
                capture-real-time-tensorboard-data-from-the-debugging-hook>`_.
            enable_sagemaker_metrics (bool or PipelineVariable): enable SageMaker Metrics Time
                Series. For more information, see `AlgorithmSpecification API
                <https://docs.aws.amazon.com/sagemaker/latest/dg/
                API_AlgorithmSpecification.html#SageMaker-Type-AlgorithmSpecification-
                EnableSageMakerMetricsTimeSeries>`_.
                (default: None).
            enable_network_isolation (bool or PipelineVariable): Specifies whether container will
                run in network isolation mode (default: ``False``). Network
                isolation mode restricts the container access to outside networks
                (such as the Internet). The container does not make any inbound or
                outbound network calls. Also known as Internet-free mode.
            profiler_config (:class:`~sagemaker.debugger.ProfilerConfig`):
                Configuration for how SageMaker Debugger collects
                monitoring and profiling information from your training job.
                If not specified, a default configuration is created using
                the estimator's ``output_path``, unless the region does not
                support SageMaker Debugger. To disable SageMaker Debugger
                monitoring and profiling, set the
                ``disable_profiler`` parameter to ``True``.
            disable_profiler (bool): Specifies whether Debugger monitoring and profiling
                will be disabled (default: ``False``).
            environment (dict[str, str] or dict[str, PipelineVariable]) : Environment variables
                to be set for use during training job (default: None)
            max_retry_attempts (int or PipelineVariable): The number of times to move a job
                to the STARTING status. You can specify between 1 and 30 attempts.
                If the value of attempts is greater than zero,
                the job is retried on InternalServerFailure
                the same number of attempts as the value.
                You can cap the total duration for your job by setting ``max_wait`` and ``max_run``
                (default: None)
            source_dir (str or PipelineVariable): The absolute, relative, or S3 URI Path to
                a directory with any other training source code dependencies aside from the entry
                point file (default: None). If ``source_dir`` is an S3 URI, it must
                point to a tar.gz file. The structure within this directory is preserved
                when training on Amazon SageMaker. If 'git_config' is provided,
                'source_dir' should be a relative location to a directory in the Git
                repo.
                With the following GitHub repo directory structure:

                .. code::

                    |----- README.md
                    |----- src
                             |----- train.py
                             |----- test.py

                if you need 'train.py' as the entry point and 'test.py' as
                the training source code, you can assign
                entry_point='train.py' and source_dir='src'.
            git_config (dict[str, str]): Git configurations used for cloning
                files, including ``repo``, ``branch``, ``commit``,
                ``2FA_enabled``, ``username``, ``password``, and ``token``. The
                ``repo`` field is required. All other fields are optional.
                ``repo`` specifies the Git repository where your training script
                is stored. If you don't provide ``branch``, the default value
                'master' is used. If you don't provide ``commit``, the latest
                commit in the specified branch is used. For example, the following config:
<<<<<<< HEAD

                .. code:: python

                    git_config = {
                        'repo': 'https://github.com/aws/sagemaker-python-sdk.git',
                        'branch': 'test-branch-git-config',
                        'commit': '329bfcf884482002c05ff7f44f62599ebc9f445a'
                    }

                results in cloning the repo specified in 'repo', then
                checking out the 'master' branch, and checking out the specified
                commit.
                ``2FA_enabled``, ``username``, ``password``, and ``token`` are
                used for authentication. For GitHub (or other Git) accounts, set
                ``2FA_enabled`` to 'True' if two-factor authentication is
                enabled for the account, otherwise set it to 'False'. If you do
                not provide a value for ``2FA_enabled``, a default value of
                'False' is used. CodeCommit does not support two-factor
                authentication, so do not provide "2FA_enabled" with CodeCommit
                repositories.

                For GitHub and other Git repos, when SSH URLs are provided, it
                doesn't matter whether 2FA is enabled or disabled. You should
                either have no passphrase for the SSH key pairs or have the
                ssh-agent configured so that you will not be prompted for the SSH
                passphrase when you run the 'git clone' command with SSH URLs. When
                HTTPS URLs are provided, if 2FA is disabled, then either ``token``
                or ``username`` and ``password`` are be used for authentication if provided.
                ``Token`` is prioritized. If 2FA is enabled, only ``token`` is used
                for authentication if provided. If required authentication info
                is not provided, the SageMaker Python SDK attempts to use local credentials
                to authenticate. If that fails, an error message is thrown.

                For CodeCommit repos, 2FA is not supported, so '2FA_enabled'
                should not be provided. There is no token in CodeCommit, so
                ``token`` should also not be provided. When ``repo`` is an SSH URL,
                the requirements are the same as GitHub  repos. When ``repo``
                is an HTTPS URL, ``username`` and ``password`` are used for
                authentication if they are provided. If they are not provided,
                the SageMaker Python SDK attempts to use either the CodeCommit
                credential helper or local credential storage for authentication.
            hyperparameters (dict[str, str] or dict[str, PipelineVariable]):
                A dictionary containing the hyperparameters to
                initialize this estimator with. (Default: None).
            container_log_level (int or PipelineVariable): The log level to use within the container
                (default: logging.INFO). Valid values are defined in the Python
                logging module.
            code_location (str): The S3 prefix URI where custom code is
                uploaded (default: None). You must not include a trailing slash because
                a string prepended with a "/" is appended to ``code_location``. The code
                file uploaded to S3 is 'code_location/job-name/source/sourcedir.tar.gz'.
                If not specified, the default ``code location`` is 's3://output_bucket/job-name/'.
            entry_point (str or PipelineVariable): The absolute or relative path to the local Python
                source file that should be executed as the entry point to
                training. (Default: None). If ``source_dir`` is specified, then ``entry_point``
                must point to a file located at the root of ``source_dir``.
                If 'git_config' is provided, 'entry_point' should be
                a relative location to the Python source file in the Git repo.

                Example:
                    With the following GitHub repo directory structure:

                    >>> |----- README.md
                    >>> |----- src
                    >>>         |----- train.py
                    >>>         |----- test.py

                    You can assign entry_point='src/train.py'.
            dependencies (list[str]): A list of absolute or relative paths to directories
                with any additional libraries that should be exported
                to the container (default: []). The library folders are
                copied to SageMaker in the same folder where the entrypoint is
                copied. If 'git_config' is provided, 'dependencies' should be a
                list of relative locations to directories with any additional
                libraries needed in the Git repo.

                .. admonition:: Example

                    The following Estimator call:

                    >>> Estimator(entry_point='train.py',
                    ...           dependencies=['my/libs/common', 'virtual-env'])

                    results in the following structure inside the container:

                    >>> $ ls

                    >>> opt/ml/code
                    >>>     |------ train.py
                    >>>     |------ common
                    >>>     |------ virtual-env

=======

                .. code:: python

                    git_config = {
                        'repo': 'https://github.com/aws/sagemaker-python-sdk.git',
                        'branch': 'test-branch-git-config',
                        'commit': '329bfcf884482002c05ff7f44f62599ebc9f445a'
                    }

                results in cloning the repo specified in 'repo', then
                checking out the 'master' branch, and checking out the specified
                commit.
                ``2FA_enabled``, ``username``, ``password``, and ``token`` are
                used for authentication. For GitHub (or other Git) accounts, set
                ``2FA_enabled`` to 'True' if two-factor authentication is
                enabled for the account, otherwise set it to 'False'. If you do
                not provide a value for ``2FA_enabled``, a default value of
                'False' is used. CodeCommit does not support two-factor
                authentication, so do not provide "2FA_enabled" with CodeCommit
                repositories.

                For GitHub and other Git repos, when SSH URLs are provided, it
                doesn't matter whether 2FA is enabled or disabled. You should
                either have no passphrase for the SSH key pairs or have the
                ssh-agent configured so that you will not be prompted for the SSH
                passphrase when you run the 'git clone' command with SSH URLs. When
                HTTPS URLs are provided, if 2FA is disabled, then either ``token``
                or ``username`` and ``password`` are be used for authentication if provided.
                ``Token`` is prioritized. If 2FA is enabled, only ``token`` is used
                for authentication if provided. If required authentication info
                is not provided, the SageMaker Python SDK attempts to use local credentials
                to authenticate. If that fails, an error message is thrown.

                For CodeCommit repos, 2FA is not supported, so '2FA_enabled'
                should not be provided. There is no token in CodeCommit, so
                ``token`` should also not be provided. When ``repo`` is an SSH URL,
                the requirements are the same as GitHub  repos. When ``repo``
                is an HTTPS URL, ``username`` and ``password`` are used for
                authentication if they are provided. If they are not provided,
                the SageMaker Python SDK attempts to use either the CodeCommit
                credential helper or local credential storage for authentication.
            hyperparameters (dict[str, str] or dict[str, PipelineVariable]):
                A dictionary containing the hyperparameters to
                initialize this estimator with. (Default: None).
            container_log_level (int or PipelineVariable): The log level to use within the container
                (default: logging.INFO). Valid values are defined in the Python
                logging module.
            code_location (str): The S3 prefix URI where custom code is
                uploaded (default: None). You must not include a trailing slash because
                a string prepended with a "/" is appended to ``code_location``. The code
                file uploaded to S3 is 'code_location/job-name/source/sourcedir.tar.gz'.
                If not specified, the default ``code location`` is 's3://output_bucket/job-name/'.
            entry_point (str or PipelineVariable): The absolute or relative path to the local Python
                source file that should be executed as the entry point to
                training. (Default: None). If ``source_dir`` is specified, then ``entry_point``
                must point to a file located at the root of ``source_dir``.
                If 'git_config' is provided, 'entry_point' should be
                a relative location to the Python source file in the Git repo.

                Example:
                    With the following GitHub repo directory structure:

                    >>> |----- README.md
                    >>> |----- src
                    >>>         |----- train.py
                    >>>         |----- test.py

                    You can assign entry_point='src/train.py'.
            dependencies (list[str]): A list of absolute or relative paths to directories
                with any additional libraries that should be exported
                to the container (default: []). The library folders are
                copied to SageMaker in the same folder where the entrypoint is
                copied. If 'git_config' is provided, 'dependencies' should be a
                list of relative locations to directories with any additional
                libraries needed in the Git repo.

                .. admonition:: Example

                    The following Estimator call:

                    >>> Estimator(entry_point='train.py',
                    ...           dependencies=['my/libs/common', 'virtual-env'])

                    results in the following structure inside the container:

                    >>> $ ls

                    >>> opt/ml/code
                    >>>     |------ train.py
                    >>>     |------ common
                    >>>     |------ virtual-env

>>>>>>> ecb4ac2f
                This is not supported with "local code" in Local Mode.
            instance_groups (list[:class:`sagemaker.instance_group.InstanceGroup`]):
                Optional. A list of ``InstanceGroup`` objects
                for launching a training job with a heterogeneous cluster.
                For example:

                .. code:: python

                    instance_groups=[
                        sagemaker.InstanceGroup(
                            'instance_group_name_1', 'ml.p3dn.24xlarge', 64),
                        sagemaker.InstanceGroup(
                            'instance_group_name_2', 'ml.c5n.18xlarge', 64)]

                For instructions on how to use ``InstanceGroup`` objects
                to configure a heterogeneous cluster
                through the SageMaker generic and framework estimator classes, see
                `Train Using a Heterogeneous Cluster
                <https://docs.aws.amazon.com/sagemaker/latest/dg/train-heterogeneous-cluster.html>`_
                in the *Amazon SageMaker developer guide*.
        """
        instance_count = renamed_kwargs(
            "train_instance_count", "instance_count", instance_count, kwargs
        )
        instance_type = renamed_kwargs(
            "train_instance_type", "instance_type", instance_type, kwargs
        )
        max_run = renamed_kwargs("train_max_run", "max_run", max_run, kwargs)
        use_spot_instances = renamed_kwargs(
            "train_use_spot_instances", "use_spot_instances", use_spot_instances, kwargs
        )
        max_wait = renamed_kwargs("train_max_wait", "max_wait", max_wait, kwargs)
        volume_size = renamed_kwargs("train_volume_size", "volume_size", volume_size, kwargs)
        volume_kms_key = renamed_kwargs(
            "train_volume_kms_key", "volume_kms_key", volume_kms_key, kwargs
        )

        validate_source_code_input_against_pipeline_variables(
            entry_point=entry_point,
            source_dir=source_dir,
            git_config=git_config,
            enable_network_isolation=enable_network_isolation,
        )

        self.role = role
        self.instance_count = instance_count
        self.instance_type = instance_type
        self.keep_alive_period_in_seconds = keep_alive_period_in_seconds
        self.instance_groups = instance_groups
        self.volume_size = volume_size
        self.volume_kms_key = volume_kms_key
        self.max_run = max_run
        self.input_mode = input_mode
        self.metric_definitions = metric_definitions
        self.model_uri = model_uri
        self.model_channel_name = model_channel_name
        self.code_uri = None
        self.code_channel_name = "code"
        self.source_dir = source_dir
        self.git_config = git_config
        self.container_log_level = container_log_level
        self._hyperparameters = hyperparameters.copy() if hyperparameters else {}
        self.code_location = code_location
        self.entry_point = entry_point
        self.dependencies = dependencies or []
        self.uploaded_code = None
        self.tags = add_jumpstart_tags(
            tags=tags, training_model_uri=self.model_uri, training_script_uri=self.source_dir
        )
        if self.instance_type in ("local", "local_gpu"):
            if self.instance_type == "local_gpu" and self.instance_count > 1:
                raise RuntimeError("Distributed Training in Local GPU is not supported")
            self.sagemaker_session = sagemaker_session or LocalSession()
            if not isinstance(self.sagemaker_session, sagemaker.local.LocalSession):
                raise RuntimeError(
                    "instance_type local or local_gpu is only supported with an"
                    "instance of LocalSession"
                )
        else:
            self.sagemaker_session = sagemaker_session or Session()

        self.base_job_name = base_job_name
        self._current_job_name = None
        if (
            not self.sagemaker_session.local_mode
            and output_path
            and not is_pipeline_variable(output_path)
            and output_path.startswith("file://")
        ):
            raise RuntimeError("file:// output paths are only supported in Local Mode")
        self.output_path = output_path
        self.output_kms_key = output_kms_key
        self.latest_training_job = None
        self.jobs = []
        self.deploy_instance_type = None

        self._compiled_models = {}

        # VPC configurations
        self.subnets = subnets
        self.security_group_ids = security_group_ids

        self.encrypt_inter_container_traffic = encrypt_inter_container_traffic
        self.use_spot_instances = use_spot_instances
        self.max_wait = max_wait
        self.checkpoint_s3_uri = checkpoint_s3_uri
        self.checkpoint_local_path = checkpoint_local_path

        self.rules = rules
        self.debugger_hook_config = debugger_hook_config
        self.tensorboard_output_config = tensorboard_output_config

        self.debugger_rule_configs = None
        self.collection_configs = None

        self.enable_sagemaker_metrics = enable_sagemaker_metrics
        self._enable_network_isolation = enable_network_isolation

        self.profiler_config = profiler_config
        self.disable_profiler = disable_profiler

        self.environment = environment

        self.max_retry_attempts = max_retry_attempts

        if not _region_supports_profiler(self.sagemaker_session.boto_region_name):
            self.disable_profiler = True

        self.profiler_rule_configs = None
        self.profiler_rules = None
        self.debugger_rules = None

    @abstractmethod
    def training_image_uri(self):
        """Return the Docker image to use for training.

        The :meth:`~sagemaker.estimator.EstimatorBase.fit` method, which does
        the model training, calls this method to find the image to use for model
        training.

        Returns:
            str: The URI of the Docker image.
        """

    @abstractmethod
    def hyperparameters(self):
        """Return the hyperparameters as a dictionary to use for training.

        The :meth:`~sagemaker.estimator.EstimatorBase.fit` method, which
        trains the model, calls this method to find the hyperparameters.

        Returns:
            dict[str, str]: The hyperparameters.
        """

    def enable_network_isolation(self):
        """Return True if this Estimator will need network isolation to run.

        Returns:
            bool: Whether this Estimator needs network isolation or not.
        """
        return self._enable_network_isolation

    def prepare_workflow_for_training(self, job_name=None):
        """Calls _prepare_for_training. Used when setting up a workflow.

        Args:
            job_name (str): Name of the training job to be created. If not
                specified, one is generated, using the base name given to the
                constructor if applicable.
        """
        self._prepare_for_training(job_name=job_name)

    def _ensure_base_job_name(self):
        """Set ``self.base_job_name`` if it is not set already."""
        # honor supplied base_job_name or generate it
        self.base_job_name = (
            self.base_job_name
            or get_jumpstart_base_name_if_jumpstart_model(self.source_dir, self.model_uri)
            or base_name_from_image(
                self.training_image_uri(), default_base_name=EstimatorBase.JOB_CLASS_NAME
            )
        )

    def _get_or_create_name(self, name=None):
        """Generate a name based on the base job name or training image if needed.

        Args:
            name (str): User-supplied name. If not specified, a name is generated from
                the base job name or training image.

        Returns:
            str: Either the user-supplied name or a generated name.
        """
        if name:
            return name

        self._ensure_base_job_name()
        return name_from_base(self.base_job_name)

    @staticmethod
    def _json_encode_hyperparameters(hyperparameters: Dict[str, Any]) -> Dict[str, Any]:
        """Applies JSON encoding for certain hyperparameter types, returns hyperparameters.

        Args:
            hyperparameters (dict): Dictionary of hyperparameters.
        """
        current_hyperparameters = hyperparameters
        if current_hyperparameters is not None:
            hyperparameters = {
                str(k): (v.to_string() if is_pipeline_variable(v) else json.dumps(v))
                for (k, v) in current_hyperparameters.items()
            }
        return hyperparameters

    def _prepare_for_training(self, job_name=None):
        """Set any values in the estimator that need to be set before training.

        Args:
            job_name (str): Name of the training job to be created. If not
                specified, one is generated, using the base name given to the
                constructor if applicable.
        """
        self._current_job_name = self._get_or_create_name(job_name)

        # if output_path was specified we use it otherwise initialize here.
        # For Local Mode with local_code=True we don't need an explicit output_path
        if self.output_path is None:
            local_code = get_config_value("local.local_code", self.sagemaker_session.config)
            if self.sagemaker_session.local_mode and local_code:
                self.output_path = ""
            else:
                self.output_path = "s3://{}/".format(self.sagemaker_session.default_bucket())

        if self.git_config:
            updated_paths = git_utils.git_clone_repo(
                self.git_config, self.entry_point, self.source_dir, self.dependencies
            )
            self.entry_point = updated_paths["entry_point"]
            self.source_dir = updated_paths["source_dir"]
            self.dependencies = updated_paths["dependencies"]

        if self.source_dir or self.entry_point or self.dependencies:

            # validate source dir will raise a ValueError if there is something wrong with
            # the source directory. We are intentionally not handling it because this is a
            # critical error.
            if (
                self.source_dir
                and not is_pipeline_variable(self.source_dir)
                and not self.source_dir.lower().startswith("s3://")
            ):
                validate_source_dir(self.entry_point, self.source_dir)

            # if we are in local mode with local_code=True. We want the container to just
            # mount the source dir instead of uploading to S3.
            local_code = get_config_value("local.local_code", self.sagemaker_session.config)

            if self.sagemaker_session.local_mode and local_code:
                # if there is no source dir, use the directory containing the entry point.
                if self.source_dir is None:
                    self.source_dir = os.path.dirname(self.entry_point)
                self.entry_point = os.path.basename(self.entry_point)

                code_dir = "file://" + self.source_dir
                script = self.entry_point
            elif self.enable_network_isolation() and self.entry_point:
                self.uploaded_code = self._stage_user_code_in_s3()
                code_dir = self.CONTAINER_CODE_CHANNEL_SOURCEDIR_PATH
                script = self.uploaded_code.script_name
                self.code_uri = self.uploaded_code.s3_prefix
            else:
                self.uploaded_code = self._stage_user_code_in_s3()
                code_dir = self.uploaded_code.s3_prefix
                script = self.uploaded_code.script_name

            # Modify hyperparameters in-place to point to the right code directory and
            # script URIs
            self._script_mode_hyperparam_update(code_dir, script)

        self._prepare_rules()
        self._prepare_debugger_for_training()
        self._prepare_profiler_for_training()

    def _script_mode_hyperparam_update(self, code_dir: str, script: str) -> None:
        """Applies in-place updates to hyperparameters required for script mode with training.

        Args:
            code_dir (str): The directory hosting the training scripts.
            script (str): The relative filepath of the training entry-point script.
        """
        hyperparams: Dict[str, str] = {}
        hyperparams[DIR_PARAM_NAME] = code_dir
        hyperparams[SCRIPT_PARAM_NAME] = script
        hyperparams[CONTAINER_LOG_LEVEL_PARAM_NAME] = self.container_log_level
        hyperparams[JOB_NAME_PARAM_NAME] = self._current_job_name
        hyperparams[SAGEMAKER_REGION_PARAM_NAME] = self.sagemaker_session.boto_region_name

        self._hyperparameters.update(EstimatorBase._json_encode_hyperparameters(hyperparams))

    def _stage_user_code_in_s3(self) -> str:
        """Uploads the user training script to S3 and returns the S3 URI.

        Returns: S3 URI
        """
        if is_pipeline_variable(self.output_path):
            if self.code_location is None:
                code_bucket = self.sagemaker_session.default_bucket()
<<<<<<< HEAD
                code_s3_prefix = self._assign_s3_prefix()
                kms_key = None
            else:
                code_bucket, key_prefix = parse_s3_url(self.code_location)
                code_s3_prefix = self._assign_s3_prefix(key_prefix)
=======
                code_s3_prefix = "{}/{}".format(self._current_job_name, "source")
                kms_key = None
            else:
                code_bucket, key_prefix = parse_s3_url(self.code_location)
                code_s3_prefix = "/".join(
                    filter(None, [key_prefix, self._current_job_name, "source"])
                )
>>>>>>> ecb4ac2f

                output_bucket = self.sagemaker_session.default_bucket()
                kms_key = self.output_kms_key if code_bucket == output_bucket else None
        else:
            local_mode = self.output_path.startswith("file://")
            if local_mode:
                if self.code_location is None:
                    code_bucket = self.sagemaker_session.default_bucket()
<<<<<<< HEAD
                    code_s3_prefix = self._assign_s3_prefix()
                    kms_key = None
                else:
                    code_bucket, key_prefix = parse_s3_url(self.code_location)
                    code_s3_prefix = self._assign_s3_prefix(key_prefix)
=======
                    code_s3_prefix = "{}/{}".format(self._current_job_name, "source")
                    kms_key = None
                else:
                    code_bucket, key_prefix = parse_s3_url(self.code_location)
                    code_s3_prefix = "/".join(
                        filter(None, [key_prefix, self._current_job_name, "source"])
                    )
>>>>>>> ecb4ac2f
                    kms_key = None
            else:
                if self.code_location is None:
                    code_bucket, _ = parse_s3_url(self.output_path)
<<<<<<< HEAD
                    code_s3_prefix = self._assign_s3_prefix()
                    kms_key = self.output_kms_key
                else:
                    code_bucket, key_prefix = parse_s3_url(self.code_location)
                    code_s3_prefix = self._assign_s3_prefix(key_prefix)
=======
                    code_s3_prefix = "{}/{}".format(self._current_job_name, "source")
                    kms_key = self.output_kms_key
                else:
                    code_bucket, key_prefix = parse_s3_url(self.code_location)
                    code_s3_prefix = "/".join(
                        filter(None, [key_prefix, self._current_job_name, "source"])
                    )
>>>>>>> ecb4ac2f

                    output_bucket, _ = parse_s3_url(self.output_path)
                    kms_key = self.output_kms_key if code_bucket == output_bucket else None

        return tar_and_upload_dir(
            session=self.sagemaker_session.boto_session,
            bucket=code_bucket,
            s3_key_prefix=code_s3_prefix,
            script=self.entry_point,
            directory=self.source_dir,
            dependencies=self.dependencies,
            kms_key=kms_key,
            s3_resource=self.sagemaker_session.s3_resource,
            settings=self.sagemaker_session.settings,
        )

<<<<<<< HEAD
    def _assign_s3_prefix(self, key_prefix=""):
        """Include pipeline name+step name instead of job name in s3 path

        Assign new s3 path structure if within a pipeline workflow that has
            set the _pipeline_config and respective name/hash variables

        Args:
            key_prefix (str): Prefix for the S3 key, often netloc of url:
            https://docs.python.org/3.9/library/urllib.parse.html#urllib.parse.netloc

        Returns:
            str: S3 path prefix that occurs before filename
        """
        from sagemaker.workflow.utilities import _pipeline_config

        code_s3_prefix = "/".join(filter(None, [key_prefix, self._current_job_name, "source"]))
        if _pipeline_config and _pipeline_config.code_hash:
            code_s3_prefix = "/".join(
                filter(
                    None,
                    [
                        key_prefix,
                        _pipeline_config.pipeline_name,
                        "code",
                        _pipeline_config.code_hash,
                    ],
                )
            )
        return code_s3_prefix

=======
>>>>>>> ecb4ac2f
    def _prepare_rules(self):
        """Rules list includes both debugger and profiler rules.

        Customer can explicitly disable any rule by setting rules to an empty list.
        """
        self.debugger_rules = []
        self.profiler_rules = []
        if self.rules is not None:
            for rule in self.rules:
                if isinstance(rule, Rule):
                    # Add check for xgboost rules
                    self._check_debugger_rule(rule)
                    self.debugger_rules.append(rule)
                elif isinstance(rule, ProfilerRule):
                    self.profiler_rules.append(rule)
                else:
                    raise RuntimeError(
                        "Rules list can only contain sagemaker.debugger.Rule "
                        + "and sagemaker.debugger.ProfilerRule"
                    )

    def _check_debugger_rule(self, rule):
        """Add warning for incorrectly used xgboost rules."""
        _xgboost_specific_rules = ["FeatureImportanceOverweight", "TreeDepth"]
        if rule.name in _xgboost_specific_rules:
            logger.warning(
                "TreeDepth and FeatureImportanceOverweight rules are valid "
                "only for the XGBoost algorithm. Please make sure this estimator "
                "is used for XGBoost algorithm. "
            )

    def _prepare_debugger_for_training(self):
        """Prepare debugger rules and debugger configs for training."""
        if self.debugger_rules and self.debugger_hook_config is None:
            self.debugger_hook_config = DebuggerHookConfig(s3_output_path=self.output_path)
        # If debugger_hook_config was provided without an S3 URI, default it for the customer.
        if self.debugger_hook_config and not self.debugger_hook_config.s3_output_path:
            self.debugger_hook_config.s3_output_path = self.output_path
        self.debugger_rule_configs = self._prepare_debugger_rules()
        self._prepare_collection_configs()
        self._validate_and_set_debugger_configs()
<<<<<<< HEAD
        if not self.debugger_hook_config:
            if self.environment is None:
                self.environment = {}
            self.environment[DEBUGGER_FLAG] = "0"
=======
>>>>>>> ecb4ac2f

    def _validate_and_set_debugger_configs(self):
        """Set defaults for debugging."""
        region_supports_debugger = _region_supports_debugger(
            self.sagemaker_session.boto_region_name
        )

        if region_supports_debugger:
            if self.debugger_hook_config in [None, {}]:
                self.debugger_hook_config = DebuggerHookConfig(s3_output_path=self.output_path)
        else:
            if self.debugger_hook_config is not False and self.debugger_hook_config:
                # when user set debugger config in a unsupported region
                raise ValueError(
                    "Current region does not support debugger but debugger hook config is set!"
                )
            # disable debugger in unsupported regions
            self.debugger_hook_config = False

    def _prepare_debugger_rules(self):
        """Set any necessary values in debugger rules, if they are provided."""
        debugger_rule_configs = []
        if self.debugger_rules:
            for rule in self.debugger_rules:
                self._set_default_rule_config(rule)
                self._set_source_s3_uri(rule)
                rule.prepare_actions(self._current_job_name)
                debugger_rule_configs.append(rule.to_debugger_rule_config_dict())
        return debugger_rule_configs

    def _prepare_collection_configs(self):
        """De-duplicate configurations and save them in the debugger hook configuration."""
        # Create a set to de-duplicate CollectionConfigs.
        self.collection_configs = set()
        # Iterate through the debugger rules and add their respective CollectionConfigs to the set.
        if self.debugger_rules:
            for rule in self.debugger_rules:
                self.collection_configs.update(rule.collection_configs)
        # Add the CollectionConfigs from DebuggerHookConfig to the set.
        if self.debugger_hook_config:
            self.collection_configs.update(self.debugger_hook_config.collection_configs or [])

    def _prepare_profiler_for_training(self):
        """Set necessary values and do basic validations in profiler config and profiler rules.

        When user explicitly set rules to an empty list, default profiler rule won't be enabled.
        Default profiler rule will be enabled in supported regions when either:
        1. user doesn't specify any rules, i.e., rules=None; or
        2. user only specify debugger rules, i.e., rules=[Rule.sagemaker(...)]
        """
        if self.disable_profiler:
            if self.profiler_config:
                raise RuntimeError("profiler_config cannot be set when disable_profiler is True.")
            if self.profiler_rules:
                raise RuntimeError("ProfilerRule cannot be set when disable_profiler is True.")
        elif _region_supports_profiler(self.sagemaker_session.boto_region_name):
            if self.profiler_config is None:
                self.profiler_config = ProfilerConfig(s3_output_path=self.output_path)
            if self.rules is None or (self.rules and not self.profiler_rules):
                self.profiler_rules = [get_default_profiler_rule()]

        if self.profiler_config and not self.profiler_config.s3_output_path:
            self.profiler_config.s3_output_path = self.output_path

        self.profiler_rule_configs = self._prepare_profiler_rules()

    def _prepare_profiler_rules(self):
        """Set any necessary values in profiler rules, if they are provided."""
        profiler_rule_configs = []
        if self.profiler_rules:
            for rule in self.profiler_rules:
                self._set_default_rule_config(rule)
                self._set_source_s3_uri(rule)
                profiler_rule_configs.append(rule.to_profiler_rule_config_dict())
        return profiler_rule_configs

    def _set_default_rule_config(self, rule):
        """Set default rule configurations.

        Args:
            rule (:class:`~sagemaker.debugger.RuleBase`): Any rule object that derives from RuleBase
        """
        if rule.image_uri == "DEFAULT_RULE_EVALUATOR_IMAGE":
            rule.image_uri = get_rule_container_image_uri(self.sagemaker_session.boto_region_name)
            rule.instance_type = None
            rule.volume_size_in_gb = None

    def _set_source_s3_uri(self, rule):
        """Set updated source S3 uri when specified.

        Args:
            rule (:class:`~sagemaker.debugger.RuleBase`): Any rule object that derives from RuleBase
        """
        if "source_s3_uri" in (rule.rule_parameters or {}):
            parse_result = urlparse(rule.rule_parameters["source_s3_uri"])
            if parse_result.scheme != "s3":
                desired_s3_uri = os.path.join(
                    "s3://",
                    self.sagemaker_session.default_bucket(),
                    rule.name,
                    str(uuid.uuid4()),
                )
                s3_uri = S3Uploader.upload(
                    local_path=rule.rule_parameters["source_s3_uri"],
                    desired_s3_uri=desired_s3_uri,
                    sagemaker_session=self.sagemaker_session,
                )
                rule.rule_parameters["source_s3_uri"] = s3_uri

    def latest_job_debugger_artifacts_path(self):
        """Gets the path to the DebuggerHookConfig output artifacts.

        Returns:
            str: An S3 path to the output artifacts.
        """
        self._ensure_latest_training_job(
            error_message="""Cannot get the Debugger artifacts path.
        The Estimator is not associated with a training job."""
        )
        if self.debugger_hook_config is not None:
            return os.path.join(
                self.debugger_hook_config.s3_output_path,
                self.latest_training_job.name,
                "debug-output",
            )
        return None

    def latest_job_tensorboard_artifacts_path(self):
        """Gets the path to the TensorBoardOutputConfig output artifacts.

        Returns:
            str: An S3 path to the output artifacts.
        """
        self._ensure_latest_training_job(
            error_message="""Cannot get the TensorBoard artifacts path.
        The Estimator is not associated with a training job."""
        )
        if self.debugger_hook_config is not None:
            return os.path.join(
                self.tensorboard_output_config.s3_output_path,
                self.latest_training_job.name,
                "tensorboard-output",
            )
        return None

    def latest_job_profiler_artifacts_path(self):
        """Gets the path to the profiling output artifacts.

        Returns:
            str: An S3 path to the output artifacts.
        """
        self._ensure_latest_training_job(
            error_message="""Cannot get the profiling output artifacts path.
        The Estimator is not associated with a training job."""
        )
        if self.profiler_config is not None:
            return os.path.join(
                self.profiler_config.s3_output_path,
                self.latest_training_job.name,
                "profiler-output",
            )
        return None

    @runnable_by_pipeline
    def fit(
        self,
        inputs: Optional[Union[str, Dict, TrainingInput, FileSystemInput]] = None,
        wait: bool = True,
        logs: str = "All",
        job_name: Optional[str] = None,
        experiment_config: Optional[Dict[str, str]] = None,
    ):
        """Train a model using the input training dataset.

        The API calls the Amazon SageMaker CreateTrainingJob API to start
        model training. The API uses configuration you provided to create the
        estimator and the specified input training data to send the
        CreatingTrainingJob request to Amazon SageMaker.

        This is a synchronous operation. After the model training
        successfully completes, you can call the ``deploy()`` method to host the
        model using the Amazon SageMaker hosting services.

        Args:
            inputs (str or dict or sagemaker.inputs.TrainingInput or
                sagemaker.inputs.FileSystemInput): Information about the training data.
                This can be one of four types:

                * (str) the S3 location where training data is saved, or a file:// path in
                    local mode.
                * (dict[str, str] or dict[str, sagemaker.inputs.TrainingInput] or
                    dict[str, sagemaker.inputs.FileSystemInput]) If using multiple channels for
                    training data, you can specify a dict mapping channel names to strings or
                    :func:`~sagemaker.inputs.TrainingInput` objects or
                    :func:`~sagemaker.inputs.FileSystemInput` objects.
                * (sagemaker.inputs.TrainingInput) - channel configuration for S3 data sources
                    that can provide additional information as well as the path to the training
                    dataset.
                    See :func:`sagemaker.inputs.TrainingInput` for full details.
                * (sagemaker.inputs.FileSystemInput) - channel configuration for
                    a file system data source that can provide additional information as well as
                    the path to the training dataset.

            wait (bool): Whether the call should wait until the job completes (default: True).
            logs ([str]): A list of strings specifying which logs to print. Acceptable
                strings are "All", "None", "Training", or "Rules". To maintain backwards
                compatibility, boolean values are also accepted and converted to strings.
                Only meaningful when wait is True.
            job_name (str): Training job name. If not specified, the estimator generates
                a default job name based on the training image name and current timestamp.
            experiment_config (dict[str, str]): Experiment management configuration.
                Optionally, the dict can contain three keys:
                'ExperimentName', 'TrialName', and 'TrialComponentDisplayName'.
                The behavior of setting these keys is as follows:
                * If `ExperimentName` is supplied but `TrialName` is not a Trial will be
                automatically created and the job's Trial Component associated with the Trial.
                * If `TrialName` is supplied and the Trial already exists the job's Trial Component
                will be associated with the Trial.
                * If both `ExperimentName` and `TrialName` are not supplied the trial component
                will be unassociated.
                * `TrialComponentDisplayName` is used for display in Studio.
                * Both `ExperimentName` and `TrialName` will be ignored if the Estimator instance
                is built with :class:`~sagemaker.workflow.pipeline_context.PipelineSession`.
                However, the value of `TrialComponentDisplayName` is honored for display in Studio.
        Returns:
            None or pipeline step arguments in case the Estimator instance is built with
            :class:`~sagemaker.workflow.pipeline_context.PipelineSession`
        """
        self._prepare_for_training(job_name=job_name)

        self.latest_training_job = _TrainingJob.start_new(self, inputs, experiment_config)
        self.jobs.append(self.latest_training_job)
        if wait:
            self.latest_training_job.wait(logs=logs)

    def _compilation_job_name(self):
        """Placeholder docstring"""
        base_name = self.base_job_name or base_name_from_image(
            self.training_image_uri(), default_base_name=EstimatorBase.JOB_CLASS_NAME
        )
        return name_from_base("compilation-" + base_name)

    def compile_model(
        self,
        target_instance_family,
        input_shape,
        output_path,
        framework=None,
        framework_version=None,
        compile_max_run=15 * 60,
        tags=None,
        target_platform_os=None,
        target_platform_arch=None,
        target_platform_accelerator=None,
        compiler_options=None,
        **kwargs,
    ):
        """Compile a Neo model using the input model.

        Args:
            target_instance_family (str): Identifies the device that you want to
                run your model after compilation, for example: ml_c5. For allowed
                strings see
                https://docs.aws.amazon.com/sagemaker/latest/dg/API_OutputConfig.html.
            input_shape (dict): Specifies the name and shape of the expected
                inputs for your trained model in json dictionary form, for
                example: {'data':[1,3,1024,1024]}, or {'var1': [1,1,28,28],
                'var2':[1,1,28,28]}
            output_path (str): Specifies where to store the compiled model
            framework (str): The framework that is used to train the original
                model. Allowed values: 'mxnet', 'tensorflow', 'keras', 'pytorch',
                'onnx', 'xgboost'
            framework_version (str): The version of the framework
            compile_max_run (int): Timeout in seconds for compilation (default:
                15 * 60). After this amount of time Amazon SageMaker Neo
                terminates the compilation job regardless of its current status.
            tags (list[dict]): List of tags for labeling a compilation job. For
                more, see
                https://docs.aws.amazon.com/sagemaker/latest/dg/API_Tag.html.
            target_platform_os (str): Target Platform OS, for example: 'LINUX'.
                For allowed strings see
                https://docs.aws.amazon.com/sagemaker/latest/dg/API_OutputConfig.html.
                It can be used instead of target_instance_family.
            target_platform_arch (str): Target Platform Architecture, for example: 'X86_64'.
                For allowed strings see
                https://docs.aws.amazon.com/sagemaker/latest/dg/API_OutputConfig.html.
                It can be used instead of target_instance_family.
            target_platform_accelerator (str, optional): Target Platform Accelerator,
                for example: 'NVIDIA'. For allowed strings see
                https://docs.aws.amazon.com/sagemaker/latest/dg/API_OutputConfig.html.
                It can be used instead of target_instance_family.
            compiler_options (dict, optional): Additional parameters for compiler.
                Compiler Options are TargetPlatform / target_instance_family specific. See
                https://docs.aws.amazon.com/sagemaker/latest/dg/API_OutputConfig.html for details.
            **kwargs: Passed to invocation of ``create_model()``.
                Implementations may customize ``create_model()`` to accept
                ``**kwargs`` to customize model creation during deploy. For
                more, see the implementation docs.

        Returns:
            sagemaker.model.Model: A SageMaker ``Model`` object. See
            :func:`~sagemaker.model.Model` for full details.
        """
        if framework and framework not in NEO_ALLOWED_FRAMEWORKS:
            raise ValueError(
                "Please use valid framework, allowed values: {}".format(NEO_ALLOWED_FRAMEWORKS)
            )

        if (framework is None) != (framework_version is None):
            raise ValueError("You should provide framework and framework_version at the same time.")

        model = self.create_model(**kwargs)

        self._compiled_models[target_instance_family] = model.compile(
            target_instance_family,
            input_shape,
            output_path,
            self.role,
            tags,
            self._compilation_job_name(),
            compile_max_run,
            framework=framework,
            framework_version=framework_version,
            target_platform_os=target_platform_os,
            target_platform_arch=target_platform_arch,
            target_platform_accelerator=target_platform_accelerator,
            compiler_options=compiler_options,
        )
        return self._compiled_models[target_instance_family]

    @classmethod
    def attach(cls, training_job_name, sagemaker_session=None, model_channel_name="model"):
        """Attach to an existing training job.

        Create an Estimator bound to an existing training job, each subclass
        is responsible to implement
        ``_prepare_init_params_from_job_description()`` as this method delegates
        the actual conversion of a training job description to the arguments
        that the class constructor expects. After attaching, if the training job
        has a Complete status, it can be ``deploy()`` ed to create a SageMaker
        Endpoint and return a ``Predictor``.

        If the training job is in progress, attach will block until the training job
        completes, but logs of the training job will not display. To see the logs
        content, please call ``logs()``

        Examples:
            >>> my_estimator.fit(wait=False)
            >>> training_job_name = my_estimator.latest_training_job.name
            Later on:
            >>> attached_estimator = Estimator.attach(training_job_name)
            >>> attached_estimator.logs()
            >>> attached_estimator.deploy()

        Args:
            training_job_name (str): The name of the training job to attach to.
            sagemaker_session (sagemaker.session.Session): Session object which
                manages interactions with Amazon SageMaker APIs and any other
                AWS services needed. If not specified, the estimator creates one
                using the default AWS configuration chain.
            model_channel_name (str): Name of the channel where pre-trained
                model data will be downloaded (default: 'model'). If no channel
                with the same name exists in the training job, this option will
                be ignored.

        Returns:
            Instance of the calling ``Estimator`` Class with the attached
            training job.
        """
        sagemaker_session = sagemaker_session or Session()

        job_details = sagemaker_session.sagemaker_client.describe_training_job(
            TrainingJobName=training_job_name
        )
        init_params = cls._prepare_init_params_from_job_description(job_details, model_channel_name)
        tags = sagemaker_session.sagemaker_client.list_tags(
            ResourceArn=job_details["TrainingJobArn"]
        )["Tags"]
        init_params.update(tags=tags)

        estimator = cls(sagemaker_session=sagemaker_session, **init_params)
        estimator.latest_training_job = _TrainingJob(
            sagemaker_session=sagemaker_session, job_name=training_job_name
        )
        estimator._current_job_name = estimator.latest_training_job.name
        estimator.latest_training_job.wait(logs="None")
        return estimator

    def logs(self):
        """Display the logs for Estimator's training job.

        If the output is a tty or a Jupyter cell, it will be color-coded based
        on which instance the log entry is from.
        """
        self.sagemaker_session.logs_for_job(self.latest_training_job.name, wait=True)

    def deploy(
        self,
        initial_instance_count=None,
        instance_type=None,
        serializer=None,
        deserializer=None,
        accelerator_type=None,
        endpoint_name=None,
        use_compiled_model=False,
        wait=True,
        model_name=None,
        kms_key=None,
        data_capture_config=None,
        tags=None,
        serverless_inference_config=None,
        async_inference_config=None,
        **kwargs,
    ):
        """Deploy the trained model to an Amazon SageMaker endpoint.

         And then return ``sagemaker.Predictor`` object.

        More information:
        http://docs.aws.amazon.com/sagemaker/latest/dg/how-it-works-training.html

        Args:
            initial_instance_count (int): The initial number of instances to run
                in the ``Endpoint`` created from this ``Model``. If not using
                serverless inference, then it need to be a number larger or equals
                to 1 (default: None)
            instance_type (str): The EC2 instance type to deploy this Model to.
                For example, 'ml.p2.xlarge', or 'local' for local mode. If not using
                serverless inference, then it is required to deploy a model.
                (default: None)
            serializer (:class:`~sagemaker.serializers.BaseSerializer`): A
                serializer object, used to encode data for an inference endpoint
                (default: None). If ``serializer`` is not None, then
                ``serializer`` will override the default serializer. The
                default serializer is set by the ``predictor_cls``.
            deserializer (:class:`~sagemaker.deserializers.BaseDeserializer`): A
                deserializer object, used to decode data from an inference
                endpoint (default: None). If ``deserializer`` is not None, then
                ``deserializer`` will override the default deserializer. The
                default deserializer is set by the ``predictor_cls``.
            accelerator_type (str): Type of Elastic Inference accelerator to
                attach to an endpoint for model loading and inference, for
                example, 'ml.eia1.medium'. If not specified, no Elastic
                Inference accelerator will be attached to the endpoint. For more
                information:
                https://docs.aws.amazon.com/sagemaker/latest/dg/ei.html
            endpoint_name (str): Name to use for creating an Amazon SageMaker
                endpoint. If not specified, the name of the training job is
                used.
            use_compiled_model (bool): Flag to select whether to use compiled
                (optimized) model. Default: False.
            wait (bool): Whether the call should wait until the deployment of
                model completes (default: True).
            model_name (str): Name to use for creating an Amazon SageMaker
                model. If not specified, the estimator generates a default job name
                based on the training image name and current timestamp.
            kms_key (str): The ARN of the KMS key that is used to encrypt the
                data on the storage volume attached to the instance hosting the
                endpoint.
            data_capture_config (sagemaker.model_monitor.DataCaptureConfig): Specifies
                configuration related to Endpoint data capture for use with
                Amazon SageMaker Model Monitoring. Default: None.
            async_inference_config (sagemaker.model_monitor.AsyncInferenceConfig): Specifies
                configuration related to async inference. Use this configuration when trying
                to create async endpoint and make async inference. If empty config object
                passed through, will use default config to deploy async endpoint. Deploy a
                real-time endpoint if it's None. (default: None)
            serverless_inference_config (sagemaker.serverless.ServerlessInferenceConfig):
                Specifies configuration related to serverless endpoint. Use this configuration
                when trying to create serverless endpoint and make serverless inference. If
                empty object passed through, will use pre-defined values in
                ``ServerlessInferenceConfig`` class to deploy serverless endpoint. Deploy an
                instance based endpoint if it's None. (default: None)
            tags(List[dict[str, str]]): Optional. The list of tags to attach to this specific
                endpoint. Example:
                >>> tags = [{'Key': 'tagname', 'Value': 'tagvalue'}]
                For more information about tags, see
                https://boto3.amazonaws.com/v1/documentation\
                /api/latest/reference/services/sagemaker.html#SageMaker.Client.add_tags
            **kwargs: Passed to invocation of ``create_model()``.
                Implementations may customize ``create_model()`` to accept
                ``**kwargs`` to customize model creation during deploy.
                For more, see the implementation docs.

        Returns:
            sagemaker.predictor.Predictor: A predictor that provides a ``predict()`` method,
                which can be used to send requests to the Amazon SageMaker
                endpoint and obtain inferences.
        """
        removed_kwargs("update_endpoint", kwargs)
        is_serverless = serverless_inference_config is not None
        self._ensure_latest_training_job()
        self._ensure_base_job_name()

        jumpstart_base_name = get_jumpstart_base_name_if_jumpstart_model(
            kwargs.get("source_dir"), self.source_dir, kwargs.get("model_data"), self.model_uri
        )
        default_name = (
            name_from_base(jumpstart_base_name)
            if jumpstart_base_name
            else name_from_base(self.base_job_name)
        )
        endpoint_name = endpoint_name or default_name
        model_name = model_name or default_name

        self.deploy_instance_type = instance_type
        if use_compiled_model and not is_serverless:
            family = "_".join(instance_type.split(".")[:-1])
            if family not in self._compiled_models:
                raise ValueError(
                    "No compiled model for {}. "
                    "Please compile one with compile_model before deploying.".format(family)
                )
            model = self._compiled_models[family]
        else:
            kwargs["model_kms_key"] = self.output_kms_key
            model = self.create_model(**kwargs)

        model.name = model_name

        tags = update_inference_tags_with_jumpstart_training_tags(
            inference_tags=tags, training_tags=self.tags
        )

        return model.deploy(
            instance_type=instance_type,
            initial_instance_count=initial_instance_count,
            serializer=serializer,
            deserializer=deserializer,
            accelerator_type=accelerator_type,
            endpoint_name=endpoint_name,
            tags=tags or self.tags,
            wait=wait,
            kms_key=kms_key,
            data_capture_config=data_capture_config,
            serverless_inference_config=serverless_inference_config,
            async_inference_config=async_inference_config,
        )

    def register(
        self,
        content_types,
        response_types,
        inference_instances=None,
        transform_instances=None,
        image_uri=None,
        model_package_name=None,
        model_package_group_name=None,
        model_metrics=None,
        metadata_properties=None,
        marketplace_cert=False,
        approval_status=None,
        description=None,
        compile_model_family=None,
        model_name=None,
        drift_check_baselines=None,
        customer_metadata_properties=None,
        domain=None,
        sample_payload_url=None,
        task=None,
        framework=None,
        framework_version=None,
        nearest_model_name=None,
        data_input_configuration=None,
        **kwargs,
    ):
        """Creates a model package for creating SageMaker models or listing on Marketplace.

        Args:
            content_types (list): The supported MIME types for the input data.
            response_types (list): The supported MIME types for the output data.
            inference_instances (list): A list of the instance types that are used to
                generate inferences in real-time (default: None).
            transform_instances (list): A list of the instance types on which a transformation
                job can be run or on which an endpoint can be deployed (default: None).
            image_uri (str): The container image uri for Model Package, if not specified,
                Estimator's training container image will be used (default: None).
            model_package_name (str): Model Package name, exclusive to `model_package_group_name`,
                using `model_package_name` makes the Model Package un-versioned (default: None).
            model_package_group_name (str): Model Package Group name, exclusive to
                `model_package_name`, using `model_package_group_name` makes the Model Package
                versioned (default: None).
            model_metrics (ModelMetrics): ModelMetrics object (default: None).
            metadata_properties (MetadataProperties): MetadataProperties (default: None).
            marketplace_cert (bool): A boolean value indicating if the Model Package is certified
                for AWS Marketplace (default: False).
            approval_status (str): Model Approval Status, values can be "Approved", "Rejected",
                or "PendingManualApproval" (default: "PendingManualApproval").
            description (str): Model Package description (default: None).
            compile_model_family (str): Instance family for compiled model, if specified, a compiled
                model will be used (default: None).
            model_name (str): User defined model name (default: None).
            drift_check_baselines (DriftCheckBaselines): DriftCheckBaselines object (default: None).
            customer_metadata_properties (dict[str, str]): A dictionary of key-value paired
                metadata properties (default: None).
            domain (str): Domain values can be "COMPUTER_VISION", "NATURAL_LANGUAGE_PROCESSING",
                "MACHINE_LEARNING" (default: None).
            sample_payload_url (str): The S3 path where the sample payload is stored
                (default: None).
            task (str): Task values which are supported by Inference Recommender are "FILL_MASK",
                "IMAGE_CLASSIFICATION", "OBJECT_DETECTION", "TEXT_GENERATION", "IMAGE_SEGMENTATION",
                "CLASSIFICATION", "REGRESSION", "OTHER" (default: None).
            framework (str): Machine learning framework of the model package container image
                (default: None).
            framework_version (str): Framework version of the Model Package Container Image
                (default: None).
            nearest_model_name (str): Name of a pre-trained machine learning benchmarked by
                Amazon SageMaker Inference Recommender (default: None).
            data_input_configuration (str): Input object for the model (default: None).
            **kwargs: Passed to invocation of ``create_model()``. Implementations may customize
                ``create_model()`` to accept ``**kwargs`` to customize model creation during
                deploy. For more, see the implementation docs.

        Returns:
            str: A string of SageMaker Model Package ARN.
        """
        if isinstance(self.sagemaker_session, PipelineSession):
            raise TypeError(
                "estimator.register does not support PipelineSession at this moment. "
                "Please use model.register with PipelineSession if you're using the ModelStep."
            )
        default_name = name_from_base(self.base_job_name)
        model_name = model_name or default_name
        if compile_model_family is not None:
            model = self._compiled_models[compile_model_family]
        else:
            if "model_kms_key" not in kwargs:
                kwargs["model_kms_key"] = self.output_kms_key
            model = self.create_model(image_uri=image_uri, **kwargs)
        model.name = model_name
        return model.register(
            content_types,
            response_types,
            inference_instances,
            transform_instances,
            model_package_name,
            model_package_group_name,
            image_uri,
            model_metrics,
            metadata_properties,
            marketplace_cert,
            approval_status,
            description,
            drift_check_baselines=drift_check_baselines,
            customer_metadata_properties=customer_metadata_properties,
            domain=domain,
            sample_payload_url=sample_payload_url,
            task=task,
            framework=framework,
            framework_version=framework_version,
            nearest_model_name=nearest_model_name,
            data_input_configuration=data_input_configuration,
        )

    @property
    def model_data(self):
        """str: The model location in S3. Only set if Estimator has been ``fit()``."""
        if self.latest_training_job is not None and not isinstance(
            self.sagemaker_session, PipelineSession
        ):
            model_uri = self.sagemaker_session.sagemaker_client.describe_training_job(
                TrainingJobName=self.latest_training_job.name
            )["ModelArtifacts"]["S3ModelArtifacts"]
        else:
            logger.warning(
                "No finished training job found associated with this estimator. Please make sure "
                "this estimator is only used for building workflow config"
            )
            model_uri = os.path.join(
                self.output_path, self._current_job_name, "output", "model.tar.gz"
            )
        return model_uri

    @abstractmethod
    def create_model(self, **kwargs):
        """Create a SageMaker ``Model`` object that can be deployed to an ``Endpoint``.

        Args:
            **kwargs: Keyword arguments used by the implemented method for
                creating the ``Model``.

        Returns:
            sagemaker.model.Model: A SageMaker ``Model`` object. See
            :func:`~sagemaker.model.Model` for full details.
        """

    @classmethod
    def _prepare_init_params_from_job_description(cls, job_details, model_channel_name=None):
        """Convert the job description to init params that can be handled by the class constructor.

        Args:
            job_details: the returned job details from a describe_training_job
                API call.
            model_channel_name (str): Name of the channel where pre-trained
                model data will be downloaded.

        Returns:
            dictionary: The transformed init_params
        """
        init_params = dict()

        init_params["role"] = job_details["RoleArn"]
        init_params["instance_count"] = job_details["ResourceConfig"]["InstanceCount"]
        init_params["instance_type"] = job_details["ResourceConfig"]["InstanceType"]
        init_params["volume_size"] = job_details["ResourceConfig"]["VolumeSizeInGB"]
        init_params["max_run"] = job_details["StoppingCondition"]["MaxRuntimeInSeconds"]
        init_params["input_mode"] = job_details["AlgorithmSpecification"]["TrainingInputMode"]
        init_params["base_job_name"] = base_from_name(job_details["TrainingJobName"])
        init_params["output_path"] = job_details["OutputDataConfig"]["S3OutputPath"]
        init_params["output_kms_key"] = job_details["OutputDataConfig"]["KmsKeyId"]
        if "EnableNetworkIsolation" in job_details:
            init_params["enable_network_isolation"] = job_details["EnableNetworkIsolation"]

        if "KeepAlivePeriodInSeconds" in job_details["ResourceConfig"]:
            init_params["keep_alive_period_in_seconds"] = job_details["ResourceConfig"][
                "keepAlivePeriodInSeconds"
            ]

        has_hps = "HyperParameters" in job_details
        init_params["hyperparameters"] = job_details["HyperParameters"] if has_hps else {}

        if "AlgorithmName" in job_details["AlgorithmSpecification"]:
            init_params["algorithm_arn"] = job_details["AlgorithmSpecification"]["AlgorithmName"]
        elif "TrainingImage" in job_details["AlgorithmSpecification"]:
            init_params["image_uri"] = job_details["AlgorithmSpecification"]["TrainingImage"]
        else:
            raise RuntimeError(
                "Invalid AlgorithmSpecification. Either TrainingImage or "
                "AlgorithmName is expected. None was found."
            )

        if "MetricDefinitons" in job_details["AlgorithmSpecification"]:
            init_params["metric_definitions"] = job_details["AlgorithmSpecification"][
                "MetricsDefinition"
            ]

        if "EnableInterContainerTrafficEncryption" in job_details:
            init_params["encrypt_inter_container_traffic"] = job_details[
                "EnableInterContainerTrafficEncryption"
            ]

        subnets, security_group_ids = vpc_utils.from_dict(job_details.get(vpc_utils.VPC_CONFIG_KEY))
        if subnets:
            init_params["subnets"] = subnets
        if security_group_ids:
            init_params["security_group_ids"] = security_group_ids

        if "InputDataConfig" in job_details and model_channel_name:
            for channel in job_details["InputDataConfig"]:
                if channel["ChannelName"] == model_channel_name:
                    init_params["model_channel_name"] = model_channel_name
                    init_params["model_uri"] = channel["DataSource"]["S3DataSource"]["S3Uri"]
                    break

        if job_details.get("EnableManagedSpotTraining", False):
            init_params["use_spot_instances"] = True
            max_wait = job_details.get("StoppingCondition", {}).get("MaxWaitTimeInSeconds")
            if max_wait:
                init_params["max_wait"] = max_wait

        if job_details.get("RetryStrategy", False):
            init_params["max_retry_attempts"] = job_details.get("RetryStrategy", {}).get(
                "MaximumRetryAttempts"
            )
            max_wait = job_details.get("StoppingCondition", {}).get("MaxWaitTimeInSeconds")
            if max_wait:
                init_params["max_wait"] = max_wait
        return init_params

    def _get_instance_type(self):
        """Determine the instance type to be used in the training_image_uri function.

        Returns:
            instance_type: The instance_type to be used.
        """
        if self.instance_type is not None:
            return self.instance_type

        if not isinstance(self.instance_groups, list) or len(self.instance_groups) == 0:
            raise ValueError(
                "instance_groups must be set if instance_type is not set and instance_groups "
                "must be a list."
            )

        for instance_group in self.instance_groups:
            instance_type = instance_group.instance_type
            if is_pipeline_variable(instance_type):
                continue
            match = re.match(r"^ml[\._]([a-z\d]+)\.?\w*$", instance_type)

            if match:
                family = match[1]
                if family[0] in ("g", "p"):
                    return instance_type
            else:
                raise ValueError(
                    "Invalid SageMaker instance type for training with heterogeneous clusters: {}. "
                    "For options see: https://aws.amazon.com/sagemaker/pricing/instance-types".format(
                        instance_type
                    )
                )

        return self.instance_groups[0].instance_type

    def transformer(
        self,
        instance_count,
        instance_type,
        strategy=None,
        assemble_with=None,
        output_path=None,
        output_kms_key=None,
        accept=None,
        env=None,
        max_concurrent_transforms=None,
        max_payload=None,
        tags=None,
        role=None,
        volume_kms_key=None,
        vpc_config_override=vpc_utils.VPC_CONFIG_DEFAULT,
        enable_network_isolation=None,
        model_name=None,
    ):
        """Return a ``Transformer`` that uses a SageMaker Model based on the training job.

        It reuses the SageMaker Session and base job name used by
        the Estimator.

        Args:
            instance_count (int): Number of EC2 instances to use.
            instance_type (str): Type of EC2 instance to use, for example,
                'ml.c4.xlarge'.
            strategy (str): The strategy used to decide how to batch records in
                a single request (default: None). Valid values: 'MultiRecord'
                and 'SingleRecord'.
            assemble_with (str): How the output is assembled (default: None).
                Valid values: 'Line' or 'None'.
            output_path (str): S3 location for saving the transform result. If
                not specified, results are stored to a default bucket.
            output_kms_key (str): Optional. KMS key ID for encrypting the
                transform output (default: None).
            accept (str): The accept header passed by the client to
                the inference endpoint. If it is supported by the endpoint,
                it will be the format of the batch transform output.
            env (dict): Environment variables to be set for use during the
                transform job (default: None).
            max_concurrent_transforms (int): The maximum number of HTTP requests
                to be made to each individual transform container at one time.
            max_payload (int): Maximum size of the payload in a single HTTP
                request to the container in MB.
            tags (list[dict]): List of tags for labeling a transform job. If
                none specified, then the tags used for the training job are used
                for the transform job.
            role (str): The ``ExecutionRoleArn`` IAM Role ARN for the ``Model``,
                which is also used during transform jobs. If not specified, the
                role from the Estimator will be used.
            volume_kms_key (str): Optional. KMS key ID for encrypting the volume
                attached to the ML compute instance (default: None).
            vpc_config_override (dict[str, list[str]]): Optional override for the
                VpcConfig set on the model.
                Default: use subnets and security groups from this Estimator.

                * 'Subnets' (list[str]): List of subnet ids.
                * 'SecurityGroupIds' (list[str]): List of security group ids.

            enable_network_isolation (bool): Specifies whether container will
                run in network isolation mode. Network isolation mode restricts
                the container access to outside networks (such as the internet).
                The container does not make any inbound or outbound network
                calls. If True, a channel named "code" will be created for any
                user entry script for inference. Also known as Internet-free mode.
                If not specified, this setting is taken from the estimator's
                current configuration.
            model_name (str): Name to use for creating an Amazon SageMaker
                model. If not specified, the estimator generates a default job name
                based on the training image name and current timestamp.
        """
        tags = tags or self.tags
        model_name = self._get_or_create_name(model_name)

        if self.latest_training_job is None:
            logger.warning(
                "No finished training job found associated with this estimator. Please make sure "
                "this estimator is only used for building workflow config"
            )
        else:
            if enable_network_isolation is None:
                enable_network_isolation = self.enable_network_isolation()

            model = self.create_model(
                vpc_config_override=vpc_config_override,
                model_kms_key=self.output_kms_key,
                enable_network_isolation=enable_network_isolation,
            )

            # not all create_model() implementations have the same kwargs
            model.name = model_name
            if role is not None:
                model.role = role

            model._create_sagemaker_model(instance_type, tags=tags)

        return Transformer(
            model_name,
            instance_count,
            instance_type,
            strategy=strategy,
            assemble_with=assemble_with,
            output_path=output_path,
            output_kms_key=output_kms_key,
            accept=accept,
            max_concurrent_transforms=max_concurrent_transforms,
            max_payload=max_payload,
            env=env,
            tags=tags,
            base_transform_job_name=self.base_job_name,
            volume_kms_key=volume_kms_key,
            sagemaker_session=self.sagemaker_session,
        )

    @property
    def training_job_analytics(self):
        """Return a ``TrainingJobAnalytics`` object for the current training job."""
        if self._current_job_name is None:
            raise ValueError("Estimator is not associated with a TrainingJob")
        return TrainingJobAnalytics(
            self._current_job_name, sagemaker_session=self.sagemaker_session
        )

    def get_vpc_config(self, vpc_config_override=vpc_utils.VPC_CONFIG_DEFAULT):
        """Returns VpcConfig dict either from this Estimator's subnets and security groups.

        Or else validate and return an optional override value.

        Args:
            vpc_config_override:
        """
        if vpc_config_override is vpc_utils.VPC_CONFIG_DEFAULT:
            return vpc_utils.to_dict(self.subnets, self.security_group_ids)
        return vpc_utils.sanitize(vpc_config_override)

    def _ensure_latest_training_job(
        self, error_message="Estimator is not associated with a training job"
    ):
        """Placeholder docstring"""
        if self.latest_training_job is None:
            raise ValueError(error_message)

    delete_endpoint = removed_function("delete_endpoint")

    def enable_default_profiling(self):
        """Update training job to enable Debugger monitoring.

        This method enables Debugger monitoring with
        the default ``profiler_config`` parameter to collect system
        metrics and the default built-in ``profiler_report`` rule.
        Framework metrics won't be saved.
        To update training job to emit framework metrics, you can use
        :class:`~sagemaker.estimator.Estimator.update_profiler`
        method and specify the framework metrics you want to enable.

        This method is callable when the training job is in progress while
        Debugger monitoring is disabled.
        """
        self._ensure_latest_training_job()
        if not _region_supports_debugger(self.sagemaker_session.boto_region_name):
            raise ValueError("Current region does not support profiler / debugger!")

        training_job_details = self.latest_training_job.describe()

        if training_job_details.get("ProfilingStatus") == "Enabled":
            raise ValueError(
                "Debugger monitoring is already enabled. To update the profiler_config parameter "
                "and the Debugger profiling rules, please use the update_profiler function."
            )

        if "ProfilerConfig" in training_job_details and training_job_details["ProfilerConfig"].get(
            "S3OutputPath"
        ):
            self.profiler_config = ProfilerConfig(
                s3_output_path=training_job_details["ProfilerConfig"]["S3OutputPath"]
            )
        else:
            self.profiler_config = ProfilerConfig(s3_output_path=self.output_path)

        self.profiler_rules = [get_default_profiler_rule()]
        self.profiler_rule_configs = self._prepare_profiler_rules()

        _TrainingJob.update(
            self, self.profiler_rule_configs, self.profiler_config._to_request_dict()
        )

    def disable_profiling(self):
        """Update the current training job in progress to disable profiling.

        Debugger stops collecting the system and framework metrics
        and turns off the Debugger built-in monitoring and profiling rules.

        """
        self._ensure_latest_training_job()
        if not _region_supports_debugger(self.sagemaker_session.boto_region_name):
            raise ValueError("Current region does not support profiler / debugger!")

        training_job_details = self.latest_training_job.describe()

        if training_job_details.get("ProfilingStatus") == "Disabled":
            raise ValueError("Profiler is already disabled.")

        _TrainingJob.update(
            self, profiler_config=ProfilerConfig._to_profiler_disabled_request_dict()
        )

    def update_profiler(
        self,
        rules=None,
        system_monitor_interval_millis=None,
        s3_output_path=None,
        framework_profile_params=None,
        disable_framework_metrics=False,
    ):
        """Update training jobs to enable profiling.

        This method updates the ``profiler_config`` parameter
        and initiates Debugger built-in rules for profiling.

        Args:
            rules (list[:class:`~sagemaker.debugger.ProfilerRule`]): A list of
                :class:`~sagemaker.debugger.ProfilerRule` objects to define
                rules for continuous analysis with SageMaker Debugger. Currently, you can
                only add new profiler rules during the training job. (default: None)
            s3_output_path (str): The location in S3 to store the output. If profiler is enabled
                once, s3_output_path cannot be changed. (default: None)
            system_monitor_interval_millis (int): How often profiling system metrics are
                collected; Unit: Milliseconds (default: None)
            framework_profile_params (:class:`~sagemaker.debugger.FrameworkProfile`):
                A parameter object for framework metrics profiling. Configure it using
                the :class:`~sagemaker.debugger.FrameworkProfile` class.
                To use the default framework profile parameters, pass ``FrameworkProfile()``.
                For more information about the default values,
                see :class:`~sagemaker.debugger.FrameworkProfile`. (default: None)
            disable_framework_metrics (bool): Specify whether to disable all the framework metrics.
                This won't update system metrics and the Debugger built-in rules for monitoring.
                To stop both monitoring and profiling,
                use the :class:`~sagemaker.estimator.Estimator.desable_profiling`
                method. (default: ``False``)

        .. attention::

            Updating the profiling configuration for TensorFlow dataloader profiling
            is currently not available. If you started a TensorFlow training job only with
            monitoring and want to enable profiling while the training job is running,
            the dataloader profiling cannot be updated.

        """
        self._ensure_latest_training_job()
        if not _region_supports_debugger(self.sagemaker_session.boto_region_name):
            raise ValueError("Current region does not support profiler / debugger!")

        if (
            not rules
            and not system_monitor_interval_millis
            and not s3_output_path
            and not framework_profile_params
            and not disable_framework_metrics
        ):
            raise ValueError("Please provide profiler config or profiler rule to be updated.")

        if disable_framework_metrics and framework_profile_params:
            raise ValueError(
                "framework_profile_params cannot be set when disable_framework_metrics is True"
            )

        profiler_config_request_dict = None
        profiler_rule_configs = None

        if rules:
            for rule in rules:
                if not isinstance(rule, ProfilerRule):
                    raise ValueError("Please provide ProfilerRule to be updated.")
            self.profiler_rules = rules
            profiler_rule_configs = self._prepare_profiler_rules()

        if disable_framework_metrics:
            empty_framework_profile_param = FrameworkProfile()
            empty_framework_profile_param.profiling_parameters = {}
            self.profiler_config = ProfilerConfig(
                s3_output_path=s3_output_path,
                system_monitor_interval_millis=system_monitor_interval_millis,
                framework_profile_params=empty_framework_profile_param,
            )
        else:
            self.profiler_config = ProfilerConfig(
                s3_output_path=s3_output_path,
                system_monitor_interval_millis=system_monitor_interval_millis,
                framework_profile_params=framework_profile_params,
            )

        profiler_config_request_dict = self.profiler_config._to_request_dict()

        _TrainingJob.update(self, profiler_rule_configs, profiler_config_request_dict)


class _TrainingJob(_Job):
    """Placeholder docstring"""

    @classmethod
    def start_new(cls, estimator, inputs, experiment_config):
        """Create a new Amazon SageMaker training job from the estimator.

        Args:
            estimator (sagemaker.estimator.EstimatorBase): Estimator object
                created by the user.
            inputs (str): Parameters used when called
                :meth:`~sagemaker.estimator.EstimatorBase.fit`.
            experiment_config (dict[str, str]): Experiment management configuration.
                Optionally, the dict can contain three keys:
                'ExperimentName', 'TrialName', and 'TrialComponentDisplayName'.
                The behavior of setting these keys is as follows:
                * If `ExperimentName` is supplied but `TrialName` is not a Trial will be
                automatically created and the job's Trial Component associated with the Trial.
                * If `TrialName` is supplied and the Trial already exists the job's Trial Component
                will be associated with the Trial.
                * If both `ExperimentName` and `TrialName` are not supplied the trial component
                will be unassociated.
                * `TrialComponentDisplayName` is used for display in Studio.
        Returns:
            sagemaker.estimator._TrainingJob: Constructed object that captures
            all information about the started training job.
        """
        train_args = cls._get_train_args(estimator, inputs, experiment_config)

        estimator.sagemaker_session.train(**train_args)

        return cls(estimator.sagemaker_session, estimator._current_job_name)

    @classmethod
    def _get_train_args(cls, estimator, inputs, experiment_config):
        """Constructs a dict of arguments for an Amazon SageMaker training job from the estimator.

        Args:
            estimator (sagemaker.estimator.EstimatorBase): Estimator object
                created by the user.
            inputs (str): Parameters used when called
                :meth:`~sagemaker.estimator.EstimatorBase.fit`.
            experiment_config (dict[str, str]): Experiment management configuration.
                Optionally, the dict can contain three keys:
                'ExperimentName', 'TrialName', and 'TrialComponentDisplayName'.
                The behavior of setting these keys is as follows:
                * If `ExperimentName` is supplied but `TrialName` is not a Trial will be
                automatically created and the job's Trial Component associated with the Trial.
                * If `TrialName` is supplied and the Trial already exists the job's Trial Component
                will be associated with the Trial.
                * If both `ExperimentName` and `TrialName` are not supplied the trial component
                will be unassociated.
                * `TrialComponentDisplayName` is used for display in Studio.

        Returns:
            Dict: dict for `sagemaker.session.Session.train` method
        """

        local_mode = estimator.sagemaker_session.local_mode
        model_uri = estimator.model_uri

        # Allow file:// input only in local mode
        if cls._is_local_channel(inputs) or cls._is_local_channel(model_uri):
            if not local_mode:
                raise ValueError(
                    "File URIs are supported in local mode only. Please use a S3 URI instead."
                )

        config = _Job._load_config(inputs, estimator)

        current_hyperparameters = estimator.hyperparameters()
        if current_hyperparameters is not None:
            hyperparameters = {str(k): to_string(v) for (k, v) in current_hyperparameters.items()}

        train_args = config.copy()
        train_args["input_mode"] = estimator.input_mode
        train_args["job_name"] = estimator._current_job_name
        train_args["hyperparameters"] = hyperparameters
        train_args["tags"] = estimator.tags
        train_args["metric_definitions"] = estimator.metric_definitions
        train_args["experiment_config"] = experiment_config
        train_args["environment"] = estimator.environment

        if isinstance(inputs, TrainingInput):
            if "InputMode" in inputs.config:
                logger.debug(
                    "Selecting TrainingInput's input_mode (%s) for TrainingInputMode.",
                    inputs.config["InputMode"],
                )
                train_args["input_mode"] = inputs.config["InputMode"]

        # enable_network_isolation may be a pipeline variable place holder object
        # which is parsed in execution time
        if estimator.enable_network_isolation():
            train_args["enable_network_isolation"] = estimator.enable_network_isolation()

        if estimator.max_retry_attempts is not None:
            train_args["retry_strategy"] = {"MaximumRetryAttempts": estimator.max_retry_attempts}
        else:
            train_args["retry_strategy"] = None

        # encrypt_inter_container_traffic may be a pipeline variable place holder object
        # which is parsed in execution time
        if estimator.encrypt_inter_container_traffic:
            train_args[
                "encrypt_inter_container_traffic"
            ] = estimator.encrypt_inter_container_traffic

        if isinstance(estimator, sagemaker.algorithm.AlgorithmEstimator):
            train_args["algorithm_arn"] = estimator.algorithm_arn
        else:
            train_args["image_uri"] = estimator.training_image_uri()

        if estimator.debugger_rule_configs:
            train_args["debugger_rule_configs"] = estimator.debugger_rule_configs

        if estimator.debugger_hook_config:
            estimator.debugger_hook_config.collection_configs = estimator.collection_configs
            train_args["debugger_hook_config"] = estimator.debugger_hook_config._to_request_dict()

        if estimator.tensorboard_output_config:
            train_args[
                "tensorboard_output_config"
            ] = estimator.tensorboard_output_config._to_request_dict()

        cls._add_spot_checkpoint_args(local_mode, estimator, train_args)

        if estimator.enable_sagemaker_metrics is not None:
            train_args["enable_sagemaker_metrics"] = estimator.enable_sagemaker_metrics

        if estimator.profiler_rule_configs:
            train_args["profiler_rule_configs"] = estimator.profiler_rule_configs

        if estimator.profiler_config:
            train_args["profiler_config"] = estimator.profiler_config._to_request_dict()

        return train_args

    @classmethod
    def _add_spot_checkpoint_args(cls, local_mode, estimator, train_args):
        """Placeholder docstring"""
        if estimator.use_spot_instances:
            if local_mode:
                raise ValueError("Spot training is not supported in local mode.")
            # estimator.use_spot_instances may be a Pipeline ParameterBoolean object
            # which is parsed during the Pipeline execution runtime
            train_args["use_spot_instances"] = estimator.use_spot_instances

        if estimator.checkpoint_s3_uri:
            if local_mode:
                raise ValueError("Setting checkpoint_s3_uri is not supported in local mode.")
            train_args["checkpoint_s3_uri"] = estimator.checkpoint_s3_uri

        if estimator.checkpoint_local_path:
            if local_mode:
                raise ValueError("Setting checkpoint_local_path is not supported in local mode.")
            train_args["checkpoint_local_path"] = estimator.checkpoint_local_path

    @classmethod
    def _is_local_channel(cls, input_uri):
        """Placeholder docstring"""
        return isinstance(input_uri, string_types) and input_uri.startswith("file://")

    @classmethod
    def update(
        cls, estimator, profiler_rule_configs=None, profiler_config=None, resource_config=None
    ):
        """Update a running Amazon SageMaker training job.

        Args:
            estimator (sagemaker.estimator.EstimatorBase): Estimator object created by the user.
            profiler_rule_configs (list): List of profiler rule configurations to be
                updated in the training job. (default: None).
            profiler_config (dict): Configuration for how profiling information is emitted with
                SageMaker Debugger. (default: None).
            resource_config (dict): Configuration of the resources for the training job. You can
                update the keep-alive period if the warm pool status is `Available`. No other fields
                can be updated. (default: None).

        Returns:
            sagemaker.estimator._TrainingJob: Constructed object that captures
            all information about the updated training job.
        """
        update_args = cls._get_update_args(
            estimator, profiler_rule_configs, profiler_config, resource_config
        )
        estimator.sagemaker_session.update_training_job(**update_args)

        return estimator.latest_training_job

    @classmethod
    def _get_update_args(cls, estimator, profiler_rule_configs, profiler_config, resource_config):
        """Constructs a dict of arguments for updating an Amazon SageMaker training job.

        Args:
            estimator (sagemaker.estimator.EstimatorBase): Estimator object
                created by the user.
            profiler_rule_configs (list): List of profiler rule configurations to be
                updated in the training job. (default: None).
            profiler_config (dict): Configuration for how profiling information is emitted with
                SageMaker Debugger. (default: None).
            resource_config (dict): Configuration of the resources for the training job. You can
                update the keep-alive period if the warm pool status is `Available`. No other fields
                can be updated. (default: None).

        Returns:
            Dict: dict for `sagemaker.session.Session.update_training_job` method
        """
        update_args = {"job_name": estimator.latest_training_job.name}
        update_args.update(build_dict("profiler_rule_configs", profiler_rule_configs))
        update_args.update(build_dict("profiler_config", profiler_config))
        update_args.update(build_dict("resource_config", resource_config))

        return update_args

    def wait(self, logs="All"):
        """Placeholder docstring.

        Args:
            logs ([str]): A list of strings specifying which logs to print. Acceptable
                strings are "All", "None", "Training", or "Rules". To maintain backwards
                compatibility, boolean values are also accepted and converted to strings.
        """
        # Convert boolean values of logs to strings.
        log_string_map = {True: "All", False: "None"}
        if isinstance(logs, bool):
            logs = log_string_map[logs]
        # If logs are requested, call logs_for_jobs.
        if logs != "None":
            self.sagemaker_session.logs_for_job(self.job_name, wait=True, log_type=logs)
        else:
            self.sagemaker_session.wait_for_job(self.job_name)

    def describe(self):
        """Returns a response from the DescribeTrainingJob API call."""
        return self.sagemaker_session.describe_training_job(self.job_name)

    def rule_job_summary(self):
        """Calls describe_training_job and returns two dictionaries.

        Returns:
            list[dict]: A list of DebugRuleEvaluationStatuses and ProfilerRuleEvaluationStatuses
                dictionary.
        """
        job_summary = self.describe()
        rule_eval_statuses = job_summary.get("DebugRuleEvaluationStatuses") or []
        rule_eval_statuses.extend(job_summary.get("ProfilerRuleEvaluationStatuses") or [])

        return rule_eval_statuses

    def stop(self):
        """Stops the training job."""
        self.sagemaker_session.stop_training_job(self.name)


class Estimator(EstimatorBase):
    """A generic Estimator to train using any supplied algorithm.

    This class is designed for use with algorithms that don't have their own, custom class.
    """

    def __init__(
        self,
        image_uri: Union[str, PipelineVariable],
        role: str,
        instance_count: Optional[Union[int, PipelineVariable]] = None,
        instance_type: Optional[Union[str, PipelineVariable]] = None,
        keep_alive_period_in_seconds: Optional[Union[int, PipelineVariable]] = None,
        volume_size: Union[int, PipelineVariable] = 30,
        volume_kms_key: Optional[Union[str, PipelineVariable]] = None,
        max_run: Union[int, PipelineVariable] = 24 * 60 * 60,
        input_mode: Union[str, PipelineVariable] = "File",
        output_path: Optional[Union[str, PipelineVariable]] = None,
        output_kms_key: Optional[Union[str, PipelineVariable]] = None,
        base_job_name: Optional[str] = None,
        sagemaker_session: Optional[Session] = None,
        hyperparameters: Optional[Dict[str, Union[str, PipelineVariable]]] = None,
        tags: Optional[List[Dict[str, Union[str, PipelineVariable]]]] = None,
        subnets: Optional[List[Union[str, PipelineVariable]]] = None,
        security_group_ids: Optional[List[Union[str, PipelineVariable]]] = None,
        model_uri: Optional[str] = None,
        model_channel_name: Union[str, PipelineVariable] = "model",
        metric_definitions: Optional[List[Dict[str, Union[str, PipelineVariable]]]] = None,
        encrypt_inter_container_traffic: Union[bool, PipelineVariable] = False,
        use_spot_instances: Union[bool, PipelineVariable] = False,
        max_wait: Optional[Union[int, PipelineVariable]] = None,
        checkpoint_s3_uri: Optional[Union[str, PipelineVariable]] = None,
        checkpoint_local_path: Optional[Union[str, PipelineVariable]] = None,
        enable_network_isolation: Union[bool, PipelineVariable] = False,
        rules: Optional[List[RuleBase]] = None,
        debugger_hook_config: Optional[Union[DebuggerHookConfig, bool]] = None,
        tensorboard_output_config: Optional[TensorBoardOutputConfig] = None,
        enable_sagemaker_metrics: Optional[Union[bool, PipelineVariable]] = None,
        profiler_config: Optional[ProfilerConfig] = None,
        disable_profiler: bool = False,
        environment: Optional[Dict[str, Union[str, PipelineVariable]]] = None,
        max_retry_attempts: Optional[Union[int, PipelineVariable]] = None,
        source_dir: Optional[Union[str, PipelineVariable]] = None,
        git_config: Optional[Dict[str, str]] = None,
        container_log_level: Union[int, PipelineVariable] = logging.INFO,
        code_location: Optional[str] = None,
        entry_point: Optional[Union[str, PipelineVariable]] = None,
        dependencies: Optional[List[str]] = None,
        instance_groups: Optional[List[InstanceGroup]] = None,
        **kwargs,
    ):
        """Initialize an ``Estimator`` instance.

        Args:
            image_uri (str or PipelineVariable): The container image to use for training.
            role (str): An AWS IAM role (either name or full ARN). The Amazon
                SageMaker training jobs and APIs that create Amazon SageMaker
                endpoints use this role to access training data and model
                artifacts. After the endpoint is created, the inference code
                might use the IAM role, if it needs to access an AWS resource.
            instance_count (int or PipelineVariable): Number of Amazon EC2 instances to use
                for training. Required if instance_groups is not set.
            instance_type (str or PipelineVariable): Type of EC2 instance to use for training,
                for example, ``'ml.c4.xlarge'``. Required if instance_groups is
                not set.
            keep_alive_period_in_seconds (int): The duration of time in seconds
                to retain configured resources in a warm pool for subsequent
                training jobs (default: None).
            volume_size (int or PipelineVariable): Size in GB of the storage volume to use for
                storing input and output data during training (default: 30).

                Must be large enough to store training data if File mode is
                used, which is the default mode.

                When you use an ML instance with the EBS-only storage option
                such as ``ml.c5`` and ``ml.p2``,
                you must define the size of the EBS
                volume through the ``volume_size`` parameter in the estimator class.

                .. note::

                    When you use an ML instance with `NVMe SSD volumes
                    <https://docs.aws.amazon.com/AWSEC2/latest/UserGuide/ssd-instance-store.html#nvme-ssd-volumes>`_
                    such as ``ml.p4d``, ``ml.g4dn``, and ``ml.g5``,
                    do not include this parameter in the estimator configuration.
                    If you use one of those ML instance types,
                    SageMaker doesn't provision Amazon EBS General Purpose SSD
                    (gp2) storage nor take this parameter to adjust the NVMe instance storage.
                    Available storage is fixed to the NVMe instance storage
                    capacity. SageMaker configures storage paths for training
                    datasets, checkpoints, model artifacts, and outputs to use the
                    entire capacity of the instance storage.

                    Note that if you include this parameter and specify a number that
                    exceeds the size of the NVMe volume attached to the instance type,
                    SageMaker returns an ``Invalid VolumeSizeInGB`` error.

                To look up instance types and their instance storage types
                and volumes, see `Amazon EC2 Instance Types
                <http://aws.amazon.com/ec2/instance-types/>`_.

                To find the default local paths defined by the SageMaker
                training platform, see `Amazon SageMaker Training Storage
                Folders for Training Datasets, Checkpoints, Model Artifacts,
                and Outputs
                <https://docs.aws.amazon.com/sagemaker/latest/dg/model-train-storage.html>`_.
            volume_kms_key (str or PipelineVariable): Optional. KMS key ID for encrypting EBS
                volume attached to the training instance (default: None).
            max_run (int or PipelineVariable): Timeout in seconds for training (default: 24 *
                60 * 60). After this amount of time Amazon SageMaker terminates
                the job regardless of its current status.
            input_mode (str or PipelineVariable): The input mode that the algorithm supports
                (default: 'File'). Valid modes:

                * 'File' - Amazon SageMaker copies the training dataset from the
                  S3 location to a local directory.
                * 'Pipe' - Amazon SageMaker streams data directly from S3 to the
                  container via a Unix-named pipe.

                This argument can be overriden on a per-channel basis using
                ``sagemaker.inputs.TrainingInput.input_mode``.
            output_path (str or PipelineVariable): S3 location for saving the training result
                (model artifacts and output files). If not specified, results are
                stored to a default bucket. If the bucket with the specific name
                does not exist, the estimator creates the bucket during the
                :meth:`~sagemaker.estimator.EstimatorBase.fit` method execution.
            output_kms_key (str or PipelineVariable): Optional. KMS key ID for encrypting the
                training output (default: None).
            base_job_name (str): Prefix for training job name when the
                :meth:`~sagemaker.estimator.EstimatorBase.fit` method launches.
                If not specified, the estimator generates a default job name,
                based on the training image name and current timestamp.
            sagemaker_session (sagemaker.session.Session): Session object which
                manages interactions with Amazon SageMaker APIs and any other
                AWS services needed. If not specified, the estimator creates one
                using the default AWS configuration chain.
            hyperparameters (dict[str, str] or dict[str, PipelineVariable]):
                Dictionary containing the hyperparameters to initialize this estimator with.
            tags (list[dict[str, str] or list[dict[str, PipelineVariable]]): List of tags for
                labeling a training job. For more, see
                https://docs.aws.amazon.com/sagemaker/latest/dg/API_Tag.html.
            subnets (list[str] or list[PipelineVariable]): List of subnet ids.
                If not specified training job will be created without VPC config.
            security_group_ids (list[str] or list[PipelineVariable]): List of security group ids.
                If not specified training job will be created without VPC config.
            model_uri (str): URI where a pre-trained model is stored, either
                locally or in S3 (default: None). If specified, the estimator
                will create a channel pointing to the model so the training job
                can download it. This model can be a 'model.tar.gz' from a
                previous training job, or other artifacts coming from a
                different source.

                In local mode, this should point to the path in which the model
                is located and not the file itself, as local Docker containers
                will try to mount the URI as a volume.

                More information:
                https://docs.aws.amazon.com/sagemaker/latest/dg/cdf-training.html#td-deserialization
            model_channel_name (str or PipelineVariable): Name of the channel where 'model_uri' will
                be downloaded (default: 'model').
            metric_definitions (list[dict[str, str] or list[dict[str, PipelineVariable]]): A list of
                dictionaries that defines the metric(s) used to evaluate the training jobs. Each
                dictionary contains two keys: 'Name' for the name of the metric,
                and 'Regex' for the regular expression used to extract the
                metric from the logs. This should be defined only for jobs that
                don't use an Amazon algorithm.
            encrypt_inter_container_traffic (bool or PipelineVariable): Specifies whether traffic
                between training containers is encrypted for the training job
                (default: ``False``).
            use_spot_instances (bool or PipelineVariable): Specifies whether to use SageMaker
                Managed Spot instances for training. If enabled then the
                ``max_wait`` arg should also be set.

                More information:
                https://docs.aws.amazon.com/sagemaker/latest/dg/model-managed-spot-training.html
                (default: ``False``).
            max_wait (int or PipelineVariable): Timeout in seconds waiting for spot training
                job (default: None). After this amount of time Amazon
                SageMaker will stop waiting for managed spot training job to
                complete (default: None).
            checkpoint_s3_uri (str or PipelineVariable): The S3 URI in which to persist checkpoints
                that the algorithm persists (if any) during training. (default:
                None).
            checkpoint_local_path (str or PipelineVariable): The local path that the algorithm
                writes its checkpoints to. SageMaker will persist all files
                under this path to `checkpoint_s3_uri` continually during
                training. On job startup the reverse happens - data from the
                s3 location is downloaded to this path before the algorithm is
                started. If the path is unset then SageMaker assumes the
                checkpoints will be provided under `/opt/ml/checkpoints/`.
                (default: None).
            enable_network_isolation (bool or PipelineVariable): Specifies whether container will
                run in network isolation mode (default: ``False``). Network
                isolation mode restricts the container access to outside networks
                (such as the Internet). The container does not make any inbound or
                outbound network calls. Also known as Internet-free mode.
            rules (list[:class:`~sagemaker.debugger.RuleBase`]): A list of
                :class:`~sagemaker.debugger.RuleBase` objects used to define
                SageMaker Debugger rules for real-time analysis
                (default: None). For more information,
                see `Continuous analyses through rules
                <https://sagemaker.readthedocs.io/en/stable/amazon_sagemaker_debugger.html
                #continuous-analyses-through-rules)>`_.
            debugger_hook_config (:class:`~sagemaker.debugger.DebuggerHookConfig` or bool):
                Configuration for how debugging information is emitted with
                SageMaker Debugger. If not specified, a default one is created using
                the estimator's ``output_path``, unless the region does not
                support SageMaker Debugger. To disable SageMaker Debugger,
                set this parameter to ``False``. For more information, see
                `Capture real-time debugging data during model training in Amazon SageMaker
                <https://sagemaker.readthedocs.io/en/stable/amazon_sagemaker_debugger.html#
                capture-real-time-debugging-data-during-model-training-in-amazon-sagemaker>`_.
            tensorboard_output_config (:class:`~sagemaker.debugger.TensorBoardOutputConfig`):
                Configuration for customizing debugging visualization using TensorBoard
                (default: None). For more information,
                see `Capture real time tensorboard data
                <https://sagemaker.readthedocs.io/en/stable/amazon_sagemaker_debugger.html#
                capture-real-time-tensorboard-data-from-the-debugging-hook>`_.
            enable_sagemaker_metrics (bool or PipelineVariable): enable SageMaker Metrics Time
                Series. For more information, see `AlgorithmSpecification API
                <https://docs.aws.amazon.com/sagemaker/latest/dg/
                API_AlgorithmSpecification.html#SageMaker-Type-AlgorithmSpecification-
                EnableSageMakerMetricsTimeSeries>`_.
                (default: None).
            profiler_config (:class:`~sagemaker.debugger.ProfilerConfig`):
                Configuration for how SageMaker Debugger collects
                monitoring and profiling information from your training job.
                If not specified, Debugger will be configured with
                a default configuration and will save system and framework metrics
                the estimator's default ``output_path`` in Amazon S3.
                Use :class:`~sagemaker.debugger.ProfilerConfig` to configure this parameter.
                To disable SageMaker Debugger monitoring and profiling, set the
                ``disable_profiler`` parameter to ``True``.
            disable_profiler (bool): Specifies whether Debugger monitoring and profiling
                will be disabled (default: ``False``).
            environment (dict[str, str] or dict[str, PipelineVariable]) : Environment variables to
                be set for use during training job (default: None)
            max_retry_attempts (int or PipelineVariable): The number of times to move a job
                to the STARTING status. You can specify between 1 and 30 attempts.
                If the value of attempts is greater than zero,
                the job is retried on InternalServerFailure
                the same number of attempts as the value.
                You can cap the total duration for your job by setting ``max_wait`` and ``max_run``
                (default: None)
            source_dir (str or PipelineVariable): The absolute, relative, or S3 URI Path to
                a directory with any other training source code dependencies aside from the entry
                point file (default: None). If ``source_dir`` is an S3 URI, it must
                point to a tar.gz file. Structure within this directory is preserved
                when training on Amazon SageMaker. If 'git_config' is provided,
                'source_dir' should be a relative location to a directory in the Git
                repo.

                .. admonition:: Example

                    With the following GitHub repo directory structure:

                    >>> |----- README.md
                    >>> |----- src
                    >>>         |----- train.py
                    >>>         |----- test.py

                    if you need 'train.py'
                    as the entry point and 'test.py' as the training source code, you can assign
                    entry_point='train.py', source_dir='src'.
            git_config (dict[str, str]): Git configurations used for cloning
                files, including ``repo``, ``branch``, ``commit``,
                ``2FA_enabled``, ``username``, ``password`` and ``token``. The
                ``repo`` field is required. All other fields are optional.
                ``repo`` specifies the Git repository where your training script
                is stored. If you don't provide ``branch``, the default value
                'master' is used. If you don't provide ``commit``, the latest
                commit in the specified branch is used.

                .. admonition:: Example

                    The following config:

                    >>> git_config = {'repo': 'https://github.com/aws/sagemaker-python-sdk.git',
                    >>>               'branch': 'test-branch-git-config',
                    >>>               'commit': '329bfcf884482002c05ff7f44f62599ebc9f445a'}

                    results in cloning the repo specified in 'repo', then
                    checking out the 'master' branch, and checking out the specified
                    commit.

                ``2FA_enabled``, ``username``, ``password`` and ``token`` are
                used for authentication. For GitHub (or other Git) accounts, set
                ``2FA_enabled`` to 'True' if two-factor authentication is
                enabled for the account, otherwise set it to 'False'. If you do
                not provide a value for ``2FA_enabled``, a default value of
                'False' is used. CodeCommit does not support two-factor
                authentication, so do not provide "2FA_enabled" with CodeCommit
                repositories.

                For GitHub and other Git repos, when SSH URLs are provided, it
                doesn't matter whether 2FA is enabled or disabled. You should
                either have no passphrase for the SSH key pairs or have the
                ssh-agent configured so that you will not be prompted for the SSH
                passphrase when you run the 'git clone' command with SSH URLs. When
                HTTPS URLs are provided, if 2FA is disabled, then either ``token``
                or ``username`` and ``password`` are be used for authentication if provided.
                ``Token`` is prioritized. If 2FA is enabled, only ``token`` is used
                for authentication if provided. If required authentication info
                is not provided, the SageMaker Python SDK attempts to use local credentials
                to authenticate. If that fails, an error message is thrown.

                For CodeCommit repos, 2FA is not supported, so ``2FA_enabled``
                should not be provided. There is no token in CodeCommit, so
                ``token`` should also not be provided. When ``repo`` is an SSH URL,
                the requirements are the same as GitHub  repos. When ``repo``
                is an HTTPS URL, ``username`` and ``password`` are used for
                authentication if they are provided. If they are not provided,
                the SageMaker Python SDK attempts to use either the CodeCommit
                credential helper or local credential storage for authentication.
            container_log_level (int or PipelineVariable): The log level to use within the container
                (default: logging.INFO). Valid values are defined in the Python
                logging module.
            code_location (str): The S3 prefix URI where custom code is
                uploaded (default: None). You must not include a trailing slash because
                a string prepended with a "/" is appended to ``code_location``. The code
                file uploaded to S3 is 'code_location/job-name/source/sourcedir.tar.gz'.
                If not specified, the default ``code location`` is 's3://output_bucket/job-name/'.
            entry_point (str or PipelineVariable): The absolute or relative path to the local Python
                source file that should be executed as the entry point to
                training. If ``source_dir`` is specified, then ``entry_point``
                must point to a file located at the root of ``source_dir``.
                If 'git_config' is provided, 'entry_point' should be
                a relative location to the Python source file in the Git repo.

                Example:
                    With the following GitHub repo directory structure:

                    >>> |----- README.md
                    >>> |----- src
                    >>>         |----- train.py
                    >>>         |----- test.py

                    You can assign entry_point='src/train.py'.
            dependencies (list[str]): A list of absolute or relative paths to directories
                with any additional libraries that should be exported
                to the container (default: []). The library folders are
                copied to SageMaker in the same folder where the entrypoint is
                copied. If 'git_config' is provided, 'dependencies' should be a
                list of relative locations to directories with any additional
                libraries needed in the Git repo.

                .. admonition:: Example

                    The following Estimator call:

                    >>> Estimator(entry_point='train.py',
                    ...           dependencies=['my/libs/common', 'virtual-env'])

                    results in the following structure inside the container:

                    >>> $ ls

                    >>> opt/ml/code
                    >>>     |------ train.py
                    >>>     |------ common
                    >>>     |------ virtual-env

                This is not supported with "local code" in Local Mode.
            instance_groups (list[:class:`sagemaker.instance_group.InstanceGroup`]):
                Optional. A list of ``InstanceGroup`` objects
                for launching a training job with a heterogeneous cluster.
                For example:

                .. code:: python

                    instance_groups=[
                        sagemaker.InstanceGroup(
                            'instance_group_name_1', 'ml.p3dn.24xlarge', 64),
                        sagemaker.InstanceGroup(
                            'instance_group_name_2', 'ml.c5n.18xlarge', 64)]

                For instructions on how to use ``InstanceGroup`` objects
                to configure a heterogeneous cluster
                through the SageMaker generic and framework estimator classes, see
                `Train Using a Heterogeneous Cluster
                <https://docs.aws.amazon.com/sagemaker/latest/dg/train-heterogeneous-cluster.html>`_
                in the *Amazon SageMaker developer guide*.
        """
        self.image_uri = image_uri
        self._hyperparameters = hyperparameters.copy() if hyperparameters else {}
        super(Estimator, self).__init__(
            role,
            instance_count,
            instance_type,
            keep_alive_period_in_seconds,
            volume_size,
            volume_kms_key,
            max_run,
            input_mode,
            output_path,
            output_kms_key,
            base_job_name,
            sagemaker_session,
            tags,
            subnets,
            security_group_ids,
            model_uri=model_uri,
            model_channel_name=model_channel_name,
            metric_definitions=metric_definitions,
            encrypt_inter_container_traffic=encrypt_inter_container_traffic,
            use_spot_instances=use_spot_instances,
            max_wait=max_wait,
            checkpoint_s3_uri=checkpoint_s3_uri,
            checkpoint_local_path=checkpoint_local_path,
            rules=rules,
            debugger_hook_config=debugger_hook_config,
            tensorboard_output_config=tensorboard_output_config,
            enable_sagemaker_metrics=enable_sagemaker_metrics,
            enable_network_isolation=enable_network_isolation,
            profiler_config=profiler_config,
            disable_profiler=disable_profiler,
            environment=environment,
            max_retry_attempts=max_retry_attempts,
            container_log_level=container_log_level,
            source_dir=source_dir,
            git_config=git_config,
            code_location=code_location,
            entry_point=entry_point,
            dependencies=dependencies,
            hyperparameters=hyperparameters,
            instance_groups=instance_groups,
            **kwargs,
        )

        self.set_hyperparameters(**self._hyperparameters)

    def training_image_uri(self):
        """Returns the docker image to use for training.

        The fit() method, that does the model training, calls this method to
        find the image to use for model training.
        """
        return self.image_uri

    def set_hyperparameters(self, **kwargs):
        """Sets the hyperparameter dictionary to use for training.

        The hyperparameters are made accessible as a dict[str, str] to the
        training code on SageMaker. For convenience, this accepts other types
        for keys and values, but ``str()`` will be called to convert them before
        training.

        If a source directory is specified, this method escapes the dict argument as JSON,
        and updates the private hyperparameter attribute.
        """
        if self.source_dir:
            self._hyperparameters.update(EstimatorBase._json_encode_hyperparameters(kwargs))
        else:
            for k, v in kwargs.items():
                self._hyperparameters[k] = v

    def hyperparameters(self):
        """Returns the hyperparameters as a dictionary to use for training.

        The fit() method, that does the model training, calls this method to
        find the hyperparameters you specified.
        """
        return self._hyperparameters

    def create_model(
        self,
        role=None,
        image_uri=None,
        predictor_cls=None,
        vpc_config_override=vpc_utils.VPC_CONFIG_DEFAULT,
        **kwargs,
    ):
        """Create a model to deploy.

        The serializer and deserializer arguments are only used to define a
        default Predictor. They are ignored if an explicit predictor class is passed in.
        Other arguments are passed through to the Model class.

        Args:
            role (str): The ``ExecutionRoleArn`` IAM Role ARN for the ``Model``,
                which is also used during transform jobs. If not specified, the
                role from the Estimator will be used.
            image_uri (str): A Docker image URI to use for deploying the model.
                Defaults to the image used for training.
            predictor_cls (Predictor): The predictor class to use when
                deploying the model.
            vpc_config_override (dict[str, list[str]]): Optional override for VpcConfig set on
                the model.
                Default: use subnets and security groups from this Estimator.
                * 'Subnets' (list[str]): List of subnet ids.
                * 'SecurityGroupIds' (list[str]): List of security group ids.
            **kwargs: Additional parameters passed to :class:`~sagemaker.model.Model`

        .. tip::

            You can find additional parameters for using this method at
            :class:`~sagemaker.model.Model`.

        Returns:
            (sagemaker.model.Model) a Model ready for deployment.
        """
        removed_kwargs("serializer", kwargs)
        removed_kwargs("deserializer", kwargs)
        removed_kwargs("content_type", kwargs)
        removed_kwargs("accept", kwargs)

        if predictor_cls is None:

            def predict_wrapper(endpoint, session):
                return Predictor(endpoint, session)

            predictor_cls = predict_wrapper

        role = role or self.role

        if "enable_network_isolation" not in kwargs:
            kwargs["enable_network_isolation"] = self.enable_network_isolation()

        return Model(
            image_uri or self.training_image_uri(),
            self.model_data,
            role,
            vpc_config=self.get_vpc_config(vpc_config_override),
            sagemaker_session=self.sagemaker_session,
            predictor_cls=predictor_cls,
            **kwargs,
        )


class Framework(EstimatorBase):
    """Base class that cannot be instantiated directly.

    Subclasses define functionality pertaining to specific ML frameworks,
    such as training/deployment images and predictor instances.
    """

    _framework_name = None

    def __init__(
        self,
        entry_point: Union[str, PipelineVariable],
        source_dir: Optional[Union[str, PipelineVariable]] = None,
        hyperparameters: Optional[Dict[str, Union[str, PipelineVariable]]] = None,
        container_log_level: Union[int, PipelineVariable] = logging.INFO,
        code_location: Optional[str] = None,
        image_uri: Optional[Union[str, PipelineVariable]] = None,
        dependencies: Optional[List[str]] = None,
        enable_network_isolation: Union[bool, PipelineVariable] = False,
        git_config: Optional[Dict[str, str]] = None,
        checkpoint_s3_uri: Optional[Union[str, PipelineVariable]] = None,
        checkpoint_local_path: Optional[Union[str, PipelineVariable]] = None,
        enable_sagemaker_metrics: Optional[Union[bool, PipelineVariable]] = None,
        **kwargs,
    ):
        """Base class initializer.

        Subclasses which override ``__init__`` should invoke ``super()``.

        Args:
            entry_point (str or PipelineVariable): Path (absolute or relative) to
                the local Python source file which should be executed as the entry point to
                training. If ``source_dir`` is specified, then ``entry_point``
                must point to a file located at the root of ``source_dir``.
                If 'git_config' is provided, 'entry_point' should be
                a relative location to the Python source file in the Git repo.

                Example:
                    With the following GitHub repo directory structure:

                    >>> |----- README.md
                    >>> |----- src
                    >>>         |----- train.py
                    >>>         |----- test.py

                    You can assign entry_point='src/train.py'.
            source_dir (str or PipelineVariable): Path (absolute, relative or an S3 URI)
                to a directory with any other training source code dependencies aside from
                the entry point file (default: None). If ``source_dir`` is an S3 URI, it must
                point to a tar.gz file. Structure within this directory are preserved
                when training on Amazon SageMaker. If 'git_config' is provided,
                'source_dir' should be a relative location to a directory in the Git
                repo.

                .. admonition:: Example

                    With the following GitHub repo directory structure:

                    >>> |----- README.md
                    >>> |----- src
                    >>>         |----- train.py
                    >>>         |----- test.py

                    and you need 'train.py' as entry point and 'test.py' as
                    training source code as well, you can assign
                    entry_point='train.py', source_dir='src'.
            hyperparameters (dict[str, str] or dict[str, PipelineVariable]): Hyperparameters
                that will be used for training (default: None). The hyperparameters are made
                accessible as a dict[str, str] to the training code on
                SageMaker. For convenience, this accepts other types for keys
                and values, but ``str()`` will be called to convert them before
                training.
            container_log_level (int or PipelineVariable): Log level to use within the container
                (default: logging.INFO). Valid values are defined in the Python
                logging module.
            code_location (str): The S3 prefix URI where custom code will be
                uploaded (default: None) - don't include a trailing slash since
                a string prepended with a "/" is appended to ``code_location``. The code
                file uploaded to S3 is 'code_location/job-name/source/sourcedir.tar.gz'.
                If not specified, the default ``code location`` is s3://output_bucket/job-name/.
            image_uri (str or PipelineVariable): An alternate image name to use instead of the
                official Sagemaker image for the framework. This is useful to
                run one of the Sagemaker supported frameworks with an image
                containing custom dependencies.
            dependencies (list[str]): A list of paths to directories (absolute
                or relative) with any additional libraries that will be exported
                to the container (default: []). The library folders will be
                copied to SageMaker in the same folder where the entrypoint is
                copied. If 'git_config' is provided, 'dependencies' should be a
                list of relative locations to directories with any additional
                libraries needed in the Git repo.

                .. admonition:: Example

                    The following call

                    >>> Estimator(entry_point='train.py',
                    ...           dependencies=['my/libs/common', 'virtual-env'])

                    results in the following inside the container:

                    >>> $ ls

                    >>> opt/ml/code
                    >>>     |------ train.py
                    >>>     |------ common
                    >>>     |------ virtual-env

                This is not supported with "local code" in Local Mode.
            enable_network_isolation (bool or PipelineVariable): Specifies whether container will
                run in network isolation mode. Network isolation mode restricts
                the container access to outside networks (such as the internet).
                The container does not make any inbound or outbound network
                calls. If True, a channel named "code" will be created for any
                user entry script for training. The user entry script, files in
                source_dir (if specified), and dependencies will be uploaded in
                a tar to S3. Also known as internet-free mode (default: `False`).
            git_config (dict[str, str]): Git configurations used for cloning
                files, including ``repo``, ``branch``, ``commit``,
                ``2FA_enabled``, ``username``, ``password`` and ``token``. The
                ``repo`` field is required. All other fields are optional.
                ``repo`` specifies the Git repository where your training script
                is stored. If you don't provide ``branch``, the default value
                'master' is used. If you don't provide ``commit``, the latest
                commit in the specified branch is used. .. admonition:: Example

                    The following config:

                    >>> git_config = {'repo': 'https://github.com/aws/sagemaker-python-sdk.git',
                    >>>               'branch': 'test-branch-git-config',
                    >>>               'commit': '329bfcf884482002c05ff7f44f62599ebc9f445a'}

                    results in cloning the repo specified in 'repo', then
                    checkout the 'master' branch, and checkout the specified
                    commit.

                ``2FA_enabled``, ``username``, ``password`` and ``token`` are
                used for authentication. For GitHub (or other Git) accounts, set
                ``2FA_enabled`` to 'True' if two-factor authentication is
                enabled for the account, otherwise set it to 'False'. If you do
                not provide a value for ``2FA_enabled``, a default value of
                'False' is used. CodeCommit does not support two-factor
                authentication, so do not provide "2FA_enabled" with CodeCommit
                repositories.

                For GitHub and other Git repos, when SSH URLs are provided, it
                doesn't matter whether 2FA is enabled or disabled; you should
                either have no passphrase for the SSH key pairs, or have the
                ssh-agent configured so that you will not be prompted for SSH
                passphrase when you do 'git clone' command with SSH URLs. When
                HTTPS URLs are provided: if 2FA is disabled, then either token
                or username+password will be used for authentication if provided
                (token prioritized); if 2FA is enabled, only token will be used
                for authentication if provided. If required authentication info
                is not provided, python SDK will try to use local credentials
                storage to authenticate. If that fails either, an error message
                will be thrown.

                For CodeCommit repos, 2FA is not supported, so '2FA_enabled'
                should not be provided. There is no token in CodeCommit, so
                'token' should not be provided too. When 'repo' is an SSH URL,
                the requirements are the same as GitHub-like repos. When 'repo'
                is an HTTPS URL, username+password will be used for
                authentication if they are provided; otherwise, python SDK will
                try to use either CodeCommit credential helper or local
                credential storage for authentication.
            checkpoint_s3_uri (str or PipelineVariable): The S3 URI in which to persist checkpoints
                that the algorithm persists (if any) during training. (default:
                None).
            checkpoint_local_path (str or PipelineVariable): The local path that the algorithm
                writes its checkpoints to. SageMaker will persist all files
                under this path to `checkpoint_s3_uri` continually during
                training. On job startup the reverse happens - data from the
                s3 location is downloaded to this path before the algorithm is
                started. If the path is unset then SageMaker assumes the
                checkpoints will be provided under `/opt/ml/checkpoints/`.
                (default: None).
            enable_sagemaker_metrics (bool or PipelineVariable): enable SageMaker Metrics Time
                Series. For more information see:
                https://docs.aws.amazon.com/sagemaker/latest/dg/API_AlgorithmSpecification.html#SageMaker-Type-AlgorithmSpecification-EnableSageMakerMetricsTimeSeries
                (default: None).
            **kwargs: Additional kwargs passed to the ``EstimatorBase``
                constructor.

        .. tip::

            You can find additional parameters for initializing this class at
            :class:`~sagemaker.estimator.EstimatorBase`.
        """
        super(Framework, self).__init__(enable_network_isolation=enable_network_isolation, **kwargs)
        image_uri = renamed_kwargs("image_name", "image_uri", image_uri, kwargs)

        validate_source_code_input_against_pipeline_variables(
            entry_point=entry_point,
            source_dir=source_dir,
            git_config=git_config,
            enable_network_isolation=enable_network_isolation,
        )
        if not is_pipeline_variable(entry_point) and entry_point.startswith("s3://"):
            raise ValueError(
                "Invalid entry point script: {}. Must be a path to a local file.".format(
                    entry_point
                )
            )
        self.entry_point = entry_point
        self.git_config = git_config
        self.source_dir = source_dir
        self.dependencies = dependencies or []
        self.uploaded_code = None

        self.container_log_level = container_log_level
        self.code_location = code_location
        self.image_uri = image_uri

        self._hyperparameters = hyperparameters or {}
        self.checkpoint_s3_uri = checkpoint_s3_uri
        self.checkpoint_local_path = checkpoint_local_path
        self.enable_sagemaker_metrics = enable_sagemaker_metrics

    def _prepare_for_training(self, job_name=None):
        """Set hyperparameters needed for training. This method will also validate ``source_dir``.

        Args:
           * job_name (str): Name of the training job to be created. If not
                specified, one is generated, using the base name given to the
                constructor if applicable.
        """
        super(Framework, self)._prepare_for_training(job_name=job_name)

        self._validate_and_set_debugger_configs()

    def _script_mode_hyperparam_update(self, code_dir: str, script: str) -> None:
        """Applies in-place updates to hyperparameters required for script mode with training.

        Args:
            code_dir (str): The directory hosting the training scripts.
            script (str): The relative filepath of the training entry-point script.
        """
        hyperparams: Dict[str, str] = {}
        hyperparams[DIR_PARAM_NAME] = code_dir
        hyperparams[SCRIPT_PARAM_NAME] = script
        hyperparams[CONTAINER_LOG_LEVEL_PARAM_NAME] = self.container_log_level
        hyperparams[JOB_NAME_PARAM_NAME] = self._current_job_name
        hyperparams[SAGEMAKER_REGION_PARAM_NAME] = self.sagemaker_session.boto_region_name

        self._hyperparameters.update(hyperparams)

    def _validate_and_set_debugger_configs(self):
        """Set defaults for debugging."""
        super(Framework, self)._validate_and_set_debugger_configs()

        # Disable debugger if checkpointing is enabled by the customer
        if self.checkpoint_s3_uri and self.checkpoint_local_path and self.debugger_hook_config:
            if self._framework_name in {"mxnet", "pytorch", "tensorflow"}:
                if is_pipeline_variable(self.instance_count):
                    logger.warning(
                        "SMDebug does not currently support distributed training jobs "
                        "with checkpointing enabled. Therefore, to allow parameterized "
                        "instance_count and allow to change it to any values in execution time, "
                        "the debugger_hook_config is disabled."
                    )
                    self.debugger_hook_config = False
                elif self.instance_count > 1 or (
                    hasattr(self, "distribution")
                    and self.distribution is not None  # pylint: disable=no-member
                ):
                    logger.info(
                        "SMDebug Does Not Currently Support \
                        Distributed Training Jobs With Checkpointing Enabled"
                    )
                    self.debugger_hook_config = False

    def _model_source_dir(self):
        """Get the appropriate value to pass as ``source_dir`` to a model constructor.

        Returns:
            str: Either a local or an S3 path pointing to the ``source_dir`` to be
                used for code by the model to be deployed
        """
        if self.sagemaker_session.local_mode:
            return self.source_dir

        if self.uploaded_code is not None:
            return self.uploaded_code.s3_prefix

        return None

    def _model_entry_point(self):
        """Get the appropriate value to pass as ``entry_point`` to a model constructor.

        Returns:
            str: The path to the entry point script. This can be either an absolute path or
                a path relative to ``self._model_source_dir()``.
        """
        if self.sagemaker_session.local_mode or (self._model_source_dir() is None):
            return self.entry_point

        if self.uploaded_code is not None:
            return self.uploaded_code.script_name

        return None

    def set_hyperparameters(self, **kwargs):
        """Escapes the dict argument as JSON, updates the private hyperparameter attribute."""
        self._hyperparameters.update(EstimatorBase._json_encode_hyperparameters(kwargs))

    def hyperparameters(self):
        """Returns the hyperparameters as a dictionary to use for training.

        The :meth:`~sagemaker.estimator.EstimatorBase.fit` method, which
        trains the model, calls this method to find the hyperparameters.

        Returns:
            dict[str, str]: The hyperparameters.
        """
        return EstimatorBase._json_encode_hyperparameters(self._hyperparameters)

    @classmethod
    def _prepare_init_params_from_job_description(cls, job_details, model_channel_name=None):
        """Convert the job description to init params that can be handled by the class constructor.

        Args:
            job_details: the returned job details from a describe_training_job
                API call.
            model_channel_name (str): Name of the channel where pre-trained
                model data will be downloaded

        Returns:
            dictionary: The transformed init_params
        """
        init_params = super(Framework, cls)._prepare_init_params_from_job_description(
            job_details, model_channel_name
        )

        init_params["entry_point"] = json.loads(
            init_params["hyperparameters"].get(SCRIPT_PARAM_NAME)
        )
        init_params["source_dir"] = json.loads(init_params["hyperparameters"].get(DIR_PARAM_NAME))
        init_params["container_log_level"] = json.loads(
            init_params["hyperparameters"].get(CONTAINER_LOG_LEVEL_PARAM_NAME)
        )

        hyperparameters = {}
        for k, v in init_params["hyperparameters"].items():
            # Tuning jobs add this special hyperparameter which is not JSON serialized
            if k == "_tuning_objective_metric":
                if v.startswith('"') and v.endswith('"'):
                    v = v.strip('"')
                hyperparameters[k] = v
            else:
                hyperparameters[k] = json.loads(v)

        init_params["hyperparameters"] = hyperparameters

        return init_params

    def training_image_uri(self, region=None):
        """Return the Docker image to use for training.

        The :meth:`~sagemaker.estimator.EstimatorBase.fit` method, which does
        the model training, calls this method to find the image to use for model
        training.

        Args:
            region (str): Optional. The AWS Region to use for image URI. Default: AWS Region
            associated with the SageMaker session.

        Returns:
            str: The URI of the Docker image.
        """

        return image_uris.get_training_image_uri(
            region=region or self.sagemaker_session.boto_region_name,
            framework=self._framework_name,
            framework_version=self.framework_version,  # pylint: disable=no-member
            py_version=self.py_version,  # pylint: disable=no-member
            image_uri=self.image_uri,
            distribution=getattr(self, "distribution", None),
            compiler_config=getattr(self, "compiler_config", None),
            tensorflow_version=getattr(self, "tensorflow_version", None),
            pytorch_version=getattr(self, "pytorch_version", None),
            instance_type=self._get_instance_type(),
        )

    @classmethod
    def attach(cls, training_job_name, sagemaker_session=None, model_channel_name="model"):
        """Attach to an existing training job.

        Create an Estimator bound to an existing training job, each subclass
        is responsible to implement
        ``_prepare_init_params_from_job_description()`` as this method delegates
        the actual conversion of a training job description to the arguments
        that the class constructor expects. After attaching, if the training job
        has a Complete status, it can be ``deploy()`` ed to create a SageMaker
        Endpoint and return a ``Predictor``.

        If the training job is in progress, attach will block until the training job
        completes, but logs of the training job will not display. To see the logs
        content, please call ``logs()``

        Examples:
            >>> my_estimator.fit(wait=False)
            >>> training_job_name = my_estimator.latest_training_job.name
            Later on:
            >>> attached_estimator = Estimator.attach(training_job_name)
            >>> attached_estimator.logs()
            >>> attached_estimator.deploy()

        Args:
            training_job_name (str): The name of the training job to attach to.
            sagemaker_session (sagemaker.session.Session): Session object which
                manages interactions with Amazon SageMaker APIs and any other
                AWS services needed. If not specified, the estimator creates one
                using the default AWS configuration chain.
            model_channel_name (str): Name of the channel where pre-trained
                model data will be downloaded (default: 'model'). If no channel
                with the same name exists in the training job, this option will
                be ignored.

        Returns:
            Instance of the calling ``Estimator`` Class with the attached
            training job.
        """
        estimator = super(Framework, cls).attach(
            training_job_name, sagemaker_session, model_channel_name
        )

        # pylint gets confused thinking that estimator is an EstimatorBase instance, but it actually
        # is a Framework or any of its derived classes. We can safely ignore the no-member errors.
        estimator.uploaded_code = UploadedCode(
            estimator.source_dir, estimator.entry_point  # pylint: disable=no-member
        )
        return estimator

    @classmethod
    def _update_init_params(cls, hp, tf_arguments):
        """Placeholder docstring"""
        updated_params = {}
        for argument in tf_arguments:
            value = hp.pop(argument, None)
            if value is not None:
                value = json.loads(value)
                updated_params[argument] = value
        return updated_params

    def transformer(
        self,
        instance_count,
        instance_type,
        strategy=None,
        assemble_with=None,
        output_path=None,
        output_kms_key=None,
        accept=None,
        env=None,
        max_concurrent_transforms=None,
        max_payload=None,
        tags=None,
        role=None,
        model_server_workers=None,
        volume_kms_key=None,
        entry_point=None,
        vpc_config_override=vpc_utils.VPC_CONFIG_DEFAULT,
        enable_network_isolation=None,
        model_name=None,
    ):
        """Return a ``Transformer`` that uses a SageMaker Model based on the training job.

        It reuses the SageMaker Session and base job name used by
        the Estimator.

        Args:
            instance_count (int): Number of EC2 instances to use.
            instance_type (str): Type of EC2 instance to use, for example,
                'ml.c4.xlarge'.
            strategy (str): The strategy used to decide how to batch records in
                a single request (default: None). Valid values: 'MultiRecord'
                and 'SingleRecord'.
            assemble_with (str): How the output is assembled (default: None).
                Valid values: 'Line' or 'None'.
            output_path (str): S3 location for saving the transform result. If
                not specified, results are stored to a default bucket.
            output_kms_key (str): Optional. KMS key ID for encrypting the
                transform output (default: None).
            accept (str): The accept header passed by the client to
                the inference endpoint. If it is supported by the endpoint,
                it will be the format of the batch transform output.
            env (dict): Environment variables to be set for use during the
                transform job (default: None).
            max_concurrent_transforms (int): The maximum number of HTTP requests
                to be made to each individual transform container at one time.
            max_payload (int): Maximum size of the payload in a single HTTP
                request to the container in MB.
            tags (list[dict]): List of tags for labeling a transform job. If
                none specified, then the tags used for the training job are used
                for the transform job.
            role (str): The ``ExecutionRoleArn`` IAM Role ARN for the ``Model``,
                which is also used during transform jobs. If not specified, the
                role from the Estimator will be used.
            model_server_workers (int): Optional. The number of worker processes
                used by the inference server. If None, server will use one
                worker per vCPU.
            volume_kms_key (str): Optional. KMS key ID for encrypting the volume
                attached to the ML compute instance (default: None).
            entry_point (str): Path (absolute or relative) to the local Python source file which
                should be executed as the entry point to training. If ``source_dir`` is specified,
                then ``entry_point`` must point to a file located at the root of ``source_dir``.
                If not specified, the training entry point is used.
            vpc_config_override (dict[str, list[str]]): Optional override for
                the VpcConfig set on the model.
                Default: use subnets and security groups from this Estimator.

                * 'Subnets' (list[str]): List of subnet ids.
                * 'SecurityGroupIds' (list[str]): List of security group ids.

            enable_network_isolation (bool): Specifies whether container will
                run in network isolation mode. Network isolation mode restricts
                the container access to outside networks (such as the internet).
                The container does not make any inbound or outbound network
                calls. If True, a channel named "code" will be created for any
                user entry script for inference. Also known as Internet-free mode.
                If not specified, this setting is taken from the estimator's
                current configuration.
            model_name (str): Name to use for creating an Amazon SageMaker
                model. If not specified, the estimator generates a default job name
                based on the training image name and current timestamp.

        Returns:
            sagemaker.transformer.Transformer: a ``Transformer`` object that can be used to start a
                SageMaker Batch Transform job.
        """
        role = role or self.role
        tags = tags or self.tags
        model_name = self._get_or_create_name(model_name)

        if self.latest_training_job is not None:
            if enable_network_isolation is None:
                enable_network_isolation = self.enable_network_isolation()

            model = self.create_model(
                role=role,
                model_server_workers=model_server_workers,
                entry_point=entry_point,
                vpc_config_override=vpc_config_override,
                model_kms_key=self.output_kms_key,
                enable_network_isolation=enable_network_isolation,
                name=model_name,
            )
            model._create_sagemaker_model(instance_type, tags=tags)

            transform_env = model.env.copy()
            if env is not None:
                transform_env.update(env)
        else:
            logger.warning(
                "No finished training job found associated with this estimator. Please make sure "
                "this estimator is only used for building workflow config"
            )
            transform_env = env or {}

        return Transformer(
            model_name,
            instance_count,
            instance_type,
            strategy=strategy,
            assemble_with=assemble_with,
            output_path=output_path,
            output_kms_key=output_kms_key,
            accept=accept,
            max_concurrent_transforms=max_concurrent_transforms,
            max_payload=max_payload,
            env=transform_env,
            tags=tags,
            base_transform_job_name=self.base_job_name,
            volume_kms_key=volume_kms_key,
            sagemaker_session=self.sagemaker_session,
        )

    def _distribution_configuration(self, distribution):
        """Returns a dict of distribution configurations.

        Args:
            distribution (dict): A dictionary with information on how to run distributed training.

        Returns:
            dict that
        """
        distribution_config = {}

        mpi_enabled = False
        smdataparallel_enabled = False
        if "instance_groups" in distribution:
            distribution_config["sagemaker_distribution_instance_groups"] = distribution[
                "instance_groups"
            ]

        if "pytorchxla" in distribution:
            pt_xla_enabled = distribution.get("pytorchxla").get("enabled", False)
            distribution_config[self.LAUNCH_PT_XLA_ENV_NAME] = pt_xla_enabled

        if "parameter_server" in distribution:
            ps_enabled = distribution.get("parameter_server").get("enabled", False)
            distribution_config[self.LAUNCH_PS_ENV_NAME] = ps_enabled

        if "mpi" in distribution:
            mpi_dict = distribution["mpi"]
            mpi_enabled = mpi_dict.get("enabled", False)
            distribution_config[self.LAUNCH_MPI_ENV_NAME] = mpi_enabled

            if mpi_dict.get("processes_per_host"):
                distribution_config[self.MPI_NUM_PROCESSES_PER_HOST] = mpi_dict.get(
                    "processes_per_host"
                )

            distribution_config[self.MPI_CUSTOM_MPI_OPTIONS] = mpi_dict.get(
                "custom_mpi_options", ""
            )

            if get_mp_parameters(distribution):
                distribution_config["mp_parameters"] = get_mp_parameters(distribution)

        elif "modelparallel" in distribution.get("smdistributed", {}):
            raise ValueError("Cannot use Model Parallelism without MPI enabled!")

        if "smdistributed" in distribution:
            # smdistributed strategy selected
            smdistributed = distribution["smdistributed"]
            smdataparallel_enabled = smdistributed.get("dataparallel", {}).get("enabled", False)
            distribution_config[self.LAUNCH_SM_DDP_ENV_NAME] = smdataparallel_enabled
            distribution_config[self.INSTANCE_TYPE] = self.instance_type
            if smdataparallel_enabled:
                distribution_config[self.SM_DDP_CUSTOM_MPI_OPTIONS] = smdistributed[
                    "dataparallel"
                ].get("custom_mpi_options", "")

        if not (mpi_enabled or smdataparallel_enabled) and distribution_config.get(
            "sagemaker_distribution_instance_groups"
        ) not in [None, []]:
            raise ValueError(
                "Don't set training instance groups while no distribution strategies enabled!"
            )

        return distribution_config


def _s3_uri_prefix(channel_name, s3_data):
    """Placeholder docstring"""
    if isinstance(s3_data, TrainingInput):
        s3_uri = s3_data.config["DataSource"]["S3DataSource"]["S3Uri"]
    else:
        s3_uri = s3_data
    if not s3_uri.startswith("s3://"):
        raise ValueError("Expecting an s3 uri. Got {}".format(s3_uri))
    return {channel_name: s3_uri[5:]}


# E.g. 's3://bucket/data' would return 'bucket/data'.
# Also accepts other valid input types, e.g. dict and TrainingInput.
def _s3_uri_without_prefix_from_input(input_data):
    # Unpack an input_config object from a dict if a dict was passed in.
    """Placeholder docstring"""
    if isinstance(input_data, dict):
        response = {}
        for channel_name, channel_s3_uri in input_data.items():
            response.update(_s3_uri_prefix(channel_name, channel_s3_uri))
        return response
    if isinstance(input_data, str):
        return _s3_uri_prefix("training", input_data)
    if isinstance(input_data, TrainingInput):
        return _s3_uri_prefix("training", input_data)
    raise ValueError(
        "Unrecognized type for S3 input data config - not str or TrainingInput: {}".format(
            input_data
        )
    )<|MERGE_RESOLUTION|>--- conflicted
+++ resolved
@@ -375,7 +375,6 @@
                 is stored. If you don't provide ``branch``, the default value
                 'master' is used. If you don't provide ``commit``, the latest
                 commit in the specified branch is used. For example, the following config:
-<<<<<<< HEAD
 
                 .. code:: python
 
@@ -468,100 +467,6 @@
                     >>>     |------ common
                     >>>     |------ virtual-env
 
-=======
-
-                .. code:: python
-
-                    git_config = {
-                        'repo': 'https://github.com/aws/sagemaker-python-sdk.git',
-                        'branch': 'test-branch-git-config',
-                        'commit': '329bfcf884482002c05ff7f44f62599ebc9f445a'
-                    }
-
-                results in cloning the repo specified in 'repo', then
-                checking out the 'master' branch, and checking out the specified
-                commit.
-                ``2FA_enabled``, ``username``, ``password``, and ``token`` are
-                used for authentication. For GitHub (or other Git) accounts, set
-                ``2FA_enabled`` to 'True' if two-factor authentication is
-                enabled for the account, otherwise set it to 'False'. If you do
-                not provide a value for ``2FA_enabled``, a default value of
-                'False' is used. CodeCommit does not support two-factor
-                authentication, so do not provide "2FA_enabled" with CodeCommit
-                repositories.
-
-                For GitHub and other Git repos, when SSH URLs are provided, it
-                doesn't matter whether 2FA is enabled or disabled. You should
-                either have no passphrase for the SSH key pairs or have the
-                ssh-agent configured so that you will not be prompted for the SSH
-                passphrase when you run the 'git clone' command with SSH URLs. When
-                HTTPS URLs are provided, if 2FA is disabled, then either ``token``
-                or ``username`` and ``password`` are be used for authentication if provided.
-                ``Token`` is prioritized. If 2FA is enabled, only ``token`` is used
-                for authentication if provided. If required authentication info
-                is not provided, the SageMaker Python SDK attempts to use local credentials
-                to authenticate. If that fails, an error message is thrown.
-
-                For CodeCommit repos, 2FA is not supported, so '2FA_enabled'
-                should not be provided. There is no token in CodeCommit, so
-                ``token`` should also not be provided. When ``repo`` is an SSH URL,
-                the requirements are the same as GitHub  repos. When ``repo``
-                is an HTTPS URL, ``username`` and ``password`` are used for
-                authentication if they are provided. If they are not provided,
-                the SageMaker Python SDK attempts to use either the CodeCommit
-                credential helper or local credential storage for authentication.
-            hyperparameters (dict[str, str] or dict[str, PipelineVariable]):
-                A dictionary containing the hyperparameters to
-                initialize this estimator with. (Default: None).
-            container_log_level (int or PipelineVariable): The log level to use within the container
-                (default: logging.INFO). Valid values are defined in the Python
-                logging module.
-            code_location (str): The S3 prefix URI where custom code is
-                uploaded (default: None). You must not include a trailing slash because
-                a string prepended with a "/" is appended to ``code_location``. The code
-                file uploaded to S3 is 'code_location/job-name/source/sourcedir.tar.gz'.
-                If not specified, the default ``code location`` is 's3://output_bucket/job-name/'.
-            entry_point (str or PipelineVariable): The absolute or relative path to the local Python
-                source file that should be executed as the entry point to
-                training. (Default: None). If ``source_dir`` is specified, then ``entry_point``
-                must point to a file located at the root of ``source_dir``.
-                If 'git_config' is provided, 'entry_point' should be
-                a relative location to the Python source file in the Git repo.
-
-                Example:
-                    With the following GitHub repo directory structure:
-
-                    >>> |----- README.md
-                    >>> |----- src
-                    >>>         |----- train.py
-                    >>>         |----- test.py
-
-                    You can assign entry_point='src/train.py'.
-            dependencies (list[str]): A list of absolute or relative paths to directories
-                with any additional libraries that should be exported
-                to the container (default: []). The library folders are
-                copied to SageMaker in the same folder where the entrypoint is
-                copied. If 'git_config' is provided, 'dependencies' should be a
-                list of relative locations to directories with any additional
-                libraries needed in the Git repo.
-
-                .. admonition:: Example
-
-                    The following Estimator call:
-
-                    >>> Estimator(entry_point='train.py',
-                    ...           dependencies=['my/libs/common', 'virtual-env'])
-
-                    results in the following structure inside the container:
-
-                    >>> $ ls
-
-                    >>> opt/ml/code
-                    >>>     |------ train.py
-                    >>>     |------ common
-                    >>>     |------ virtual-env
-
->>>>>>> ecb4ac2f
                 This is not supported with "local code" in Local Mode.
             instance_groups (list[:class:`sagemaker.instance_group.InstanceGroup`]):
                 Optional. A list of ``InstanceGroup`` objects
@@ -870,21 +775,11 @@
         if is_pipeline_variable(self.output_path):
             if self.code_location is None:
                 code_bucket = self.sagemaker_session.default_bucket()
-<<<<<<< HEAD
                 code_s3_prefix = self._assign_s3_prefix()
                 kms_key = None
             else:
                 code_bucket, key_prefix = parse_s3_url(self.code_location)
                 code_s3_prefix = self._assign_s3_prefix(key_prefix)
-=======
-                code_s3_prefix = "{}/{}".format(self._current_job_name, "source")
-                kms_key = None
-            else:
-                code_bucket, key_prefix = parse_s3_url(self.code_location)
-                code_s3_prefix = "/".join(
-                    filter(None, [key_prefix, self._current_job_name, "source"])
-                )
->>>>>>> ecb4ac2f
 
                 output_bucket = self.sagemaker_session.default_bucket()
                 kms_key = self.output_kms_key if code_bucket == output_bucket else None
@@ -893,40 +788,20 @@
             if local_mode:
                 if self.code_location is None:
                     code_bucket = self.sagemaker_session.default_bucket()
-<<<<<<< HEAD
                     code_s3_prefix = self._assign_s3_prefix()
                     kms_key = None
                 else:
                     code_bucket, key_prefix = parse_s3_url(self.code_location)
                     code_s3_prefix = self._assign_s3_prefix(key_prefix)
-=======
-                    code_s3_prefix = "{}/{}".format(self._current_job_name, "source")
-                    kms_key = None
-                else:
-                    code_bucket, key_prefix = parse_s3_url(self.code_location)
-                    code_s3_prefix = "/".join(
-                        filter(None, [key_prefix, self._current_job_name, "source"])
-                    )
->>>>>>> ecb4ac2f
                     kms_key = None
             else:
                 if self.code_location is None:
                     code_bucket, _ = parse_s3_url(self.output_path)
-<<<<<<< HEAD
                     code_s3_prefix = self._assign_s3_prefix()
                     kms_key = self.output_kms_key
                 else:
                     code_bucket, key_prefix = parse_s3_url(self.code_location)
                     code_s3_prefix = self._assign_s3_prefix(key_prefix)
-=======
-                    code_s3_prefix = "{}/{}".format(self._current_job_name, "source")
-                    kms_key = self.output_kms_key
-                else:
-                    code_bucket, key_prefix = parse_s3_url(self.code_location)
-                    code_s3_prefix = "/".join(
-                        filter(None, [key_prefix, self._current_job_name, "source"])
-                    )
->>>>>>> ecb4ac2f
 
                     output_bucket, _ = parse_s3_url(self.output_path)
                     kms_key = self.output_kms_key if code_bucket == output_bucket else None
@@ -943,7 +818,6 @@
             settings=self.sagemaker_session.settings,
         )
 
-<<<<<<< HEAD
     def _assign_s3_prefix(self, key_prefix=""):
         """Include pipeline name+step name instead of job name in s3 path
 
@@ -974,8 +848,6 @@
             )
         return code_s3_prefix
 
-=======
->>>>>>> ecb4ac2f
     def _prepare_rules(self):
         """Rules list includes both debugger and profiler rules.
 
@@ -1017,13 +889,6 @@
         self.debugger_rule_configs = self._prepare_debugger_rules()
         self._prepare_collection_configs()
         self._validate_and_set_debugger_configs()
-<<<<<<< HEAD
-        if not self.debugger_hook_config:
-            if self.environment is None:
-                self.environment = {}
-            self.environment[DEBUGGER_FLAG] = "0"
-=======
->>>>>>> ecb4ac2f
 
     def _validate_and_set_debugger_configs(self):
         """Set defaults for debugging."""
