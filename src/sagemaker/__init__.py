# Copyright 2017 Amazon.com, Inc. or its affiliates. All Rights Reserved.
#
# Licensed under the Apache License, Version 2.0 (the "License"). You
# may not use this file except in compliance with the License. A copy of
# the License is located at
#
#     http://aws.amazon.com/apache2.0/
#
# or in the "license" file accompanying this file. This file is
# distributed on an "AS IS" BASIS, WITHOUT WARRANTIES OR CONDITIONS OF
# ANY KIND, either express or implied. See the License for the specific
# language governing permissions and limitations under the License.
from __future__ import absolute_import

from sagemaker import estimator
from sagemaker.amazon.kmeans import KMeans, KMeansModel, KMeansPredictor
from sagemaker.amazon.pca import PCA, PCAModel, PCAPredictor
from sagemaker.amazon.linear_learner import LinearLearner, LinearLearnerModel, LinearLearnerPredictor
<<<<<<< HEAD
from sagemaker.amazon.image_classification import ImageClassification, ImageClassificationModel, ImageClassificationPredictor
=======
from sagemaker.amazon.factorization_machines import FactorizationMachines, FactorizationMachinesModel
from sagemaker.amazon.factorization_machines import FactorizationMachinesPredictor
>>>>>>> 88bd0564

from sagemaker.model import Model
from sagemaker.predictor import RealTimePredictor
from sagemaker.session import Session
from sagemaker.session import container_def
from sagemaker.session import production_variant
from sagemaker.session import s3_input
from sagemaker.session import get_execution_role


__all__ = [estimator, KMeans, KMeansModel, KMeansPredictor, PCA, PCAModel, PCAPredictor, LinearLearner,
<<<<<<< HEAD
           LinearLearnerModel, LinearLearnerPredictor, Model, RealTimePredictor, Session, 
           ImageClassification, ImageClassificationModel, ImageClassificationPredictor,
=======
           LinearLearnerModel, LinearLearnerPredictor,
           FactorizationMachines, FactorizationMachinesModel, FactorizationMachinesPredictor,
           Model, RealTimePredictor, Session,
>>>>>>> 88bd0564
           container_def, s3_input, production_variant, get_execution_role]<|MERGE_RESOLUTION|>--- conflicted
+++ resolved
@@ -16,12 +16,9 @@
 from sagemaker.amazon.kmeans import KMeans, KMeansModel, KMeansPredictor
 from sagemaker.amazon.pca import PCA, PCAModel, PCAPredictor
 from sagemaker.amazon.linear_learner import LinearLearner, LinearLearnerModel, LinearLearnerPredictor
-<<<<<<< HEAD
 from sagemaker.amazon.image_classification import ImageClassification, ImageClassificationModel, ImageClassificationPredictor
-=======
 from sagemaker.amazon.factorization_machines import FactorizationMachines, FactorizationMachinesModel
 from sagemaker.amazon.factorization_machines import FactorizationMachinesPredictor
->>>>>>> 88bd0564
 
 from sagemaker.model import Model
 from sagemaker.predictor import RealTimePredictor
@@ -33,12 +30,6 @@
 
 
 __all__ = [estimator, KMeans, KMeansModel, KMeansPredictor, PCA, PCAModel, PCAPredictor, LinearLearner,
-<<<<<<< HEAD
            LinearLearnerModel, LinearLearnerPredictor, Model, RealTimePredictor, Session, 
            ImageClassification, ImageClassificationModel, ImageClassificationPredictor,
-=======
-           LinearLearnerModel, LinearLearnerPredictor,
-           FactorizationMachines, FactorizationMachinesModel, FactorizationMachinesPredictor,
-           Model, RealTimePredictor, Session,
->>>>>>> 88bd0564
-           container_def, s3_input, production_variant, get_execution_role]+           container_def, s3_input, production_variant, get_execution_role ]