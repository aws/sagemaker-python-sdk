--- conflicted
+++ resolved
@@ -23,28 +23,7 @@
 from sagemaker.amazon.randomcutforest import (RandomCutForest, RandomCutForestModel,  # noqa: F401
                                               RandomCutForestPredictor)
 
-<<<<<<< HEAD
-from sagemaker.analytics import TrainingJobAnalytics, HyperparameterTuningJobAnalytics
-from sagemaker.local.local_session import LocalSession
-
-from sagemaker.model import Model
-from sagemaker.predictor import RealTimePredictor
-from sagemaker.session import Session
-from sagemaker.session import container_def
-from sagemaker.session import production_variant
-from sagemaker.session import s3_input
-from sagemaker.session import get_execution_role
-
-
-__all__ = ['estimator', 'KMeans', 'KMeansModel', 'KMeansPredictor', 'PCA', 'PCAModel', 'PCAPredictor', 'LinearLearner',
-           'LinearLearnerModel', 'LinearLearnerPredictor',
-           'LDA', 'LDAModel', 'LDAPredictor',
-           'FactorizationMachines', 'FactorizationMachinesModel', 'FactorizationMachinesPredictor',
-           'RandomCutForest', 'RandomCutForestModel', 'RandomCutForestPredictor',
-           'Model', 'NTM', 'NTMModel', 'NTMPredictor', 'RealTimePredictor', 'Session', 'LocalSession',
-           'TrainingJobAnalytics', 'HyperparameterTuningJobAnalytics',
-           'container_def', 's3_input', 'production_variant', 'get_execution_role']
-=======
+from sagemaker.analytics import TrainingJobAnalytics, HyperparameterTuningJobAnalytics  # noqa: F401
 from sagemaker.local.local_session import LocalSession  # noqa: F401
 
 from sagemaker.model import Model  # noqa: F401
@@ -53,5 +32,4 @@
 from sagemaker.session import container_def  # noqa: F401
 from sagemaker.session import production_variant  # noqa: F401
 from sagemaker.session import s3_input  # noqa: F401
-from sagemaker.session import get_execution_role  # noqa: F401
->>>>>>> 7f13df0d
+from sagemaker.session import get_execution_role  # noqa: F401