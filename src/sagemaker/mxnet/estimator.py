# Copyright 2017-2018 Amazon.com, Inc. or its affiliates. All Rights Reserved.
#
# Licensed under the Apache License, Version 2.0 (the "License"). You
# may not use this file except in compliance with the License. A copy of
# the License is located at
#
#     http://aws.amazon.com/apache2.0/
#
# or in the "license" file accompanying this file. This file is
# distributed on an "AS IS" BASIS, WITHOUT WARRANTIES OR CONDITIONS OF
# ANY KIND, either express or implied. See the License for the specific
# language governing permissions and limitations under the License.
from __future__ import absolute_import

from sagemaker.estimator import Framework
from sagemaker.fw_utils import framework_name_from_image, framework_version_from_tag
from sagemaker.mxnet.defaults import MXNET_VERSION
from sagemaker.mxnet.model import MXNetModel


class MXNet(Framework):
    """Handle end-to-end training and deployment of custom MXNet code."""

    __framework_name__ = "mxnet"

    def __init__(self, entry_point, source_dir=None, hyperparameters=None, py_version='py2',
                 framework_version=MXNET_VERSION, image_name=None, **kwargs):
        """
        This ``Estimator`` executes an MXNet script in a managed MXNet execution environment, within a SageMaker
        Training Job. The managed MXNet environment is an Amazon-built Docker container that executes functions
        defined in the supplied ``entry_point`` Python script.

        Training is started by calling :meth:`~sagemaker.amazon.estimator.Framework.fit` on this Estimator.
        After training is complete, calling :meth:`~sagemaker.amazon.estimator.Framework.deploy` creates a
        hosted SageMaker endpoint and returns an :class:`~sagemaker.amazon.mxnet.model.MXNetPredictor` instance
        that can be used to perform inference against the hosted model.

        Technical documentation on preparing MXNet scripts for SageMaker training and using the MXNet Estimator is
        avaialble on the project home-page: https://github.com/aws/sagemaker-python-sdk

        Args:
            entry_point (str): Path (absolute or relative) to the Python source file which should be executed
                as the entry point to training. This should be compatible with either Python 2.7 or Python 3.5.
            source_dir (str): Path (absolute or relative) to a directory with any other training
                source code dependencies aside from tne entry point file (default: None). Structure within this
                directory are preserved when training on Amazon SageMaker.
            hyperparameters (dict): Hyperparameters that will be used for training (default: None).
                The hyperparameters are made accessible as a dict[str, str] to the training code on SageMaker.
                For convenience, this accepts other types for keys and values, but ``str()`` will be called
                to convert them before training.
            py_version (str): Python version you want to use for executing your model training code (default: 'py2').
                              One of 'py2' or 'py3'.
            framework_version (str): MXNet version you want to use for executing your model training code.
                List of supported versions https://github.com/aws/sagemaker-python-sdk#mxnet-sagemaker-estimators
            image_name (str): If specified, the estimator will use this image for training and hosting, instead of
                selecting the appropriate SageMaker official image based on framework_version and py_version. It can
                be an ECR url or dockerhub image and tag.
                    Examples:
                        123.dkr.ecr.us-west-2.amazonaws.com/my-custom-image:1.0
                        custom-image:latest.
            **kwargs: Additional kwargs passed to the :class:`~sagemaker.estimator.Framework` constructor.
        """
        super(MXNet, self).__init__(entry_point, source_dir, hyperparameters,
                                    image_name=image_name, **kwargs)
        self.py_version = py_version
        self.framework_version = framework_version

    def create_model(self, model_server_workers=None):
        """Create a SageMaker ``MXNetModel`` object that can be deployed to an ``Endpoint``.

        Args:
            model_server_workers (int): Optional. The number of worker processes used by the inference server.
                If None, server will use one worker per vCPU.

        Returns:
            sagemaker.mxnet.model.MXNetModel: A SageMaker ``MXNetModel`` object.
                See :func:`~sagemaker.mxnet.model.MXNetModel` for full details.
        """
<<<<<<< HEAD
        kwargs = {}
        # pass our custom image if there is one.
        if self.image_name:
            kwargs['image'] = self.image_name

        return MXNetModel(self.model_data, self.role, self.entry_point, source_dir=self.source_dir,
=======
        return MXNetModel(self.model_data, self.role, self.entry_point, source_dir=self._model_source_dir(),
>>>>>>> 54b6660f
                          enable_cloudwatch_metrics=self.enable_cloudwatch_metrics, name=self._current_job_name,
                          container_log_level=self.container_log_level, code_location=self.code_location,
                          py_version=self.py_version, framework_version=self.framework_version,
                          model_server_workers=model_server_workers, sagemaker_session=self.sagemaker_session, **kwargs)

    @classmethod
    def _prepare_init_params_from_job_description(cls, job_details):
        """Convert the job description to init params that can be handled by the class constructor

        Args:
            job_details: the returned job details from a describe_training_job API call.

        Returns:
             dictionary: The transformed init_params

        """
        init_params = super(MXNet, cls)._prepare_init_params_from_job_description(job_details)
        image_name = init_params.pop('image')
        framework, py_version, tag = framework_name_from_image(image_name)

        if not framework:
            # If we were unable to parse the framework name from the image it is not one of our
            # officially supported images, in this case just add the image to the init params.
            init_params['image_name'] = image_name
            return init_params

        init_params['py_version'] = py_version

        # We switched image tagging scheme from regular image version (e.g. '1.0') to more expressive
        # containing framework version, device type and python version (e.g. '0.12-gpu-py2').
        # For backward compatibility map deprecated image tag '1.0' to a '0.12' framework version
        # otherwise extract framework version from the tag itself.
        init_params['framework_version'] = '0.12' if tag == '1.0' else framework_version_from_tag(tag)

        training_job_name = init_params['base_job_name']

        if framework != cls.__framework_name__:
            raise ValueError("Training job: {} didn't use image for requested framework".format(training_job_name))

        return init_params<|MERGE_RESOLUTION|>--- conflicted
+++ resolved
@@ -76,18 +76,14 @@
             sagemaker.mxnet.model.MXNetModel: A SageMaker ``MXNetModel`` object.
                 See :func:`~sagemaker.mxnet.model.MXNetModel` for full details.
         """
-<<<<<<< HEAD
         kwargs = {}
         # pass our custom image if there is one.
         if self.image_name:
             kwargs['image'] = self.image_name
 
-        return MXNetModel(self.model_data, self.role, self.entry_point, source_dir=self.source_dir,
-=======
         return MXNetModel(self.model_data, self.role, self.entry_point, source_dir=self._model_source_dir(),
->>>>>>> 54b6660f
                           enable_cloudwatch_metrics=self.enable_cloudwatch_metrics, name=self._current_job_name,
-                          container_log_level=self.container_log_level, code_location=self.code_location,
+                          container_log_level=self.container_log_level, code_location=self.code_location, image=self.image_name,
                           py_version=self.py_version, framework_version=self.framework_version,
                           model_server_workers=model_server_workers, sagemaker_session=self.sagemaker_session, **kwargs)
 
