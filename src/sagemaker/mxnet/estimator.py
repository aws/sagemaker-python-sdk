--- conflicted
+++ resolved
@@ -221,13 +221,9 @@
         model = MXNetModel(
             self.model_data,
             role or self.role,
-<<<<<<< HEAD
             entry_point,
-=======
-            entry_point or self.entry_point,
             framework_version=self.framework_version,
             py_version=self.py_version,
->>>>>>> 9aa708ed
             source_dir=(source_dir or self._model_source_dir()),
             enable_cloudwatch_metrics=self.enable_cloudwatch_metrics,
             container_log_level=self.container_log_level,
