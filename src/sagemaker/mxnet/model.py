# Copyright 2017-2020 Amazon.com, Inc. or its affiliates. All Rights Reserved.
#
# Licensed under the Apache License, Version 2.0 (the "License"). You
# may not use this file except in compliance with the License. A copy of
# the License is located at
#
#     http://aws.amazon.com/apache2.0/
#
# or in the "license" file accompanying this file. This file is
# distributed on an "AS IS" BASIS, WITHOUT WARRANTIES OR CONDITIONS OF
# ANY KIND, either express or implied. See the License for the specific
# language governing permissions and limitations under the License.
"""Placeholder docstring"""
from __future__ import absolute_import

import logging

import packaging.version

import sagemaker
from sagemaker.fw_utils import (
    create_image_uri,
    model_code_key_prefix,
    python_deprecation_warning,
    empty_framework_version_warning,
)
from sagemaker.model import FrameworkModel, MODEL_SERVER_WORKERS_PARAM_NAME
from sagemaker.mxnet import defaults
from sagemaker.predictor import RealTimePredictor, json_serializer, json_deserializer

logger = logging.getLogger("sagemaker")


class MXNetPredictor(RealTimePredictor):
    """A RealTimePredictor for inference against MXNet Endpoints.

    This is able to serialize Python lists, dictionaries, and numpy arrays to
    multidimensional tensors for MXNet inference.
    """

    def __init__(self, endpoint_name, sagemaker_session=None):
        """Initialize an ``MXNetPredictor``.

        Args:
            endpoint_name (str): The name of the endpoint to perform inference
                on.
            sagemaker_session (sagemaker.session.Session): Session object which
                manages interactions with Amazon SageMaker APIs and any other
                AWS services needed. If not specified, the estimator creates one
                using the default AWS configuration chain.
        """
        super(MXNetPredictor, self).__init__(
            endpoint_name, sagemaker_session, json_serializer, json_deserializer
        )


class MXNetModel(FrameworkModel):
    """An MXNet SageMaker ``Model`` that can be deployed to a SageMaker ``Endpoint``."""

    __framework_name__ = "mxnet"
    _LOWEST_MMS_VERSION = "1.4.0"

    def __init__(
        self,
        model_data,
        role,
        entry_point,
        image=None,
        py_version="py2",
        framework_version=None,
        predictor_cls=MXNetPredictor,
        model_server_workers=None,
        **kwargs
    ):
        """Initialize an MXNetModel.

        Args:
            model_data (str): The S3 location of a SageMaker model data
                ``.tar.gz`` file.
            role (str): An AWS IAM role (either name or full ARN). The Amazon
                SageMaker training jobs and APIs that create Amazon SageMaker
                endpoints use this role to access training data and model
                artifacts. After the endpoint is created, the inference code
                might use the IAM role, if it needs to access an AWS resource.
            entry_point (str): Path (absolute or relative) to the Python source
                file which should be executed as the entry point to model
                hosting. This should be compatible with either Python 2.7 or
                Python 3.5.
            image (str): A Docker image URI (default: None). If not specified, a
                default image for MXNet will be used.
            py_version (str): Python version you want to use for executing your
                model training code (default: 'py2').
            framework_version (str): MXNet version you want to use for executing
                your model training code.
            predictor_cls (callable[str, sagemaker.session.Session]): A function
                to call to create a predictor with an endpoint name and
                SageMaker ``Session``. If specified, ``deploy()`` returns the
                result of invoking this function on the created endpoint name.
            model_server_workers (int): Optional. The number of worker processes
                used by the inference server. If None, server will use one
                worker per vCPU.
            **kwargs: Keyword arguments passed to the ``FrameworkModel``
                initializer.

        .. tip::

            You can find additional parameters for initializing this class at
            :class:`~sagemaker.model.FrameworkModel` and
            :class:`~sagemaker.model.Model`.
        """
        super(MXNetModel, self).__init__(
            model_data, image, role, entry_point, predictor_cls=predictor_cls, **kwargs
        )

        if py_version == "py2":
            logger.warning(
                python_deprecation_warning(self.__framework_name__, defaults.LATEST_PY2_VERSION)
            )

        if framework_version is None:
            logger.warning(
                empty_framework_version_warning(defaults.MXNET_VERSION, defaults.LATEST_VERSION)
            )

        self.py_version = py_version
        self.framework_version = framework_version or defaults.MXNET_VERSION
        self.model_server_workers = model_server_workers

    def prepare_container_def(self, instance_type, accelerator_type=None):
        """Return a container definition with framework configuration set in
        model environment variables.

        Args:
            instance_type (str): The EC2 instance type to deploy this Model to.
                For example, 'ml.p2.xlarge'.
            accelerator_type (str): The Elastic Inference accelerator type to
                deploy to the instance for loading and making inferences to the
                model. For example, 'ml.eia1.medium'.

        Returns:
            dict[str, str]: A container definition object usable with the
            CreateModel API.
        """
        deploy_image = self.image
        if not deploy_image:
            region_name = self.sagemaker_session.boto_session.region_name
<<<<<<< HEAD
            deploy_image = self.serving_image_uri(region_name, instance_type)
=======
            deploy_image = self.serving_image_uri(
                region_name, instance_type, accelerator_type=accelerator_type
            )
>>>>>>> ab522258

        deploy_key_prefix = model_code_key_prefix(self.key_prefix, self.name, deploy_image)
        self._upload_code(deploy_key_prefix, self._is_mms_version())
        deploy_env = dict(self.env)
        deploy_env.update(self._framework_env_vars())

        if self.model_server_workers:
            deploy_env[MODEL_SERVER_WORKERS_PARAM_NAME.upper()] = str(self.model_server_workers)
        return sagemaker.container_def(
            deploy_image, self.repacked_model_data or self.model_data, deploy_env
        )

    def serving_image_uri(self, region_name, instance_type, accelerator_type=None):
        """Create a URI for the serving image.

        Args:
            region_name (str): AWS region where the image is uploaded.
            instance_type (str): SageMaker instance type. Used to determine device type
                (cpu/gpu/family-specific optimized).
            accelerator_type (str): The Elastic Inference accelerator type to
                deploy to the instance for loading and making inferences to the
                model (default: None). For example, 'ml.eia1.medium'.

        Returns:
            str: The appropriate image URI based on the given parameters.

        """
        framework_name = self.__framework_name__
        if self._is_mms_version():
<<<<<<< HEAD
            framework_name += "-serving"

        return create_image_uri(
            region_name, framework_name, instance_type, self.framework_version, self.py_version
=======
            framework_name = "{}-serving".format(framework_name)

        return create_image_uri(
            region_name,
            framework_name,
            instance_type,
            self.framework_version,
            self.py_version,
            accelerator_type=accelerator_type,
>>>>>>> ab522258
        )

    def _is_mms_version(self):
        """Whether the framework version corresponds to an inference image using
        the Multi-Model Server (https://github.com/awslabs/multi-model-server).

        Returns:
            bool: If the framework version corresponds to an image using MMS.
        """
<<<<<<< HEAD
        return packaging.version.Version(self.framework_version) >= packaging.version.Version(
            self._LOWEST_MMS_VERSION
        )
=======
        lowest_mms_version = packaging.version.Version(self._LOWEST_MMS_VERSION)
        framework_version = packaging.version.Version(self.framework_version)
        return framework_version >= lowest_mms_version
>>>>>>> ab522258
<|MERGE_RESOLUTION|>--- conflicted
+++ resolved
@@ -144,13 +144,9 @@
         deploy_image = self.image
         if not deploy_image:
             region_name = self.sagemaker_session.boto_session.region_name
-<<<<<<< HEAD
-            deploy_image = self.serving_image_uri(region_name, instance_type)
-=======
             deploy_image = self.serving_image_uri(
                 region_name, instance_type, accelerator_type=accelerator_type
             )
->>>>>>> ab522258
 
         deploy_key_prefix = model_code_key_prefix(self.key_prefix, self.name, deploy_image)
         self._upload_code(deploy_key_prefix, self._is_mms_version())
@@ -180,12 +176,6 @@
         """
         framework_name = self.__framework_name__
         if self._is_mms_version():
-<<<<<<< HEAD
-            framework_name += "-serving"
-
-        return create_image_uri(
-            region_name, framework_name, instance_type, self.framework_version, self.py_version
-=======
             framework_name = "{}-serving".format(framework_name)
 
         return create_image_uri(
@@ -195,7 +185,6 @@
             self.framework_version,
             self.py_version,
             accelerator_type=accelerator_type,
->>>>>>> ab522258
         )
 
     def _is_mms_version(self):
@@ -205,12 +194,6 @@
         Returns:
             bool: If the framework version corresponds to an image using MMS.
         """
-<<<<<<< HEAD
-        return packaging.version.Version(self.framework_version) >= packaging.version.Version(
-            self._LOWEST_MMS_VERSION
-        )
-=======
         lowest_mms_version = packaging.version.Version(self._LOWEST_MMS_VERSION)
         framework_version = packaging.version.Version(self.framework_version)
-        return framework_version >= lowest_mms_version
->>>>>>> ab522258
+        return framework_version >= lowest_mms_version