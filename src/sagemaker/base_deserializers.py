# Copyright Amazon.com, Inc. or its affiliates. All Rights Reserved.
#
# Licensed under the Apache License, Version 2.0 (the "License"). You
# may not use this file except in compliance with the License. A copy of
# the License is located at
#
#     http://aws.amazon.com/apache2.0/
#
# or in the "license" file accompanying this file. This file is
# distributed on an "AS IS" BASIS, WITHOUT WARRANTIES OR CONDITIONS OF
# ANY KIND, either express or implied. See the License for the specific
# language governing permissions and limitations under the License.
"""Implements base methods for deserializing data returned from an inference endpoint."""
from __future__ import absolute_import

import csv

import abc
import codecs
import io
import json

import numpy as np
from six import with_metaclass

<<<<<<< HEAD
from sagemaker.amazon.common import read_records
=======
from sagemaker.serializer_utils import read_records
>>>>>>> 6fb3b813
from sagemaker.utils import DeferredError

try:
    import pandas
except ImportError as e:
    pandas = DeferredError(e)


class BaseDeserializer(abc.ABC):
    """Abstract base class for creation of new deserializers.

    Provides a skeleton for customization requiring the overriding of the method
    deserialize and the class attribute ACCEPT.
    """

    @abc.abstractmethod
    def deserialize(self, stream, content_type):
        """Deserialize data received from an inference endpoint.

        Args:
            stream (botocore.response.StreamingBody): Data to be deserialized.
            content_type (str): The MIME type of the data.

        Returns:
            object: The data deserialized into an object.
        """

    @property
    @abc.abstractmethod
    def ACCEPT(self):
        """The content types that are expected from the inference endpoint."""


class SimpleBaseDeserializer(with_metaclass(abc.ABCMeta, BaseDeserializer)):
    """Abstract base class for creation of new deserializers.

    This class extends the API of :class:~`sagemaker.deserializers.BaseDeserializer` with more
    user-friendly options for setting the ACCEPT content type header, in situations where it can be
    provided at init and freely updated.
    """

    def __init__(self, accept="*/*"):
        """Initialize a ``SimpleBaseDeserializer`` instance.

        Args:
            accept (union[str, tuple[str]]): The MIME type (or tuple of allowable MIME types) that
                is expected from the inference endpoint (default: "*/*").
        """
        super(SimpleBaseDeserializer, self).__init__()
        self.accept = accept

    @property
    def ACCEPT(self):
        """The tuple of possible content types that are expected from the inference endpoint."""
        if isinstance(self.accept, str):
            return (self.accept,)
        return self.accept


class StringDeserializer(SimpleBaseDeserializer):
    """Deserialize data from an inference endpoint into a decoded string."""

    def __init__(self, encoding="UTF-8", accept="application/json"):
        """Initialize a ``StringDeserializer`` instance.

        Args:
            encoding (str): The string encoding to use (default: UTF-8).
            accept (union[str, tuple[str]]): The MIME type (or tuple of allowable MIME types) that
                is expected from the inference endpoint (default: "application/json").
        """
        super(StringDeserializer, self).__init__(accept=accept)
        self.encoding = encoding

    def deserialize(self, stream, content_type):
        """Deserialize data from an inference endpoint into a decoded string.

        Args:
            stream (botocore.response.StreamingBody): Data to be deserialized.
            content_type (str): The MIME type of the data.

        Returns:
            str: The data deserialized into a decoded string.
        """
        try:
            return stream.read().decode(self.encoding)
        finally:
            stream.close()


class BytesDeserializer(SimpleBaseDeserializer):
    """Deserialize a stream of bytes into a bytes object."""

    def deserialize(self, stream, content_type):
        """Read a stream of bytes returned from an inference endpoint.

        Args:
            stream (botocore.response.StreamingBody): A stream of bytes.
            content_type (str): The MIME type of the data.

        Returns:
            bytes: The bytes object read from the stream.
        """
        try:
            return stream.read()
        finally:
            stream.close()


class CSVDeserializer(SimpleBaseDeserializer):
    """Deserialize a stream of bytes into a list of lists.

    Consider using :class:~`sagemaker.deserializers.NumpyDeserializer` or
    :class:~`sagemaker.deserializers.PandasDeserializer` instead, if you'd like to convert text/csv
    responses directly into other data types.
    """

    def __init__(self, encoding="utf-8", accept="text/csv"):
        """Initialize a ``CSVDeserializer`` instance.

        Args:
            encoding (str): The string encoding to use (default: "utf-8").
            accept (union[str, tuple[str]]): The MIME type (or tuple of allowable MIME types) that
                is expected from the inference endpoint (default: "text/csv").
        """
        super(CSVDeserializer, self).__init__(accept=accept)
        self.encoding = encoding

    def deserialize(self, stream, content_type):
        """Deserialize data from an inference endpoint into a list of lists.

        Args:
            stream (botocore.response.StreamingBody): Data to be deserialized.
            content_type (str): The MIME type of the data.

        Returns:
            list: The data deserialized into a list of lists representing the
                contents of a CSV file.
        """
        try:
            decoded_string = stream.read().decode(self.encoding)
            return list(csv.reader(decoded_string.splitlines()))
        finally:
            stream.close()


class StreamDeserializer(SimpleBaseDeserializer):
    """Directly return the data and content-type received from an inference endpoint.

    It is the user's responsibility to close the data stream once they're done
    reading it.
    """

    def deserialize(self, stream, content_type):
        """Returns a stream of the response body and the MIME type of the data.

        Args:
            stream (botocore.response.StreamingBody): A stream of bytes.
            content_type (str): The MIME type of the data.

        Returns:
            tuple: A two-tuple containing the stream and content-type.
        """
        return stream, content_type


class NumpyDeserializer(SimpleBaseDeserializer):
    """Deserialize a stream of data in .npy, .npz or UTF-8 CSV/JSON format to a numpy array.

    Note that when using application/x-npz archive format, the result will usually be a
    dictionary-like object containing multiple arrays (as per ``numpy.load()``) - instead of a
    single array.
    """

    def __init__(self, dtype=None, accept="application/x-npy", allow_pickle=False):
        """Initialize a ``NumpyDeserializer`` instance.

        Args:
            dtype (str): The dtype of the data (default: None).
            accept (union[str, tuple[str]]): The MIME type (or tuple of allowable MIME types) that
                is expected from the inference endpoint (default: "application/x-npy").
            allow_pickle (bool): Allow loading pickled object arrays (default: False).
        """
        super(NumpyDeserializer, self).__init__(accept=accept)
        self.dtype = dtype
        self.allow_pickle = allow_pickle

    def deserialize(self, stream, content_type):
        """Deserialize data from an inference endpoint into a NumPy array.

        Args:
            stream (botocore.response.StreamingBody): Data to be deserialized.
            content_type (str): The MIME type of the data.

        Returns:
            numpy.ndarray: The data deserialized into a NumPy array.
        """
        try:
            if content_type == "text/csv":
                return np.genfromtxt(
                    codecs.getreader("utf-8")(stream), delimiter=",", dtype=self.dtype
                )
            if content_type == "application/json":
                return np.array(json.load(codecs.getreader("utf-8")(stream)), dtype=self.dtype)
            if content_type == "application/x-npy":
                try:
                    return np.load(io.BytesIO(stream.read()), allow_pickle=self.allow_pickle)
                except ValueError as ve:
                    raise ValueError(
                        "Please set the param allow_pickle=True \
                        to deserialize pickle objects in NumpyDeserializer"
                    ).with_traceback(ve.__traceback__)
            if content_type == "application/x-npz":
                try:
                    return np.load(io.BytesIO(stream.read()), allow_pickle=self.allow_pickle)
                except ValueError as ve:
                    raise ValueError(
                        "Please set the param allow_pickle=True \
                        to deserialize pickle objectsin NumpyDeserializer"
                    ).with_traceback(ve.__traceback__)
                finally:
                    stream.close()
        finally:
            stream.close()

        raise ValueError("%s cannot read content type %s." % (__class__.__name__, content_type))


class JSONDeserializer(SimpleBaseDeserializer):
    """Deserialize JSON data from an inference endpoint into a Python object."""

    def __init__(self, accept="application/json"):
        """Initialize a ``JSONDeserializer`` instance.

        Args:
            accept (union[str, tuple[str]]): The MIME type (or tuple of allowable MIME types) that
                is expected from the inference endpoint (default: "application/json").
        """
        super(JSONDeserializer, self).__init__(accept=accept)

    def deserialize(self, stream, content_type):
        """Deserialize JSON data from an inference endpoint into a Python object.

        Args:
            stream (botocore.response.StreamingBody): Data to be deserialized.
            content_type (str): The MIME type of the data.

        Returns:
            object: The JSON-formatted data deserialized into a Python object.
        """
        try:
            return json.load(codecs.getreader("utf-8")(stream))
        finally:
            stream.close()


class PandasDeserializer(SimpleBaseDeserializer):
    """Deserialize CSV or JSON data from an inference endpoint into a pandas dataframe."""

    def __init__(self, accept=("text/csv", "application/json")):
        """Initialize a ``PandasDeserializer`` instance.

        Args:
            accept (union[str, tuple[str]]): The MIME type (or tuple of allowable MIME types) that
                is expected from the inference endpoint (default: ("text/csv","application/json")).
        """
        super(PandasDeserializer, self).__init__(accept=accept)

    def deserialize(self, stream, content_type):
        """Deserialize CSV or JSON data from an inference endpoint into a pandas dataframe.

        If the data is JSON, the data should be formatted in the 'columns' orient.
        See https://pandas.pydata.org/pandas-docs/stable/reference/api/pandas.read_json.html

        Args:
            stream (botocore.response.StreamingBody): Data to be deserialized.
            content_type (str): The MIME type of the data.

        Returns:
            pandas.DataFrame: The data deserialized into a pandas DataFrame.
        """
        if content_type == "text/csv":
            return pandas.read_csv(stream)

        if content_type == "application/json":
            return pandas.read_json(stream)

        raise ValueError("%s cannot read content type %s." % (__class__.__name__, content_type))


class JSONLinesDeserializer(SimpleBaseDeserializer):
    """Deserialize JSON lines data from an inference endpoint."""

    def __init__(self, accept="application/jsonlines"):
        """Initialize a ``JSONLinesDeserializer`` instance.

        Args:
            accept (union[str, tuple[str]]): The MIME type (or tuple of allowable MIME types) that
                is expected from the inference endpoint (default: ("text/csv","application/json")).
        """
        super(JSONLinesDeserializer, self).__init__(accept=accept)

    def deserialize(self, stream, content_type):
        """Deserialize JSON lines data from an inference endpoint.

        See https://docs.python.org/3/library/json.html#py-to-json-table to
        understand how JSON values are converted to Python objects.

        Args:
            stream (botocore.response.StreamingBody): Data to be deserialized.
            content_type (str): The MIME type of the data.

        Returns:
            list: A list of JSON serializable objects.
        """
        try:
            body = stream.read().decode("utf-8")
            lines = body.rstrip().split("\n")
            return [json.loads(line) for line in lines]
        finally:
            stream.close()


class TorchTensorDeserializer(SimpleBaseDeserializer):
    """Deserialize stream to torch.Tensor.

    Args:
        stream (botocore.response.StreamingBody): Data to be deserialized.
        content_type (str): The MIME type of the data.

    Returns:
        torch.Tensor: The data deserialized into a torch Tensor.
    """

    def __init__(self, accept="tensor/pt"):
        super(TorchTensorDeserializer, self).__init__(accept=accept)
        self.numpy_deserializer = NumpyDeserializer()
        try:
            from torch import from_numpy

            self.convert_npy_to_tensor = from_numpy
        except ImportError:
            raise Exception("Unable to import pytorch.")

    def deserialize(self, stream, content_type="tensor/pt"):
        """Deserialize streamed data to TorchTensor

        See https://pytorch.org/docs/stable/generated/torch.from_numpy.html

        Args:
            stream (botocore.response.StreamingBody): Data to be deserialized.
            content_type (str): The MIME type of the data.

        Returns:
            list: A list of TorchTensor serializable objects.
        """
        try:
            numpy_array = self.numpy_deserializer.deserialize(
                stream=stream, content_type="application/x-npy"
            )
            return self.convert_npy_to_tensor(numpy_array)
        except Exception:
            raise ValueError(
                "Unable to deserialize your data to torch.Tensor.\
                    Please provide custom deserializer in InferenceSpec."
            )


class RecordDeserializer(SimpleBaseDeserializer):
    """Deserialize RecordIO Protobuf data from an inference endpoint."""

    def __init__(self, accept="application/x-recordio-protobuf"):
        """Initialize a ``RecordDeserializer`` instance.

        Args:
            accept (union[str, tuple[str]]): The MIME type (or tuple of allowable MIME types) that
                is expected from the inference endpoint (default:
                "application/x-recordio-protobuf").
        """
        super(RecordDeserializer, self).__init__(accept=accept)

    def deserialize(self, data, content_type):
        """Deserialize RecordIO Protobuf data from an inference endpoint.

        Args:
            data (object): The protobuf message to deserialize.
            content_type (str): The MIME type of the data.
        Returns:
            list: A list of records.
        """
        try:
            return read_records(data)
        finally:
            data.close()<|MERGE_RESOLUTION|>--- conflicted
+++ resolved
@@ -23,11 +23,7 @@
 import numpy as np
 from six import with_metaclass
 
-<<<<<<< HEAD
-from sagemaker.amazon.common import read_records
-=======
 from sagemaker.serializer_utils import read_records
->>>>>>> 6fb3b813
 from sagemaker.utils import DeferredError
 
 try:
