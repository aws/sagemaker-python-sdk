# Copyright Amazon.com, Inc. or its affiliates. All Rights Reserved.
#
# Licensed under the Apache License, Version 2.0 (the "License"). You
# may not use this file except in compliance with the License. A copy of
# the License is located at
#
#     http://aws.amazon.com/apache2.0/
#
# or in the "license" file accompanying this file. This file is
# distributed on an "AS IS" BASIS, WITHOUT WARRANTIES OR CONDITIONS OF
# ANY KIND, either express or implied. See the License for the specific
# language governing permissions and limitations under the License.
"""Placeholder docstring"""
from __future__ import absolute_import

import abc
import json
import logging
import os
import re
import copy

import sagemaker
from sagemaker import (
    fw_utils,
    image_uris,
    local,
    s3,
    session,
    utils,
    git_utils,
)
from sagemaker.inputs import CompilationInput
from sagemaker.deprecations import removed_kwargs
from sagemaker.predictor import PredictorBase
from sagemaker.serverless import ServerlessInferenceConfig
from sagemaker.transformer import Transformer
from sagemaker.jumpstart.utils import add_jumpstart_tags
<<<<<<< HEAD
=======
from sagemaker.utils import unique_name_from_base
from sagemaker.async_inference import AsyncInferenceConfig
from sagemaker.predictor_async import AsyncPredictor
>>>>>>> 72038621

LOGGER = logging.getLogger("sagemaker")

NEO_ALLOWED_FRAMEWORKS = set(
    ["mxnet", "tensorflow", "keras", "pytorch", "onnx", "xgboost", "tflite"]
)


class ModelBase(abc.ABC):
    """An object that encapsulates a trained model.

    Models can be deployed to compute services like a SageMaker ``Endpoint``
    or Lambda. Deployed models can be used to perform real-time inference.
    """

    @abc.abstractmethod
    def deploy(self, *args, **kwargs) -> PredictorBase:
        """Deploy this model to a compute service."""

    @abc.abstractmethod
    def delete_model(self, *args, **kwargs) -> None:
        """Destroy resources associated with this model."""


SCRIPT_PARAM_NAME = "sagemaker_program"
DIR_PARAM_NAME = "sagemaker_submit_directory"
CONTAINER_LOG_LEVEL_PARAM_NAME = "sagemaker_container_log_level"
JOB_NAME_PARAM_NAME = "sagemaker_job_name"
MODEL_SERVER_WORKERS_PARAM_NAME = "sagemaker_model_server_workers"
SAGEMAKER_REGION_PARAM_NAME = "sagemaker_region"
SAGEMAKER_OUTPUT_LOCATION = "sagemaker_s3_output"


class Model(ModelBase):
    """A SageMaker ``Model`` that can be deployed to an ``Endpoint``."""

    def __init__(
        self,
        image_uri,
        model_data=None,
        role=None,
        predictor_cls=None,
        env=None,
        name=None,
        vpc_config=None,
        sagemaker_session=None,
        enable_network_isolation=False,
        model_kms_key=None,
        image_config=None,
        source_dir=None,
        code_location=None,
        entry_point=None,
        container_log_level=logging.INFO,
        dependencies=None,
        git_config=None,
    ):
        """Initialize an SageMaker ``Model``.

        Args:
            image_uri (str): A Docker image URI.
            model_data (str): The S3 location of a SageMaker model data
                ``.tar.gz`` file (default: None).
            role (str): An AWS IAM role (either name or full ARN). The Amazon
                SageMaker training jobs and APIs that create Amazon SageMaker
                endpoints use this role to access training data and model
                artifacts. After the endpoint is created, the inference code
                might use the IAM role if it needs to access some AWS resources.
                It can be null if this is being used to create a Model to pass
                to a ``PipelineModel`` which has its own Role field. (default:
                None)
            predictor_cls (callable[string, sagemaker.session.Session]): A
                function to call to create a predictor (default: None). If not
                None, ``deploy`` will return the result of invoking this
                function on the created endpoint name.
            env (dict[str, str]): Environment variables to run with ``image_uri``
                when hosted in SageMaker (default: None).
            name (str): The model name. If None, a default model name will be
                selected on each ``deploy``.
            vpc_config (dict[str, list[str]]): The VpcConfig set on the model
                (default: None)
                * 'Subnets' (list[str]): List of subnet ids.
                * 'SecurityGroupIds' (list[str]): List of security group ids.
            sagemaker_session (sagemaker.session.Session): A SageMaker Session
                object, used for SageMaker interactions (default: None). If not
                specified, one is created using the default AWS configuration
                chain.
            enable_network_isolation (Boolean): Default False. if True, enables
                network isolation in the endpoint, isolating the model
                container. No inbound or outbound network calls can be made to
                or from the model container.
            model_kms_key (str): KMS key ARN used to encrypt the repacked
                model archive file if the model is repacked
            image_config (dict[str, str]): Specifies whether the image of
                model container is pulled from ECR, or private registry in your
                VPC. By default it is set to pull model container image from
                ECR. (default: None).
<<<<<<< HEAD
            source_dir (str): The absolute, relative, or S3 URI Path to a directory
                with any other training source code dependencies aside from the entry
                point file (default: None). If ``source_dir`` is an S3 URI, it must
                point to a tar.gz file. Structure within this directory is preserved
                when training on Amazon SageMaker. If 'git_config' is provided,
                'source_dir' should be a relative location to a directory in the Git repo.
                If the directory points to S3, no code is uploaded and the S3 location
                is used instead.
=======
            source_dir (str): Path (absolute, relative or an S3 URI) to a directory
                with any other training source code dependencies aside from the entry
                point file (default: None). If ``source_dir`` is an S3 URI, it must
                point to a tar.gz file. Structure within this directory are preserved
                when training on Amazon SageMaker. If 'git_config' is provided,
                'source_dir' should be a relative location to a directory in the Git repo.
                If the directory points to S3, no code will be uploaded and the S3 location
                will be used instead.
>>>>>>> 72038621

                .. admonition:: Example

                    With the following GitHub repo directory structure:

                    >>> |----- README.md
                    >>> |----- src
                    >>>         |----- inference.py
                    >>>         |----- test.py

<<<<<<< HEAD
                    If you need 'train.py' as the entry point and 'test.py' as the training
                    source code, you can assign entry_point='train.py', source_dir='src'.
            code_location (str): Name of the S3 bucket where custom code is
                uploaded (default: None). If not specified, the default bucket
                created by ``sagemaker.session.Session`` is used.
            entry_point (str): The absolute or relative path to the local Python
                source file that should be executed as the entry point to
                model hosting. (Default: None). If ``source_dir`` is specified, then ``entry_point``
                must point to a file located at the root of ``source_dir``.
                If 'git_config' is provided, 'entry_point' should be
                a relative location to the Python source file in the Git repo.
=======
                    You can assign entry_point='inference.py', source_dir='src'.
            code_location (str): Name of the S3 bucket where custom code is
                uploaded (default: None). If not specified, default bucket
                created by ``sagemaker.session.Session`` is used.
            entry_point (str): Path (absolute or relative) to the Python source
                file which should be executed as the entry point to model
                hosting (default: None). If ``source_dir`` is specified,
                then ``entry_point`` must point to a file located at the root of
                ``source_dir``. If 'git_config' is provided, 'entry_point' should
                be a relative location to the Python source file in the Git repo.
>>>>>>> 72038621

                Example:
                    With the following GitHub repo directory structure:

                    >>> |----- README.md
                    >>> |----- src
                    >>>         |----- inference.py
                    >>>         |----- test.py

                    You can assign entry_point='src/inference.py'.
            container_log_level (int): Log level to use within the container
                (default: logging.INFO). Valid values are defined in the Python
                logging module.
<<<<<<< HEAD
            dependencies (list[str]): A list of absolute or relative paths to directories
                with any additional libraries that should be exported
                to the container (default: []). The library folders are
=======
            dependencies (list[str]): A list of paths to directories (absolute
                or relative) with any additional libraries that will be exported
                to the container (default: []). The library folders will be
>>>>>>> 72038621
                copied to SageMaker in the same folder where the entrypoint is
                copied. If 'git_config' is provided, 'dependencies' should be a
                list of relative locations to directories with any additional
                libraries needed in the Git repo. If the ```source_dir``` points
                to S3, code will be uploaded and the S3 location will be used
                instead.

                .. admonition:: Example

                    The following call

                    >>> Model(entry_point='inference.py',
                    ...       dependencies=['my/libs/common', 'virtual-env'])

<<<<<<< HEAD
                    results in the following structure inside the container:
=======
                    results in the following inside the container:
>>>>>>> 72038621

                    >>> $ ls

                    >>> opt/ml/code
                    >>>     |------ inference.py
                    >>>     |------ common
                    >>>     |------ virtual-env

                This is not supported with "local code" in Local Mode.
            git_config (dict[str, str]): Git configurations used for cloning
                files, including ``repo``, ``branch``, ``commit``,
                ``2FA_enabled``, ``username``, ``password`` and ``token``. The
                ``repo`` field is required. All other fields are optional.
                ``repo`` specifies the Git repository where your training script
                is stored. If you don't provide ``branch``, the default value
                'master' is used. If you don't provide ``commit``, the latest
<<<<<<< HEAD
                commit in the specified branch is used.

                .. admonition:: Example
=======
                commit in the specified branch is used. .. admonition:: Example
>>>>>>> 72038621

                    The following config:

                    >>> git_config = {'repo': 'https://github.com/aws/sagemaker-python-sdk.git',
                    >>>               'branch': 'test-branch-git-config',
                    >>>               'commit': '329bfcf884482002c05ff7f44f62599ebc9f445a'}

                    results in cloning the repo specified in 'repo', then
<<<<<<< HEAD
                    checking out the 'master' branch, and checking out the specified
=======
                    checkout the 'master' branch, and checkout the specified
>>>>>>> 72038621
                    commit.

                ``2FA_enabled``, ``username``, ``password`` and ``token`` are
                used for authentication. For GitHub (or other Git) accounts, set
                ``2FA_enabled`` to 'True' if two-factor authentication is
                enabled for the account, otherwise set it to 'False'. If you do
                not provide a value for ``2FA_enabled``, a default value of
                'False' is used. CodeCommit does not support two-factor
                authentication, so do not provide "2FA_enabled" with CodeCommit
                repositories.

                For GitHub and other Git repos, when SSH URLs are provided, it
<<<<<<< HEAD
                doesn't matter whether 2FA is enabled or disabled. You should
                either have no passphrase for the SSH key pairs or have the
                ssh-agent configured so that you will not be prompted for the SSH
                passphrase when you run the 'git clone' command with SSH URLs. When
                HTTPS URLs are provided, if 2FA is disabled, then either ``token``
                or ``username`` and ``password`` are be used for authentication if provided.
                ``Token`` is prioritized. If 2FA is enabled, only ``token`` is used
                for authentication if provided. If required authentication info
                is not provided, the SageMaker Python SDK attempts to use local credentials
                to authenticate. If that fails, an error message is thrown.

                For CodeCommit repos, 2FA is not supported, so ``2FA_enabled``
                should not be provided. There is no token in CodeCommit, so
                ``token`` should also not be provided. When ``repo`` is an SSH URL,
                the requirements are the same as GitHub  repos. When ``repo``
                is an HTTPS URL, ``username`` and ``password`` are used for
                authentication if they are provided. If they are not provided,
                the SageMaker Python SDK attempts to use either the CodeCommit
                credential helper or local credential storage for authentication.
=======
                doesn't matter whether 2FA is enabled or disabled; you should
                either have no passphrase for the SSH key pairs, or have the
                ssh-agent configured so that you will not be prompted for SSH
                passphrase when you do 'git clone' command with SSH URLs. When
                HTTPS URLs are provided: if 2FA is disabled, then either token
                or username+password will be used for authentication if provided
                (token prioritized); if 2FA is enabled, only token will be used
                for authentication if provided. If required authentication info
                is not provided, python SDK will try to use local credentials
                storage to authenticate. If that fails either, an error message
                will be thrown.

                For CodeCommit repos, 2FA is not supported, so '2FA_enabled'
                should not be provided. There is no token in CodeCommit, so
                'token' should not be provided too. When 'repo' is an SSH URL,
                the requirements are the same as GitHub-like repos. When 'repo'
                is an HTTPS URL, username+password will be used for
                authentication if they are provided; otherwise, python SDK will
                try to use either CodeCommit credential helper or local
                credential storage for authentication.
>>>>>>> 72038621

        """
        self.model_data = model_data
        self.image_uri = image_uri
        self.role = role
        self.predictor_cls = predictor_cls
        self.env = env or {}
        self.name = name
        self._base_name = None
        self.vpc_config = vpc_config
        self.sagemaker_session = sagemaker_session
        self.endpoint_name = None
        self._is_compiled_model = False
        self._compilation_job_name = None
        self._is_edge_packaged_model = False
        self._enable_network_isolation = enable_network_isolation
        self.model_kms_key = model_kms_key
        self.image_config = image_config
        self.entry_point = entry_point
        self.source_dir = source_dir
        self.dependencies = dependencies or []
        self.git_config = git_config
        self.container_log_level = container_log_level
        if code_location:
            self.bucket, self.key_prefix = s3.parse_s3_url(code_location)
        else:
            self.bucket, self.key_prefix = None, None
        if self.git_config:
            updates = git_utils.git_clone_repo(
                self.git_config, self.entry_point, self.source_dir, self.dependencies
            )
            self.entry_point = updates["entry_point"]
            self.source_dir = updates["source_dir"]
            self.dependencies = updates["dependencies"]
        self.uploaded_code = None
        self.repacked_model_data = None

    def register(
        self,
        content_types,
        response_types,
        inference_instances,
        transform_instances,
        model_package_name=None,
        model_package_group_name=None,
        image_uri=None,
        model_metrics=None,
        metadata_properties=None,
        marketplace_cert=False,
        approval_status=None,
        description=None,
        drift_check_baselines=None,
    ):
        """Creates a model package for creating SageMaker models or listing on Marketplace.

        Args:
            content_types (list): The supported MIME types for the input data (default: None).
            response_types (list): The supported MIME types for the output data (default: None).
            inference_instances (list): A list of the instance types that are used to
                generate inferences in real-time (default: None).
            transform_instances (list): A list of the instance types on which a transformation
                job can be run or on which an endpoint can be deployed (default: None).
            model_package_name (str): Model Package name, exclusive to `model_package_group_name`,
                using `model_package_name` makes the Model Package un-versioned (default: None).
            model_package_group_name (str): Model Package Group name, exclusive to
                `model_package_name`, using `model_package_group_name` makes the Model Package
                versioned (default: None).
            image_uri (str): Inference image uri for the container. Model class' self.image will
                be used if it is None (default: None).
            model_metrics (ModelMetrics): ModelMetrics object (default: None).
            metadata_properties (MetadataProperties): MetadataProperties object (default: None).
            marketplace_cert (bool): A boolean value indicating if the Model Package is certified
                for AWS Marketplace (default: False).
            approval_status (str): Model Approval Status, values can be "Approved", "Rejected",
                or "PendingManualApproval" (default: "PendingManualApproval").
            description (str): Model Package description (default: None).
            drift_check_baselines (DriftCheckBaselines): DriftCheckBaselines object (default: None).

        Returns:
            A `sagemaker.model.ModelPackage` instance.
        """
        if self.model_data is None:
            raise ValueError("SageMaker Model Package cannot be created without model data.")
        if image_uri is not None:
            self.image_uri = image_uri
        if model_package_group_name is not None:
            container_def = self.prepare_container_def()
        else:
            container_def = {"Image": self.image_uri, "ModelDataUrl": self.model_data}

        model_pkg_args = sagemaker.get_model_package_args(
            content_types,
            response_types,
            inference_instances,
            transform_instances,
            model_package_name=model_package_name,
            model_package_group_name=model_package_group_name,
            model_metrics=model_metrics,
            metadata_properties=metadata_properties,
            marketplace_cert=marketplace_cert,
            approval_status=approval_status,
            description=description,
            container_def_list=[container_def],
            drift_check_baselines=drift_check_baselines,
        )
        model_package = self.sagemaker_session.create_model_package_from_containers(
            **model_pkg_args
        )
        return ModelPackage(
            role=self.role,
            model_data=self.model_data,
            model_package_arn=model_package.get("ModelPackageArn"),
        )

    def _init_sagemaker_session_if_does_not_exist(self, instance_type=None):
        """Set ``self.sagemaker_session`` to ``LocalSession`` or ``Session`` if it's not already.

        The type of session object is determined by the instance type.
        """
        if self.sagemaker_session:
            return

        if instance_type in ("local", "local_gpu"):
            self.sagemaker_session = local.LocalSession()
        else:
            self.sagemaker_session = session.Session()

    def prepare_container_def(
        self, instance_type=None, accelerator_type=None
    ):  # pylint: disable=unused-argument
        """Return a dict created by ``sagemaker.container_def()``.

        It is used for deploying this model to a specified instance type.

        Subclasses can override this to provide custom container definitions
        for deployment to a specific instance type. Called by ``deploy()``.

        Args:
            instance_type (str): The EC2 instance type to deploy this Model to.
                For example, 'ml.p2.xlarge'.
            accelerator_type (str): The Elastic Inference accelerator type to
                deploy to the instance for loading and making inferences to the
                model. For example, 'ml.eia1.medium'.

        Returns:
            dict: A container definition object usable with the CreateModel API.
        """
        deploy_key_prefix = fw_utils.model_code_key_prefix(
            self.key_prefix, self.name, self.image_uri
        )
        deploy_env = copy.deepcopy(self.env)
        if self.source_dir or self.dependencies or self.entry_point or self.git_config:
            is_repack = (
                self.source_dir and self.entry_point and not (self.key_prefix or self.git_config)
            )
            self._upload_code(deploy_key_prefix, repack=is_repack)
            deploy_env.update(self._script_mode_env_vars())
        return sagemaker.container_def(
            self.image_uri,
            self.repacked_model_data or self.model_data,
            deploy_env,
            image_config=self.image_config,
        )

    def _upload_code(self, key_prefix: str, repack: bool = False) -> None:
        """Uploads code to S3 to be used with script mode with SageMaker inference.

        Args:
            key_prefix (str): The S3 key associated with the ``code_location`` parameter of the
                ``Model`` class.
            repack (bool): Optional. Set to ``True`` to indicate that the source code and model
                artifact should be repackaged into a new S3 object. (default: False).
        """
        local_code = utils.get_config_value("local.local_code", self.sagemaker_session.config)
        if (self.sagemaker_session.local_mode and local_code) or self.entry_point is None:
            self.uploaded_code = None
        elif not repack:
            bucket = self.bucket or self.sagemaker_session.default_bucket()
            self.uploaded_code = fw_utils.tar_and_upload_dir(
                session=self.sagemaker_session.boto_session,
                bucket=bucket,
                s3_key_prefix=key_prefix,
                script=self.entry_point,
                directory=self.source_dir,
                dependencies=self.dependencies,
            )

        if repack and self.model_data is not None and self.entry_point is not None:
            if isinstance(self.model_data, sagemaker.workflow.properties.Properties):
                # model is not yet there, defer repacking to later during pipeline execution
                return

            bucket = self.bucket or self.sagemaker_session.default_bucket()
            repacked_model_data = "s3://" + "/".join([bucket, key_prefix, "model.tar.gz"])

            utils.repack_model(
                inference_script=self.entry_point,
                source_directory=self.source_dir,
                dependencies=self.dependencies,
                model_uri=self.model_data,
                repacked_model_uri=repacked_model_data,
                sagemaker_session=self.sagemaker_session,
                kms_key=self.model_kms_key,
            )

            self.repacked_model_data = repacked_model_data
            self.uploaded_code = fw_utils.UploadedCode(
                s3_prefix=self.repacked_model_data, script_name=os.path.basename(self.entry_point)
            )

    def _script_mode_env_vars(self):
        """Placeholder docstring"""
        script_name = None
        dir_name = None
        if self.uploaded_code:
            script_name = self.uploaded_code.script_name
            if self.enable_network_isolation():
                dir_name = "/opt/ml/model/code"
            else:
                dir_name = self.uploaded_code.s3_prefix
        elif self.entry_point is not None:
            script_name = self.entry_point
            if self.source_dir is not None:
                dir_name = "file://" + self.source_dir

        return {
            SCRIPT_PARAM_NAME.upper(): script_name or str(),
            DIR_PARAM_NAME.upper(): dir_name or str(),
            CONTAINER_LOG_LEVEL_PARAM_NAME.upper(): str(self.container_log_level),
            SAGEMAKER_REGION_PARAM_NAME.upper(): self.sagemaker_session.boto_region_name,
        }

    def enable_network_isolation(self):
        """Whether to enable network isolation when creating this Model

        Returns:
            bool: If network isolation should be enabled or not.
        """
        return self._enable_network_isolation

    def _create_sagemaker_model(self, instance_type=None, accelerator_type=None, tags=None):
        """Create a SageMaker Model Entity

        Args:
            instance_type (str): The EC2 instance type that this Model will be
                used for, this is only used to determine if the image needs GPU
                support or not.
            accelerator_type (str): Type of Elastic Inference accelerator to
                attach to an endpoint for model loading and inference, for
                example, 'ml.eia1.medium'. If not specified, no Elastic
                Inference accelerator will be attached to the endpoint.
            tags (List[dict[str, str]]): Optional. The list of tags to add to
                the model. Example: >>> tags = [{'Key': 'tagname', 'Value':
                'tagvalue'}] For more information about tags, see
                https://boto3.amazonaws.com/v1/documentation
                /api/latest/reference/services/sagemaker.html#SageMaker.Client.add_tags
        """
        container_def = self.prepare_container_def(instance_type, accelerator_type=accelerator_type)

        self._ensure_base_name_if_needed(container_def["Image"])
        self._set_model_name_if_needed()

        enable_network_isolation = self.enable_network_isolation()

        self._init_sagemaker_session_if_does_not_exist(instance_type)
        self.sagemaker_session.create_model(
            self.name,
            self.role,
            container_def,
            vpc_config=self.vpc_config,
            enable_network_isolation=enable_network_isolation,
            tags=tags,
        )

    def _ensure_base_name_if_needed(self, image_uri):
        """Create a base name from the image URI if there is no model name provided."""
        if self.name is None:
            self._base_name = self._base_name or utils.base_name_from_image(image_uri)

    def _set_model_name_if_needed(self):
        """Generate a new model name if ``self._base_name`` is present."""
        if self._base_name:
            self.name = utils.name_from_base(self._base_name)

    def _framework(self):
        """Placeholder docstring"""
        return getattr(self, "_framework_name", None)

    def _get_framework_version(self):
        """Placeholder docstring"""
        return getattr(self, "framework_version", None)

    def _edge_packaging_job_config(
        self,
        output_path,
        role,
        model_name,
        model_version,
        packaging_job_name,
        compilation_job_name,
        resource_key,
        s3_kms_key,
        tags,
    ):
        """Creates a request object for a packaging job.

        Args:
            output_path (str): where in S3 to store the output of the job
            role (str): what role to use when executing the job
            packaging_job_name (str): what to name the packaging job
            compilation_job_name (str): what compilation job to source the model from
            resource_key (str): the kms key to encrypt the disk with
            s3_kms_key (str): the kms key to encrypt the output with
            tags (list[dict]): List of tags for labeling an edge packaging job. For
                more, see
                https://docs.aws.amazon.com/sagemaker/latest/dg/API_Tag.html.
        Returns:
            dict: the request object to use when creating a packaging job
        """
        output_model_config = {
            "S3OutputLocation": output_path,
        }
        if s3_kms_key is not None:
            output_model_config["KmsKeyId"] = s3_kms_key

        return {
            "output_model_config": output_model_config,
            "role": role,
            "tags": tags,
            "model_name": model_name,
            "model_version": model_version,
            "job_name": packaging_job_name,
            "compilation_job_name": compilation_job_name,
            "resource_key": resource_key,
        }

    def _compilation_job_config(
        self,
        target_instance_type,
        input_shape,
        output_path,
        role,
        compile_max_run,
        job_name,
        framework,
        tags,
        target_platform_os=None,
        target_platform_arch=None,
        target_platform_accelerator=None,
        compiler_options=None,
        framework_version=None,
    ):
        """Placeholder Docstring"""
        input_model_config = {
            "S3Uri": self.model_data,
            "DataInputConfig": json.dumps(input_shape)
            if isinstance(input_shape, dict)
            else input_shape,
            "Framework": framework.upper(),
        }

        if (
            framework.lower() == "pytorch"
            and re.match("(?=^ml_)(?!ml_inf)", target_instance_type) is not None
            and framework_version is not None
        ):
            input_model_config["FrameworkVersion"] = utils.get_short_version(framework_version)

        role = self.sagemaker_session.expand_role(role)
        output_model_config = {
            "S3OutputLocation": output_path,
        }

        if target_instance_type is not None:
            output_model_config["TargetDevice"] = target_instance_type
        else:
            if target_platform_os is None and target_platform_arch is None:
                raise ValueError(
                    "target_instance_type or (target_platform_os and target_platform_arch) "
                    "should be provided"
                )
            target_platform = {
                "Os": target_platform_os,
                "Arch": target_platform_arch,
            }
            if target_platform_accelerator is not None:
                target_platform["Accelerator"] = target_platform_accelerator
            output_model_config["TargetPlatform"] = target_platform

        if compiler_options is not None:
            output_model_config["CompilerOptions"] = (
                json.dumps(compiler_options)
                if isinstance(compiler_options, dict)
                else compiler_options
            )

        return {
            "input_model_config": input_model_config,
            "output_model_config": output_model_config,
            "role": role,
            "stop_condition": {"MaxRuntimeInSeconds": compile_max_run},
            "tags": tags,
            "job_name": job_name,
        }

    def _get_compilation_args(self, estimator, inputs):
        """Constructs a dict of arguments for an Amazon SageMaker compilation job from estimator.

        Args:
            estimator (sagemaker.estimator.EstimatorBase): Estimator object
                created by the user.
            inputs (CompilationInput): class containing all the parameters that
                can be used when calling ``sagemaker.model.Model.compile_model()``
        """

        if not isinstance(inputs, CompilationInput):
            raise TypeError("Your inputs must be provided as CompilationInput objects.")
        target_instance_family = inputs.target_instance_type
        input_shape = inputs.input_shape
        output_path = inputs.output_path
        role = estimator.role
        compile_max_run = inputs.compile_max_run
        job_name = estimator._compilation_job_name()
        framework = inputs.framework or self._framework()
        if framework is None:
            raise ValueError(
                "You must specify framework, allowed values {}".format(NEO_ALLOWED_FRAMEWORKS)
            )
        if framework not in NEO_ALLOWED_FRAMEWORKS:
            raise ValueError(
                "You must provide valid framework, allowed values {}".format(NEO_ALLOWED_FRAMEWORKS)
            )
        if self.model_data is None:
            raise ValueError("You must provide an S3 path to the compressed model artifacts.")
        tags = inputs.tags
        target_platform_os = inputs.target_platform_os
        target_platform_arch = inputs.target_platform_arch
        target_platform_accelerator = inputs.target_platform_accelerator
        compiler_options = inputs.compiler_options
        framework_version = inputs.framework_version or self._get_framework_version()

        return self._compilation_job_config(
            target_instance_family,
            input_shape,
            output_path,
            role,
            compile_max_run,
            job_name,
            framework,
            tags,
            target_platform_os,
            target_platform_arch,
            target_platform_accelerator,
            compiler_options,
            framework_version,
        )

    def _compilation_image_uri(self, region, target_instance_type, framework, framework_version):
        """Retrieve the Neo or Inferentia image URI.

        Args:
            region (str): The AWS region.
            target_instance_type (str): Identifies the device on which you want to run
                your model after compilation, for example: ml_c5. For valid values, see
                https://docs.aws.amazon.com/sagemaker/latest/dg/API_OutputConfig.html.
            framework (str): The framework name.
            framework_version (str): The framework version.
        """
        framework_prefix = ""
        framework_suffix = ""

        if framework == "xgboost":
            framework_suffix = "-neo"
        elif target_instance_type.startswith("ml_inf"):
            framework_prefix = "inferentia-"
        else:
            framework_prefix = "neo-"

        return image_uris.retrieve(
            "{}{}{}".format(framework_prefix, framework, framework_suffix),
            region,
            instance_type=target_instance_type,
            version=framework_version,
        )

    def package_for_edge(
        self,
        output_path,
        model_name,
        model_version,
        role=None,
        job_name=None,
        resource_key=None,
        s3_kms_key=None,
        tags=None,
    ):
        """Package this ``Model`` with SageMaker Edge.

        Creates a new EdgePackagingJob and wait for it to finish.
        model_data will now point to the packaged artifacts.

        Args:
            output_path (str): Specifies where to store the packaged model
            role (str): Execution role
            model_name (str): the name to attach to the model metadata
            model_version (str): the version to attach to the model metadata
            job_name (str): The name of the edge packaging job
            resource_key (str): the kms key to encrypt the disk with
            s3_kms_key (str): the kms key to encrypt the output with
            tags (list[dict]): List of tags for labeling an edge packaging job. For
                more, see
                https://docs.aws.amazon.com/sagemaker/latest/dg/API_Tag.html.

        Returns:
            sagemaker.model.Model: A SageMaker ``Model`` object. See
            :func:`~sagemaker.model.Model` for full details.
        """
        if self._compilation_job_name is None:
            raise ValueError("You must first compile this model")
        if job_name is None:
            job_name = f"packaging{self._compilation_job_name[11:]}"
        if role is None:
            role = self.sagemaker_session.expand_role(role)

        self._init_sagemaker_session_if_does_not_exist(None)
        config = self._edge_packaging_job_config(
            output_path,
            role,
            model_name,
            model_version,
            job_name,
            self._compilation_job_name,
            resource_key,
            s3_kms_key,
            tags,
        )
        self.sagemaker_session.package_model_for_edge(**config)
        job_status = self.sagemaker_session.wait_for_edge_packaging_job(job_name)
        self.model_data = job_status["ModelArtifact"]
        self._is_edge_packaged_model = True

        return self

    def compile(
        self,
        target_instance_family,
        input_shape,
        output_path,
        role,
        tags=None,
        job_name=None,
        compile_max_run=15 * 60,
        framework=None,
        framework_version=None,
        target_platform_os=None,
        target_platform_arch=None,
        target_platform_accelerator=None,
        compiler_options=None,
    ):
        """Compile this ``Model`` with SageMaker Neo.

        Args:
            target_instance_family (str): Identifies the device that you want to
                run your model after compilation, for example: ml_c5. For allowed
                strings see
                https://docs.aws.amazon.com/sagemaker/latest/dg/API_OutputConfig.html.
                Alternatively, you can select an OS, Architecture and Accelerator using
                ``target_platform_os``, ``target_platform_arch``,
                and ``target_platform_accelerator``.
            input_shape (dict): Specifies the name and shape of the expected
                inputs for your trained model in json dictionary form, for
                example: {'data': [1,3,1024,1024]}, or {'var1': [1,1,28,28],
                'var2': [1,1,28,28]}
            output_path (str): Specifies where to store the compiled model
            role (str): Execution role
            tags (list[dict]): List of tags for labeling a compilation job. For
                more, see
                https://docs.aws.amazon.com/sagemaker/latest/dg/API_Tag.html.
            job_name (str): The name of the compilation job
            compile_max_run (int): Timeout in seconds for compilation (default:
                15 * 60). After this amount of time Amazon SageMaker Neo
                terminates the compilation job regardless of its current status.
            framework (str): The framework that is used to train the original
                model. Allowed values: 'mxnet', 'tensorflow', 'keras', 'pytorch',
                'onnx', 'xgboost'
            framework_version (str): The version of framework, for example:
                '1.5' for PyTorch
            target_platform_os (str): Target Platform OS, for example: 'LINUX'.
                For allowed strings see
                https://docs.aws.amazon.com/sagemaker/latest/dg/API_OutputConfig.html.
                It can be used instead of target_instance_family by setting target_instance
                family to None.
            target_platform_arch (str): Target Platform Architecture, for example: 'X86_64'.
                For allowed strings see
                https://docs.aws.amazon.com/sagemaker/latest/dg/API_OutputConfig.html.
                It can be used instead of target_instance_family by setting target_instance
                family to None.
            target_platform_accelerator (str, optional): Target Platform Accelerator,
                for example: 'NVIDIA'. For allowed strings see
                https://docs.aws.amazon.com/sagemaker/latest/dg/API_OutputConfig.html.
                It can be used instead of target_instance_family by setting target_instance
                family to None.
            compiler_options (dict, optional): Additional parameters for compiler.
                Compiler Options are TargetPlatform / target_instance_family specific. See
                https://docs.aws.amazon.com/sagemaker/latest/dg/API_OutputConfig.html for details.

        Returns:
            sagemaker.model.Model: A SageMaker ``Model`` object. See
            :func:`~sagemaker.model.Model` for full details.
        """
        framework = framework or self._framework()
        if framework is None:
            raise ValueError(
                "You must specify framework, allowed values {}".format(NEO_ALLOWED_FRAMEWORKS)
            )
        if framework not in NEO_ALLOWED_FRAMEWORKS:
            raise ValueError(
                "You must provide valid framework, allowed values {}".format(NEO_ALLOWED_FRAMEWORKS)
            )
        if job_name is None:
            raise ValueError("You must provide a compilation job name")
        if self.model_data is None:
            raise ValueError("You must provide an S3 path to the compressed model artifacts.")

        framework_version = framework_version or self._get_framework_version()

        self._init_sagemaker_session_if_does_not_exist(target_instance_family)
        config = self._compilation_job_config(
            target_instance_family,
            input_shape,
            output_path,
            role,
            compile_max_run,
            job_name,
            framework,
            tags,
            target_platform_os,
            target_platform_arch,
            target_platform_accelerator,
            compiler_options,
            framework_version,
        )
        self.sagemaker_session.compile_model(**config)
        job_status = self.sagemaker_session.wait_for_compilation_job(job_name)
        self.model_data = job_status["ModelArtifacts"]["S3ModelArtifacts"]
        if target_instance_family is not None:
            if target_instance_family == "ml_eia2":
                pass
            elif target_instance_family.startswith("ml_"):
                self.image_uri = self._compilation_image_uri(
                    self.sagemaker_session.boto_region_name,
                    target_instance_family,
                    framework,
                    framework_version,
                )
                self._is_compiled_model = True
            else:
                LOGGER.warning(
                    "The instance type %s is not supported for deployment via SageMaker."
                    "Please deploy the model manually.",
                    target_instance_family,
                )
        else:
            LOGGER.warning(
                "Devices described by Target Platform OS, Architecture and Accelerator are not"
                "supported for deployment via SageMaker. Please deploy the model manually."
            )

        self._compilation_job_name = job_name

        return self

    def deploy(
        self,
        initial_instance_count=None,
        instance_type=None,
        serializer=None,
        deserializer=None,
        accelerator_type=None,
        endpoint_name=None,
        tags=None,
        kms_key=None,
        wait=True,
        data_capture_config=None,
        async_inference_config=None,
        serverless_inference_config=None,
        **kwargs,
    ):
        """Deploy this ``Model`` to an ``Endpoint`` and optionally return a ``Predictor``.

        Create a SageMaker ``Model`` and ``EndpointConfig``, and deploy an
        ``Endpoint`` from this ``Model``. If ``self.predictor_cls`` is not None,
        this method returns a the result of invoking ``self.predictor_cls`` on
        the created endpoint name.

        The name of the created model is accessible in the ``name`` field of
        this ``Model`` after deploy returns

        The name of the created endpoint is accessible in the
        ``endpoint_name`` field of this ``Model`` after deploy returns.

        Args:
            initial_instance_count (int): The initial number of instances to run
                in the ``Endpoint`` created from this ``Model``. If not using
                serverless inference, then it need to be a number larger or equals
                to 1 (default: None)
            instance_type (str): The EC2 instance type to deploy this Model to.
                For example, 'ml.p2.xlarge', or 'local' for local mode. If not using
                serverless inference, then it is required to deploy a model.
                (default: None)
            serializer (:class:`~sagemaker.serializers.BaseSerializer`): A
                serializer object, used to encode data for an inference endpoint
                (default: None). If ``serializer`` is not None, then
                ``serializer`` will override the default serializer. The
                default serializer is set by the ``predictor_cls``.
            deserializer (:class:`~sagemaker.deserializers.BaseDeserializer`): A
                deserializer object, used to decode data from an inference
                endpoint (default: None). If ``deserializer`` is not None, then
                ``deserializer`` will override the default deserializer. The
                default deserializer is set by the ``predictor_cls``.
            accelerator_type (str): Type of Elastic Inference accelerator to
                deploy this model for model loading and inference, for example,
                'ml.eia1.medium'. If not specified, no Elastic Inference
                accelerator will be attached to the endpoint. For more
                information:
                https://docs.aws.amazon.com/sagemaker/latest/dg/ei.html
            endpoint_name (str): The name of the endpoint to create (default:
                None). If not specified, a unique endpoint name will be created.
            tags (List[dict[str, str]]): The list of tags to attach to this
                specific endpoint.
            kms_key (str): The ARN of the KMS key that is used to encrypt the
                data on the storage volume attached to the instance hosting the
                endpoint.
            wait (bool): Whether the call should wait until the deployment of
                this model completes (default: True).
            data_capture_config (sagemaker.model_monitor.DataCaptureConfig): Specifies
                configuration related to Endpoint data capture for use with
                Amazon SageMaker Model Monitoring. Default: None.
            async_inference_config (sagemaker.model_monitor.AsyncInferenceConfig): Specifies
                configuration related to async endpoint. Use this configuration when trying
                to create async endpoint and make async inference. If empty config object
                passed through, will use default config to deploy async endpoint. Deploy a
                real-time endpoint if it's None. (default: None)
            serverless_inference_config (sagemaker.serverless.ServerlessInferenceConfig):
                Specifies configuration related to serverless endpoint. Use this configuration
                when trying to create serverless endpoint and make serverless inference. If
                empty object passed through, will use pre-defined values in
                ``ServerlessInferenceConfig`` class to deploy serverless endpoint. Deploy an
                instance based endpoint if it's None. (default: None)
        Raises:
             ValueError: If arguments combination check failed in these circumstances:
                - If no role is specified or
                - If serverless inference config is not specified and instance type and instance
                    count are also not specified or
                - If a wrong type of object is provided as serverless inference config or async
                    inference config
        Returns:
            callable[string, sagemaker.session.Session] or None: Invocation of
                ``self.predictor_cls`` on the created endpoint name, if ``self.predictor_cls``
                is not None. Otherwise, return None.
        """
        removed_kwargs("update_endpoint", kwargs)
        self._init_sagemaker_session_if_does_not_exist(instance_type)

        tags = add_jumpstart_tags(
            tags=tags, inference_model_uri=self.model_data, inference_script_uri=self.source_dir
        )

        if self.role is None:
            raise ValueError("Role can not be null for deploying a model")

        is_async = async_inference_config is not None
        if is_async and not isinstance(async_inference_config, AsyncInferenceConfig):
            raise ValueError("async_inference_config needs to be a AsyncInferenceConfig object")

        is_serverless = serverless_inference_config is not None
        if not is_serverless and not (instance_type and initial_instance_count):
            raise ValueError(
                "Must specify instance type and instance count unless using serverless inference"
            )

        if is_serverless and not isinstance(serverless_inference_config, ServerlessInferenceConfig):
            raise ValueError(
                "serverless_inference_config needs to be a ServerlessInferenceConfig object"
            )

        if instance_type and instance_type.startswith("ml.inf") and not self._is_compiled_model:
            LOGGER.warning(
                "Your model is not compiled. Please compile your model before using Inferentia."
            )

        compiled_model_suffix = None if is_serverless else "-".join(instance_type.split(".")[:-1])
        if self._is_compiled_model and not is_serverless:
            self._ensure_base_name_if_needed(self.image_uri)
            if self._base_name is not None:
                self._base_name = "-".join((self._base_name, compiled_model_suffix))

        self._create_sagemaker_model(instance_type, accelerator_type, tags)

        serverless_inference_config_dict = (
            serverless_inference_config._to_request_dict() if is_serverless else None
        )
        production_variant = sagemaker.production_variant(
            self.name,
            instance_type,
            initial_instance_count,
            accelerator_type=accelerator_type,
            serverless_inference_config=serverless_inference_config_dict,
        )
        if endpoint_name:
            self.endpoint_name = endpoint_name
        else:
            base_endpoint_name = self._base_name or utils.base_from_name(self.name)
            if self._is_compiled_model and not is_serverless:
                if not base_endpoint_name.endswith(compiled_model_suffix):
                    base_endpoint_name = "-".join((base_endpoint_name, compiled_model_suffix))
            self.endpoint_name = utils.name_from_base(base_endpoint_name)

        data_capture_config_dict = None
        if data_capture_config is not None:
            data_capture_config_dict = data_capture_config._to_request_dict()

        async_inference_config_dict = None
        if is_async:
            if async_inference_config.output_path is None:
                async_inference_config = self._build_default_async_inference_config(
                    async_inference_config
                )
            async_inference_config_dict = async_inference_config._to_request_dict()

        self.sagemaker_session.endpoint_from_production_variants(
            name=self.endpoint_name,
            production_variants=[production_variant],
            tags=tags,
            kms_key=kms_key,
            wait=wait,
            data_capture_config_dict=data_capture_config_dict,
            async_inference_config_dict=async_inference_config_dict,
        )

        if self.predictor_cls:
            predictor = self.predictor_cls(self.endpoint_name, self.sagemaker_session)
            if serializer:
                predictor.serializer = serializer
            if deserializer:
                predictor.deserializer = deserializer
            if is_async:
                return AsyncPredictor(predictor, self.name)
            return predictor
        return None

    def _build_default_async_inference_config(self, async_inference_config):
        """Build default async inference config and return ``AsyncInferenceConfig``"""
        async_output_folder = unique_name_from_base(self.name)
        async_output_s3uri = "s3://{}/async-endpoint-outputs/{}".format(
            self.sagemaker_session.default_bucket(), async_output_folder
        )
        async_inference_config.output_path = async_output_s3uri
        return async_inference_config

    def transformer(
        self,
        instance_count,
        instance_type,
        strategy=None,
        assemble_with=None,
        output_path=None,
        output_kms_key=None,
        accept=None,
        env=None,
        max_concurrent_transforms=None,
        max_payload=None,
        tags=None,
        volume_kms_key=None,
    ):
        """Return a ``Transformer`` that uses this Model.

        Args:
            instance_count (int): Number of EC2 instances to use.
            instance_type (str): Type of EC2 instance to use, for example,
                'ml.c4.xlarge'.
            strategy (str): The strategy used to decide how to batch records in
                a single request (default: None). Valid values: 'MultiRecord'
                and 'SingleRecord'.
            assemble_with (str): How the output is assembled (default: None).
                Valid values: 'Line' or 'None'.
            output_path (str): S3 location for saving the transform result. If
                not specified, results are stored to a default bucket.
            output_kms_key (str): Optional. KMS key ID for encrypting the
                transform output (default: None).
            accept (str): The accept header passed by the client to
                the inference endpoint. If it is supported by the endpoint,
                it will be the format of the batch transform output.
            env (dict): Environment variables to be set for use during the
                transform job (default: None).
            max_concurrent_transforms (int): The maximum number of HTTP requests
                to be made to each individual transform container at one time.
            max_payload (int): Maximum size of the payload in a single HTTP
                request to the container in MB.
            tags (list[dict]): List of tags for labeling a transform job. If
                none specified, then the tags used for the training job are used
                for the transform job.
            volume_kms_key (str): Optional. KMS key ID for encrypting the volume
                attached to the ML compute instance (default: None).
        """
        self._init_sagemaker_session_if_does_not_exist(instance_type)

        self._create_sagemaker_model(instance_type, tags=tags)
        if self.enable_network_isolation():
            env = None

        return Transformer(
            self.name,
            instance_count,
            instance_type,
            strategy=strategy,
            assemble_with=assemble_with,
            output_path=output_path,
            output_kms_key=output_kms_key,
            accept=accept,
            max_concurrent_transforms=max_concurrent_transforms,
            max_payload=max_payload,
            env=env,
            tags=tags,
            base_transform_job_name=self._base_name or self.name,
            volume_kms_key=volume_kms_key,
            sagemaker_session=self.sagemaker_session,
        )

    def delete_model(self):
        """Delete an Amazon SageMaker Model.

        Raises:
            ValueError: if the model is not created yet.
        """
        if self.name is None:
            raise ValueError(
                "The SageMaker model must be created first before attempting to delete."
            )
        self.sagemaker_session.delete_model(self.name)


class FrameworkModel(Model):
    """A Model for working with an SageMaker ``Framework``.

    This class hosts user-defined code in S3 and sets code location and
    configuration in model environment variables.
    """

    def __init__(
        self,
        model_data,
        image_uri,
        role,
        entry_point,
        source_dir=None,
        predictor_cls=None,
        env=None,
        name=None,
        container_log_level=logging.INFO,
        code_location=None,
        sagemaker_session=None,
        dependencies=None,
        git_config=None,
        **kwargs,
    ):
        """Initialize a ``FrameworkModel``.

        Args:
            model_data (str): The S3 location of a SageMaker model data
                ``.tar.gz`` file.
            image_uri (str): A Docker image URI.
            role (str): An IAM role name or ARN for SageMaker to access AWS
                resources on your behalf.
            entry_point (str): Path (absolute or relative) to the Python source
                file which should be executed as the entry point to model
                hosting. If ``source_dir`` is specified, then ``entry_point``
                must point to a file located at the root of ``source_dir``.
                If 'git_config' is provided, 'entry_point' should be
                a relative location to the Python source file in the Git repo.

                Example:
                    With the following GitHub repo directory structure:

                    >>> |----- README.md
                    >>> |----- src
                    >>>         |----- inference.py
                    >>>         |----- test.py

                    You can assign entry_point='src/inference.py'.
            source_dir (str): Path (absolute, relative or an S3 URI) to a directory
                with any other training source code dependencies aside from the entry
                point file (default: None). If ``source_dir`` is an S3 URI, it must
                point to a tar.gz file. Structure within this directory are preserved
                when training on Amazon SageMaker. If 'git_config' is provided,
                'source_dir' should be a relative location to a directory in the Git repo.
                If the directory points to S3, no code will be uploaded and the S3 location
                will be used instead.

                .. admonition:: Example

                    With the following GitHub repo directory structure:

                    >>> |----- README.md
                    >>> |----- src
                    >>>         |----- inference.py
                    >>>         |----- test.py

                    You can assign entry_point='inference.py', source_dir='src'.
            predictor_cls (callable[string, sagemaker.session.Session]): A
                function to call to create a predictor (default: None). If not
                None, ``deploy`` will return the result of invoking this
                function on the created endpoint name.
            env (dict[str, str]): Environment variables to run with ``image_uri``
                when hosted in SageMaker (default: None).
            name (str): The model name. If None, a default model name will be
                selected on each ``deploy``.
            container_log_level (int): Log level to use within the container
                (default: logging.INFO). Valid values are defined in the Python
                logging module.
            code_location (str): Name of the S3 bucket where custom code is
                uploaded (default: None). If not specified, default bucket
                created by ``sagemaker.session.Session`` is used.
            sagemaker_session (sagemaker.session.Session): A SageMaker Session
                object, used for SageMaker interactions (default: None). If not
                specified, one is created using the default AWS configuration
                chain.
            dependencies (list[str]): A list of paths to directories (absolute
                or relative) with any additional libraries that will be exported
                to the container (default: []). The library folders will be
                copied to SageMaker in the same folder where the entrypoint is
                copied. If 'git_config' is provided, 'dependencies' should be a
                list of relative locations to directories with any additional
                libraries needed in the Git repo. If the ```source_dir``` points
                to S3, code will be uploaded and the S3 location will be used
                instead.

                .. admonition:: Example

                    The following call

                    >>> Model(entry_point='inference.py',
                    ...       dependencies=['my/libs/common', 'virtual-env'])

                    results in the following inside the container:

                    >>> $ ls

                    >>> opt/ml/code
                    >>>     |------ inference.py
                    >>>     |------ common
                    >>>     |------ virtual-env

                This is not supported with "local code" in Local Mode.
            git_config (dict[str, str]): Git configurations used for cloning
                files, including ``repo``, ``branch``, ``commit``,
                ``2FA_enabled``, ``username``, ``password`` and ``token``. The
                ``repo`` field is required. All other fields are optional.
                ``repo`` specifies the Git repository where your training script
                is stored. If you don't provide ``branch``, the default value
                'master' is used. If you don't provide ``commit``, the latest
                commit in the specified branch is used.

                .. admonition:: Example

                    The following config:

                    >>> git_config = {'repo': 'https://github.com/aws/sagemaker-python-sdk.git',
                    >>>               'branch': 'test-branch-git-config',
                    >>>               'commit': '329bfcf884482002c05ff7f44f62599ebc9f445a'}

                    results in cloning the repo specified in 'repo', then
                    checkout the 'master' branch, and checkout the specified
                    commit.

                ``2FA_enabled``, ``username``, ``password`` and ``token`` are
                used for authentication. For GitHub (or other Git) accounts, set
                ``2FA_enabled`` to 'True' if two-factor authentication is
                enabled for the account, otherwise set it to 'False'. If you do
                not provide a value for ``2FA_enabled``, a default value of
                'False' is used. CodeCommit does not support two-factor
                authentication, so do not provide "2FA_enabled" with CodeCommit
                repositories.

                For GitHub and other Git repos, when SSH URLs are provided, it
                doesn't matter whether 2FA is enabled or disabled; you should
                either have no passphrase for the SSH key pairs, or have the
                ssh-agent configured so that you will not be prompted for SSH
                passphrase when you do 'git clone' command with SSH URLs. When
                HTTPS URLs are provided: if 2FA is disabled, then either token
                or username+password will be used for authentication if provided
                (token prioritized); if 2FA is enabled, only token will be used
                for authentication if provided. If required authentication info
                is not provided, python SDK will try to use local credentials
                storage to authenticate. If that fails either, an error message
                will be thrown.

                For CodeCommit repos, 2FA is not supported, so '2FA_enabled'
                should not be provided. There is no token in CodeCommit, so
                'token' should not be provided too. When 'repo' is an SSH URL,
                the requirements are the same as GitHub-like repos. When 'repo'
                is an HTTPS URL, username+password will be used for
                authentication if they are provided; otherwise, python SDK will
                try to use either CodeCommit credential helper or local
                credential storage for authentication.
            **kwargs: Keyword arguments passed to the superclass
                :class:`~sagemaker.model.Model`.

        .. tip::

            You can find additional parameters for initializing this class at
            :class:`~sagemaker.model.Model`.
        """
        super(FrameworkModel, self).__init__(
            image_uri,
            model_data,
            role,
            predictor_cls=predictor_cls,
            env=env,
            name=name,
            sagemaker_session=sagemaker_session,
            source_dir=source_dir,
            code_location=code_location,
            entry_point=entry_point,
            container_log_level=container_log_level,
            dependencies=dependencies,
            git_config=git_config,
            **kwargs,
        )


class ModelPackage(Model):
    """A SageMaker ``Model`` that can be deployed to an ``Endpoint``."""

    def __init__(self, role, model_data=None, algorithm_arn=None, model_package_arn=None, **kwargs):
        """Initialize a SageMaker ModelPackage.

        Args:
            role (str): An AWS IAM role (either name or full ARN). The Amazon
                SageMaker training jobs and APIs that create Amazon SageMaker
                endpoints use this role to access training data and model
                artifacts. After the endpoint is created, the inference code
                might use the IAM role, if it needs to access an AWS resource.
            model_data (str): The S3 location of a SageMaker model data
                ``.tar.gz`` file. Must be provided if algorithm_arn is provided.
            algorithm_arn (str): algorithm arn used to train the model, can be
                just the name if your account owns the algorithm. Must also
                provide ``model_data``.
            model_package_arn (str): An existing SageMaker Model Package arn,
                can be just the name if your account owns the Model Package.
                ``model_data`` is not required.
            **kwargs: Additional kwargs passed to the Model constructor.
        """
        super(ModelPackage, self).__init__(
            role=role, model_data=model_data, image_uri=None, **kwargs
        )

        if model_package_arn and algorithm_arn:
            raise ValueError(
                "model_package_arn and algorithm_arn are mutually exclusive."
                "Both were provided: model_package_arn: %s algorithm_arn: %s"
                % (model_package_arn, algorithm_arn)
            )

        if model_package_arn is None and algorithm_arn is None:
            raise ValueError(
                "either model_package_arn or algorithm_arn is required." " None was provided."
            )

        self.algorithm_arn = algorithm_arn
        if self.algorithm_arn is not None:
            if model_data is None:
                raise ValueError("model_data must be provided with algorithm_arn")
            self.model_data = model_data

        self.model_package_arn = model_package_arn
        self._created_model_package_name = None

    def _create_sagemaker_model_package(self):
        """Placeholder docstring"""
        if self.algorithm_arn is None:
            raise ValueError("No algorithm_arn was provided to create a SageMaker Model Pacakge")

        name = self.name or utils.name_from_base(self.algorithm_arn.split("/")[-1])
        description = "Model Package created from training with %s" % self.algorithm_arn
        self.sagemaker_session.create_model_package_from_algorithm(
            name, description, self.algorithm_arn, self.model_data
        )
        return name

    def enable_network_isolation(self):
        """Whether to enable network isolation when creating a model out of this ModelPackage

        Returns:
            bool: If network isolation should be enabled or not.
        """
        return self._is_marketplace()

    def _is_marketplace(self):
        """Placeholder docstring"""
        model_package_name = self.model_package_arn or self._created_model_package_name
        if model_package_name is None:
            return True

        # Models can lazy-init sagemaker_session until deploy() is called to support
        # LocalMode so we must make sure we have an actual session to describe the model package.
        sagemaker_session = self.sagemaker_session or sagemaker.Session()

        model_package_desc = sagemaker_session.sagemaker_client.describe_model_package(
            ModelPackageName=model_package_name
        )
        for container in model_package_desc["InferenceSpecification"]["Containers"]:
            if "ProductId" in container:
                return True
        return False

    def _create_sagemaker_model(self, *args, **kwargs):  # pylint: disable=unused-argument
        """Create a SageMaker Model Entity

        Args:
            args: Positional arguments coming from the caller. This class does not require
                any so they are ignored.

            kwargs: Keyword arguments coming from the caller. This class does not require
                any so they are ignored.
        """
        if self.algorithm_arn:
            # When ModelPackage is created using an algorithm_arn we need to first
            # create a ModelPackage. If we had already created one then its fine to re-use it.
            if self._created_model_package_name is None:
                model_package_name = self._create_sagemaker_model_package()
                self.sagemaker_session.wait_for_model_package(model_package_name)
                self._created_model_package_name = model_package_name
            model_package_name = self._created_model_package_name
        else:
            # When a ModelPackageArn is provided we just create the Model
            model_package_name = self.model_package_arn

        container_def = {"ModelPackageName": model_package_name}

        if self.env != {}:
            container_def["Environment"] = self.env

        self._ensure_base_name_if_needed(model_package_name.split("/")[-1])
        self._set_model_name_if_needed()

        self.sagemaker_session.create_model(
            self.name,
            self.role,
            container_def,
            vpc_config=self.vpc_config,
            enable_network_isolation=self.enable_network_isolation(),
        )

    def _ensure_base_name_if_needed(self, base_name):
        """Set the base name if there is no model name provided."""
        if self.name is None:
            self._base_name = base_name<|MERGE_RESOLUTION|>--- conflicted
+++ resolved
@@ -36,12 +36,9 @@
 from sagemaker.serverless import ServerlessInferenceConfig
 from sagemaker.transformer import Transformer
 from sagemaker.jumpstart.utils import add_jumpstart_tags
-<<<<<<< HEAD
-=======
 from sagemaker.utils import unique_name_from_base
 from sagemaker.async_inference import AsyncInferenceConfig
 from sagemaker.predictor_async import AsyncPredictor
->>>>>>> 72038621
 
 LOGGER = logging.getLogger("sagemaker")
 
@@ -138,7 +135,6 @@
                 model container is pulled from ECR, or private registry in your
                 VPC. By default it is set to pull model container image from
                 ECR. (default: None).
-<<<<<<< HEAD
             source_dir (str): The absolute, relative, or S3 URI Path to a directory
                 with any other training source code dependencies aside from the entry
                 point file (default: None). If ``source_dir`` is an S3 URI, it must
@@ -147,16 +143,6 @@
                 'source_dir' should be a relative location to a directory in the Git repo.
                 If the directory points to S3, no code is uploaded and the S3 location
                 is used instead.
-=======
-            source_dir (str): Path (absolute, relative or an S3 URI) to a directory
-                with any other training source code dependencies aside from the entry
-                point file (default: None). If ``source_dir`` is an S3 URI, it must
-                point to a tar.gz file. Structure within this directory are preserved
-                when training on Amazon SageMaker. If 'git_config' is provided,
-                'source_dir' should be a relative location to a directory in the Git repo.
-                If the directory points to S3, no code will be uploaded and the S3 location
-                will be used instead.
->>>>>>> 72038621
 
                 .. admonition:: Example
 
@@ -167,9 +153,7 @@
                     >>>         |----- inference.py
                     >>>         |----- test.py
 
-<<<<<<< HEAD
-                    If you need 'train.py' as the entry point and 'test.py' as the training
-                    source code, you can assign entry_point='train.py', source_dir='src'.
+                    You can assign entry_point='inference.py', source_dir='src'.
             code_location (str): Name of the S3 bucket where custom code is
                 uploaded (default: None). If not specified, the default bucket
                 created by ``sagemaker.session.Session`` is used.
@@ -179,18 +163,6 @@
                 must point to a file located at the root of ``source_dir``.
                 If 'git_config' is provided, 'entry_point' should be
                 a relative location to the Python source file in the Git repo.
-=======
-                    You can assign entry_point='inference.py', source_dir='src'.
-            code_location (str): Name of the S3 bucket where custom code is
-                uploaded (default: None). If not specified, default bucket
-                created by ``sagemaker.session.Session`` is used.
-            entry_point (str): Path (absolute or relative) to the Python source
-                file which should be executed as the entry point to model
-                hosting (default: None). If ``source_dir`` is specified,
-                then ``entry_point`` must point to a file located at the root of
-                ``source_dir``. If 'git_config' is provided, 'entry_point' should
-                be a relative location to the Python source file in the Git repo.
->>>>>>> 72038621
 
                 Example:
                     With the following GitHub repo directory structure:
@@ -204,15 +176,9 @@
             container_log_level (int): Log level to use within the container
                 (default: logging.INFO). Valid values are defined in the Python
                 logging module.
-<<<<<<< HEAD
             dependencies (list[str]): A list of absolute or relative paths to directories
                 with any additional libraries that should be exported
                 to the container (default: []). The library folders are
-=======
-            dependencies (list[str]): A list of paths to directories (absolute
-                or relative) with any additional libraries that will be exported
-                to the container (default: []). The library folders will be
->>>>>>> 72038621
                 copied to SageMaker in the same folder where the entrypoint is
                 copied. If 'git_config' is provided, 'dependencies' should be a
                 list of relative locations to directories with any additional
@@ -227,11 +193,7 @@
                     >>> Model(entry_point='inference.py',
                     ...       dependencies=['my/libs/common', 'virtual-env'])
 
-<<<<<<< HEAD
                     results in the following structure inside the container:
-=======
-                    results in the following inside the container:
->>>>>>> 72038621
 
                     >>> $ ls
 
@@ -248,13 +210,9 @@
                 ``repo`` specifies the Git repository where your training script
                 is stored. If you don't provide ``branch``, the default value
                 'master' is used. If you don't provide ``commit``, the latest
-<<<<<<< HEAD
                 commit in the specified branch is used.
 
                 .. admonition:: Example
-=======
-                commit in the specified branch is used. .. admonition:: Example
->>>>>>> 72038621
 
                     The following config:
 
@@ -263,11 +221,7 @@
                     >>>               'commit': '329bfcf884482002c05ff7f44f62599ebc9f445a'}
 
                     results in cloning the repo specified in 'repo', then
-<<<<<<< HEAD
                     checking out the 'master' branch, and checking out the specified
-=======
-                    checkout the 'master' branch, and checkout the specified
->>>>>>> 72038621
                     commit.
 
                 ``2FA_enabled``, ``username``, ``password`` and ``token`` are
@@ -280,7 +234,6 @@
                 repositories.
 
                 For GitHub and other Git repos, when SSH URLs are provided, it
-<<<<<<< HEAD
                 doesn't matter whether 2FA is enabled or disabled. You should
                 either have no passphrase for the SSH key pairs or have the
                 ssh-agent configured so that you will not be prompted for the SSH
@@ -300,28 +253,6 @@
                 authentication if they are provided. If they are not provided,
                 the SageMaker Python SDK attempts to use either the CodeCommit
                 credential helper or local credential storage for authentication.
-=======
-                doesn't matter whether 2FA is enabled or disabled; you should
-                either have no passphrase for the SSH key pairs, or have the
-                ssh-agent configured so that you will not be prompted for SSH
-                passphrase when you do 'git clone' command with SSH URLs. When
-                HTTPS URLs are provided: if 2FA is disabled, then either token
-                or username+password will be used for authentication if provided
-                (token prioritized); if 2FA is enabled, only token will be used
-                for authentication if provided. If required authentication info
-                is not provided, python SDK will try to use local credentials
-                storage to authenticate. If that fails either, an error message
-                will be thrown.
-
-                For CodeCommit repos, 2FA is not supported, so '2FA_enabled'
-                should not be provided. There is no token in CodeCommit, so
-                'token' should not be provided too. When 'repo' is an SSH URL,
-                the requirements are the same as GitHub-like repos. When 'repo'
-                is an HTTPS URL, username+password will be used for
-                authentication if they are provided; otherwise, python SDK will
-                try to use either CodeCommit credential helper or local
-                credential storage for authentication.
->>>>>>> 72038621
 
         """
         self.model_data = model_data
