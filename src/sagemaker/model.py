# Copyright 2017-2019 Amazon.com, Inc. or its affiliates. All Rights Reserved.
#
# Licensed under the Apache License, Version 2.0 (the "License"). You
# may not use this file except in compliance with the License. A copy of
# the License is located at
#
#     http://aws.amazon.com/apache2.0/
#
# or in the "license" file accompanying this file. This file is
# distributed on an "AS IS" BASIS, WITHOUT WARRANTIES OR CONDITIONS OF
# ANY KIND, either express or implied. See the License for the specific
# language governing permissions and limitations under the License.
from __future__ import absolute_import

import json
import logging
import os

import sagemaker
from sagemaker import fw_utils, local, session, utils, git_utils
from sagemaker.fw_utils import UploadedCode
from sagemaker.transformer import Transformer

LOGGER = logging.getLogger("sagemaker")

NEO_ALLOWED_TARGET_INSTANCE_FAMILY = set(
    [
        "ml_c5",
        "ml_m5",
        "ml_c4",
        "ml_m4",
        "jetson_tx1",
        "jetson_tx2",
        "jetson_nano",
        "ml_p2",
        "ml_p3",
        "deeplens",
        "rasp3b",
        "rk3288",
        "rk3399",
        "sbe_c",
    ]
)
NEO_ALLOWED_FRAMEWORKS = set(["mxnet", "tensorflow", "pytorch", "onnx", "xgboost"])

NEO_IMAGE_ACCOUNT = {
    "us-west-2": "301217895009",
    "us-east-1": "785573368785",
    "eu-west-1": "802834080501",
    "us-east-2": "007439368137",
    "ap-northeast-1": "941853720454",
}


class Model(object):
    """A SageMaker ``Model`` that can be deployed to an ``Endpoint``."""

    def __init__(
        self,
        model_data,
        image,
        role=None,
        predictor_cls=None,
        env=None,
        name=None,
        vpc_config=None,
        sagemaker_session=None,
        enable_network_isolation=False,
    ):
        """Initialize an SageMaker ``Model``.

        Args:
            model_data (str): The S3 location of a SageMaker model data ``.tar.gz`` file.
            image (str): A Docker image URI.
            role (str): An AWS IAM role (either name or full ARN). The Amazon SageMaker training jobs and APIs
                that create Amazon SageMaker endpoints use this role to access training data and model artifacts.
                After the endpoint is created, the inference code might use the IAM role if it needs to access some AWS
                resources. It can be null if this is being used to create a Model to pass to a ``PipelineModel`` which
                has its own Role field. (default: None)
            predictor_cls (callable[string, sagemaker.session.Session]): A function to call to create
               a predictor (default: None). If not None, ``deploy`` will return the result of invoking
               this function on the created endpoint name.
            env (dict[str, str]): Environment variables to run with ``image`` when hosted in SageMaker (default: None).
            name (str): The model name. If None, a default model name will be selected on each ``deploy``.
            vpc_config (dict[str, list[str]]): The VpcConfig set on the model (default: None)
                * 'Subnets' (list[str]): List of subnet ids.
                * 'SecurityGroupIds' (list[str]): List of security group ids.
            sagemaker_session (sagemaker.session.Session): A SageMaker Session object, used for SageMaker
               interactions (default: None). If not specified, one is created using the default AWS configuration chain.
            enable_network_isolation (Boolean): Default False. if True, enables network isolation in the endpoint,
                isolating the model container. No inbound or outbound network calls can be made to or from the
                model container.
        """
        self.model_data = model_data
        self.image = image
        self.role = role
        self.predictor_cls = predictor_cls
        self.env = env or {}
        self.name = name
        self.vpc_config = vpc_config
        self.sagemaker_session = sagemaker_session
        self._model_name = None
        self._is_compiled_model = False
        self._enable_network_isolation = enable_network_isolation

    def prepare_container_def(
        self, instance_type, accelerator_type=None
    ):  # pylint: disable=unused-argument
        """Return a dict created by ``sagemaker.container_def()`` for deploying this model to a specified instance type.

        Subclasses can override this to provide custom container definitions for
        deployment to a specific instance type. Called by ``deploy()``.

        Args:
            instance_type (str): The EC2 instance type to deploy this Model to. For example, 'ml.p2.xlarge'.
            accelerator_type (str): The Elastic Inference accelerator type to deploy to the instance for loading and
                making inferences to the model. For example, 'ml.eia1.medium'.

        Returns:
            dict: A container definition object usable with the CreateModel API.
        """
        return sagemaker.container_def(self.image, self.model_data, self.env)

    def enable_network_isolation(self):
        """Whether to enable network isolation when creating this Model

        Returns:
            bool: If network isolation should be enabled or not.
        """
        return self._enable_network_isolation

    def _create_sagemaker_model(self, instance_type, accelerator_type=None, tags=None):
        """Create a SageMaker Model Entity

        Args:
            instance_type (str): The EC2 instance type that this Model will be used for, this is only
                used to determine if the image needs GPU support or not.
            accelerator_type (str): Type of Elastic Inference accelerator to attach to an endpoint for model loading
                and inference, for example, 'ml.eia1.medium'. If not specified, no Elastic Inference accelerator
                will be attached to the endpoint.
            tags(List[dict[str, str]]): Optional. The list of tags to add to the model. Example:
                    >>> tags = [{'Key': 'tagname', 'Value': 'tagvalue'}]
                    For more information about tags, see https://boto3.amazonaws.com/v1/documentation\
                    /api/latest/reference/services/sagemaker.html#SageMaker.Client.add_tags

        """
        container_def = self.prepare_container_def(instance_type, accelerator_type=accelerator_type)
        self.name = self.name or utils.name_from_image(container_def["Image"])
        enable_network_isolation = self.enable_network_isolation()
        self.sagemaker_session.create_model(
            self.name,
            self.role,
            container_def,
            vpc_config=self.vpc_config,
            enable_network_isolation=enable_network_isolation,
            tags=tags,
        )

    def _framework(self):
        return getattr(self, "__framework_name__", None)

    def _get_framework_version(self):
        return getattr(self, "framework_version", None)

    def _compilation_job_config(
        self,
        target_instance_type,
        input_shape,
        output_path,
        role,
        compile_max_run,
        job_name,
        framework,
        tags,
    ):
        input_model_config = {
            "S3Uri": self.model_data,
            "DataInputConfig": input_shape
            if type(input_shape) != dict
            else json.dumps(input_shape),
            "Framework": framework,
        }
        role = self.sagemaker_session.expand_role(role)
        output_model_config = {
            "TargetDevice": target_instance_type,
            "S3OutputLocation": output_path,
        }

        return {
            "input_model_config": input_model_config,
            "output_model_config": output_model_config,
            "role": role,
            "stop_condition": {"MaxRuntimeInSeconds": compile_max_run},
            "tags": tags,
            "job_name": job_name,
        }

    def check_neo_region(self, region):
        """Check if this ``Model`` in the available region where neo support.

        Args:
            region (str): Specifies the region where want to execute compilation
        Returns:
            bool: boolean value whether if neo is available in the specified region
        """
        if region in NEO_IMAGE_ACCOUNT:
            return True
        else:
            return False

    def _neo_image_account(self, region):
        if region not in NEO_IMAGE_ACCOUNT:
            raise ValueError(
                "Neo is not currently supported in {}, "
                "valid regions: {}".format(region, NEO_IMAGE_ACCOUNT.keys())
            )
        return NEO_IMAGE_ACCOUNT[region]

    def _neo_image(self, region, target_instance_type, framework, framework_version):
        return fw_utils.create_image_uri(
            region,
            "neo-" + framework.lower(),
            target_instance_type.replace("_", "."),
            framework_version,
            py_version="py3",
            account=self._neo_image_account(region),
        )

    def compile(
        self,
        target_instance_family,
        input_shape,
        output_path,
        role,
        tags=None,
        job_name=None,
        compile_max_run=5 * 60,
        framework=None,
        framework_version=None,
    ):
        """Compile this ``Model`` with SageMaker Neo.

        Args:
            target_instance_family (str): Identifies the device that you want to run your model after compilation, for
                example: ml_c5. Allowed strings are: ml_c5, ml_m5, ml_c4, ml_m4, jetsontx1, jetsontx2, ml_p2, ml_p3,
                deeplens, rasp3b
            input_shape (dict): Specifies the name and shape of the expected inputs for your trained model in json
                dictionary form, for example: {'data':[1,3,1024,1024]}, or {'var1': [1,1,28,28], 'var2':[1,1,28,28]}
            output_path (str): Specifies where to store the compiled model
            role (str): Execution role
            tags (list[dict]): List of tags for labeling a compilation job. For more, see
                https://docs.aws.amazon.com/sagemaker/latest/dg/API_Tag.html.
            job_name (str): The name of the compilation job
            compile_max_run (int): Timeout in seconds for compilation (default: 3 * 60).
                After this amount of time Amazon SageMaker Neo terminates the compilation job regardless of its
                current status.
            framework (str): The framework that is used to train the original model. Allowed values: 'mxnet',
                'tensorflow', 'pytorch', 'onnx', 'xgboost'
            framework_version (str)
        Returns:
            sagemaker.model.Model: A SageMaker ``Model`` object. See :func:`~sagemaker.model.Model` for full details.
        """
        framework = self._framework() or framework
        if framework is None:
            raise ValueError(
                "You must specify framework, allowed values {}".format(NEO_ALLOWED_FRAMEWORKS)
            )
        if framework not in NEO_ALLOWED_FRAMEWORKS:
            raise ValueError(
                "You must provide valid framework, allowed values {}".format(NEO_ALLOWED_FRAMEWORKS)
            )
        if job_name is None:
            raise ValueError("You must provide a compilation job name")

        framework = framework.upper()
        framework_version = self._get_framework_version() or framework_version

        config = self._compilation_job_config(
            target_instance_family,
            input_shape,
            output_path,
            role,
            compile_max_run,
            job_name,
            framework,
            tags,
        )
        self.sagemaker_session.compile_model(**config)
        job_status = self.sagemaker_session.wait_for_compilation_job(job_name)
        self.model_data = job_status["ModelArtifacts"]["S3ModelArtifacts"]
        if target_instance_family.startswith("ml_"):
            self.image = self._neo_image(
                self.sagemaker_session.boto_region_name,
                target_instance_family,
                framework,
                framework_version,
            )
            self._is_compiled_model = True
        else:
            LOGGER.warning(
                "The intance type {} is not supported to deploy via SageMaker,"
                "please deploy the model on the device by yourself.".format(target_instance_family)
            )
        return self

    def deploy(
        self,
        initial_instance_count,
        instance_type,
        accelerator_type=None,
        endpoint_name=None,
        update_endpoint=False,
        tags=None,
        kms_key=None,
        wait=True,
    ):
        """Deploy this ``Model`` to an ``Endpoint`` and optionally return a ``Predictor``.

        Create a SageMaker ``Model`` and ``EndpointConfig``, and deploy an ``Endpoint`` from this ``Model``.
        If ``self.predictor_cls`` is not None, this method returns a the result of invoking
        ``self.predictor_cls`` on the created endpoint name.

        The name of the created model is accessible in the ``name`` field of this ``Model`` after deploy returns

        The name of the created endpoint is accessible in the ``endpoint_name``
        field of this ``Model`` after deploy returns.

        Args:
            instance_type (str): The EC2 instance type to deploy this Model to. For example, 'ml.p2.xlarge'.
            initial_instance_count (int): The initial number of instances to run in the
                ``Endpoint`` created from this ``Model``.
            accelerator_type (str): Type of Elastic Inference accelerator to deploy this model for model loading
                and inference, for example, 'ml.eia1.medium'. If not specified, no Elastic Inference accelerator
                will be attached to the endpoint.
                For more information: https://docs.aws.amazon.com/sagemaker/latest/dg/ei.html
            endpoint_name (str): The name of the endpoint to create (default: None).
                If not specified, a unique endpoint name will be created.
            update_endpoint (bool): Flag to update the model in an existing Amazon SageMaker endpoint.
                If True, this will deploy a new EndpointConfig to an already existing endpoint and delete resources
                corresponding to the previous EndpointConfig. If False, a new endpoint will be created. Default: False
            tags(List[dict[str, str]]): The list of tags to attach to this specific endpoint.
            kms_key (str): The ARN of the KMS key that is used to encrypt the data on the
                storage volume attached to the instance hosting the endpoint.
            wait (bool): Whether the call should wait until the deployment of this model completes (default: True).

        Returns:
            callable[string, sagemaker.session.Session] or None: Invocation of ``self.predictor_cls`` on
                the created endpoint name, if ``self.predictor_cls`` is not None. Otherwise, return None.
        """
        if not self.sagemaker_session:
            if instance_type in ("local", "local_gpu"):
                self.sagemaker_session = local.LocalSession()
            else:
                self.sagemaker_session = session.Session()

        if self.role is None:
            raise ValueError("Role can not be null for deploying a model")

        compiled_model_suffix = "-".join(instance_type.split(".")[:-1])
        if self._is_compiled_model:
            self.name += compiled_model_suffix

        self._create_sagemaker_model(instance_type, accelerator_type, tags)
        production_variant = sagemaker.production_variant(
            self.name, instance_type, initial_instance_count, accelerator_type=accelerator_type
        )
        if endpoint_name:
            self.endpoint_name = endpoint_name
        else:
            self.endpoint_name = self.name
            if self._is_compiled_model and not self.endpoint_name.endswith(compiled_model_suffix):
                self.endpoint_name += compiled_model_suffix

        if update_endpoint:
            endpoint_config_name = self.sagemaker_session.create_endpoint_config(
                name=self.name,
                model_name=self.name,
                initial_instance_count=initial_instance_count,
                instance_type=instance_type,
                accelerator_type=accelerator_type,
                tags=tags,
                kms_key=kms_key,
            )
            self.sagemaker_session.update_endpoint(self.endpoint_name, endpoint_config_name)
        else:
            self.sagemaker_session.endpoint_from_production_variants(
                self.endpoint_name, [production_variant], tags, kms_key, wait
            )

        if self.predictor_cls:
            return self.predictor_cls(self.endpoint_name, self.sagemaker_session)

    def transformer(
        self,
        instance_count,
        instance_type,
        strategy=None,
        assemble_with=None,
        output_path=None,
        output_kms_key=None,
        accept=None,
        env=None,
        max_concurrent_transforms=None,
        max_payload=None,
        tags=None,
        volume_kms_key=None,
    ):
        """Return a ``Transformer`` that uses this Model.

        Args:
            instance_count (int): Number of EC2 instances to use.
            instance_type (str): Type of EC2 instance to use, for example, 'ml.c4.xlarge'.
            strategy (str): The strategy used to decide how to batch records in a single request (default: None).
                Valid values: 'MULTI_RECORD' and 'SINGLE_RECORD'.
            assemble_with (str): How the output is assembled (default: None). Valid values: 'Line' or 'None'.
            output_path (str): S3 location for saving the transform result. If not specified, results are stored to
                a default bucket.
            output_kms_key (str): Optional. KMS key ID for encrypting the transform output (default: None).
            accept (str): The content type accepted by the endpoint deployed during the transform job.
            env (dict): Environment variables to be set for use during the transform job (default: None).
            max_concurrent_transforms (int): The maximum number of HTTP requests to be made to
                each individual transform container at one time.
            max_payload (int): Maximum size of the payload in a single HTTP request to the container in MB.
            tags (list[dict]): List of tags for labeling a transform job. If none specified, then the tags used for
                the training job are used for the transform job.
            volume_kms_key (str): Optional. KMS key ID for encrypting the volume attached to the ML
                compute instance (default: None).
        """
        self._create_sagemaker_model(instance_type)
        if self.enable_network_isolation():
            env = None

        return Transformer(
            self.name,
            instance_count,
            instance_type,
            strategy=strategy,
            assemble_with=assemble_with,
            output_path=output_path,
            output_kms_key=output_kms_key,
            accept=accept,
            max_concurrent_transforms=max_concurrent_transforms,
            max_payload=max_payload,
            env=env,
            tags=tags,
            base_transform_job_name=self.name,
            volume_kms_key=volume_kms_key,
            sagemaker_session=self.sagemaker_session,
        )

    def delete_model(self):
        """Delete an Amazon SageMaker Model.

        Raises:
            ValueError: if the model is not created yet.

        """
        if self.name is None:
            raise ValueError(
                "The SageMaker model must be created first before attempting to delete."
            )
        self.sagemaker_session.delete_model(self.name)


SCRIPT_PARAM_NAME = "sagemaker_program"
DIR_PARAM_NAME = "sagemaker_submit_directory"
CLOUDWATCH_METRICS_PARAM_NAME = "sagemaker_enable_cloudwatch_metrics"
CONTAINER_LOG_LEVEL_PARAM_NAME = "sagemaker_container_log_level"
JOB_NAME_PARAM_NAME = "sagemaker_job_name"
MODEL_SERVER_WORKERS_PARAM_NAME = "sagemaker_model_server_workers"
SAGEMAKER_REGION_PARAM_NAME = "sagemaker_region"
SAGEMAKER_OUTPUT_LOCATION = "sagemaker_s3_output"


class FrameworkModel(Model):
    """A Model for working with an SageMaker ``Framework``.

    This class hosts user-defined code in S3 and sets code location and configuration in model environment variables.
    """

<<<<<<< HEAD
    def __init__(self, model_data, image, role, entry_point, source_dir=None, predictor_cls=None, env=None, name=None,
                 enable_cloudwatch_metrics=False, container_log_level=logging.INFO, code_location=None,
                 sagemaker_session=None, dependencies=None, git_config=None, **kwargs):
=======
    def __init__(
        self,
        model_data,
        image,
        role,
        entry_point,
        source_dir=None,
        predictor_cls=None,
        env=None,
        name=None,
        enable_cloudwatch_metrics=False,
        container_log_level=logging.INFO,
        code_location=None,
        sagemaker_session=None,
        dependencies=None,
        **kwargs
    ):
>>>>>>> 89bbdeb9
        """Initialize a ``FrameworkModel``.

        Args:
            model_data (str): The S3 location of a SageMaker model data ``.tar.gz`` file.
            image (str): A Docker image URI.
            role (str): An IAM role name or ARN for SageMaker to access AWS resources on your behalf.
            entry_point (str): Path (absolute or relative) to the Python source file which should be executed
                as the entry point to model hosting. This should be compatible with either Python 2.7 or Python 3.5.
                If 'git_config' is provided, 'entry_point' should be a relative location to the Python source file in
                the Git repo.
                Example:

                    With the following GitHub repo directory structure:

                    >>> |----- README.md
                    >>> |----- src
                    >>>         |----- inference.py
                    >>>         |----- test.py

                    You can assign entry_point='src/inference.py'.
            git_config (dict[str, str]): Git configurations used for cloning files, including 'repo', 'branch'
                and 'commit' (default: None).
                'branch' and 'commit' are optional. If 'branch' is not specified, 'master' branch will be used. If
                'commit' is not specified, the latest commit in the required branch will be used.
                Example:

                    The following config:

                    >>> git_config = {'repo': 'https://github.com/aws/sagemaker-python-sdk.git',
                    >>>               'branch': 'test-branch-git-config',
                    >>>               'commit': '329bfcf884482002c05ff7f44f62599ebc9f445a'}

                    results in cloning the repo specified in 'repo', then checkout the 'master' branch, and checkout
                    the specified commit.
            source_dir (str): Path (absolute or relative) to a directory with any other training
                source code dependencies aside from the entry point file (default: None). Structure within this
                directory will be preserved when training on SageMaker. If 'git_config' is provided,
                'source_dir' should be a relative location to a directory in the Git repo. If the directory points
                to S3, no code will be uploaded and the S3 location will be used instead.
                Example:

                    With the following GitHub repo directory structure:

                    >>> |----- README.md
                    >>> |----- src
                    >>>         |----- inference.py
                    >>>         |----- test.py

                    You can assign entry_point='inference.py', source_dir='src'.
            dependencies (list[str]): A list of paths to directories (absolute or relative) with
                any additional libraries that will be exported to the container (default: []).
                The library folders will be copied to SageMaker in the same folder where the entrypoint is copied.
                If 'git_config' is provided, 'dependencies' should be a list of relative locations to directories
                with any additional libraries needed in the Git repo. If the ```source_dir``` points to S3, code
                will be uploaded and the S3 location will be used instead.
                Example:

                    The following call
                    >>> Estimator(entry_point='inference.py', dependencies=['my/libs/common', 'virtual-env'])
                    results in the following inside the container:

                    >>> $ ls

                    >>> opt/ml/code
                    >>>     |------ inference.py
                    >>>     |------ common
                    >>>     |------ virtual-env

            predictor_cls (callable[string, sagemaker.session.Session]): A function to call to create
               a predictor (default: None). If not None, ``deploy`` will return the result of invoking
               this function on the created endpoint name.
            env (dict[str, str]): Environment variables to run with ``image`` when hosted in SageMaker
               (default: None).
            name (str): The model name. If None, a default model name will be selected on each ``deploy``.
            enable_cloudwatch_metrics (bool): Whether training and hosting containers will
               generate CloudWatch metrics under the AWS/SageMakerContainer namespace (default: False).
            container_log_level (int): Log level to use within the container (default: logging.INFO).
                Valid values are defined in the Python logging module.
            code_location (str): Name of the S3 bucket where custom code is uploaded (default: None).
                If not specified, default bucket created by ``sagemaker.session.Session`` is used.
            sagemaker_session (sagemaker.session.Session): A SageMaker Session object, used for SageMaker
               interactions (default: None). If not specified, one is created using the default AWS configuration chain.
            **kwargs: Keyword arguments passed to the ``Model`` initializer.
        """
        super(FrameworkModel, self).__init__(
            model_data,
            image,
            role,
            predictor_cls=predictor_cls,
            env=env,
            name=name,
            sagemaker_session=sagemaker_session,
            **kwargs
        )
        self.entry_point = entry_point
        self.source_dir = source_dir
        self.dependencies = dependencies or []
        self.git_config = git_config
        self.enable_cloudwatch_metrics = enable_cloudwatch_metrics
        self.container_log_level = container_log_level
        if code_location:
            self.bucket, self.key_prefix = fw_utils.parse_s3_url(code_location)
        else:
            self.bucket, self.key_prefix = None, None
        if self.git_config:
            updates = git_utils.git_clone_repo(self.git_config, self.entry_point,
                                               self.source_dir, self.dependencies)
            self.entry_point = updates['entry_point']
            self.source_dir = updates['source_dir']
            self.dependencies = updates['dependencies']
        self.uploaded_code = None
        self.repacked_model_data = None

    def prepare_container_def(
        self, instance_type, accelerator_type=None
    ):  # pylint disable=unused-argument
        """Return a container definition with framework configuration set in model environment variables.

        This also uploads user-supplied code to S3.

        Args:
            instance_type (str): The EC2 instance type to deploy this Model to. For example, 'ml.p2.xlarge'.
            accelerator_type (str): The Elastic Inference accelerator type to deploy to the instance for loading and
                making inferences to the model. For example, 'ml.eia1.medium'.

        Returns:
            dict[str, str]: A container definition object usable with the CreateModel API.
        """
        deploy_key_prefix = fw_utils.model_code_key_prefix(self.key_prefix, self.name, self.image)
        self._upload_code(deploy_key_prefix)
        deploy_env = dict(self.env)
        deploy_env.update(self._framework_env_vars())
        return sagemaker.container_def(self.image, self.model_data, deploy_env)

    def _upload_code(self, key_prefix, repack=False):
        local_code = utils.get_config_value("local.local_code", self.sagemaker_session.config)
        if self.sagemaker_session.local_mode and local_code:
            self.uploaded_code = None
        elif not repack:
            bucket = self.bucket or self.sagemaker_session.default_bucket()
            self.uploaded_code = fw_utils.tar_and_upload_dir(
                session=self.sagemaker_session.boto_session,
                bucket=bucket,
                s3_key_prefix=key_prefix,
                script=self.entry_point,
                directory=self.source_dir,
                dependencies=self.dependencies,
            )

        if repack:
            bucket = self.bucket or self.sagemaker_session.default_bucket()
            repacked_model_data = "s3://" + os.path.join(bucket, key_prefix, "model.tar.gz")

            utils.repack_model(
                inference_script=self.entry_point,
                source_directory=self.source_dir,
                dependencies=self.dependencies,
                model_uri=self.model_data,
                repacked_model_uri=repacked_model_data,
                sagemaker_session=self.sagemaker_session,
            )

            self.repacked_model_data = repacked_model_data
            self.uploaded_code = UploadedCode(
                s3_prefix=self.repacked_model_data, script_name=os.path.basename(self.entry_point)
            )

    def _framework_env_vars(self):
        if self.uploaded_code:
            script_name = self.uploaded_code.script_name
            dir_name = self.uploaded_code.s3_prefix
        else:
            script_name = self.entry_point
            dir_name = "file://" + self.source_dir

        return {
            SCRIPT_PARAM_NAME.upper(): script_name,
            DIR_PARAM_NAME.upper(): dir_name,
            CLOUDWATCH_METRICS_PARAM_NAME.upper(): str(self.enable_cloudwatch_metrics).lower(),
            CONTAINER_LOG_LEVEL_PARAM_NAME.upper(): str(self.container_log_level),
            SAGEMAKER_REGION_PARAM_NAME.upper(): self.sagemaker_session.boto_region_name,
        }


class ModelPackage(Model):
    """A SageMaker ``Model`` that can be deployed to an ``Endpoint``."""

    def __init__(self, role, model_data=None, algorithm_arn=None, model_package_arn=None, **kwargs):
        """Initialize a SageMaker ModelPackage.

        Args:
            role (str): An AWS IAM role (either name or full ARN). The Amazon SageMaker training jobs and APIs
                that create Amazon SageMaker endpoints use this role to access training data and model artifacts.
                After the endpoint is created, the inference code might use the IAM role,
                if it needs to access an AWS resource.
            model_data (str): The S3 location of a SageMaker model data ``.tar.gz`` file. Must be
                provided if algorithm_arn is provided.
            algorithm_arn (str): algorithm arn used to train the model, can be just the name if your
                account owns the algorithm. Must also provide ``model_data``.
            model_package_arn (str): An existing SageMaker Model Package arn, can be just the name if
                your account owns the Model Package. ``model_data`` is not required.
            **kwargs: Additional kwargs passed to the Model constructor.
        """
        super(ModelPackage, self).__init__(role=role, model_data=model_data, image=None, **kwargs)

        if model_package_arn and algorithm_arn:
            raise ValueError(
                "model_package_arn and algorithm_arn are mutually exclusive."
                "Both were provided: model_package_arn: %s algorithm_arn: %s"
                % (model_package_arn, algorithm_arn)
            )

        if model_package_arn is None and algorithm_arn is None:
            raise ValueError(
                "either model_package_arn or algorithm_arn is required." " None was provided."
            )

        self.algorithm_arn = algorithm_arn
        if self.algorithm_arn is not None:
            if model_data is None:
                raise ValueError("model_data must be provided with algorithm_arn")
            self.model_data = model_data

        self.model_package_arn = model_package_arn
        self._created_model_package_name = None

    def _create_sagemaker_model_package(self):
        if self.algorithm_arn is None:
            raise ValueError("No algorithm_arn was provided to create a SageMaker Model Pacakge")

        name = self.name or utils.name_from_base(self.algorithm_arn.split("/")[-1])
        description = "Model Package created from training with %s" % self.algorithm_arn
        self.sagemaker_session.create_model_package_from_algorithm(
            name, description, self.algorithm_arn, self.model_data
        )
        return name

    def enable_network_isolation(self):
        """Whether to enable network isolation when creating a model out of this ModelPackage

        Returns:
            bool: If network isolation should be enabled or not.
        """
        return self._is_marketplace()

    def _is_marketplace(self):
        model_package_name = self.model_package_arn or self._created_model_package_name
        if model_package_name is None:
            return True

        # Models can lazy-init sagemaker_session until deploy() is called to support
        # LocalMode so we must make sure we have an actual session to describe the model package.
        sagemaker_session = self.sagemaker_session or sagemaker.Session()

        model_package_desc = sagemaker_session.sagemaker_client.describe_model_package(
            ModelPackageName=model_package_name
        )
        for container in model_package_desc["InferenceSpecification"]["Containers"]:
            if "ProductId" in container:
                return True
        return False

    def _create_sagemaker_model(self, *args):  # pylint: disable=unused-argument
        """Create a SageMaker Model Entity

        Args:
            *args: Arguments coming from the caller. This class
                does not require any so they are ignored.
        """
        if self.algorithm_arn:
            # When ModelPackage is created using an algorithm_arn we need to first
            # create a ModelPackage. If we had already created one then its fine to re-use it.
            if self._created_model_package_name is None:
                model_package_name = self._create_sagemaker_model_package()
                self.sagemaker_session.wait_for_model_package(model_package_name)
                self._created_model_package_name = model_package_name
            model_package_name = self._created_model_package_name
        else:
            # When a ModelPackageArn is provided we just create the Model
            model_package_name = self.model_package_arn

        container_def = {"ModelPackageName": model_package_name}

        if self.env != {}:
            container_def["Environment"] = self.env

        model_package_short_name = model_package_name.split("/")[-1]
        enable_network_isolation = self.enable_network_isolation()
        self.name = self.name or utils.name_from_base(model_package_short_name)
        self.sagemaker_session.create_model(
            self.name,
            self.role,
            container_def,
            vpc_config=self.vpc_config,
            enable_network_isolation=enable_network_isolation,
        )<|MERGE_RESOLUTION|>--- conflicted
+++ resolved
@@ -478,11 +478,6 @@
     This class hosts user-defined code in S3 and sets code location and configuration in model environment variables.
     """
 
-<<<<<<< HEAD
-    def __init__(self, model_data, image, role, entry_point, source_dir=None, predictor_cls=None, env=None, name=None,
-                 enable_cloudwatch_metrics=False, container_log_level=logging.INFO, code_location=None,
-                 sagemaker_session=None, dependencies=None, git_config=None, **kwargs):
-=======
     def __init__(
         self,
         model_data,
@@ -498,9 +493,9 @@
         code_location=None,
         sagemaker_session=None,
         dependencies=None,
+        git_config=None,
         **kwargs
     ):
->>>>>>> 89bbdeb9
         """Initialize a ``FrameworkModel``.
 
         Args:
@@ -606,11 +601,12 @@
         else:
             self.bucket, self.key_prefix = None, None
         if self.git_config:
-            updates = git_utils.git_clone_repo(self.git_config, self.entry_point,
-                                               self.source_dir, self.dependencies)
-            self.entry_point = updates['entry_point']
-            self.source_dir = updates['source_dir']
-            self.dependencies = updates['dependencies']
+            updates = git_utils.git_clone_repo(
+                self.git_config, self.entry_point, self.source_dir, self.dependencies
+            )
+            self.entry_point = updates["entry_point"]
+            self.source_dir = updates["source_dir"]
+            self.dependencies = updates["dependencies"]
         self.uploaded_code = None
         self.repacked_model_data = None
 
