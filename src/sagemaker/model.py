# Copyright 2017-2019 Amazon.com, Inc. or its affiliates. All Rights Reserved.
#
# Licensed under the Apache License, Version 2.0 (the "License"). You
# may not use this file except in compliance with the License. A copy of
# the License is located at
#
#     http://aws.amazon.com/apache2.0/
#
# or in the "license" file accompanying this file. This file is
# distributed on an "AS IS" BASIS, WITHOUT WARRANTIES OR CONDITIONS OF
# ANY KIND, either express or implied. See the License for the specific
# language governing permissions and limitations under the License.
"""Placeholder docstring"""
from __future__ import absolute_import

import json
import logging
import os

import sagemaker
from sagemaker import fw_utils, local, session, utils, git_utils
from sagemaker.fw_utils import UploadedCode
from sagemaker.transformer import Transformer

LOGGER = logging.getLogger("sagemaker")

NEO_ALLOWED_TARGET_INSTANCE_FAMILY = set(
    [
        "ml_c5",
        "ml_m5",
        "ml_c4",
        "ml_m4",
        "jetson_tx1",
        "jetson_tx2",
        "jetson_nano",
        "ml_p2",
        "ml_p3",
        "deeplens",
        "rasp3b",
        "rk3288",
        "rk3399",
        "sbe_c",
    ]
)
NEO_ALLOWED_FRAMEWORKS = set(["mxnet", "tensorflow", "pytorch", "onnx", "xgboost"])

NEO_IMAGE_ACCOUNT = {
    "us-west-2": "301217895009",
    "us-east-1": "785573368785",
    "eu-west-1": "802834080501",
    "us-east-2": "007439368137",
    "ap-northeast-1": "941853720454",
}


class Model(object):
    """A SageMaker ``Model`` that can be deployed to an ``Endpoint``."""

    def __init__(
        self,
        model_data,
        image,
        role=None,
        predictor_cls=None,
        env=None,
        name=None,
        vpc_config=None,
        sagemaker_session=None,
        enable_network_isolation=False,
    ):
        """Initialize an SageMaker ``Model``.

        Args:
            model_data (str): The S3 location of a SageMaker model data
                ``.tar.gz`` file.
            image (str): A Docker image URI.
            role (str): An AWS IAM role (either name or full ARN). The Amazon
                SageMaker training jobs and APIs that create Amazon SageMaker
                endpoints use this role to access training data and model
                artifacts. After the endpoint is created, the inference code
                might use the IAM role if it needs to access some AWS resources.
                It can be null if this is being used to create a Model to pass
                to a ``PipelineModel`` which has its own Role field. (default:
                None)
            predictor_cls (callable[string, sagemaker.session.Session]): A
                function to call to create a predictor (default: None). If not
                None, ``deploy`` will return the result of invoking this
                function on the created endpoint name.
            env (dict[str, str]): Environment variables to run with ``image``
                when hosted in SageMaker (default: None).
            name (str): The model name. If None, a default model name will be
                selected on each ``deploy``.
            vpc_config (dict[str, list[str]]): The VpcConfig set on the model
                (default: None)
                * 'Subnets' (list[str]): List of subnet ids.
                * 'SecurityGroupIds' (list[str]): List of security group ids.
            sagemaker_session (sagemaker.session.Session): A SageMaker Session
                object, used for SageMaker interactions (default: None). If not
                specified, one is created using the default AWS configuration
                chain.
            enable_network_isolation (Boolean): Default False. if True, enables
                network isolation in the endpoint, isolating the model
                container. No inbound or outbound network calls can be made to
                or from the model container.
        """
        self.model_data = model_data
        self.image = image
        self.role = role
        self.predictor_cls = predictor_cls
        self.env = env or {}
        self.name = name
        self.vpc_config = vpc_config
        self.sagemaker_session = sagemaker_session
        self._model_name = None
        self.endpoint_name = None
        self._is_compiled_model = False
        self._enable_network_isolation = enable_network_isolation

    def prepare_container_def(
        self, instance_type, accelerator_type=None
    ):  # pylint: disable=unused-argument
        """Return a dict created by ``sagemaker.container_def()`` for deploying
        this model to a specified instance type.

        Subclasses can override this to provide custom container definitions
        for deployment to a specific instance type. Called by ``deploy()``.

        Args:
            instance_type (str): The EC2 instance type to deploy this Model to.
                For example, 'ml.p2.xlarge'.
            accelerator_type (str): The Elastic Inference accelerator type to
                deploy to the instance for loading and making inferences to the
                model. For example, 'ml.eia1.medium'.

        Returns:
            dict: A container definition object usable with the CreateModel API.
        """
        return sagemaker.container_def(self.image, self.model_data, self.env)

    def enable_network_isolation(self):
        """Whether to enable network isolation when creating this Model

        Returns:
            bool: If network isolation should be enabled or not.
        """
        return self._enable_network_isolation

    def _create_sagemaker_model(self, instance_type, accelerator_type=None, tags=None):
        """Create a SageMaker Model Entity

        Args:
            instance_type (str): The EC2 instance type that this Model will be
                used for, this is only used to determine if the image needs GPU
                support or not.
            accelerator_type (str): Type of Elastic Inference accelerator to
                attach to an endpoint for model loading and inference, for
                example, 'ml.eia1.medium'. If not specified, no Elastic
                Inference accelerator will be attached to the endpoint.
            tags (List[dict[str, str]]): Optional. The list of tags to add to
                the model. Example: >>> tags = [{'Key': 'tagname', 'Value':
                'tagvalue'}] For more information about tags, see
                https://boto3.amazonaws.com/v1/documentation
                /api/latest/reference/services/sagemaker.html#SageMaker.Client.add_tags
        """
        container_def = self.prepare_container_def(instance_type, accelerator_type=accelerator_type)
        self.name = self.name or utils.name_from_image(container_def["Image"])
        enable_network_isolation = self.enable_network_isolation()
        self.sagemaker_session.create_model(
            self.name,
            self.role,
            container_def,
            vpc_config=self.vpc_config,
            enable_network_isolation=enable_network_isolation,
            tags=tags,
        )

    def _framework(self):
        """Placeholder docstring"""
        return getattr(self, "__framework_name__", None)

    def _get_framework_version(self):
        """Placeholder docstring"""
        return getattr(self, "framework_version", None)

    def _compilation_job_config(
        self,
        target_instance_type,
        input_shape,
        output_path,
        role,
        compile_max_run,
        job_name,
        framework,
        tags,
    ):
        """
        Args:
            target_instance_type:
            input_shape:
            output_path:
            role:
            compile_max_run:
            job_name:
            framework:
            tags:
        """
        input_model_config = {
            "S3Uri": self.model_data,
            "DataInputConfig": input_shape
            if not isinstance(input_shape, dict)
            else json.dumps(input_shape),
            "Framework": framework,
        }
        role = self.sagemaker_session.expand_role(role)
        output_model_config = {
            "TargetDevice": target_instance_type,
            "S3OutputLocation": output_path,
        }

        return {
            "input_model_config": input_model_config,
            "output_model_config": output_model_config,
            "role": role,
            "stop_condition": {"MaxRuntimeInSeconds": compile_max_run},
            "tags": tags,
            "job_name": job_name,
        }

    def check_neo_region(self, region):
        """Check if this ``Model`` in the available region where neo support.

        Args:
            region (str): Specifies the region where want to execute compilation

        Returns:
            bool: boolean value whether if neo is available in the specified
            region
        """
        if region in NEO_IMAGE_ACCOUNT:
            return True
        return False

    def _neo_image_account(self, region):
        """
        Args:
            region:
        """
        if region not in NEO_IMAGE_ACCOUNT:
            raise ValueError(
                "Neo is not currently supported in {}, "
                "valid regions: {}".format(region, NEO_IMAGE_ACCOUNT.keys())
            )
        return NEO_IMAGE_ACCOUNT[region]

    def _neo_image(self, region, target_instance_type, framework, framework_version):
        """
        Args:
            region:
            target_instance_type:
            framework:
            framework_version:
        """
        return fw_utils.create_image_uri(
            region,
            "neo-" + framework.lower(),
            target_instance_type.replace("_", "."),
            framework_version,
            py_version="py3",
            account=self._neo_image_account(region),
        )

    def compile(
        self,
        target_instance_family,
        input_shape,
        output_path,
        role,
        tags=None,
        job_name=None,
        compile_max_run=5 * 60,
        framework=None,
        framework_version=None,
    ):
        """Compile this ``Model`` with SageMaker Neo.

        Args:
            target_instance_family (str): Identifies the device that you want to
                run your model after compilation, for example: ml_c5. Allowed
                strings are: ml_c5, ml_m5, ml_c4, ml_m4, jetsontx1, jetsontx2,
                ml_p2, ml_p3, deeplens, rasp3b
            input_shape (dict): Specifies the name and shape of the expected
                inputs for your trained model in json dictionary form, for
                example: {'data':[1,3,1024,1024]}, or {'var1': [1,1,28,28],
                'var2':[1,1,28,28]}
            output_path (str): Specifies where to store the compiled model
            role (str): Execution role
            tags (list[dict]): List of tags for labeling a compilation job. For
                more, see
                https://docs.aws.amazon.com/sagemaker/latest/dg/API_Tag.html.
            job_name (str): The name of the compilation job
            compile_max_run (int): Timeout in seconds for compilation (default:
                3 * 60). After this amount of time Amazon SageMaker Neo
                terminates the compilation job regardless of its current status.
            framework (str): The framework that is used to train the original
                model. Allowed values: 'mxnet', 'tensorflow', 'pytorch', 'onnx',
                'xgboost'
            framework_version (str):

        Returns:
            sagemaker.model.Model: A SageMaker ``Model`` object. See
            :func:`~sagemaker.model.Model` for full details.
        """
        framework = self._framework() or framework
        if framework is None:
            raise ValueError(
                "You must specify framework, allowed values {}".format(NEO_ALLOWED_FRAMEWORKS)
            )
        if framework not in NEO_ALLOWED_FRAMEWORKS:
            raise ValueError(
                "You must provide valid framework, allowed values {}".format(NEO_ALLOWED_FRAMEWORKS)
            )
        if job_name is None:
            raise ValueError("You must provide a compilation job name")

        framework = framework.upper()
        framework_version = self._get_framework_version() or framework_version

        config = self._compilation_job_config(
            target_instance_family,
            input_shape,
            output_path,
            role,
            compile_max_run,
            job_name,
            framework,
            tags,
        )
        self.sagemaker_session.compile_model(**config)
        job_status = self.sagemaker_session.wait_for_compilation_job(job_name)
        self.model_data = job_status["ModelArtifacts"]["S3ModelArtifacts"]
        if target_instance_family.startswith("ml_"):
            self.image = self._neo_image(
                self.sagemaker_session.boto_region_name,
                target_instance_family,
                framework,
                framework_version,
            )
            self._is_compiled_model = True
        else:
            LOGGER.warning(
                "The instance type %s is not supported to deploy via SageMaker,"
                "please deploy the model manually.",
                target_instance_family,
            )
        return self

    def deploy(
        self,
        initial_instance_count,
        instance_type,
        accelerator_type=None,
        endpoint_name=None,
        update_endpoint=False,
        tags=None,
        kms_key=None,
        wait=True,
    ):
        """Deploy this ``Model`` to an ``Endpoint`` and optionally return a
        ``Predictor``.

        Create a SageMaker ``Model`` and ``EndpointConfig``, and deploy an
        ``Endpoint`` from this ``Model``. If ``self.predictor_cls`` is not None,
        this method returns a the result of invoking ``self.predictor_cls`` on
        the created endpoint name.

        The name of the created model is accessible in the ``name`` field of
        this ``Model`` after deploy returns

        The name of the created endpoint is accessible in the
        ``endpoint_name`` field of this ``Model`` after deploy returns.

        Args:
            initial_instance_count (int): The initial number of instances to run
                in the ``Endpoint`` created from this ``Model``.
            instance_type (str): The EC2 instance type to deploy this Model to.
                For example, 'ml.p2.xlarge'.
            accelerator_type (str): Type of Elastic Inference accelerator to
                deploy this model for model loading and inference, for example,
                'ml.eia1.medium'. If not specified, no Elastic Inference
                accelerator will be attached to the endpoint. For more
                information:
                https://docs.aws.amazon.com/sagemaker/latest/dg/ei.html
            endpoint_name (str): The name of the endpoint to create (default:
                None). If not specified, a unique endpoint name will be created.
            update_endpoint (bool): Flag to update the model in an existing
                Amazon SageMaker endpoint. If True, this will deploy a new
                EndpointConfig to an already existing endpoint and delete
                resources corresponding to the previous EndpointConfig. If
                False, a new endpoint will be created. Default: False
            tags (List[dict[str, str]]): The list of tags to attach to this
                specific endpoint.
            kms_key (str): The ARN of the KMS key that is used to encrypt the
                data on the storage volume attached to the instance hosting the
                endpoint.
            wait (bool): Whether the call should wait until the deployment of
                this model completes (default: True).

        Returns:
            callable[string, sagemaker.session.Session] or None: Invocation of ``self.predictor_cls`` on
                the created endpoint name, if ``self.predictor_cls`` is not
                None. Otherwise, return None.
        """
        if not self.sagemaker_session:
            if instance_type in ("local", "local_gpu"):
                self.sagemaker_session = local.LocalSession()
            else:
                self.sagemaker_session = session.Session()

        if self.role is None:
            raise ValueError("Role can not be null for deploying a model")

        compiled_model_suffix = "-".join(instance_type.split(".")[:-1])
        if self._is_compiled_model:
            self.name += compiled_model_suffix

        self._create_sagemaker_model(instance_type, accelerator_type, tags)
        production_variant = sagemaker.production_variant(
            self.name, instance_type, initial_instance_count, accelerator_type=accelerator_type
        )
        if endpoint_name:
            self.endpoint_name = endpoint_name
        else:
            self.endpoint_name = self.name
            if self._is_compiled_model and not self.endpoint_name.endswith(compiled_model_suffix):
                self.endpoint_name += compiled_model_suffix

        if update_endpoint:
            endpoint_config_name = self.sagemaker_session.create_endpoint_config(
                name=self.name,
                model_name=self.name,
                initial_instance_count=initial_instance_count,
                instance_type=instance_type,
                accelerator_type=accelerator_type,
                tags=tags,
                kms_key=kms_key,
            )
            self.sagemaker_session.update_endpoint(self.endpoint_name, endpoint_config_name)
        else:
            self.sagemaker_session.endpoint_from_production_variants(
                self.endpoint_name, [production_variant], tags, kms_key, wait
            )

        if self.predictor_cls:
            return self.predictor_cls(self.endpoint_name, self.sagemaker_session)
        return None

    def transformer(
        self,
        instance_count,
        instance_type,
        strategy=None,
        assemble_with=None,
        output_path=None,
        output_kms_key=None,
        accept=None,
        env=None,
        max_concurrent_transforms=None,
        max_payload=None,
        tags=None,
        volume_kms_key=None,
    ):
        """Return a ``Transformer`` that uses this Model.

        Args:
            instance_count (int): Number of EC2 instances to use.
            instance_type (str): Type of EC2 instance to use, for example,
                'ml.c4.xlarge'.
            strategy (str): The strategy used to decide how to batch records in
                a single request (default: None). Valid values: 'MULTI_RECORD'
                and 'SINGLE_RECORD'.
            assemble_with (str): How the output is assembled (default: None).
                Valid values: 'Line' or 'None'.
            output_path (str): S3 location for saving the transform result. If
                not specified, results are stored to a default bucket.
            output_kms_key (str): Optional. KMS key ID for encrypting the
                transform output (default: None).
            accept (str): The content type accepted by the endpoint deployed
                during the transform job.
            env (dict): Environment variables to be set for use during the
                transform job (default: None).
            max_concurrent_transforms (int): The maximum number of HTTP requests
                to be made to each individual transform container at one time.
            max_payload (int): Maximum size of the payload in a single HTTP
                request to the container in MB.
            tags (list[dict]): List of tags for labeling a transform job. If
                none specified, then the tags used for the training job are used
                for the transform job.
            volume_kms_key (str): Optional. KMS key ID for encrypting the volume
                attached to the ML compute instance (default: None).
        """
        self._create_sagemaker_model(instance_type)
        if self.enable_network_isolation():
            env = None

        return Transformer(
            self.name,
            instance_count,
            instance_type,
            strategy=strategy,
            assemble_with=assemble_with,
            output_path=output_path,
            output_kms_key=output_kms_key,
            accept=accept,
            max_concurrent_transforms=max_concurrent_transforms,
            max_payload=max_payload,
            env=env,
            tags=tags,
            base_transform_job_name=self.name,
            volume_kms_key=volume_kms_key,
            sagemaker_session=self.sagemaker_session,
        )

    def delete_model(self):
        """Delete an Amazon SageMaker Model.

        Raises:
            ValueError: if the model is not created yet.
        """
        if self.name is None:
            raise ValueError(
                "The SageMaker model must be created first before attempting to delete."
            )
        self.sagemaker_session.delete_model(self.name)


SCRIPT_PARAM_NAME = "sagemaker_program"
DIR_PARAM_NAME = "sagemaker_submit_directory"
CLOUDWATCH_METRICS_PARAM_NAME = "sagemaker_enable_cloudwatch_metrics"
CONTAINER_LOG_LEVEL_PARAM_NAME = "sagemaker_container_log_level"
JOB_NAME_PARAM_NAME = "sagemaker_job_name"
MODEL_SERVER_WORKERS_PARAM_NAME = "sagemaker_model_server_workers"
SAGEMAKER_REGION_PARAM_NAME = "sagemaker_region"
SAGEMAKER_OUTPUT_LOCATION = "sagemaker_s3_output"


class FrameworkModel(Model):
    """A Model for working with an SageMaker ``Framework``.

    This class hosts user-defined code in S3 and sets code location and
    configuration in model environment variables.
    """

    def __init__(
        self,
        model_data,
        image,
        role,
        entry_point,
        source_dir=None,
        predictor_cls=None,
        env=None,
        name=None,
        enable_cloudwatch_metrics=False,
        container_log_level=logging.INFO,
        code_location=None,
        sagemaker_session=None,
        dependencies=None,
        git_config=None,
        **kwargs
    ):
        """Initialize a ``FrameworkModel``.

        Args:
            model_data (str): The S3 location of a SageMaker model data
                ``.tar.gz`` file.
            image (str): A Docker image URI.
            role (str): An IAM role name or ARN for SageMaker to access AWS
                resources on your behalf.
            entry_point (str): Path (absolute or relative) to the Python source
                file which should be executed as the entry point to model
                hosting. This should be compatible with either Python 2.7 or
                Python 3.5. If 'git_config' is provided, 'entry_point' should be
                a relative location to the Python source file in the Git repo.
                Example

                    With the following GitHub repo directory structure:

                    >>> |----- README.md
                    >>> |----- src
                    >>>         |----- inference.py
                    >>>         |----- test.py

                    You can assign entry_point='src/inference.py'.
<<<<<<< HEAD
            git_config (dict[str, str]): Git configurations used for cloning files, including ``repo``, ``branch``,
                ``commit``, ``2FA_enabled``, ``username``, ``password`` and ``token``. The ``repo`` field is required.
                All other fields are optional. ``repo`` specifies the Git repository where your training script is
                stored. If you don't provide ``branch``, the default value  'master' is used. If you don't provide
                ``commit``, the latest commit in the specified branch is used.
                Example:

                    The following config:

                    >>> git_config = {'repo': 'https://github.com/aws/sagemaker-python-sdk.git',
                    >>>               'branch': 'test-branch-git-config',
                    >>>               'commit': '329bfcf884482002c05ff7f44f62599ebc9f445a'}

                    results in cloning the repo specified in 'repo', then checkout the 'master' branch, and checkout
                    the specified commit.
                ``2FA_enabled``, ``username``, ``password`` and ``token`` are used for authentication. For GitHub
                (or other Git) accounts, set ``2FA_enabled`` to 'True' if two-factor authentication is enabled for the
                account, otherwise set it to 'False'. If you do not provide a value for ``2FA_enabled``, a default
                value of 'False' is used. CodeCommit does not support two-factor authentication, so do not provide
                "2FA_enabled" with CodeCommit repositories.

                For GitHub and other Git repos, when SSH URLs are provided, it doesn't matter whether 2FA is
                enabled or disabled; you should either have no passphrase for the SSH key pairs, or have the ssh-agent
                configured so that you will not be prompted for SSH passphrase when you do 'git clone' command with SSH
                URLs. When HTTPS URLs are provided: if 2FA is disabled, then either token or username+password will be
                used for authentication if provided (token prioritized); if 2FA is enabled, only token will be used for
                authentication if provided. If required authentication info is not provided, python SDK will try to use
                local credentials storage to authenticate. If that fails either, an error message will be thrown.

                For CodeCommit repos, 2FA is not supported, so '2FA_enabled' should not be provided. There is no token
                in CodeCommit, so 'token' should not be provided too. When 'repo' is an SSH URL, the requirements are
                the same as GitHub-like repos. When 'repo' is an HTTPS URL, username+password will be used for
                authentication if they are provided; otherwise, python SDK will try to use either CodeCommit credential
                helper or local credential storage for authentication.
            source_dir (str): Path (absolute or relative) to a directory with any other serving
                source code dependencies aside from the entry point file (default: None). Structure within this
                directory will be preserved when training on SageMaker. If 'git_config' is provided,
                'source_dir' should be a relative location to a directory in the Git repo. If the directory points
                to S3, no code will be uploaded and the S3 location will be used instead.
                Example:
=======
            source_dir (str): Path (absolute or relative) to a directory with
                any other training source code dependencies aside from the entry
                point file (default: None). Structure within this directory will
                be preserved when training on SageMaker. If 'git_config' is
                provided, 'source_dir' should be a relative location to a
                directory in the Git repo. If the directory points to S3, no
                code will be uploaded and the S3 location will be used instead.
                .. admonition:: Example
>>>>>>> 356283e8

                    With the following GitHub repo directory structure:

                    >>> |----- README.md
                    >>> |----- src
                    >>>         |----- inference.py
                    >>>         |----- test.py

                    You can assign entry_point='inference.py', source_dir='src'.
            predictor_cls (callable[string, sagemaker.session.Session]): A
                function to call to create a predictor (default: None). If not
                None, ``deploy`` will return the result of invoking this
                function on the created endpoint name.
            env (dict[str, str]): Environment variables to run with ``image``
                when hosted in SageMaker (default: None).
            name (str): The model name. If None, a default model name will be
                selected on each ``deploy``.
            enable_cloudwatch_metrics (bool): Whether training and hosting
                containers will generate CloudWatch metrics under the
                AWS/SageMakerContainer namespace (default: False).
            container_log_level (int): Log level to use within the container
                (default: logging.INFO). Valid values are defined in the Python
                logging module.
            code_location (str): Name of the S3 bucket where custom code is
                uploaded (default: None). If not specified, default bucket
                created by ``sagemaker.session.Session`` is used.
            sagemaker_session (sagemaker.session.Session): A SageMaker Session
                object, used for SageMaker interactions (default: None). If not
                specified, one is created using the default AWS configuration
                chain.
            dependencies (list[str]): A list of paths to directories (absolute
                or relative) with any additional libraries that will be exported
                to the container (default: []). The library folders will be
                copied to SageMaker in the same folder where the entrypoint is
                copied. If 'git_config' is provided, 'dependencies' should be a
                list of relative locations to directories with any additional
                libraries needed in the Git repo. If the ```source_dir``` points
                to S3, code will be uploaded and the S3 location will be used
                instead. .. admonition:: Example

                    The following call >>> Estimator(entry_point='inference.py',
                    dependencies=['my/libs/common', 'virtual-env']) results in
                    the following inside the container:

                    >>> $ ls

                    >>> opt/ml/code
                    >>>     |------ inference.py
                    >>>     |------ common
                    >>>     |------ virtual-env
            git_config (dict[str, str]): Git configurations used for cloning
                files, including ``repo``, ``branch``, ``commit``,
                ``2FA_enabled``, ``username``, ``password`` and ``token``. The
                ``repo`` field is required. All other fields are optional.
                ``repo`` specifies the Git repository where your training script
                is stored. If you don't provide ``branch``, the default value
                'master' is used. If you don't provide ``commit``, the latest
                commit in the specified branch is used. .. admonition:: Example

                    The following config:

                    >>> git_config = {'repo': 'https://github.com/aws/sagemaker-python-sdk.git',
                    >>>               'branch': 'test-branch-git-config',
                    >>>               'commit': '329bfcf884482002c05ff7f44f62599ebc9f445a'}

                    results in cloning the repo specified in 'repo', then
                    checkout the 'master' branch, and checkout the specified
                    commit.

                ``2FA_enabled``, ``username``, ``password`` and ``token`` are
                used for authentication. For GitHub (or other Git) accounts, set
                ``2FA_enabled`` to 'True' if two-factor authentication is
                enabled for the account, otherwise set it to 'False'. If you do
                not provide a value for ``2FA_enabled``, a default value of
                'False' is used. CodeCommit does not support two-factor
                authentication, so do not provide "2FA_enabled" with CodeCommit
                repositories.

                For GitHub and other Git repos, when SSH URLs are provided, it
                doesn't matter whether 2FA is enabled or disabled; you should
                either have no passphrase for the SSH key pairs, or have the
                ssh-agent configured so that you will not be prompted for SSH
                passphrase when you do 'git clone' command with SSH URLs. When
                HTTPS URLs are provided: if 2FA is disabled, then either token
                or username+password will be used for authentication if provided
                (token prioritized); if 2FA is enabled, only token will be used
                for authentication if provided. If required authentication info
                is not provided, python SDK will try to use local credentials
                storage to authenticate. If that fails either, an error message
                will be thrown.

                For CodeCommit repos, 2FA is not supported, so '2FA_enabled'
                should not be provided. There is no token in CodeCommit, so
                'token' should not be provided too. When 'repo' is an SSH URL,
                the requirements are the same as GitHub-like repos. When 'repo'
                is an HTTPS URL, username+password will be used for
                authentication if they are provided; otherwise, python SDK will
                try to use either CodeCommit credential helper or local
                credential storage for authentication.
            **kwargs: Keyword arguments passed to the ``Model`` initializer.
        """
        super(FrameworkModel, self).__init__(
            model_data,
            image,
            role,
            predictor_cls=predictor_cls,
            env=env,
            name=name,
            sagemaker_session=sagemaker_session,
            **kwargs
        )
        self.entry_point = entry_point
        self.source_dir = source_dir
        self.dependencies = dependencies or []
        self.git_config = git_config
        self.enable_cloudwatch_metrics = enable_cloudwatch_metrics
        self.container_log_level = container_log_level
        if code_location:
            self.bucket, self.key_prefix = fw_utils.parse_s3_url(code_location)
        else:
            self.bucket, self.key_prefix = None, None
        if self.git_config:
            updates = git_utils.git_clone_repo(
                self.git_config, self.entry_point, self.source_dir, self.dependencies
            )
            self.entry_point = updates["entry_point"]
            self.source_dir = updates["source_dir"]
            self.dependencies = updates["dependencies"]
        self.uploaded_code = None
        self.repacked_model_data = None

    def prepare_container_def(
        self, instance_type, accelerator_type=None
    ):  # pylint disable=unused-argument
        """Return a container definition with framework configuration set in
        model environment variables.

        This also uploads user-supplied code to S3.

        Args:
            instance_type (str): The EC2 instance type to deploy this Model to.
                For example, 'ml.p2.xlarge'.
            accelerator_type (str): The Elastic Inference accelerator type to
                deploy to the instance for loading and making inferences to the
                model. For example, 'ml.eia1.medium'.

        Returns:
            dict[str, str]: A container definition object usable with the
            CreateModel API.
        """
        deploy_key_prefix = fw_utils.model_code_key_prefix(self.key_prefix, self.name, self.image)
        self._upload_code(deploy_key_prefix)
        deploy_env = dict(self.env)
        deploy_env.update(self._framework_env_vars())
        return sagemaker.container_def(self.image, self.model_data, deploy_env)

    def _upload_code(self, key_prefix, repack=False):
        """
        Args:
            key_prefix:
            repack:
        """
        local_code = utils.get_config_value("local.local_code", self.sagemaker_session.config)
        if self.sagemaker_session.local_mode and local_code:
            self.uploaded_code = None
        elif not repack:
            bucket = self.bucket or self.sagemaker_session.default_bucket()
            self.uploaded_code = fw_utils.tar_and_upload_dir(
                session=self.sagemaker_session.boto_session,
                bucket=bucket,
                s3_key_prefix=key_prefix,
                script=self.entry_point,
                directory=self.source_dir,
                dependencies=self.dependencies,
            )

        if repack:
            bucket = self.bucket or self.sagemaker_session.default_bucket()
            repacked_model_data = "s3://" + os.path.join(bucket, key_prefix, "model.tar.gz")

            utils.repack_model(
                inference_script=self.entry_point,
                source_directory=self.source_dir,
                dependencies=self.dependencies,
                model_uri=self.model_data,
                repacked_model_uri=repacked_model_data,
                sagemaker_session=self.sagemaker_session,
            )

            self.repacked_model_data = repacked_model_data
            self.uploaded_code = UploadedCode(
                s3_prefix=self.repacked_model_data, script_name=os.path.basename(self.entry_point)
            )

    def _framework_env_vars(self):
        """Placeholder docstring"""
        if self.uploaded_code:
            script_name = self.uploaded_code.script_name
            dir_name = self.uploaded_code.s3_prefix
        else:
            script_name = self.entry_point
            dir_name = "file://" + self.source_dir

        return {
            SCRIPT_PARAM_NAME.upper(): script_name,
            DIR_PARAM_NAME.upper(): dir_name,
            CLOUDWATCH_METRICS_PARAM_NAME.upper(): str(self.enable_cloudwatch_metrics).lower(),
            CONTAINER_LOG_LEVEL_PARAM_NAME.upper(): str(self.container_log_level),
            SAGEMAKER_REGION_PARAM_NAME.upper(): self.sagemaker_session.boto_region_name,
        }


class ModelPackage(Model):
    """A SageMaker ``Model`` that can be deployed to an ``Endpoint``."""

    def __init__(self, role, model_data=None, algorithm_arn=None, model_package_arn=None, **kwargs):
        """Initialize a SageMaker ModelPackage.

        Args:
            role (str): An AWS IAM role (either name or full ARN). The Amazon
                SageMaker training jobs and APIs that create Amazon SageMaker
                endpoints use this role to access training data and model
                artifacts. After the endpoint is created, the inference code
                might use the IAM role, if it needs to access an AWS resource.
            model_data (str): The S3 location of a SageMaker model data
                ``.tar.gz`` file. Must be provided if algorithm_arn is provided.
            algorithm_arn (str): algorithm arn used to train the model, can be
                just the name if your account owns the algorithm. Must also
                provide ``model_data``.
            model_package_arn (str): An existing SageMaker Model Package arn,
                can be just the name if your account owns the Model Package.
                ``model_data`` is not required.
            **kwargs: Additional kwargs passed to the Model constructor.
        """
        super(ModelPackage, self).__init__(role=role, model_data=model_data, image=None, **kwargs)

        if model_package_arn and algorithm_arn:
            raise ValueError(
                "model_package_arn and algorithm_arn are mutually exclusive."
                "Both were provided: model_package_arn: %s algorithm_arn: %s"
                % (model_package_arn, algorithm_arn)
            )

        if model_package_arn is None and algorithm_arn is None:
            raise ValueError(
                "either model_package_arn or algorithm_arn is required." " None was provided."
            )

        self.algorithm_arn = algorithm_arn
        if self.algorithm_arn is not None:
            if model_data is None:
                raise ValueError("model_data must be provided with algorithm_arn")
            self.model_data = model_data

        self.model_package_arn = model_package_arn
        self._created_model_package_name = None

    def _create_sagemaker_model_package(self):
        """Placeholder docstring"""
        if self.algorithm_arn is None:
            raise ValueError("No algorithm_arn was provided to create a SageMaker Model Pacakge")

        name = self.name or utils.name_from_base(self.algorithm_arn.split("/")[-1])
        description = "Model Package created from training with %s" % self.algorithm_arn
        self.sagemaker_session.create_model_package_from_algorithm(
            name, description, self.algorithm_arn, self.model_data
        )
        return name

    def enable_network_isolation(self):
        """Whether to enable network isolation when creating a model out of this
        ModelPackage

        Returns:
            bool: If network isolation should be enabled or not.
        """
        return self._is_marketplace()

    def _is_marketplace(self):
        """Placeholder docstring"""
        model_package_name = self.model_package_arn or self._created_model_package_name
        if model_package_name is None:
            return True

        # Models can lazy-init sagemaker_session until deploy() is called to support
        # LocalMode so we must make sure we have an actual session to describe the model package.
        sagemaker_session = self.sagemaker_session or sagemaker.Session()

        model_package_desc = sagemaker_session.sagemaker_client.describe_model_package(
            ModelPackageName=model_package_name
        )
        for container in model_package_desc["InferenceSpecification"]["Containers"]:
            if "ProductId" in container:
                return True
        return False

    def _create_sagemaker_model(self, *args):  # pylint: disable=unused-argument
        """Create a SageMaker Model Entity

        Args:
            *args: Arguments coming from the caller. This class does not require
                any so they are ignored.
        """
        if self.algorithm_arn:
            # When ModelPackage is created using an algorithm_arn we need to first
            # create a ModelPackage. If we had already created one then its fine to re-use it.
            if self._created_model_package_name is None:
                model_package_name = self._create_sagemaker_model_package()
                self.sagemaker_session.wait_for_model_package(model_package_name)
                self._created_model_package_name = model_package_name
            model_package_name = self._created_model_package_name
        else:
            # When a ModelPackageArn is provided we just create the Model
            model_package_name = self.model_package_arn

        container_def = {"ModelPackageName": model_package_name}

        if self.env != {}:
            container_def["Environment"] = self.env

        model_package_short_name = model_package_name.split("/")[-1]
        enable_network_isolation = self.enable_network_isolation()
        self.name = self.name or utils.name_from_base(model_package_short_name)
        self.sagemaker_session.create_model(
            self.name,
            self.role,
            container_def,
            vpc_config=self.vpc_config,
            enable_network_isolation=enable_network_isolation,
        )<|MERGE_RESOLUTION|>--- conflicted
+++ resolved
@@ -591,48 +591,6 @@
                     >>>         |----- test.py
 
                     You can assign entry_point='src/inference.py'.
-<<<<<<< HEAD
-            git_config (dict[str, str]): Git configurations used for cloning files, including ``repo``, ``branch``,
-                ``commit``, ``2FA_enabled``, ``username``, ``password`` and ``token``. The ``repo`` field is required.
-                All other fields are optional. ``repo`` specifies the Git repository where your training script is
-                stored. If you don't provide ``branch``, the default value  'master' is used. If you don't provide
-                ``commit``, the latest commit in the specified branch is used.
-                Example:
-
-                    The following config:
-
-                    >>> git_config = {'repo': 'https://github.com/aws/sagemaker-python-sdk.git',
-                    >>>               'branch': 'test-branch-git-config',
-                    >>>               'commit': '329bfcf884482002c05ff7f44f62599ebc9f445a'}
-
-                    results in cloning the repo specified in 'repo', then checkout the 'master' branch, and checkout
-                    the specified commit.
-                ``2FA_enabled``, ``username``, ``password`` and ``token`` are used for authentication. For GitHub
-                (or other Git) accounts, set ``2FA_enabled`` to 'True' if two-factor authentication is enabled for the
-                account, otherwise set it to 'False'. If you do not provide a value for ``2FA_enabled``, a default
-                value of 'False' is used. CodeCommit does not support two-factor authentication, so do not provide
-                "2FA_enabled" with CodeCommit repositories.
-
-                For GitHub and other Git repos, when SSH URLs are provided, it doesn't matter whether 2FA is
-                enabled or disabled; you should either have no passphrase for the SSH key pairs, or have the ssh-agent
-                configured so that you will not be prompted for SSH passphrase when you do 'git clone' command with SSH
-                URLs. When HTTPS URLs are provided: if 2FA is disabled, then either token or username+password will be
-                used for authentication if provided (token prioritized); if 2FA is enabled, only token will be used for
-                authentication if provided. If required authentication info is not provided, python SDK will try to use
-                local credentials storage to authenticate. If that fails either, an error message will be thrown.
-
-                For CodeCommit repos, 2FA is not supported, so '2FA_enabled' should not be provided. There is no token
-                in CodeCommit, so 'token' should not be provided too. When 'repo' is an SSH URL, the requirements are
-                the same as GitHub-like repos. When 'repo' is an HTTPS URL, username+password will be used for
-                authentication if they are provided; otherwise, python SDK will try to use either CodeCommit credential
-                helper or local credential storage for authentication.
-            source_dir (str): Path (absolute or relative) to a directory with any other serving
-                source code dependencies aside from the entry point file (default: None). Structure within this
-                directory will be preserved when training on SageMaker. If 'git_config' is provided,
-                'source_dir' should be a relative location to a directory in the Git repo. If the directory points
-                to S3, no code will be uploaded and the S3 location will be used instead.
-                Example:
-=======
             source_dir (str): Path (absolute or relative) to a directory with
                 any other training source code dependencies aside from the entry
                 point file (default: None). Structure within this directory will
@@ -641,7 +599,6 @@
                 directory in the Git repo. If the directory points to S3, no
                 code will be uploaded and the S3 location will be used instead.
                 .. admonition:: Example
->>>>>>> 356283e8
 
                     With the following GitHub repo directory structure:
 
