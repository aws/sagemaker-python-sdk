# Copyright Amazon.com, Inc. or its affiliates. All Rights Reserved.
#
# Licensed under the Apache License, Version 2.0 (the "License"). You
# may not use this file except in compliance with the License. A copy of
# the License is located at
#
#     http://aws.amazon.com/apache2.0/
#
# or in the "license" file accompanying this file. This file is
# distributed on an "AS IS" BASIS, WITHOUT WARRANTIES OR CONDITIONS OF
# ANY KIND, either express or implied. See the License for the specific
# language governing permissions and limitations under the License.
"""Placeholder docstring"""
# pylint: skip-file
from __future__ import absolute_import

import abc
import json
import logging
import os
import re
import copy
from typing import Callable, List, Dict, Optional, Union, Any

import sagemaker
from sagemaker import (
    fw_utils,
    local,
    s3,
    session,
    utils,
    git_utils,
)
from sagemaker.config import (
    COMPILATION_JOB_ROLE_ARN_PATH,
    EDGE_PACKAGING_KMS_KEY_ID_PATH,
    EDGE_PACKAGING_ROLE_ARN_PATH,
    MODEL_CONTAINERS_PATH,
    EDGE_PACKAGING_RESOURCE_KEY_PATH,
    MODEL_VPC_CONFIG_PATH,
    MODEL_ENABLE_NETWORK_ISOLATION_PATH,
    MODEL_EXECUTION_ROLE_ARN_PATH,
    MODEL_PRIMARY_CONTAINER_ENVIRONMENT_PATH,
    ENDPOINT_CONFIG_ASYNC_KMS_KEY_ID_PATH,
    load_sagemaker_config,
)
from sagemaker.jumpstart.enums import JumpStartModelType
from sagemaker.model_card import (
    ModelCard,
    ModelPackageModelCard,
)
from sagemaker.model_card.helpers import _hash_content_str
from sagemaker.model_card.schema_constraints import ModelApprovalStatusEnum
from sagemaker.session import Session
from sagemaker.model_metrics import ModelMetrics
from sagemaker.drift_check_baselines import DriftCheckBaselines
from sagemaker.explainer import ExplainerConfig
from sagemaker.metadata_properties import MetadataProperties
from sagemaker.predictor import PredictorBase
from sagemaker.serverless import ServerlessInferenceConfig
from sagemaker.transformer import Transformer
from sagemaker.jumpstart.utils import (
    add_jumpstart_uri_tags,
    get_jumpstart_base_name_if_jumpstart_model,
)
from sagemaker.utils import (
    unique_name_from_base,
    update_container_with_inference_params,
    to_string,
    resolve_value_from_config,
    resolve_nested_dict_value_from_config,
    format_tags,
    Tags,
    _resolve_routing_config,
    _validate_new_tags,
    remove_tag_with_key,
)
from sagemaker.async_inference import AsyncInferenceConfig
from sagemaker.predictor_async import AsyncPredictor
from sagemaker.workflow import is_pipeline_variable
from sagemaker.workflow.entities import PipelineVariable
from sagemaker.workflow.pipeline_context import runnable_by_pipeline, PipelineSession
from sagemaker.inference_recommender.inference_recommender_mixin import (
    InferenceRecommenderMixin,
)
from sagemaker.compute_resource_requirements.resource_requirements import ResourceRequirements
from sagemaker.enums import EndpointType
from sagemaker.session import (
    get_add_model_package_inference_args,
    get_update_model_package_inference_args,
)
from sagemaker.model_life_cycle import ModelLifeCycle

# Setting LOGGER for backward compatibility, in case users import it...
logger = LOGGER = logging.getLogger("sagemaker")

NEO_ALLOWED_FRAMEWORKS = set(
    ["mxnet", "tensorflow", "keras", "pytorch", "onnx", "xgboost", "tflite"]
)

NEO_IOC_TARGET_DEVICES = [
    "ml_c4",
    "ml_c5",
    "ml_m4",
    "ml_m5",
    "ml_p2",
    "ml_p3",
    "ml_g4dn",
]

NEO_MULTIVERSION_UNSUPPORTED = [
    "imx8mplus",
    "jacinto_tda4vm",
    "coreml",
    "sitara_am57x",
    "amba_cv2",
    "amba_cv22",
    "amba_cv25",
    "lambda",
]


class ModelBase(abc.ABC):
    """An object that encapsulates a trained model.

    Models can be deployed to compute services like a SageMaker ``Endpoint``
    or Lambda. Deployed models can be used to perform real-time inference.
    """

    @abc.abstractmethod
    def deploy(self, *args, **kwargs) -> PredictorBase:
        """Deploy this model to a compute service."""

    @abc.abstractmethod
    def delete_model(self, *args, **kwargs) -> None:
        """Destroy resources associated with this model."""


SCRIPT_PARAM_NAME = "sagemaker_program"
DIR_PARAM_NAME = "sagemaker_submit_directory"
CONTAINER_LOG_LEVEL_PARAM_NAME = "sagemaker_container_log_level"
JOB_NAME_PARAM_NAME = "sagemaker_job_name"
MODEL_SERVER_WORKERS_PARAM_NAME = "sagemaker_model_server_workers"
SAGEMAKER_REGION_PARAM_NAME = "sagemaker_region"
SAGEMAKER_OUTPUT_LOCATION = "sagemaker_s3_output"


class Model(ModelBase, InferenceRecommenderMixin):
    """A SageMaker ``Model`` that can be deployed to an ``Endpoint``."""

    def __init__(
        self,
        image_uri: Optional[Union[str, PipelineVariable]] = None,
        model_data: Optional[Union[str, PipelineVariable, dict]] = None,
        role: Optional[str] = None,
        predictor_cls: Optional[Callable] = None,
        env: Optional[Dict[str, Union[str, PipelineVariable]]] = None,
        name: Optional[str] = None,
        vpc_config: Optional[Dict[str, List[Union[str, PipelineVariable]]]] = None,
        sagemaker_session: Optional[Session] = None,
        enable_network_isolation: Union[bool, PipelineVariable] = None,
        model_kms_key: Optional[str] = None,
        image_config: Optional[Dict[str, Union[str, PipelineVariable]]] = None,
        source_dir: Optional[str] = None,
        code_location: Optional[str] = None,
        entry_point: Optional[str] = None,
        container_log_level: Union[int, PipelineVariable] = logging.INFO,
        dependencies: Optional[List[str]] = None,
        git_config: Optional[Dict[str, str]] = None,
        resources: Optional[ResourceRequirements] = None,
        additional_model_data_sources: Optional[Dict[str, Any]] = None,
        model_reference_arn: Optional[str] = None,
    ):
        """Initialize an SageMaker ``Model``.

        Args:
            image_uri (str or PipelineVariable): A Docker image URI.
            model_data (str or PipelineVariable or dict): Location
                of SageMaker model data (default: None).
            role (str): An AWS IAM role (either name or full ARN). The Amazon
                SageMaker training jobs and APIs that create Amazon SageMaker
                endpoints use this role to access training data and model
                artifacts. After the endpoint is created, the inference code
                might use the IAM role if it needs to access some AWS resources.
                It can be null if this is being used to create a Model to pass
                to a ``PipelineModel`` which has its own Role field. (default:
                None)
            predictor_cls (Callable[[string, sagemaker.session.Session], Any]): A
                function to call to create a predictor (default: None). If not
                None, ``deploy`` will return the result of invoking this
                function on the created endpoint name.
            env (dict[str, str] or dict[str, PipelineVariable]): Environment variables
                to run with ``image_uri`` when hosted in SageMaker (default: None).
            name (str): The model name. If None, a default model name will be
                selected on each ``deploy``.
            vpc_config (dict[str, list[str]] or dict[str, list[PipelineVariable]]):
                The VpcConfig set on the model (default: None)
                * 'Subnets' (list[str]): List of subnet ids.
                * 'SecurityGroupIds' (list[str]): List of security group ids.
            sagemaker_session (sagemaker.session.Session): A SageMaker Session
                object, used for SageMaker interactions (default: None). If not
                specified, one is created using the default AWS configuration
                chain.
            enable_network_isolation (Boolean or PipelineVariable): Default False.
                if True, enables network isolation in the endpoint, isolating the model
                container. No inbound or outbound network calls can be made to
                or from the model container.
            model_kms_key (str): KMS key ARN used to encrypt the repacked
                model archive file if the model is repacked
            image_config (dict[str, str] or dict[str, PipelineVariable]): Specifies
                whether the image of model container is pulled from ECR, or private
                registry in your VPC. By default it is set to pull model container
                image from ECR. (default: None).
            source_dir (str): The absolute, relative, or S3 URI Path to a directory
                with any other training source code dependencies aside from the entry
                point file (default: None). If ``source_dir`` is an S3 URI, it must
                point to a file with name ``sourcedir.tar.gz``. Structure within this directory
                is preserved when training on Amazon SageMaker. If 'git_config' is provided,
                'source_dir' should be a relative location to a directory in the Git repo.
                If the directory points to S3, no code is uploaded and the S3 location
                is used instead.

                .. admonition:: Example

                    With the following GitHub repo directory structure:

                    >>> |----- README.md
                    >>> |----- src
                    >>>         |----- inference.py
                    >>>         |----- test.py

                    You can assign entry_point='inference.py', source_dir='src'.
            code_location (str): Name of the S3 bucket where custom code is
                uploaded (default: None). If not specified, the default bucket
                created by ``sagemaker.session.Session`` is used.
            entry_point (str): The absolute or relative path to the local Python
                source file that should be executed as the entry point to
                model hosting. (Default: None). If ``source_dir`` is specified, then ``entry_point``
                must point to a file located at the root of ``source_dir``.
                If 'git_config' is provided, 'entry_point' should be
                a relative location to the Python source file in the Git repo.

                Example:
                    With the following GitHub repo directory structure:

                    >>> |----- README.md
                    >>> |----- src
                    >>>         |----- inference.py
                    >>>         |----- test.py

                    You can assign entry_point='src/inference.py'.
            container_log_level (int or PipelineVariable): Log level to use within the
                container (default: logging.INFO). Valid values are defined in the Python
                logging module.
            dependencies (list[str]): A list of absolute or relative paths to directories
                with any additional libraries that should be exported
                to the container (default: []). The library folders are
                copied to SageMaker in the same folder where the entrypoint is
                copied. If 'git_config' is provided, 'dependencies' should be a
                list of relative locations to directories with any additional
                libraries needed in the Git repo. If the ```source_dir``` points
                to S3, code will be uploaded and the S3 location will be used
                instead.

                .. admonition:: Example

                    The following call

                    >>> Model(entry_point='inference.py',
                    ...       dependencies=['my/libs/common', 'virtual-env'])

                    results in the following structure inside the container:

                    >>> $ ls

                    >>> opt/ml/code
                    >>>     |------ inference.py
                    >>>     |------ common
                    >>>     |------ virtual-env

                This is not supported with "local code" in Local Mode.
            git_config (dict[str, str]): Git configurations used for cloning
                files, including ``repo``, ``branch``, ``commit``,
                ``2FA_enabled``, ``username``, ``password`` and ``token``. The
                ``repo`` field is required. All other fields are optional.
                ``repo`` specifies the Git repository where your training script
                is stored. If you don't provide ``branch``, the default value
                'master' is used. If you don't provide ``commit``, the latest
                commit in the specified branch is used.

                .. admonition:: Example

                    The following config:

                    >>> git_config = {'repo': 'https://github.com/aws/sagemaker-python-sdk.git',
                    >>>               'branch': 'test-branch-git-config',
                    >>>               'commit': '329bfcf884482002c05ff7f44f62599ebc9f445a'}

                    results in cloning the repo specified in 'repo', then
                    checking out the 'master' branch, and checking out the specified
                    commit.

                ``2FA_enabled``, ``username``, ``password`` and ``token`` are
                used for authentication. For GitHub (or other Git) accounts, set
                ``2FA_enabled`` to 'True' if two-factor authentication is
                enabled for the account, otherwise set it to 'False'. If you do
                not provide a value for ``2FA_enabled``, a default value of
                'False' is used. CodeCommit does not support two-factor
                authentication, so do not provide "2FA_enabled" with CodeCommit
                repositories.

                For GitHub and other Git repos, when SSH URLs are provided, it
                doesn't matter whether 2FA is enabled or disabled. You should
                either have no passphrase for the SSH key pairs or have the
                ssh-agent configured so that you will not be prompted for the SSH
                passphrase when you run the 'git clone' command with SSH URLs. When
                HTTPS URLs are provided, if 2FA is disabled, then either ``token``
                or ``username`` and ``password`` are be used for authentication if provided.
                ``Token`` is prioritized. If 2FA is enabled, only ``token`` is used
                for authentication if provided. If required authentication info
                is not provided, the SageMaker Python SDK attempts to use local credentials
                to authenticate. If that fails, an error message is thrown.

                For CodeCommit repos, 2FA is not supported, so ``2FA_enabled``
                should not be provided. There is no token in CodeCommit, so
                ``token`` should also not be provided. When ``repo`` is an SSH URL,
                the requirements are the same as GitHub  repos. When ``repo``
                is an HTTPS URL, ``username`` and ``password`` are used for
                authentication if they are provided. If they are not provided,
                the SageMaker Python SDK attempts to use either the CodeCommit
                credential helper or local credential storage for authentication.
            resources (Optional[ResourceRequirements]): The compute resource requirements
                for a model to be deployed to an endpoint. Only
                EndpointType.INFERENCE_COMPONENT_BASED supports this feature.
                (Default: None).
            additional_model_data_sources (Optional[Dict[str, Any]]): Additional location
                of SageMaker model data (default: None).
            model_reference_arn (Optional [str]): Hub Content Arn of a Model Reference type
                content (default: None).

        """
        self.model_data = model_data
        self.additional_model_data_sources = additional_model_data_sources
        self.image_uri = image_uri
        self.predictor_cls = predictor_cls
        self.name = name
        self._base_name = None
        self.sagemaker_session = sagemaker_session
        self.algorithm_arn = None
        self.model_package_arn = None

        # Workaround for config injection if sagemaker_session is None, since in
        # that case sagemaker_session will not be initialized until
        # `_init_sagemaker_session_if_does_not_exist` is called later
        self._sagemaker_config = (
            load_sagemaker_config() if (self.sagemaker_session is None) else None
        )

        self.role = resolve_value_from_config(
            role,
            MODEL_EXECUTION_ROLE_ARN_PATH,
            sagemaker_session=self.sagemaker_session,
            sagemaker_config=self._sagemaker_config,
        )
        self.vpc_config = resolve_value_from_config(
            vpc_config,
            MODEL_VPC_CONFIG_PATH,
            sagemaker_session=self.sagemaker_session,
            sagemaker_config=self._sagemaker_config,
        )
        self.endpoint_name = None
        self.inference_component_name = None
        self._is_compiled_model = False
        self._is_sharded_model = False
        self._compilation_job_name = None
        self._is_edge_packaged_model = False
        self.inference_recommender_job_results = None
        self.inference_recommendations = None
        self._enable_network_isolation = resolve_value_from_config(
            enable_network_isolation,
            MODEL_ENABLE_NETWORK_ISOLATION_PATH,
            default_value=False,
            sagemaker_session=self.sagemaker_session,
            sagemaker_config=self._sagemaker_config,
        )
        self.env = resolve_value_from_config(
            env,
            MODEL_PRIMARY_CONTAINER_ENVIRONMENT_PATH,
            default_value={},
            sagemaker_session=self.sagemaker_session,
            sagemaker_config=self._sagemaker_config,
        )
        self.model_kms_key = model_kms_key
        self.image_config = image_config
        self.entry_point = entry_point
        self.source_dir = source_dir
        self.dependencies = dependencies or []
        self.git_config = git_config
        self.container_log_level = container_log_level
        if code_location:
            self.bucket, self.key_prefix = s3.parse_s3_url(code_location)
        else:
            self.bucket, self.key_prefix = None, None
        if self.git_config:
            updates = git_utils.git_clone_repo(
                self.git_config, self.entry_point, self.source_dir, self.dependencies
            )
            self.entry_point = updates["entry_point"]
            self.source_dir = updates["source_dir"]
            self.dependencies = updates["dependencies"]
        self.uploaded_code = None
        self.repacked_model_data = None
        self.mode = None
        self.modes = {}
        self.serve_settings = None
        self.resources = resources
        self.content_types = None
        self.response_types = None
        self.accept_eula = None
        self.model_reference_arn = model_reference_arn
        self._tags: Optional[Tags] = None

    def add_tags(self, tags: Tags) -> None:
        """Add tags to this ``Model``

        Args:
            tags (Tags): Tags to add.
        """
        self._tags = _validate_new_tags(tags, self._tags)

    def remove_tag_with_key(self, key: str) -> None:
        """Remove a tag with the given key from the list of tags.

        Args:
            key (str): The key of the tag to remove.
        """
        self._tags = remove_tag_with_key(key, self._tags)

    @classmethod
    def attach(
        cls,
        endpoint_name: str,
        inference_component_name: Optional[str] = None,
        sagemaker_session=None,
    ) -> "Model":
        """Attaches a Model object to an existing SageMaker Endpoint."""
        raise NotImplementedError

    @runnable_by_pipeline
    def register(
        self,
        content_types: List[Union[str, PipelineVariable]] = None,
        response_types: List[Union[str, PipelineVariable]] = None,
        inference_instances: Optional[List[Union[str, PipelineVariable]]] = None,
        transform_instances: Optional[List[Union[str, PipelineVariable]]] = None,
        model_package_name: Optional[Union[str, PipelineVariable]] = None,
        model_package_group_name: Optional[Union[str, PipelineVariable]] = None,
        image_uri: Optional[Union[str, PipelineVariable]] = None,
        model_metrics: Optional[ModelMetrics] = None,
        metadata_properties: Optional[MetadataProperties] = None,
        marketplace_cert: bool = False,
        approval_status: Optional[Union[str, PipelineVariable]] = None,
        description: Optional[str] = None,
        drift_check_baselines: Optional[DriftCheckBaselines] = None,
        customer_metadata_properties: Optional[Dict[str, Union[str, PipelineVariable]]] = None,
        validation_specification: Optional[Union[str, PipelineVariable]] = None,
        domain: Optional[Union[str, PipelineVariable]] = None,
        task: Optional[Union[str, PipelineVariable]] = None,
        sample_payload_url: Optional[Union[str, PipelineVariable]] = None,
        framework: Optional[Union[str, PipelineVariable]] = None,
        framework_version: Optional[Union[str, PipelineVariable]] = None,
        nearest_model_name: Optional[Union[str, PipelineVariable]] = None,
        data_input_configuration: Optional[Union[str, PipelineVariable]] = None,
        skip_model_validation: Optional[Union[str, PipelineVariable]] = None,
        source_uri: Optional[Union[str, PipelineVariable]] = None,
        model_card: Optional[Union[ModelPackageModelCard, ModelCard]] = None,
        model_life_cycle: Optional[ModelLifeCycle] = None,
        accept_eula: Optional[bool] = None,
        model_type: Optional[JumpStartModelType] = None,
    ):
        """Creates a model package for creating SageMaker models or listing on Marketplace.

        Args:
            content_types (list[str] or list[PipelineVariable]): The supported MIME types
                for the input data.
            response_types (list[str] or list[PipelineVariable]): The supported MIME types
                for the output data.
            inference_instances (list[str] or list[PipelineVariable]): A list of the instance
                types that are used to generate inferences in real-time (default: None).
            transform_instances (list[str] or list[PipelineVariable]): A list of the instance
                types on which a transformation job can be run or on which an endpoint can be
                deployed (default: None).
            model_package_name (str or PipelineVariable): Model Package name, exclusive to
                `model_package_group_name`, using `model_package_name` makes the Model Package
                un-versioned (default: None).
            model_package_group_name (str or PipelineVariable): Model Package Group name,
                exclusive to `model_package_name`, using `model_package_group_name` makes
                the Model Package versioned (default: None).
            image_uri (str or PipelineVariable): Inference image uri for the container.
                Model class' self.image will be used if it is None (default: None).
            model_metrics (ModelMetrics): ModelMetrics object (default: None).
            metadata_properties (MetadataProperties): MetadataProperties object (default: None).
            marketplace_cert (bool): A boolean value indicating if the Model Package is certified
                for AWS Marketplace (default: False).
            approval_status (str or PipelineVariable): Model Approval Status, values can be
                "Approved", "Rejected", or "PendingManualApproval"
                (default: "PendingManualApproval").
            description (str): Model Package description (default: None).
            drift_check_baselines (DriftCheckBaselines): DriftCheckBaselines object (default: None).
            customer_metadata_properties (dict[str, str] or dict[str, PipelineVariable]):
                A dictionary of key-value paired metadata properties (default: None).
            domain (str or PipelineVariable): Domain values can be "COMPUTER_VISION",
                "NATURAL_LANGUAGE_PROCESSING", "MACHINE_LEARNING" (default: None).
            task (str or PipelineVariable): Task values which are supported by Inference Recommender
                are "FILL_MASK", "IMAGE_CLASSIFICATION", "OBJECT_DETECTION", "TEXT_GENERATION",
                "IMAGE_SEGMENTATION", "CLASSIFICATION", "REGRESSION", "OTHER" (default: None).
            sample_payload_url (str or PipelineVariable): The S3 path where the sample
                payload is stored (default: None).
            framework (str or PipelineVariable): Machine learning framework of the model package
                container image (default: None).
            framework_version (str or PipelineVariable): Framework version of the Model Package
                Container Image (default: None).
            nearest_model_name (str or PipelineVariable): Name of a pre-trained machine learning
                benchmarked by Amazon SageMaker Inference Recommender (default: None).
            data_input_configuration (str or PipelineVariable): Input object for the model
                (default: None).
            skip_model_validation (str or PipelineVariable): Indicates if you want to skip model
                validation. Values can be "All" or "None" (default: None).
            source_uri (str or PipelineVariable): The URI of the source for the model package
                (default: None).
            model_card (ModeCard or ModelPackageModelCard): document contains qualitative and
                quantitative information about a model (default: None).
            model_life_cycle (ModelLifeCycle): ModelLifeCycle object (default: None).

        Returns:
            A `sagemaker.model.ModelPackage` instance or pipeline step arguments
            in case the Model instance is built with
            :class:`~sagemaker.workflow.pipeline_context.PipelineSession`
        """
        if content_types is not None:
            self.content_types = content_types

        if response_types is not None:
            self.response_types = response_types

        if image_uri is not None:
            self.image_uri = image_uri

        if model_package_group_name is None and model_package_name is None:
            # If model package group and model package name is not set
            # then register to auto-generated model package group
            model_package_group_name = utils.base_name_from_image(
                self.image_uri, default_base_name=ModelPackage.__name__
            )
        if (
            model_package_group_name is not None
            and model_type is not JumpStartModelType.PROPRIETARY
        ):
            container_def = self.prepare_container_def(accept_eula=accept_eula)
            container_def = update_container_with_inference_params(
                framework=framework,
                framework_version=framework_version,
                nearest_model_name=nearest_model_name,
                data_input_configuration=data_input_configuration,
                container_def=container_def,
            )
        else:
            container_def = {
                "Image": self.image_uri,
            }

            if isinstance(self.model_data, dict):
                raise ValueError(
                    "Un-versioned SageMaker Model Package currently cannot be "
                    "created with ModelDataSource."
                )

            if self.model_data is not None:
                container_def["ModelDataUrl"] = self.model_data

        model_pkg_args = sagemaker.get_model_package_args(
            self.content_types,
            self.response_types,
            inference_instances=inference_instances,
            transform_instances=transform_instances,
            model_package_name=model_package_name,
            model_package_group_name=model_package_group_name,
            model_metrics=model_metrics,
            metadata_properties=metadata_properties,
            marketplace_cert=marketplace_cert,
            approval_status=approval_status,
            description=description,
            container_def_list=[container_def],
            drift_check_baselines=drift_check_baselines,
            customer_metadata_properties=customer_metadata_properties,
            validation_specification=validation_specification,
            domain=domain,
            sample_payload_url=sample_payload_url,
            task=task,
            skip_model_validation=skip_model_validation,
            source_uri=source_uri,
            model_card=model_card,
            model_life_cycle=model_life_cycle,
        )
        model_package = self.sagemaker_session.create_model_package_from_containers(
            **model_pkg_args
        )
        if isinstance(self.sagemaker_session, PipelineSession):
            return None
        return ModelPackage(
            role=self.role,
            model_data=self.model_data,
            model_package_arn=model_package.get("ModelPackageArn"),
            sagemaker_session=self.sagemaker_session,
            predictor_cls=self.predictor_cls,
        )

    @runnable_by_pipeline
    def create(
        self,
        instance_type: Optional[str] = None,
        accelerator_type: Optional[str] = None,
        serverless_inference_config: Optional[ServerlessInferenceConfig] = None,
        tags: Optional[Tags] = None,
        accept_eula: Optional[bool] = None,
        model_reference_arn: Optional[str] = None,
    ):
        """Create a SageMaker Model Entity

        Args:
            instance_type (str): The EC2 instance type that this Model will be
                used for, this is only used to determine if the image needs GPU
                support or not (default: None).
            accelerator_type (str): Type of Elastic Inference accelerator to
                attach to an endpoint for model loading and inference, for
                example, 'ml.eia1.medium'. If not specified, no Elastic
                Inference accelerator will be attached to the endpoint (default: None).
            serverless_inference_config (ServerlessInferenceConfig):
                Specifies configuration related to serverless endpoint. Instance type is
                not provided in serverless inference. So this is used to find image URIs
                (default: None).
            tags (Optional[Tags]): Tags to add to the model (default: None). Example::

                    tags = [{'Key': 'tagname', 'Value':'tagvalue'}]
                    # Or
                    tags = {'tagname', 'tagvalue'}

                For more information about tags, see
                `boto3 documentation <https://boto3.amazonaws.com/v1/documentation/\
api/latest/reference/services/sagemaker.html#SageMaker.Client.add_tags>`_
            accept_eula (bool): For models that require a Model Access Config, specify True or
                False to indicate whether model terms of use have been accepted.
                The `accept_eula` value must be explicitly defined as `True` in order to
                accept the end-user license agreement (EULA) that some
                models require. (Default: None).

        Returns:
            None or pipeline step arguments in case the Model instance is built with
            :class:`~sagemaker.workflow.pipeline_context.PipelineSession`
        """
        # TODO: we should replace _create_sagemaker_model() with create()
        self._create_sagemaker_model(
            instance_type=instance_type,
            accelerator_type=accelerator_type,
            tags=format_tags(tags),
            serverless_inference_config=serverless_inference_config,
            accept_eula=accept_eula,
            model_reference_arn=model_reference_arn,
        )

    def _init_sagemaker_session_if_does_not_exist(self, instance_type=None):
        """Set ``self.sagemaker_session`` to ``LocalSession`` or ``Session`` if it's not already.

        The type of session object is determined by the instance type.
        """
        if self.sagemaker_session:
            return

        if instance_type in ("local", "local_gpu"):
            self.sagemaker_session = local.LocalSession(sagemaker_config=self._sagemaker_config)
        else:
            self.sagemaker_session = session.Session(sagemaker_config=self._sagemaker_config)

    def prepare_container_def(
        self,
        instance_type=None,
        accelerator_type=None,
        serverless_inference_config=None,
        accept_eula=None,
        model_reference_arn=None,
    ):  # pylint: disable=unused-argument
        """Return a dict created by ``sagemaker.container_def()``.

        It is used for deploying this model to a specified instance type.

        Subclasses can override this to provide custom container definitions
        for deployment to a specific instance type. Called by ``deploy()``.

        Args:
            instance_type (str): The EC2 instance type to deploy this Model to.
                For example, 'ml.p2.xlarge'.
            accelerator_type (str): The Elastic Inference accelerator type to
                deploy to the instance for loading and making inferences to the
                model. For example, 'ml.eia1.medium'.
            serverless_inference_config (sagemaker.serverless.ServerlessInferenceConfig):
                Specifies configuration related to serverless endpoint. Instance type is
                not provided in serverless inference. So this is used to find image URIs.
            accept_eula (bool): For models that require a Model Access Config, specify True or
                False to indicate whether model terms of use have been accepted.
                The `accept_eula` value must be explicitly defined as `True` in order to
                accept the end-user license agreement (EULA) that some
                models require. (Default: None).

        Returns:
            dict: A container definition object usable with the CreateModel API.
        """
        deploy_key_prefix = fw_utils.model_code_key_prefix(
            self.key_prefix, self.name, self.image_uri
        )
        deploy_env = copy.deepcopy(self.env)
        if self.source_dir or self.dependencies or self.entry_point or self.git_config:
            self._upload_code(deploy_key_prefix, repack=self.is_repack())
            deploy_env.update(self._script_mode_env_vars())

        return sagemaker.container_def(
            self.image_uri,
            self.repacked_model_data or self.model_data,
            deploy_env,
            image_config=self.image_config,
            accept_eula=(
                accept_eula if accept_eula is not None else getattr(self, "accept_eula", None)
            ),
            additional_model_data_sources=self.additional_model_data_sources,
            model_reference_arn=(
                model_reference_arn
                if model_reference_arn is not None
                else getattr(self, "model_reference_arn", None)
            ),
        )

    def is_repack(self) -> bool:
        """Whether the source code needs to be repacked before uploading to S3.

        Returns:
            bool: if the source need to be repacked or not
        """
        if self.source_dir is None or self.entry_point is None:
            return False
        return self.source_dir and self.entry_point and not self.git_config

    def _upload_code(self, key_prefix: str, repack: bool = False) -> None:
        """Uploads code to S3 to be used with script mode with SageMaker inference.

        Args:
            key_prefix (str): The S3 key associated with the ``code_location`` parameter of the
                ``Model`` class.
            repack (bool): Optional. Set to ``True`` to indicate that the source code and model
                artifact should be repackaged into a new S3 object. (default: False).
        """
        local_code = utils.get_config_value("local.local_code", self.sagemaker_session.config)

        bucket, key_prefix = s3.determine_bucket_and_prefix(
            bucket=self.bucket,
            key_prefix=key_prefix,
            sagemaker_session=self.sagemaker_session,
        )

        if (self.sagemaker_session.local_mode and local_code) or self.entry_point is None:
            self.uploaded_code = None
        elif not repack:
            self.uploaded_code = fw_utils.tar_and_upload_dir(
                session=self.sagemaker_session.boto_session,
                bucket=bucket,
                s3_key_prefix=key_prefix,
                script=self.entry_point,
                directory=self.source_dir,
                dependencies=self.dependencies,
                kms_key=self.model_kms_key,
                settings=self.sagemaker_session.settings,
            )

        if repack and self.model_data is not None and self.entry_point is not None:
            if isinstance(self.model_data, dict):
                logging.warning("ModelDataSource currently doesn't support model repacking")
                return
            if is_pipeline_variable(self.model_data):
                # model is not yet there, defer repacking to later during pipeline execution
                if not isinstance(self.sagemaker_session, PipelineSession):
                    logging.warning(
                        "The model_data is a Pipeline variable of type %s, "
                        "which should be used under `PipelineSession` and "
                        "leverage `ModelStep` to create or register model. "
                        "Otherwise some functionalities e.g. "
                        "runtime repack may be missing. For more, see: "
                        "https://sagemaker.readthedocs.io/en/stable/"
                        "amazon_sagemaker_model_building_pipeline.html#model-step",
                        type(self.model_data),
                    )
                    return
                self.sagemaker_session.context.need_runtime_repack.add(id(self))
                self.sagemaker_session.context.runtime_repack_output_prefix = s3.s3_path_join(
                    "s3://", bucket, key_prefix
                )
                # Add the uploaded_code and repacked_model_data to update the container env
                self.repacked_model_data = self.model_data
                self.uploaded_code = fw_utils.UploadedCode(
                    s3_prefix=self.repacked_model_data,
                    script_name=os.path.basename(self.entry_point),
                )
                return
            if local_code and self.model_data.startswith("file://"):
                repacked_model_data = self.model_data
            else:
                repacked_model_data = "s3://" + "/".join([bucket, key_prefix, "model.tar.gz"])
                self.uploaded_code = fw_utils.UploadedCode(
                    s3_prefix=repacked_model_data,
                    script_name=os.path.basename(self.entry_point),
                )

            logger.info(
                "Repacking model artifact (%s), script artifact "
                "(%s), and dependencies (%s) "
                "into single tar.gz file located at %s. "
                "This may take some time depending on model size...",
                self.model_data,
                self.source_dir,
                self.dependencies,
                repacked_model_data,
            )

            utils.repack_model(
                inference_script=self.entry_point,
                source_directory=self.source_dir,
                dependencies=self.dependencies,
                model_uri=self.model_data,
                repacked_model_uri=repacked_model_data,
                sagemaker_session=self.sagemaker_session,
                kms_key=self.model_kms_key,
            )

            self.repacked_model_data = repacked_model_data

    def _script_mode_env_vars(self):
        """Returns a mapping of environment variables for script mode execution"""
        script_name = self.env.get(SCRIPT_PARAM_NAME.upper(), "")
        dir_name = self.env.get(DIR_PARAM_NAME.upper(), "")
        if self.uploaded_code:
            script_name = self.uploaded_code.script_name
            if self.repacked_model_data or self.enable_network_isolation():
                dir_name = "/opt/ml/model/code"
            else:
                dir_name = self.uploaded_code.s3_prefix
        elif self.entry_point is not None:
            script_name = self.entry_point
            if self.source_dir is not None:
                dir_name = (
                    self.source_dir
                    if self.source_dir.startswith("s3://")
                    else "file://" + self.source_dir
                )
        return {
            SCRIPT_PARAM_NAME.upper(): script_name,
            DIR_PARAM_NAME.upper(): dir_name,
            CONTAINER_LOG_LEVEL_PARAM_NAME.upper(): to_string(self.container_log_level),
            SAGEMAKER_REGION_PARAM_NAME.upper(): self.sagemaker_session.boto_region_name,
        }

    def enable_network_isolation(self):
        """Whether to enable network isolation when creating this Model

        Returns:
            bool: If network isolation should be enabled or not.
        """
        return False if not self._enable_network_isolation else self._enable_network_isolation

    def _create_sagemaker_model(
        self,
        instance_type=None,
        accelerator_type=None,
        tags: Optional[Tags] = None,
        serverless_inference_config=None,
        accept_eula=None,
        model_reference_arn: Optional[str] = None,
    ):
        """Create a SageMaker Model Entity

        Args:
            instance_type (str): The EC2 instance type that this Model will be
                used for, this is only used to determine if the image needs GPU
                support or not.
            accelerator_type (str): Type of Elastic Inference accelerator to
                attach to an endpoint for model loading and inference, for
                example, 'ml.eia1.medium'. If not specified, no Elastic
                Inference accelerator will be attached to the endpoint.
            tags (Optional[Tags]): Optional. The tags to add to
                the model. Example: >>> tags = [{'Key': 'tagname', 'Value':
                'tagvalue'}] For more information about tags, see
                https://boto3.amazonaws.com/v1/documentation
                /api/latest/reference/services/sagemaker.html#SageMaker.Client.add_tags
            serverless_inference_config (sagemaker.serverless.ServerlessInferenceConfig):
                Specifies configuration related to serverless endpoint. Instance type is
                not provided in serverless inference. So this is used to find image URIs.
            accept_eula (bool): For models that require a Model Access Config, specify True or
                False to indicate whether model terms of use have been accepted.
                The `accept_eula` value must be explicitly defined as `True` in order to
                accept the end-user license agreement (EULA) that some
                models require. (Default: None).
            model_reference_arn (Optional [str]): Hub Content Arn of a Model Reference type
                content (default: None).
        """
        if self.model_package_arn is not None or self.algorithm_arn is not None:
            model_package = ModelPackage(
                role=self.role,
                model_data=self.model_data,
                model_package_arn=self.model_package_arn,
                algorithm_arn=self.algorithm_arn,
                sagemaker_session=self.sagemaker_session,
                predictor_cls=self.predictor_cls,
                vpc_config=self.vpc_config,
            )
            if self.name is not None:
                model_package.name = self.name
            if self.env is not None:
                model_package.env = self.env
            model_package._create_sagemaker_model(
                instance_type=instance_type,
                accelerator_type=accelerator_type,
                tags=format_tags(tags),
                serverless_inference_config=serverless_inference_config,
            )
            if self._base_name is None and model_package._base_name is not None:
                self._base_name = model_package._base_name
            if self.name is None and model_package.name is not None:
                self.name = model_package.name
        else:
            container_def = self.prepare_container_def(
                instance_type,
                accelerator_type=accelerator_type,
                serverless_inference_config=serverless_inference_config,
                accept_eula=accept_eula,
                model_reference_arn=model_reference_arn,
            )

            if not isinstance(self.sagemaker_session, PipelineSession):
                # _base_name, model_name are not needed under PipelineSession.
                # the model_data may be Pipeline variable
                # which may break the _base_name generation
                self._ensure_base_name_if_needed(
                    image_uri=container_def["Image"],
                    script_uri=self.source_dir,
                    model_uri=self._get_model_uri(),
                )
                self._set_model_name_if_needed()

            self._init_sagemaker_session_if_does_not_exist(instance_type)
            # Depending on the instance type, a local session (or) a session is initialized.
            self.role = resolve_value_from_config(
                self.role,
                MODEL_EXECUTION_ROLE_ARN_PATH,
                sagemaker_session=self.sagemaker_session,
            )
            self.vpc_config = resolve_value_from_config(
                self.vpc_config,
                MODEL_VPC_CONFIG_PATH,
                sagemaker_session=self.sagemaker_session,
            )
            self._enable_network_isolation = resolve_value_from_config(
                self._enable_network_isolation,
                MODEL_ENABLE_NETWORK_ISOLATION_PATH,
                sagemaker_session=self.sagemaker_session,
            )
            self.env = resolve_nested_dict_value_from_config(
                self.env,
                ["Environment"],
                MODEL_CONTAINERS_PATH,
                sagemaker_session=self.sagemaker_session,
            )
            create_model_args = dict(
                name=self.name,
                role=self.role,
                container_defs=container_def,
                vpc_config=self.vpc_config,
                enable_network_isolation=self._enable_network_isolation,
                tags=format_tags(tags),
            )
            self.sagemaker_session.create_model(**create_model_args)

    def _get_model_uri(self):
        model_uri = None
        if isinstance(self.model_data, (str, PipelineVariable)):
            model_uri = self.model_data
        elif isinstance(self.model_data, dict):
            model_uri = self.model_data.get("S3DataSource", {}).get("S3Uri", None)
        return model_uri

    def _ensure_base_name_if_needed(self, image_uri, script_uri, model_uri):
        """Create a base name from the image URI if there is no model name provided.

        If a JumpStart script or model uri is used, select the JumpStart base name.
        """
        if self.name is None:
            self._base_name = (
                self._base_name
                or get_jumpstart_base_name_if_jumpstart_model(script_uri, model_uri)
                or utils.base_name_from_image(image_uri, default_base_name=Model.__name__)
            )

    def _set_model_name_if_needed(self):
        """Generate a new model name if ``self._base_name`` is present."""
        if self._base_name:
            self.name = utils.name_from_base(self._base_name)

    def _framework(self):
        """Placeholder docstring"""
        return getattr(self, "_framework_name", None)

    def _get_framework_version(self):
        """Placeholder docstring"""
        return getattr(self, "framework_version", None)

    def _edge_packaging_job_config(
        self,
        output_path,
        role,
        model_name,
        model_version,
        packaging_job_name,
        compilation_job_name,
        resource_key,
        s3_kms_key,
        tags,
    ):
        """Creates a request object for a packaging job.

        Args:
            output_path (str): where in S3 to store the output of the job
            role (str): what role to use when executing the job
            packaging_job_name (str): what to name the packaging job
            compilation_job_name (str): what compilation job to source the model from
            resource_key (str): the kms key to encrypt the disk with
            s3_kms_key (str): the kms key to encrypt the output with
            tags (Optional[Tags]): Tags for labeling an edge packaging job. For
                more, see
                https://docs.aws.amazon.com/sagemaker/latest/dg/API_Tag.html.
        Returns:
            dict: the request object to use when creating a packaging job
        """
        output_model_config = {
            "S3OutputLocation": output_path,
        }
        if s3_kms_key is not None:
            output_model_config["KmsKeyId"] = s3_kms_key

        return {
            "output_model_config": output_model_config,
            "role": role,
            "tags": format_tags(tags),
            "model_name": model_name,
            "model_version": model_version,
            "job_name": packaging_job_name,
            "compilation_job_name": compilation_job_name,
            "resource_key": resource_key,
        }

    def _compilation_job_config(
        self,
        target_instance_type,
        input_shape,
        output_path,
        role,
        compile_max_run,
        job_name,
        framework,
        tags,
        target_platform_os=None,
        target_platform_arch=None,
        target_platform_accelerator=None,
        compiler_options=None,
        framework_version=None,
    ):
        """Placeholder Docstring"""
        input_model_config = {
            "S3Uri": self.model_data,
            "DataInputConfig": (
                json.dumps(input_shape) if isinstance(input_shape, dict) else input_shape
            ),
            "Framework": framework.upper(),
        }

        def multi_version_compilation_supported(
            target_instance_type: str, framework: str, framework_version: str
        ):
            if target_instance_type and framework and framework_version:
                framework = framework.lower()

                multi_version_frameworks_support_mapping = {
                    "ml_inf1": ["pytorch", "tensorflow", "mxnet"],
                    "ml_inf2": ["pytorch", "tensorflow"],
                    "ml_trn1": ["pytorch", "tensorflow"],
                    "neo_ioc_targets": ["pytorch", "tensorflow"],
                    "neo_edge_targets": ["pytorch", "tensorflow"],
                }
                if target_instance_type in NEO_IOC_TARGET_DEVICES:
                    return framework in multi_version_frameworks_support_mapping["neo_ioc_targets"]
                if target_instance_type in ["ml_inf1", "ml_inf2", "ml_trn1"]:
                    return (
                        framework in multi_version_frameworks_support_mapping[target_instance_type]
                    )
                if target_instance_type not in NEO_MULTIVERSION_UNSUPPORTED:
                    return framework in multi_version_frameworks_support_mapping["neo_edge_targets"]
            return False

        if multi_version_compilation_supported(target_instance_type, framework, framework_version):
            input_model_config["FrameworkVersion"] = utils.get_short_version(framework_version)

        role = self.sagemaker_session.expand_role(role)
        output_model_config = {
            "S3OutputLocation": output_path,
        }

        if target_instance_type is not None:
            output_model_config["TargetDevice"] = target_instance_type
        else:
            if target_platform_os is None and target_platform_arch is None:
                raise ValueError(
                    "target_instance_type or (target_platform_os and target_platform_arch) "
                    "should be provided"
                )
            target_platform = {
                "Os": target_platform_os,
                "Arch": target_platform_arch,
            }
            if target_platform_accelerator is not None:
                target_platform["Accelerator"] = target_platform_accelerator
            output_model_config["TargetPlatform"] = target_platform

        if compiler_options is not None:
            output_model_config["CompilerOptions"] = (
                json.dumps(compiler_options)
                if isinstance(compiler_options, dict)
                else compiler_options
            )

        return {
            "input_model_config": input_model_config,
            "output_model_config": output_model_config,
            "role": role,
            "stop_condition": {"MaxRuntimeInSeconds": compile_max_run},
            "tags": format_tags(tags),
            "job_name": job_name,
        }

    def package_for_edge(
        self,
        output_path,
        model_name,
        model_version,
        role=None,
        job_name=None,
        resource_key=None,
        s3_kms_key=None,
        tags=None,
    ):
        """Package this ``Model`` with SageMaker Edge.

        Creates a new EdgePackagingJob and wait for it to finish.
        model_data will now point to the packaged artifacts.

        Args:
            output_path (str): Specifies where to store the packaged model
            role (str): Execution role
            model_name (str): the name to attach to the model metadata
            model_version (str): the version to attach to the model metadata
            job_name (str): The name of the edge packaging job
            resource_key (str): the kms key to encrypt the disk with
            s3_kms_key (str): the kms key to encrypt the output with
            tags (Optional[Tags]): Tags for labeling an edge packaging job. For
                more, see
                https://docs.aws.amazon.com/sagemaker/latest/dg/API_Tag.html.

        Returns:
            sagemaker.model.Model: A SageMaker ``Model`` object. See
            :func:`~sagemaker.model.Model` for full details.
        """
        if self._compilation_job_name is None:
            raise ValueError("You must first compile this model")
        if job_name is None:
            job_name = f"packaging{self._compilation_job_name[11:]}"
        self._init_sagemaker_session_if_does_not_exist(None)
        s3_kms_key = resolve_value_from_config(
            s3_kms_key,
            EDGE_PACKAGING_KMS_KEY_ID_PATH,
            sagemaker_session=self.sagemaker_session,
        )
        role = resolve_value_from_config(
            role, EDGE_PACKAGING_ROLE_ARN_PATH, sagemaker_session=self.sagemaker_session
        )
        resource_key = resolve_value_from_config(
            resource_key, EDGE_PACKAGING_RESOURCE_KEY_PATH, sagemaker_session=self.sagemaker_session
        )
        if role is not None:
            role = self.sagemaker_session.expand_role(role)
        config = self._edge_packaging_job_config(
            output_path,
            role,
            model_name,
            model_version,
            job_name,
            self._compilation_job_name,
            resource_key,
            s3_kms_key,
            format_tags(tags),
        )
        self.sagemaker_session.package_model_for_edge(**config)
        job_status = self.sagemaker_session.wait_for_edge_packaging_job(job_name)
        self.model_data = job_status["ModelArtifact"]
        self._is_edge_packaged_model = True

        return self

    def compile(
        self,
        target_instance_family,
        input_shape,
        output_path,
        role=None,
        tags=None,
        job_name=None,
        compile_max_run=15 * 60,
        framework=None,
        framework_version=None,
        target_platform_os=None,
        target_platform_arch=None,
        target_platform_accelerator=None,
        compiler_options=None,
    ):
        """Compile this ``Model`` with SageMaker Neo.

        Args:
            target_instance_family (str): Identifies the device that you want to
                run your model after compilation, for example: ml_c5. For allowed
                strings see
                https://docs.aws.amazon.com/sagemaker/latest/dg/API_OutputConfig.html.
                Alternatively, you can select an OS, Architecture and Accelerator using
                ``target_platform_os``, ``target_platform_arch``,
                and ``target_platform_accelerator``.
            input_shape (dict): Specifies the name and shape of the expected
                inputs for your trained model in json dictionary form, for
                example: {'data': [1,3,1024,1024]}, or {'var1': [1,1,28,28],
                'var2': [1,1,28,28]}. Input shape is optional for those models traced with torch 2.0,
                see pytorch section of this document for detail:
                https://docs.aws.amazon.com/sagemaker/latest/dg/neo-compilation-preparing-model.html
            output_path (str): Specifies where to store the compiled model
            role (str): Execution role
            tags (Optional[Tags]): Tags for labeling a compilation job. For
                more, see
                https://docs.aws.amazon.com/sagemaker/latest/dg/API_Tag.html.
            job_name (str): The name of the compilation job
            compile_max_run (int): Timeout in seconds for compilation (default:
                15 * 60). After this amount of time Amazon SageMaker Neo
                terminates the compilation job regardless of its current status.
            framework (str): The framework that is used to train the original
                model. Allowed values: 'mxnet', 'tensorflow', 'keras', 'pytorch',
                'onnx', 'xgboost'
            framework_version (str): The version of framework, for example:
                '1.5' for PyTorch
            target_platform_os (str): Target Platform OS, for example: 'LINUX'.
                For allowed strings see
                https://docs.aws.amazon.com/sagemaker/latest/dg/API_OutputConfig.html.
                It can be used instead of target_instance_family by setting target_instance
                family to None.
            target_platform_arch (str): Target Platform Architecture, for example: 'X86_64'.
                For allowed strings see
                https://docs.aws.amazon.com/sagemaker/latest/dg/API_OutputConfig.html.
                It can be used instead of target_instance_family by setting target_instance
                family to None.
            target_platform_accelerator (str, optional): Target Platform Accelerator,
                for example: 'NVIDIA'. For allowed strings see
                https://docs.aws.amazon.com/sagemaker/latest/dg/API_OutputConfig.html.
                It can be used instead of target_instance_family by setting target_instance
                family to None.
            compiler_options (dict, optional): Additional parameters for compiler.
                Compiler Options are TargetPlatform / target_instance_family specific. See
                https://docs.aws.amazon.com/sagemaker/latest/dg/API_OutputConfig.html for details.

        Returns:
            sagemaker.model.Model: A SageMaker ``Model`` object. See
            :func:`~sagemaker.model.Model` for full details.
        """
        framework = framework or self._framework()
        if framework is None:
            raise ValueError(
                "You must specify framework, allowed values {}".format(NEO_ALLOWED_FRAMEWORKS)
            )
        if framework not in NEO_ALLOWED_FRAMEWORKS:
            raise ValueError(
                "You must provide valid framework, allowed values {}".format(NEO_ALLOWED_FRAMEWORKS)
            )
        if job_name is None:
            raise ValueError("You must provide a compilation job name")
        if self.model_data is None:
            raise ValueError("You must provide an S3 path to the compressed model artifacts.")
        if isinstance(self.model_data, dict):
            raise ValueError("Compiling model data from ModelDataSource is currently not supported")

        framework_version = framework_version or self._get_framework_version()

        self._init_sagemaker_session_if_does_not_exist(target_instance_family)
        role = resolve_value_from_config(
            role,
            COMPILATION_JOB_ROLE_ARN_PATH,
            sagemaker_session=self.sagemaker_session,
        )
        if not role:
            # Originally IAM role was a required parameter.
            # Now we marked that as Optional because we can fetch it from SageMakerConfig
            # Because of marking that parameter as optional, we should validate if it is None, even
            # after fetching the config.
            raise ValueError("An AWS IAM role is required to create a compilation job.")
        config = self._compilation_job_config(
            target_instance_family,
            input_shape,
            output_path,
            role,
            compile_max_run,
            job_name,
            framework,
            format_tags(tags),
            target_platform_os,
            target_platform_arch,
            target_platform_accelerator,
            compiler_options,
            framework_version,
        )
        self.sagemaker_session.compile_model(**config)
        job_status = self.sagemaker_session.wait_for_compilation_job(job_name)
        self.model_data = job_status["ModelArtifacts"]["S3ModelArtifacts"]
        if target_instance_family is not None:
            if target_instance_family == "ml_eia2":
                pass
            elif target_instance_family.startswith("ml_"):
                self.image_uri = job_status.get("InferenceImage", None)
                self._is_compiled_model = True
            else:
                logger.warning(
                    "The instance type %s is not supported for deployment via SageMaker."
                    "Please deploy the model manually.",
                    target_instance_family,
                )
        else:
            logger.warning(
                "Devices described by Target Platform OS, Architecture and Accelerator are not"
                "supported for deployment via SageMaker. Please deploy the model manually."
            )

        self._compilation_job_name = job_name

        return self

    def deploy(
        self,
        initial_instance_count=None,
        instance_type=None,
        serializer=None,
        deserializer=None,
        accelerator_type=None,
        endpoint_name=None,
        tags=None,
        kms_key=None,
        wait=True,
        data_capture_config=None,
        async_inference_config=None,
        serverless_inference_config=None,
        volume_size=None,
        model_data_download_timeout=None,
        container_startup_health_check_timeout=None,
        inference_recommendation_id=None,
        explainer_config=None,
        accept_eula: Optional[bool] = None,
        endpoint_logging=False,
        resources: Optional[ResourceRequirements] = None,
        endpoint_type: EndpointType = EndpointType.MODEL_BASED,
        managed_instance_scaling: Optional[str] = None,
        inference_component_name=None,
        routing_config: Optional[Dict[str, Any]] = None,
        model_reference_arn: Optional[str] = None,
        inference_ami_version: Optional[str] = None,
        update_endpoint: Optional[bool] = False,
        **kwargs,
    ):
        """Deploy this ``Model`` to an ``Endpoint`` and optionally return a ``Predictor``.

        Create a SageMaker ``Model`` and ``EndpointConfig``, and deploy an
        ``Endpoint`` from this ``Model``. If ``self.predictor_cls`` is not None,
        this method returns a the result of invoking ``self.predictor_cls`` on
        the created endpoint name.

        The name of the created model is accessible in the ``name`` field of
        this ``Model`` after deploy returns

        The name of the created endpoint is accessible in the
        ``endpoint_name`` field of this ``Model`` after deploy returns.

        Args:
            initial_instance_count (int): The initial number of instances to run
                in the ``Endpoint`` created from this ``Model``. If not using
                serverless inference or the model has not called ``right_size()``,
                then it need to be a number larger or equals
                to 1 (default: None).
            instance_type (str): The EC2 instance type to deploy this Model to.
                For example, 'ml.p2.xlarge', or 'local' for local mode. If not using
                serverless inference or the model has not called ``right_size()``,
                then it is required to deploy a model.
                (default: None).
            serializer (:class:`~sagemaker.serializers.BaseSerializer`): A
                serializer object, used to encode data for an inference endpoint
                (default: None). If ``serializer`` is not None, then
                ``serializer`` will override the default serializer. The
                default serializer is set by the ``predictor_cls``.
            deserializer (:class:`~sagemaker.deserializers.BaseDeserializer`): A
                deserializer object, used to decode data from an inference
                endpoint (default: None). If ``deserializer`` is not None, then
                ``deserializer`` will override the default deserializer. The
                default deserializer is set by the ``predictor_cls``.
            accelerator_type (str): Type of Elastic Inference accelerator to
                deploy this model for model loading and inference, for example,
                'ml.eia1.medium'. If not specified, no Elastic Inference
                accelerator will be attached to the endpoint. For more
                information:
                https://docs.aws.amazon.com/sagemaker/latest/dg/ei.html
            endpoint_name (str): The name of the endpoint to create (default:
                None). If not specified, a unique endpoint name will be created.
            tags (Optional[Tags]): Tags to attach to this
                specific endpoint.
            kms_key (str): The ARN of the KMS key that is used to encrypt the
                data on the storage volume attached to the instance hosting the
                endpoint.
            wait (bool): Whether the call should wait until the deployment of
                this model completes (default: True).
            data_capture_config (sagemaker.model_monitor.DataCaptureConfig): Specifies
                configuration related to Endpoint data capture for use with
                Amazon SageMaker Model Monitoring. (Default: None).
            async_inference_config (sagemaker.model_monitor.AsyncInferenceConfig): Specifies
                configuration related to async endpoint. Use this configuration when trying
                to create async endpoint and make async inference. If empty config object
                passed through, will use default config to deploy async endpoint. Deploy a
                real-time endpoint if it's None. (default: None).
            serverless_inference_config (sagemaker.serverless.ServerlessInferenceConfig):
                Specifies configuration related to serverless endpoint. Use this configuration
                when trying to create serverless endpoint and make serverless inference. If
                empty object passed through, will use pre-defined values in
                ``ServerlessInferenceConfig`` class to deploy serverless endpoint. Deploy an
                instance based endpoint if it's None. (default: None).
            volume_size (int): The size, in GB, of the ML storage volume attached to individual
                inference instance associated with the production variant. Currenly only Amazon EBS
                gp2 storage volumes are supported.
            model_data_download_timeout (int): The timeout value, in seconds, to download and
                extract model data from Amazon S3 to the individual inference instance associated
                with this production variant.
            container_startup_health_check_timeout (int): The timeout value, in seconds, for your
                inference container to pass health check by SageMaker Hosting. For more information
                about health check see:
                https://docs.aws.amazon.com/sagemaker/latest/dg/your-algorithms-inference-code.html#your-algorithms-inference-algo-ping-requests
            inference_recommendation_id (str): The recommendation id which specifies the
                recommendation you picked from inference recommendation job results and
                would like to deploy the model and endpoint with recommended parameters.
                This can also be a recommendation id returned from ``DescribeModel`` contained in
                a list of ``RealtimeInferenceRecommendations`` within ``DeploymentRecommendation``
            explainer_config (sagemaker.explainer.ExplainerConfig): Specifies online explainability
                configuration for use with Amazon SageMaker Clarify. Default: None.
            accept_eula (bool): For models that require a Model Access Config, specify True or
                False to indicate whether model terms of use have been accepted.
                The `accept_eula` value must be explicitly defined as `True` in order to
                accept the end-user license agreement (EULA) that some
                models require. (Default: None).
            endpoint_logging (Optiona[bool]): If set to true, live logging will be emitted as
                the SageMaker Endpoint starts up. (Default: False).
            resources (Optional[ResourceRequirements]): The compute resource requirements
                for a model to be deployed to an endpoint. Only
                EndpointType.INFERENCE_COMPONENT_BASED supports this feature. (Default: None).
            managed_instance_scaling (Optional[Dict]): Managed instance scaling options,
                if configured Amazon SageMaker will manage the instance number behind the
                Endpoint. (Default: None).
            endpoint_type (Optional[EndpointType]): The type of an endpoint used to deploy models.
                (Default: EndpointType.MODEL_BASED).
            routing_config (Optional[Dict[str, Any]): Settings the control how the endpoint routes incoming
                traffic to the instances that the endpoint hosts.
                Currently, support dictionary key ``RoutingStrategy``.

                .. code:: python

                    {
                        "RoutingStrategy":  sagemaker.enums.RoutingStrategy.RANDOM
                    }
            model_reference_arn (Optional [str]): Hub Content Arn of a Model Reference type
                content (default: None).
            inference_ami_version (Optional [str]): Specifies an option from a collection of preconfigured
             Amazon Machine Image (AMI) images. For a full list of options, see:
             https://docs.aws.amazon.com/sagemaker/latest/APIReference/API_ProductionVariant.html
<<<<<<< HEAD
=======
            update_endpoint (Optional[bool]):
                Flag to update the model in an existing Amazon SageMaker endpoint.
                If True, this will deploy a new EndpointConfig to an already existing endpoint
                and delete resources corresponding to the previous EndpointConfig. Default: False
                Note: Currently this is supported for single model endpoints
>>>>>>> 6fb3b813
        Raises:
             ValueError: If arguments combination check failed in these circumstances:
                - If no role is specified or
                - If serverless inference config is not specified and instance type and instance
                    count are also not specified or
                - If a wrong type of object is provided as serverless inference config or async
                    inference config or
                - If inference recommendation id is specified along with incompatible parameters
        Returns:
            Callable[[string, sagemaker.session.Session], Any] or None: Invocation of
                ``self.predictor_cls`` on the created endpoint name, if ``self.predictor_cls``
                is not None. Otherwise, return None.
        """
        self.accept_eula = accept_eula

        self._init_sagemaker_session_if_does_not_exist(instance_type)
        # Depending on the instance type, a local session (or) a session is initialized.
        self.role = resolve_value_from_config(
            self.role,
            MODEL_EXECUTION_ROLE_ARN_PATH,
            sagemaker_session=self.sagemaker_session,
        )
        self.vpc_config = resolve_value_from_config(
            self.vpc_config,
            MODEL_VPC_CONFIG_PATH,
            sagemaker_session=self.sagemaker_session,
        )
        self._enable_network_isolation = resolve_value_from_config(
            self._enable_network_isolation,
            MODEL_ENABLE_NETWORK_ISOLATION_PATH,
            sagemaker_session=self.sagemaker_session,
        )

        self.add_tags(tags)
        tags = format_tags(self._tags)

        if (
            getattr(self.sagemaker_session, "settings", None) is not None
            and self.sagemaker_session.settings.include_jumpstart_tags
        ):
            tags = add_jumpstart_uri_tags(
                tags=tags,
                inference_model_uri=(
                    self.model_data if isinstance(self.model_data, (str, dict)) else None
                ),
                inference_script_uri=self.source_dir,
            )

        if self.role is None:
            raise ValueError("Role can not be null for deploying a model")

        routing_config = _resolve_routing_config(routing_config)

        if (
            inference_recommendation_id is not None
            or self.inference_recommender_job_results is not None
        ):
            instance_type, initial_instance_count = self._update_params(
                instance_type=instance_type,
                initial_instance_count=initial_instance_count,
                accelerator_type=accelerator_type,
                async_inference_config=async_inference_config,
                serverless_inference_config=serverless_inference_config,
                explainer_config=explainer_config,
                inference_recommendation_id=inference_recommendation_id,
                inference_recommender_job_results=self.inference_recommender_job_results,
            )

        is_async = async_inference_config is not None
        if is_async and not isinstance(async_inference_config, AsyncInferenceConfig):
            raise ValueError("async_inference_config needs to be a AsyncInferenceConfig object")

        is_explainer_enabled = explainer_config is not None
        if is_explainer_enabled and not isinstance(explainer_config, ExplainerConfig):
            raise ValueError("explainer_config needs to be a ExplainerConfig object")

        is_serverless = serverless_inference_config is not None
        if not is_serverless and not (instance_type and initial_instance_count):
            raise ValueError(
                "Must specify instance type and instance count unless using serverless inference"
            )

        if is_serverless and not isinstance(serverless_inference_config, ServerlessInferenceConfig):
            raise ValueError(
                "serverless_inference_config needs to be a ServerlessInferenceConfig object"
            )

        if (
            getattr(self, "model_id", None) in {"", None}
            and instance_type
            and instance_type.startswith("ml.inf")
            and not self._is_compiled_model
        ):
            logger.warning(
                "Your model is not compiled. Please compile your model before using Inferentia."
            )

        compiled_model_suffix = None if is_serverless else "-".join(instance_type.split(".")[:-1])
        if self._is_compiled_model and not is_serverless:
            self._ensure_base_name_if_needed(
                image_uri=self.image_uri,
                script_uri=self.source_dir,
                model_uri=self._get_model_uri(),
            )
            if self._base_name is not None:
                self._base_name = "-".join((self._base_name, compiled_model_suffix))

        if self._is_sharded_model:
            if endpoint_type != EndpointType.INFERENCE_COMPONENT_BASED:
                logging.warning(
                    "Forcing INFERENCE_COMPONENT_BASED endpoint for sharded model. ADVISORY - "
                    "Use INFERENCE_COMPONENT_BASED endpoints over MODEL_BASED endpoints."
                )
                endpoint_type = EndpointType.INFERENCE_COMPONENT_BASED

            if self._enable_network_isolation:
                raise ValueError(
                    "EnableNetworkIsolation cannot be set to True since SageMaker Fast Model "
                    "Loading of model requires network access."
                )

            if resources and resources.num_cpus and resources.num_cpus > 0:
                logger.warning(
                    "NumberOfCpuCoresRequired should be 0 for the best experience with SageMaker "
                    "Fast Model Loading. Configure by setting `num_cpus` to 0 in `resources`."
                )

        # Support multiple models on same endpoint
        if endpoint_type == EndpointType.INFERENCE_COMPONENT_BASED:
            if update_endpoint:
                raise ValueError(
                    "Currently update_endpoint is supported for single model endpoints"
                )
            if endpoint_name:
                self.endpoint_name = endpoint_name
            else:
                # no endpoint name given, create endpoint_name
                if self.name:
                    self.endpoint_name = utils.name_from_base(self.name)
            # [TODO]: Refactor to a module
            managed_instance_scaling_config = {}
            if managed_instance_scaling:
                managed_instance_scaling_config["Status"] = "ENABLED"
                if "MaxInstanceCount" in managed_instance_scaling:
                    managed_instance_scaling_config["MaxInstanceCount"] = managed_instance_scaling[
                        "MaxInstanceCount"
                    ]
                if "MinInstanceCount" in managed_instance_scaling:
                    managed_instance_scaling_config["MinInstanceCount"] = managed_instance_scaling[
                        "MinInstanceCount"
                    ]
                else:
                    managed_instance_scaling_config["MinInstanceCount"] = initial_instance_count

            if not self.sagemaker_session.endpoint_in_service_or_not(self.endpoint_name):
                production_variant = sagemaker.production_variant(
                    instance_type=instance_type,
                    initial_instance_count=initial_instance_count,
                    volume_size=volume_size,
                    model_data_download_timeout=model_data_download_timeout,
                    container_startup_health_check_timeout=container_startup_health_check_timeout,
                    managed_instance_scaling=managed_instance_scaling_config,
                    routing_config=routing_config,
                    inference_ami_version=inference_ami_version,
                )

                self.sagemaker_session.endpoint_from_production_variants(
                    name=self.endpoint_name,
                    production_variants=[production_variant],
                    tags=tags,
                    kms_key=kms_key,
                    vpc_config=self.vpc_config,
                    enable_network_isolation=self._enable_network_isolation,
                    role=self.role,
                    live_logging=False,  # TODO: enable when IC supports this
                    wait=wait,
                )

            self._create_sagemaker_model(
                instance_type=instance_type,
                accelerator_type=accelerator_type,
                tags=tags,
            )

            # [TODO]: Refactor to a module
            startup_parameters = {}
            if model_data_download_timeout:
                startup_parameters["ModelDataDownloadTimeoutInSeconds"] = (
                    model_data_download_timeout
                )
            if container_startup_health_check_timeout:
                startup_parameters["ContainerStartupHealthCheckTimeoutInSeconds"] = (
                    container_startup_health_check_timeout
                )

            inference_component_spec = {
                "ModelName": self.name,
                "StartupParameters": startup_parameters,
                "ComputeResourceRequirements": resources.get_compute_resource_requirements(),
            }
            runtime_config = {"CopyCount": resources.copy_count}
            self.inference_component_name = (
                inference_component_name
                or self.inference_component_name
                or unique_name_from_base(self.name)
            )

            # [TODO]: Add endpoint_logging support
            self.sagemaker_session.create_inference_component(
                inference_component_name=self.inference_component_name,
                endpoint_name=self.endpoint_name,
                variant_name="AllTraffic",  # default variant name
                specification=inference_component_spec,
                runtime_config=runtime_config,
                tags=tags,
                wait=wait,
            )

            if self.predictor_cls:
                predictor = self.predictor_cls(
                    self.endpoint_name,
                    self.sagemaker_session,
                    component_name=self.inference_component_name,
                )
                if serializer:
                    predictor.serializer = serializer
                if deserializer:
                    predictor.deserializer = deserializer
                return predictor
            return None

        else:  # existing single model endpoint path
            self._create_sagemaker_model(
                instance_type=instance_type,
                accelerator_type=accelerator_type,
                tags=tags,
                serverless_inference_config=serverless_inference_config,
                accept_eula=accept_eula,
                model_reference_arn=model_reference_arn,
            )
            serverless_inference_config_dict = (
                serverless_inference_config._to_request_dict() if is_serverless else None
            )
            production_variant = sagemaker.production_variant(
                self.name,
                instance_type,
                initial_instance_count,
                accelerator_type=accelerator_type,
                serverless_inference_config=serverless_inference_config_dict,
                volume_size=volume_size,
                model_data_download_timeout=model_data_download_timeout,
                container_startup_health_check_timeout=container_startup_health_check_timeout,
                routing_config=routing_config,
                inference_ami_version=inference_ami_version,
            )
            if endpoint_name:
                self.endpoint_name = endpoint_name
            else:
                base_endpoint_name = self._base_name or utils.base_from_name(self.name)
                if self._is_compiled_model and not is_serverless:
                    if not base_endpoint_name.endswith(compiled_model_suffix):
                        base_endpoint_name = "-".join((base_endpoint_name, compiled_model_suffix))
                self.endpoint_name = utils.name_from_base(base_endpoint_name)

            data_capture_config_dict = None
            if data_capture_config is not None:
                data_capture_config_dict = data_capture_config._to_request_dict()

            async_inference_config_dict = None
            if is_async:
                if (
                    async_inference_config.output_path is None
                    or async_inference_config.failure_path is None
                ):
                    async_inference_config = self._build_default_async_inference_config(
                        async_inference_config
                    )
                async_inference_config.kms_key_id = resolve_value_from_config(
                    async_inference_config.kms_key_id,
                    ENDPOINT_CONFIG_ASYNC_KMS_KEY_ID_PATH,
                    sagemaker_session=self.sagemaker_session,
                )
                async_inference_config_dict = async_inference_config._to_request_dict()

            explainer_config_dict = None
            if is_explainer_enabled:
                explainer_config_dict = explainer_config._to_request_dict()

            if update_endpoint:
                endpoint_config_name = self.sagemaker_session.create_endpoint_config(
                    name=self.name,
                    model_name=self.name,
                    initial_instance_count=initial_instance_count,
                    instance_type=instance_type,
                    accelerator_type=accelerator_type,
                    tags=tags,
                    kms_key=kms_key,
                    data_capture_config_dict=data_capture_config_dict,
                    volume_size=volume_size,
                    model_data_download_timeout=model_data_download_timeout,
                    container_startup_health_check_timeout=container_startup_health_check_timeout,
                    explainer_config_dict=explainer_config_dict,
                    async_inference_config_dict=async_inference_config_dict,
                    serverless_inference_config_dict=serverless_inference_config_dict,
                    routing_config=routing_config,
                    inference_ami_version=inference_ami_version,
                )
                self.sagemaker_session.update_endpoint(self.endpoint_name, endpoint_config_name)
            else:
                self.sagemaker_session.endpoint_from_production_variants(
                    name=self.endpoint_name,
                    production_variants=[production_variant],
                    tags=tags,
                    kms_key=kms_key,
                    wait=wait,
                    data_capture_config_dict=data_capture_config_dict,
                    explainer_config_dict=explainer_config_dict,
                    async_inference_config_dict=async_inference_config_dict,
                    live_logging=endpoint_logging,
                )

            if self.predictor_cls:
                predictor = self.predictor_cls(self.endpoint_name, self.sagemaker_session)
                if serializer:
                    predictor.serializer = serializer
                if deserializer:
                    predictor.deserializer = deserializer
                if is_async:
                    return AsyncPredictor(predictor, self.name)
                return predictor
            return None

    def _build_default_async_inference_config(self, async_inference_config):
        """Build default async inference config and return ``AsyncInferenceConfig``"""
        unique_folder = unique_name_from_base(self.name)
        if async_inference_config.output_path is None:
            async_output_s3uri = s3.s3_path_join(
                "s3://",
                self.sagemaker_session.default_bucket(),
                self.sagemaker_session.default_bucket_prefix,
                "async-endpoint-outputs",
                unique_folder,
            )
            async_inference_config.output_path = async_output_s3uri

        if async_inference_config.failure_path is None:
            async_failure_s3uri = s3.s3_path_join(
                "s3://",
                self.sagemaker_session.default_bucket(),
                self.sagemaker_session.default_bucket_prefix,
                "async-endpoint-failures",
                unique_folder,
            )
            async_inference_config.failure_path = async_failure_s3uri

        return async_inference_config

    def transformer(
        self,
        instance_count,
        instance_type,
        strategy=None,
        assemble_with=None,
        output_path=None,
        output_kms_key=None,
        accept=None,
        env=None,
        max_concurrent_transforms=None,
        max_payload=None,
        tags=None,
        volume_kms_key=None,
    ):
        """Return a ``Transformer`` that uses this Model.

        Args:
            instance_count (int): Number of EC2 instances to use.
            instance_type (str): Type of EC2 instance to use, for example,
                'ml.c4.xlarge'.
            strategy (str): The strategy used to decide how to batch records in
                a single request (default: None). Valid values: 'MultiRecord'
                and 'SingleRecord'.
            assemble_with (str): How the output is assembled (default: None).
                Valid values: 'Line' or 'None'.
            output_path (str): S3 location for saving the transform result. If
                not specified, results are stored to a default bucket.
            output_kms_key (str): Optional. KMS key ID for encrypting the
                transform output (default: None).
            accept (str): The accept header passed by the client to
                the inference endpoint. If it is supported by the endpoint,
                it will be the format of the batch transform output.
            env (dict): Environment variables to be set for use during the
                transform job (default: None).
            max_concurrent_transforms (int): The maximum number of HTTP requests
                to be made to each individual transform container at one time.
            max_payload (int): Maximum size of the payload in a single HTTP
                request to the container in MB.
            tags (Optional[Tags]): Tags for labeling a transform job. If
                none specified, then the tags used for the training job are used
                for the transform job.
            volume_kms_key (str): Optional. KMS key ID for encrypting the volume
                attached to the ML compute instance (default: None).
        """
        self._init_sagemaker_session_if_does_not_exist(instance_type)

        tags = format_tags(tags)

        self._create_sagemaker_model(instance_type, tags=tags)
        if self.enable_network_isolation():
            env = None

        return Transformer(
            self.name,
            instance_count,
            instance_type,
            strategy=strategy,
            assemble_with=assemble_with,
            output_path=output_path,
            output_kms_key=output_kms_key,
            accept=accept,
            max_concurrent_transforms=max_concurrent_transforms,
            max_payload=max_payload,
            env=env,
            tags=tags,
            base_transform_job_name=self._base_name or self.name,
            volume_kms_key=volume_kms_key,
            sagemaker_session=self.sagemaker_session,
        )

    def tune(self, max_tuning_duration: Optional[int] = 1800):
        """Tune a Model built in ``Mode.LOCAL_CONTAINER`` via ``ModelBuilder``.

        ``tune()`` is available for DJL Models using Huggingface IDs.
        In this use case, Tensor Parallel Degree is our tunable parameter. The tuning job
        first generates all admissible Tensor Parallel Degrees and then benchmarks
        on 10 invocations serially followed by 10 invocations concurrently. It starts first
        at the highest admissible Tensor Parallel Degree and then scales down until failure.

        Example:
            Sample flow:

            >>> sample_input = {
            >>>                    "inputs": "sample_prompt",
            >>>                    "parameters": {}
            >>>                }
            >>> sample_output = {
            >>>                     "generated_text": "sample_text_generation"
            >>>                 }
            >>>
            >>> builder = ModelBuilder(
            >>>                        model=model,
            >>>                        schema_builder=SchemaBuilder(sample_input, sample_output),
            >>>                        model_path=path_to_model,
            >>>                        mode=Mode.LOCAL_CONTAINER,
            >>>                       )
            >>>
            >>> model = builder.build()
            >>> tuned_model = model.tune()
            >>> tuned_model.deploy()

        Args:
            max_tuning_duration (int): The time out for the ``Mode.LOCAL_CONTAINER`` tuning
                job. Defaults to 1800.
        """

    def delete_model(self):
        """Delete an Amazon SageMaker Model.

        Raises:
            ValueError: if the model is not created yet.
        """
        if self.name is None:
            raise ValueError(
                "The SageMaker model must be created first before attempting to delete."
            )
        self.sagemaker_session.delete_model(self.name)


class FrameworkModel(Model):
    """A Model for working with an SageMaker ``Framework``.

    This class hosts user-defined code in S3 and sets code location and
    configuration in model environment variables.
    """

    def __init__(
        self,
        model_data: Union[str, PipelineVariable, dict],
        image_uri: Union[str, PipelineVariable],
        role: Optional[str] = None,
        entry_point: Optional[str] = None,
        source_dir: Optional[str] = None,
        predictor_cls: Optional[Callable] = None,
        env: Optional[Dict[str, Union[str, PipelineVariable]]] = None,
        name: Optional[str] = None,
        container_log_level: Union[int, PipelineVariable] = logging.INFO,
        code_location: Optional[str] = None,
        sagemaker_session: Optional[Session] = None,
        dependencies: Optional[List[str]] = None,
        git_config: Optional[Dict[str, str]] = None,
        **kwargs,
    ):
        """Initialize a ``FrameworkModel``.

        Args:
            model_data (str or PipelineVariable or dict): The S3 location of
                SageMaker model data.
            image_uri (str or PipelineVariable): A Docker image URI.
            role (str): An IAM role name or ARN for SageMaker to access AWS
                resources on your behalf.
            entry_point (str): Path (absolute or relative) to the Python source
                file which should be executed as the entry point to model
                hosting. If ``source_dir`` is specified, then ``entry_point``
                must point to a file located at the root of ``source_dir``.
                If 'git_config' is provided, 'entry_point' should be
                a relative location to the Python source file in the Git repo.

                Example:
                    With the following GitHub repo directory structure:

                    >>> |----- README.md
                    >>> |----- src
                    >>>         |----- inference.py
                    >>>         |----- test.py

                    You can assign entry_point='src/inference.py'.
            source_dir (str): Path (absolute, relative or an S3 URI) to a directory
                with any other training source code dependencies aside from the entry
                point file (default: None). If ``source_dir`` is an S3 URI, it must
                point to a file with name ``sourcedir.tar.gz``. Structure within this
                directory are preserved when training on Amazon SageMaker. If 'git_config'
                is provided, 'source_dir' should be a relative location to a directory in the
                Git repo. If the directory points to S3, no code will be uploaded and the S3
                location will be used instead.

                .. admonition:: Example

                    With the following GitHub repo directory structure:

                    >>> |----- README.md
                    >>> |----- src
                    >>>         |----- inference.py
                    >>>         |----- test.py

                    You can assign entry_point='inference.py', source_dir='src'.
            predictor_cls (Callable[[string, sagemaker.session.Session], Any]): A
                function to call to create a predictor (default: None). If not
                None, ``deploy`` will return the result of invoking this
                function on the created endpoint name.
            env (dict[str, str] or dict[str, PipelineVariable]): Environment variables to
                run with ``image_uri`` when hosted in SageMaker (default: None).
            name (str): The model name. If None, a default model name will be
                selected on each ``deploy``.
            container_log_level (int or PipelineVariable): Log level to use within
                the container (default: logging.INFO). Valid values are defined
                in the Python logging module.
            code_location (str): Name of the S3 bucket where custom code is
                uploaded (default: None). If not specified, default bucket
                created by ``sagemaker.session.Session`` is used.
            sagemaker_session (sagemaker.session.Session): A SageMaker Session
                object, used for SageMaker interactions (default: None). If not
                specified, one is created using the default AWS configuration
                chain.
            dependencies (list[str]): A list of paths to directories (absolute
                or relative) with any additional libraries that will be exported
                to the container (default: []). The library folders will be
                copied to SageMaker in the same folder where the entrypoint is
                copied. If 'git_config' is provided, 'dependencies' should be a
                list of relative locations to directories with any additional
                libraries needed in the Git repo. If the ```source_dir``` points
                to S3, code will be uploaded and the S3 location will be used
                instead.

                .. admonition:: Example

                    The following call

                    >>> Model(entry_point='inference.py',
                    ...       dependencies=['my/libs/common', 'virtual-env'])

                    results in the following inside the container:

                    >>> $ ls

                    >>> opt/ml/code
                    >>>     |------ inference.py
                    >>>     |------ common
                    >>>     |------ virtual-env

                This is not supported with "local code" in Local Mode.
            git_config (dict[str, str]): Git configurations used for cloning
                files, including ``repo``, ``branch``, ``commit``,
                ``2FA_enabled``, ``username``, ``password`` and ``token``. The
                ``repo`` field is required. All other fields are optional.
                ``repo`` specifies the Git repository where your training script
                is stored. If you don't provide ``branch``, the default value
                'master' is used. If you don't provide ``commit``, the latest
                commit in the specified branch is used.

                .. admonition:: Example

                    The following config:

                    >>> git_config = {'repo': 'https://github.com/aws/sagemaker-python-sdk.git',
                    >>>               'branch': 'test-branch-git-config',
                    >>>               'commit': '329bfcf884482002c05ff7f44f62599ebc9f445a'}

                    results in cloning the repo specified in 'repo', then
                    checkout the 'master' branch, and checkout the specified
                    commit.

                ``2FA_enabled``, ``username``, ``password`` and ``token`` are
                used for authentication. For GitHub (or other Git) accounts, set
                ``2FA_enabled`` to 'True' if two-factor authentication is
                enabled for the account, otherwise set it to 'False'. If you do
                not provide a value for ``2FA_enabled``, a default value of
                'False' is used. CodeCommit does not support two-factor
                authentication, so do not provide "2FA_enabled" with CodeCommit
                repositories.

                For GitHub and other Git repos, when SSH URLs are provided, it
                doesn't matter whether 2FA is enabled or disabled; you should
                either have no passphrase for the SSH key pairs, or have the
                ssh-agent configured so that you will not be prompted for SSH
                passphrase when you do 'git clone' command with SSH URLs. When
                HTTPS URLs are provided: if 2FA is disabled, then either token
                or username+password will be used for authentication if provided
                (token prioritized); if 2FA is enabled, only token will be used
                for authentication if provided. If required authentication info
                is not provided, python SDK will try to use local credentials
                storage to authenticate. If that fails either, an error message
                will be thrown.

                For CodeCommit repos, 2FA is not supported, so '2FA_enabled'
                should not be provided. There is no token in CodeCommit, so
                'token' should not be provided too. When 'repo' is an SSH URL,
                the requirements are the same as GitHub-like repos. When 'repo'
                is an HTTPS URL, username+password will be used for
                authentication if they are provided; otherwise, python SDK will
                try to use either CodeCommit credential helper or local
                credential storage for authentication.
            **kwargs: Keyword arguments passed to the superclass
                :class:`~sagemaker.model.Model`.

        .. tip::

            You can find additional parameters for initializing this class at
            :class:`~sagemaker.model.Model`.
        """
        super(FrameworkModel, self).__init__(
            image_uri,
            model_data,
            role,
            predictor_cls=predictor_cls,
            env=env,
            name=name,
            sagemaker_session=sagemaker_session,
            source_dir=source_dir,
            code_location=code_location,
            entry_point=entry_point,
            container_log_level=container_log_level,
            dependencies=dependencies,
            git_config=git_config,
            **kwargs,
        )

    def is_repack(self) -> bool:
        """Whether the source code needs to be repacked before uploading to S3.

        Returns:
            bool: if the source need to be repacked or not
        """
        if self.source_dir is None or self.entry_point is None:
            return False
        return self.source_dir and self.entry_point and not (self.key_prefix or self.git_config)


# works for MODEL_PACKAGE_ARN with or without version info.
MODEL_PACKAGE_ARN_PATTERN = r"arn:aws:sagemaker:(.*?):(.*?):model-package/(.*?)(?:/(\d+))?$"
MODEL_PACKAGE_VERSIONED_ARN_PATTERN = r"arn:aws:sagemaker:(.*?):(.*?):model-package/(.*?)/(\d+)$"


class ModelPackage(Model):
    """A SageMaker ``Model`` that can be deployed to an ``Endpoint``."""

    def __init__(
        self,
        role=None,
        model_data=None,
        algorithm_arn=None,
        model_package_arn=None,
        **kwargs,
    ):
        """Initialize a SageMaker ModelPackage.

        Args:
            role (str): An AWS IAM role (either name or full ARN). The Amazon
                SageMaker training jobs and APIs that create Amazon SageMaker
                endpoints use this role to access training data and model
                artifacts. After the endpoint is created, the inference code
                might use the IAM role, if it needs to access an AWS resource.
            model_data (str or dict[str, Any]): The S3 location of a SageMaker model data
                ``.tar.gz`` file or a dictionary representing a ``ModelDataSource``
                object. Must be provided if algorithm_arn is provided.
            algorithm_arn (str): algorithm arn used to train the model, can be
                just the name if your account owns the algorithm. Must also
                provide ``model_data``.
            model_package_arn (str): An existing SageMaker Model Package arn,
                can be just the name if your account owns the Model Package.
                ``model_data`` is not required.
            **kwargs: Additional kwargs passed to the Model constructor.
        """
        super(ModelPackage, self).__init__(
            role=role, model_data=model_data, image_uri=None, **kwargs
        )

        if model_package_arn and algorithm_arn:
            raise ValueError(
                "model_package_arn and algorithm_arn are mutually exclusive."
                "Both were provided: model_package_arn: %s algorithm_arn: %s"
                % (model_package_arn, algorithm_arn)
            )

        if model_package_arn is None and algorithm_arn is None:
            raise ValueError(
                "either model_package_arn or algorithm_arn is required." " None was provided."
            )

        self.algorithm_arn = algorithm_arn
        if self.algorithm_arn is not None:
            if model_data is None:
                raise ValueError("model_data must be provided with algorithm_arn")
            self.model_data = model_data

        self.model_package_arn = model_package_arn
        self._created_model_package_name = None

    def _create_sagemaker_model_package(self):
        """Placeholder docstring"""
        if self.algorithm_arn is None:
            raise ValueError("No algorithm_arn was provided to create a SageMaker Model Pacakge")

        name = self.name or utils.name_from_base(self.algorithm_arn.split("/")[-1])
        description = "Model Package created from training with %s" % self.algorithm_arn
        self.sagemaker_session.create_model_package_from_algorithm(
            name, description, self.algorithm_arn, self.model_data
        )
        return name

    def enable_network_isolation(self):
        """Whether to enable network isolation when creating a model out of this ModelPackage

        Returns:
            bool: If network isolation should be enabled or not.
        """
        return self._is_marketplace()

    def _is_marketplace(self):
        """Placeholder docstring"""
        model_package_name = self.model_package_arn or self._created_model_package_name
        if model_package_name is None:
            return True

        # Models can lazy-init sagemaker_session until deploy() is called to support
        # LocalMode so we must make sure we have an actual session to describe the model package.
        sagemaker_session = self.sagemaker_session or sagemaker.Session()

        model_package_desc = sagemaker_session.sagemaker_client.describe_model_package(
            ModelPackageName=model_package_name
        )
        for container in model_package_desc["InferenceSpecification"]["Containers"]:
            if "ProductId" in container:
                return True
        return False

    def _create_sagemaker_model(self, *args, **kwargs):  # pylint: disable=unused-argument
        """Create a SageMaker Model Entity

        Args:
            args: Positional arguments coming from the caller. This class does not require
                any so they are ignored.

            kwargs: Keyword arguments coming from the caller. This class does not require
                any so they are ignored.
        """

        if self.algorithm_arn:
            # When ModelPackage is created using an algorithm_arn we need to first
            # create a ModelPackage. If we had already created one then its fine to re-use it.
            if self._created_model_package_name is None:
                model_package_name = self._create_sagemaker_model_package()
                self.sagemaker_session.wait_for_model_package(model_package_name)
                self._created_model_package_name = model_package_name
            model_package_name = self._created_model_package_name
            container_def = {"ModelPackageName": model_package_name}
        else:
            # When a ModelPackageArn is provided we just create the Model
            match = re.match(MODEL_PACKAGE_ARN_PATTERN, self.model_package_arn)
            if match:
                model_package_name = match.group(3)
            else:
                # model_package_arn can be just the name if your account owns the Model Package
                model_package_name = self.model_package_arn
            container_def = {"ModelPackageName": self.model_package_arn}

        if self.env != {}:
            container_def["Environment"] = self.env

        self._ensure_base_name_if_needed(model_package_name)
        self._set_model_name_if_needed()

        # Quering the approval status for the model package
        # Approving the versioned model package in case it is not approved
        model_package_desc = self.sagemaker_session.sagemaker_client.describe_model_package(
            ModelPackageName=self.model_package_arn or model_package_name
        )
        if self.model_package_arn is None:
            self.model_package_arn = model_package_desc["ModelPackageArn"]
        if re.match(MODEL_PACKAGE_VERSIONED_ARN_PATTERN, self.model_package_arn):
            approval_status = model_package_desc.get("ModelApprovalStatus", "")
            if approval_status != ModelApprovalStatusEnum.APPROVED:
                self.update_approval_status(approval_status=ModelApprovalStatusEnum.APPROVED)

        self.sagemaker_session.create_model(
            self.name,
            self.role,
            container_def,
            vpc_config=self.vpc_config,
            enable_network_isolation=self.enable_network_isolation(),
            tags=format_tags(kwargs.get("tags")),
        )

    def _ensure_base_name_if_needed(self, base_name):
        """Set the base name if there is no model name provided."""
        if self.name is None:
            self._base_name = base_name

    def update_approval_status(self, approval_status, approval_description=None):
        """Update the approval status for the model package

        Args:
            approval_status (str): Model Approval Status, values can be
                "Approved", "Rejected", or "PendingManualApproval".
            approval_description (str): Optional. Description for the approval status of the model
                (default: None).
        """

        # Models can lazy-init sagemaker_session until deploy() is called to support
        # LocalMode so we must make sure we have an actual session
        sagemaker_session = self.sagemaker_session or sagemaker.Session()
        if self.model_package_arn is None:
            raise ValueError("model_package_arn is required to update the status.")

        update_approval_args = {
            "ModelPackageArn": self.model_package_arn,
            "ModelApprovalStatus": approval_status,
        }

        if approval_description is not None:
            update_approval_args["ApprovalDescription"] = approval_description

        sagemaker_session.sagemaker_client.update_model_package(**update_approval_args)

    def update_customer_metadata(self, customer_metadata_properties: Dict[str, str]):
        """Updating customer metadata properties for the model package

        Args:
            customer_metadata_properties (dict[str, str]):
                A dictionary of key-value paired metadata properties (default: None).
        """

        update_metadata_args = {
            "ModelPackageArn": self.model_package_arn,
            "CustomerMetadataProperties": customer_metadata_properties,
        }

        sagemaker_session = self.sagemaker_session or sagemaker.Session()
        sagemaker_session.sagemaker_client.update_model_package(**update_metadata_args)

    def update_inference_specification(
        self,
        containers: Dict = None,
        image_uris: List[str] = None,
        content_types: List[str] = None,
        response_types: List[str] = None,
        inference_instances: List[str] = None,
        transform_instances: List[str] = None,
    ):
        """Inference specification to be set for the model package

        Args:
            containers (dict): The Amazon ECR registry path of the Docker image
                that contains the inference code.
            image_uris (List[str]): The ECR path where inference code is stored.
            content_types (list[str]): The supported MIME types
                for the input data.
            response_types (list[str]): The supported MIME types
                for the output data.
            inference_instances (list[str]): A list of the instance
                types that are used to generate inferences in real-time (default: None).
            transform_instances (list[str]): A list of the instance
                types on which a transformation job can be run or on which an endpoint can be
                deployed (default: None).

        """
        sagemaker_session = self.sagemaker_session or sagemaker.Session()
        if (containers is not None) ^ (image_uris is None):
            raise ValueError("Should have either containers or image_uris for inference.")
        container_def = []
        if image_uris:
            for uri in image_uris:
                container_def.append(
                    {
                        "Image": uri,
                    }
                )
        else:
            container_def = containers

        model_package_update_args = get_update_model_package_inference_args(
            model_package_arn=self.model_package_arn,
            containers=container_def,
            content_types=content_types,
            response_types=response_types,
            inference_instances=inference_instances,
            transform_instances=transform_instances,
        )

        sagemaker_session.sagemaker_client.update_model_package(**model_package_update_args)

    def update_source_uri(
        self,
        source_uri: str,
    ):
        """Source uri to be set for the model package

        Args:
            source_uri (str): The URI of the source for the model package.

        """
        update_source_uri_args = {
            "ModelPackageArn": self.model_package_arn,
            "SourceUri": source_uri,
        }
        sagemaker_session = self.sagemaker_session or sagemaker.Session()
        sagemaker_session.sagemaker_client.update_model_package(**update_source_uri_args)

    def update_model_life_cycle(
        self,
        model_life_cycle: ModelLifeCycle,
    ):
        """Modellifecycle to be set for the model package

        Args:
            model_life_cycle (ModelLifeCycle): The current state of model package in its life cycle

        """
        update_model_life_cycle_args = {
            "ModelPackageArn": self.model_package_arn,
            "ModelLifeCycle": model_life_cycle,
        }
        sagemaker_session = self.sagemaker_session or sagemaker.Session()
        sagemaker_session.sagemaker_client.update_model_package(**update_model_life_cycle_args)

    def remove_customer_metadata_properties(
        self, customer_metadata_properties_to_remove: List[str]
    ):
        """Removes the specified keys from customer metadata properties

        Args:
            customer_metadata_properties (list[str, str]):
                list of keys of customer metadata properties to remove.
        """

        delete_metadata_args = {
            "ModelPackageArn": self.model_package_arn,
            "CustomerMetadataPropertiesToRemove": customer_metadata_properties_to_remove,
        }

        sagemaker_session = self.sagemaker_session or sagemaker.Session()
        sagemaker_session.sagemaker_client.update_model_package(**delete_metadata_args)

    def add_inference_specification(
        self,
        name: str,
        containers: Dict = None,
        image_uris: List[str] = None,
        description: str = None,
        content_types: List[str] = None,
        response_types: List[str] = None,
        inference_instances: List[str] = None,
        transform_instances: List[str] = None,
    ):
        """Additional inference specification to be added for the model package

        Args:
            name (str): Name to identify the additional inference specification
            containers (dict): The Amazon ECR registry path of the Docker image
                that contains the inference code.
            image_uris (List[str]): The ECR path where inference code is stored.
            description (str): Description for the additional inference specification
            content_types (list[str]): The supported MIME types
                for the input data.
            response_types (list[str]): The supported MIME types
                for the output data.
            inference_instances (list[str]): A list of the instance
                types that are used to generate inferences in real-time (default: None).
            transform_instances (list[str]): A list of the instance
                types on which a transformation job can be run or on which an endpoint can be
                deployed (default: None).

        """
        sagemaker_session = self.sagemaker_session or sagemaker.Session()
        if containers is not None and image_uris is not None:
            raise ValueError("Cannot have both containers and image_uris.")
        if containers is None and image_uris is None:
            raise ValueError("Should have either containers or image_uris for inference.")
        container_def = []
        if image_uris:
            for uri in image_uris:
                container_def.append(
                    {
                        "Image": uri,
                    }
                )
        else:
            container_def = containers

        model_package_update_args = get_add_model_package_inference_args(
            model_package_arn=self.model_package_arn,
            name=name,
            containers=container_def,
            content_types=content_types,
            description=description,
            response_types=response_types,
            inference_instances=inference_instances,
            transform_instances=transform_instances,
        )

        sagemaker_session.sagemaker_client.update_model_package(**model_package_update_args)

    def update_model_card(self, model_card: Union[ModelCard, ModelPackageModelCard]):
        """Updates Created model card content which created with model package

        Args:
            model_card (ModelCard | ModelPackageModelCard): Updated Model Card content
        """

        sagemaker_session = self.sagemaker_session or sagemaker.Session()
        desc_model_package = sagemaker_session.sagemaker_client.describe_model_package(
            ModelPackageName=self.model_package_arn
        )
        if hasattr(model_card, "model_package_details"):
            model_card.model_package_details = None
        update_model_card_req = model_card._create_request_args()
        if update_model_card_req.get("ModelCardName") is not None:
            del update_model_card_req["ModelCardName"]
        if update_model_card_req["Content"] is not None:
            if "model_package_details" in update_model_card_req["Content"]:
                update_model_card_req["Content"].pop("model_package_details", None)
            update_model_card_req["ModelCardContent"] = update_model_card_req["Content"]
            del update_model_card_req["Content"]

        if "ModelCard" in desc_model_package:
            if update_model_card_req["ModelCardStatus"] is not None:
                if (
                    desc_model_package["ModelCard"]["ModelCardStatus"]
                    != update_model_card_req["ModelCardStatus"]
                ):
                    new_mc_mp_req = update_model_card_req
                    del new_mc_mp_req["ModelCardContent"]
                    update_model_package_args = {
                        "ModelPackageArn": self.model_package_arn,
                        "ModelCard": new_mc_mp_req,
                    }
                    sagemaker_session.sagemaker_client.update_model_package(
                        **update_model_package_args
                    )

            if update_model_card_req.get("ModelCardContent") is not None:
                previous_content_hash = _hash_content_str(
                    desc_model_package["ModelCard"]["ModelCardContent"]
                )
                current_content_hash = _hash_content_str(update_model_card_req["ModelCardContent"])
                if not (
                    previous_content_hash == current_content_hash
                    or update_model_card_req.get("ModelCardContent") == "{}"
                    or update_model_card_req.get("ModelCardContent") == "null"
                ):
                    new_mc_mp_req = update_model_card_req
                    del new_mc_mp_req["ModelCardStatus"]
                    update_model_package_args = {
                        "ModelPackageArn": self.model_package_arn,
                        "ModelCard": new_mc_mp_req,
                    }
                    sagemaker_session.sagemaker_client.update_model_package(
                        **update_model_package_args
                    )
        else:
            update_model_package_args = {
                "ModelPackageArn": self.model_package_arn,
                "ModelCard": update_model_card_req,
            }
            sagemaker_session.sagemaker_client.update_model_package(**update_model_package_args)<|MERGE_RESOLUTION|>--- conflicted
+++ resolved
@@ -1497,14 +1497,11 @@
             inference_ami_version (Optional [str]): Specifies an option from a collection of preconfigured
              Amazon Machine Image (AMI) images. For a full list of options, see:
              https://docs.aws.amazon.com/sagemaker/latest/APIReference/API_ProductionVariant.html
-<<<<<<< HEAD
-=======
             update_endpoint (Optional[bool]):
                 Flag to update the model in an existing Amazon SageMaker endpoint.
                 If True, this will deploy a new EndpointConfig to an already existing endpoint
                 and delete resources corresponding to the previous EndpointConfig. Default: False
                 Note: Currently this is supported for single model endpoints
->>>>>>> 6fb3b813
         Raises:
              ValueError: If arguments combination check failed in these circumstances:
                 - If no role is specified or
