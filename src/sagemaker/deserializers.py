# Copyright 2017-2020 Amazon.com, Inc. or its affiliates. All Rights Reserved.
#
# Licensed under the Apache License, Version 2.0 (the "License"). You
# may not use this file except in compliance with the License. A copy of
# the License is located at
#
#     http://aws.amazon.com/apache2.0/
#
# or in the "license" file accompanying this file. This file is
# distributed on an "AS IS" BASIS, WITHOUT WARRANTIES OR CONDITIONS OF
# ANY KIND, either express or implied. See the License for the specific
# language governing permissions and limitations under the License.
"""Implements methods for deserializing data returned from an inference endpoint."""
from __future__ import absolute_import

import csv

import abc


class BaseDeserializer(abc.ABC):
    """Abstract base class for creation of new deserializers.

    Provides a skeleton for customization requiring the overriding of the method
    deserialize and the class attribute ACCEPT.
    """

    @abc.abstractmethod
    def deserialize(self, data, content_type):
        """Deserialize data received from an inference endpoint.

        Args:
            data (object): Data to be deserialized.
            content_type (str): The MIME type of the data.

        Returns:
            object: The data deserialized into an object.
        """

    @property
    @abc.abstractmethod
    def ACCEPT(self):
        """The content type that is expected from the inference endpoint."""


class StringDeserializer(BaseDeserializer):
    """Deserialize data from an inference endpoint into a decoded string."""

    ACCEPT = "application/json"

    def __init__(self, encoding="UTF-8"):
        """Initialize the string encoding.

        Args:
            encoding (str): The string encoding to use (default: UTF-8).
        """
        self.encoding = encoding

    def deserialize(self, data, content_type):
        """Deserialize data from an inference endpoint into a decoded string.

        Args:
            data (object): Data to be deserialized.
            content_type (str): The MIME type of the data.

        Returns:
            str: The data deserialized into a decoded string.
        """
        try:
            return data.read().decode(self.encoding)
        finally:
            data.close()


class BytesDeserializer(BaseDeserializer):
    """Deserialize a stream of bytes into a bytes object."""

    ACCEPT = "*/*"

    def deserialize(self, data, content_type):
        """Read a stream of bytes returned from an inference endpoint.

        Args:
            data (object): A stream of bytes.
            content_type (str): The MIME type of the data.

        Returns:
            bytes: The bytes object read from the stream.
        """
        try:
            return data.read()
        finally:
            data.close()


<<<<<<< HEAD
class CSVDeserializer(BaseDeserializer):
    """Deserialize a stream of bytes into a list of lists."""

    ACCEPT = "test/csv"

    def __init__(self, encoding="utf-8"):
        """Initialize the string encoding.

        Args:
            encoding (str): The string encoding to use (default: "utf-8").
        """
        self.encoding = encoding

    def deserialize(self, data, content_type):
        """Deserialize data from an inference endpoint into a list of lists.

        Args:
            data (botocore.response.StreamingBody): Data to be deserialized.
            content_type (str): The MIME type of the data.

        Returns:
            list: The data deserialized into a list of lists representing the
                contents of a CSV file.
        """
        try:
            decoded_string = data.read().decode(self.encoding)
            return list(csv.reader(decoded_string.splitlines()))
        finally:
            data.close()
=======
class StreamDeserializer(BaseDeserializer):
    """Returns the data and content-type received from an inference endpoint.

    It is the user's responsibility to close the data stream once they're done
    reading it.
    """

    ACCEPT = "*/*"

    def deserialize(self, data, content_type):
        """Returns a stream of the response body and the MIME type of the data.

        Args:
            data (object): A stream of bytes.
            content_type (str): The MIME type of the data.

        Returns:
            tuple: A two-tuple containing the stream and content-type.
        """
        return data, content_type
>>>>>>> fed2fe91
<|MERGE_RESOLUTION|>--- conflicted
+++ resolved
@@ -93,7 +93,6 @@
             data.close()
 
 
-<<<<<<< HEAD
 class CSVDeserializer(BaseDeserializer):
     """Deserialize a stream of bytes into a list of lists."""
 
@@ -123,7 +122,8 @@
             return list(csv.reader(decoded_string.splitlines()))
         finally:
             data.close()
-=======
+
+
 class StreamDeserializer(BaseDeserializer):
     """Returns the data and content-type received from an inference endpoint.
 
@@ -143,5 +143,4 @@
         Returns:
             tuple: A two-tuple containing the stream and content-type.
         """
-        return data, content_type
->>>>>>> fed2fe91
+        return data, content_type