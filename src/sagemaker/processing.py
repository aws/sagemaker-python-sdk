--- conflicted
+++ resolved
@@ -1705,7 +1705,6 @@
         self, code, source_dir, dependencies, git_config, job_name, inputs, kms_key=None
     ):
         """Pack local code bundle and upload to Amazon S3."""
-
         if code.startswith("s3://"):
             return code, inputs, job_name
 
@@ -1828,13 +1827,7 @@
             inputs = []
 
         # make a shallow copy of user inputs
-<<<<<<< HEAD
-        patched_inputs = []
-        for user_input in inputs:
-            patched_inputs.append(user_input)
-=======
         patched_inputs = copy(inputs)
->>>>>>> 32969da2
         patched_inputs.append(
             ProcessingInput(
                 input_name="code",
