--- conflicted
+++ resolved
@@ -21,12 +21,9 @@
 import os
 import pathlib
 import logging
-<<<<<<< HEAD
 from textwrap import dedent
 from typing import Dict, List, Optional
-=======
-from typing import Dict, List, Optional, Tuple
->>>>>>> 6721bfec
+
 import attr
 
 from six.moves.urllib.parse import urlparse
@@ -1238,45 +1235,23 @@
 class FrameworkProcessor(ScriptProcessor):
     """Handles Amazon SageMaker processing tasks for jobs using a machine learning framework."""
 
-<<<<<<< HEAD
     framework_entrypoint_command = ["/bin/bash"]
-=======
-    runproc_sh = """#!/bin/bash
-
-cd /opt/ml/processing/input/code/
-tar -xzf payload/sourcedir.tar.gz
-
-[[ -f 'requirements.txt' ]] && pip install -r requirements.txt
-
-python {entry_point} "$@"
-"""
->>>>>>> 6721bfec
 
     # Added new (kw)args for estimator. The rest are from ScriptProcessor with same defaults.
     def __init__(
         self,
         estimator_cls,  # New arg
         framework_version,  # New arg
-<<<<<<< HEAD
-=======
-        s3_prefix,  # New arg
->>>>>>> 6721bfec
         role,
         instance_count,
         instance_type,
         py_version="py3",  # New kwarg
         image_uri=None,
-<<<<<<< HEAD
         command=None,
         volume_size_in_gb=30,
         volume_kms_key=None,
         output_kms_key=None,
         code_location=None,  # New arg
-=======
-        volume_size_in_gb=30,
-        volume_kms_key=None,
-        output_kms_key=None,
->>>>>>> 6721bfec
         max_runtime_in_seconds=None,
         base_job_name=None,
         sagemaker_session=None,
@@ -1293,16 +1268,8 @@
         Args:
             estimator_cls (type): A subclass of the :class:`~sagemaker.estimator.Framework`
                 estimator
-<<<<<<< HEAD
             framework_version (str): The version of the framework. Value is ignored when
                 ``image_uri`` is provided.
-=======
-            framework_version (str): The version of the framework
-            s3_prefix (str): The S3 prefix URI where custom code will be
-                uploaded - don't include a trailing slash since a string prepended
-                with a "/" is appended to ``s3_prefix``. The code file uploaded to S3
-                is 's3_prefix/job-name/source/sourcedir.tar.gz'.
->>>>>>> 6721bfec
             role (str): An AWS IAM role name or ARN. Amazon SageMaker Processing uses
                 this role to access AWS resources, such as data stored in Amazon S3.
             instance_count (int): The number of instances to run a processing job with.
@@ -1313,23 +1280,17 @@
                 is ignored when ``image_uri`` is provided.
             image_uri (str): The URI of the Docker image to use for the
                 processing jobs (default: None).
-<<<<<<< HEAD
             command ([str]): The command to run, along with any command-line flags
                 to *precede* the ```code script```. Example: ["python3", "-v"]. If not
                 provided, ["python"] will be chosen (default: None).
-=======
->>>>>>> 6721bfec
             volume_size_in_gb (int): Size in GB of the EBS volume
                 to use for storing data during processing (default: 30).
             volume_kms_key (str): A KMS key for the processing volume (default: None).
             output_kms_key (str): The KMS key ID for processing job outputs (default: None).
-<<<<<<< HEAD
             code_location (str): The S3 prefix URI where custom code will be
                 uploaded (default: None). The code file uploaded to S3 is
                 'code_location/job-name/source/sourcedir.tar.gz'. If not specified, the
                 default ``code location`` is 's3://{sagemaker-default-bucket}'
-=======
->>>>>>> 6721bfec
             max_runtime_in_seconds (int): Timeout in seconds (default: None).
                 After this amount of time, Amazon SageMaker terminates the job,
                 regardless of its current status. If `max_runtime_in_seconds` is not
@@ -1351,17 +1312,13 @@
                 object that configures network isolation, encryption of
                 inter-container traffic, security group IDs, and subnets (default: None).
         """
-<<<<<<< HEAD
         if not command:
             command = ["python"]
 
-=======
->>>>>>> 6721bfec
         self.estimator_cls = estimator_cls
         self.framework_version = framework_version
         self.py_version = py_version
 
-<<<<<<< HEAD
         # 1. To finalize/normalize the image_uri or base_job_name, we need to create an
         #    estimator_cls instance.
         # 2. We want to make it easy for children of FrameworkProcessor to override estimator
@@ -1375,16 +1332,6 @@
             role=role,
             image_uri=image_uri,
             command=command,
-=======
-        image_uri, base_job_name = self._pre_init_normalization(
-            instance_count, instance_type, image_uri, base_job_name
-        )
-
-        super().__init__(
-            role=role,
-            image_uri=image_uri,
-            command=["/bin/bash"],
->>>>>>> 6721bfec
             instance_count=instance_count,
             instance_type=instance_type,
             volume_size_in_gb=volume_size_in_gb,
@@ -1398,7 +1345,6 @@
             network_config=network_config,
         )
 
-<<<<<<< HEAD
         # This subclass uses the "code" input for actual payload and the ScriptProcessor parent's
         # functionality for uploading just a small entrypoint script to invoke it.
         self._CODE_CONTAINER_INPUT_NAME = "entrypoint"
@@ -1504,45 +1450,6 @@
     def run(  # type: ignore[override]
         self,
         code,
-=======
-        self.s3_prefix = s3_prefix
-
-    def _pre_init_normalization(
-        self,
-        instance_count: int,
-        instance_type: str,
-        image_uri: Optional[str] = None,
-        base_job_name: Optional[str] = None,
-    ) -> Tuple[str, str]:
-        """Normalize job name and container image uri."""
-        # Normalize base_job_name
-        if base_job_name is None:
-            base_job_name = self.estimator_cls._framework_name
-            if base_job_name is None:
-                logger.warning("Framework name is None. Please check with the maintainer.")
-                base_job_name = str(base_job_name)  # Keep mypy happy.
-
-        # Normalize image uri.
-        if image_uri is None:
-            # Estimator used only to probe image uri, so can get away with some dummy values.
-            est = self.estimator_cls(
-                framework_version=self.framework_version,
-                instance_type=instance_type,
-                py_version=self.py_version,
-                image_uri=image_uri,
-                entry_point="",
-                role="",
-                enable_network_isolation=False,
-                instance_count=instance_count,
-            )
-            image_uri = est.training_image_uri()
-
-        return image_uri, base_job_name
-
-    def run(  # type: ignore[override]
-        self,
-        entry_point,
->>>>>>> 6721bfec
         source_dir=None,
         dependencies=None,
         git_config=None,
@@ -1558,7 +1465,6 @@
         """Runs a processing job.
 
         Args:
-<<<<<<< HEAD
             code (str): This can be an S3 URI or a local path to a file with the
                 framework script to run.Path (absolute or relative) to the local
                 Python source file which should be executed as the entry point
@@ -1570,17 +1476,6 @@
                 point file (default: None). If ``source_dir`` is an S3 URI, it must
                 point to a tar.gz file. Structure within this directory are preserved
                 when processing on Amazon SageMaker (default: None).
-=======
-            entrypoint (str): Path (absolute or relative) to the local Python source
-                file which should be executed as the entry point to training. If
-                ``source_dir`` is specified, then ``entry_point`` must point to a file
-                located at the root of ``source_dir``.
-            source_dir (str): Path (absolute, relative or an S3 URI) to a directory
-                with any other training source code dependencies aside from the entry
-                point file (default: None). If ``source_dir`` is an S3 URI, it must
-                point to a tar.gz file. Structure within this directory are preserved
-                when training on Amazon SageMaker (default: None).
->>>>>>> 6721bfec
             dependencies (list[str]): A list of paths to directories (absolute
                 or relative) with any additional libraries that will be exported
                 to the container (default: []). The library folders will be
@@ -1656,7 +1551,6 @@
             kms_key (str): The ARN of the KMS key that is used to encrypt the
                 user code file (default: None).
         """
-<<<<<<< HEAD
         s3_runproc_sh, inputs, job_name = self._pack_and_upload_code(
             code, source_dir, dependencies, git_config, job_name, inputs
         )
@@ -1712,27 +1606,10 @@
         s3_runproc_sh = S3Uploader.upload_string_as_file_body(
             self._generate_framework_script(script),
             desired_s3_uri=entrypoint_s3_uri,
-=======
-        if job_name is None:
-            job_name = self._generate_current_job_name()
-
-        estimator = self._upload_payload(
-            entry_point, source_dir, dependencies, git_config, job_name
-        )
-        inputs = self._patch_inputs_with_payload(
-            inputs, estimator._hyperparameters["sagemaker_submit_directory"]
-        )
-
-        # Upload the bootstrapping code as s3://.../jobname/source/runproc.sh.
-        s3_runproc_sh = S3Uploader.upload_string_as_file_body(
-            self.runproc_sh.format(entry_point=entry_point),
-            desired_s3_uri=f"{self.s3_prefix}/{job_name}/source/runproc.sh",
->>>>>>> 6721bfec
             sagemaker_session=self.sagemaker_session,
         )
         logger.info("runproc.sh uploaded to %s", s3_runproc_sh)
 
-<<<<<<< HEAD
         return s3_runproc_sh, inputs, job_name
 
     def _generate_framework_script(self, user_script: str) -> str:
@@ -1769,19 +1646,6 @@
         ).format(
             entry_point_command=" ".join(self.command),
             entry_point=user_script,
-=======
-        # Submit a processing job.
-        super().run(
-            code=s3_runproc_sh,
-            inputs=inputs,
-            outputs=outputs,
-            arguments=arguments,
-            wait=wait,
-            logs=logs,
-            job_name=job_name,
-            experiment_config=experiment_config,
-            kms_key=kms_key,
->>>>>>> 6721bfec
         )
 
     def _upload_payload(
@@ -1795,29 +1659,11 @@
         """Upload payload sourcedir.tar.gz to S3."""
         # A new estimator instance is required, because each call to ScriptProcessor.run() can
         # use different codes.
-<<<<<<< HEAD
         estimator = self._create_estimator(
-=======
-        estimator = self.estimator_cls(
->>>>>>> 6721bfec
             entry_point=entry_point,
             source_dir=source_dir,
             dependencies=dependencies,
             git_config=git_config,
-<<<<<<< HEAD
-=======
-            framework_version=self.framework_version,
-            py_version=self.py_version,
-            code_location=self.s3_prefix,  # Upload to <code_loc>/jobname/output/source.tar.gz
-            enable_network_isolation=False,  # If true, uploads to input channel. Not what we want!
-            image_uri=self.image_uri,  # The image uri is already normalized by this point.
-            role=self.role,
-            instance_type=self.instance_type,
-            instance_count=self.instance_count,
-            sagemaker_session=self.sagemaker_session,
-            debugger_hook_config=False,
-            disable_profiler=True,
->>>>>>> 6721bfec
         )
 
         estimator._prepare_for_training(job_name=job_name)
@@ -1834,7 +1680,6 @@
 
         This method follows the same mechanism in ScriptProcessor.
         """
-<<<<<<< HEAD
         # Follow the exact same mechanism that ScriptProcessor does, which
         # is to inject the S3 code artifact as a processing input. Note that
         # framework processor take-over /opt/ml/processing/input/code for
@@ -1842,22 +1687,12 @@
         # /opt/ml/processing/input/{self._CODE_CONTAINER_INPUT_NAME}.
         #
         # See:
-=======
-        # ScriptProcessor job will download only s3://..../code/runproc.sh, hence we need to also
-        # inject our s3://.../sourcedir.tar.gz.
-        #
-        # We'll follow the exact same mechanism that ScriptProcessor does, which is to inject the
-        # S3 code artifact as a processing input with destination
-        # /opt/ml/processing/input/code/payload/. Note that source.dir.tar.gz cannot go to
-        # /opt/ml/processing/input/code because the ScriptProcessor has first-right-to-use. See:
->>>>>>> 6721bfec
         # - ScriptProcessor._CODE_CONTAINER_BASE_PATH, ScriptProcessor._CODE_CONTAINER_INPUT_NAME.
         # - https://github.com/aws/sagemaker-python-sdk/blob/ \
         #   a7399455f5386d83ddc5cb15c0db00c04bd518ec/src/sagemaker/processing.py#L425-L426
         if inputs is None:
             inputs = []
         inputs.append(
-<<<<<<< HEAD
             ProcessingInput(
                 input_name="code",
                 source=s3_payload,
@@ -1879,9 +1714,4 @@
                 self._CODE_CONTAINER_BASE_PATH, self._CODE_CONTAINER_INPUT_NAME, user_script_name
             )
         )
-        self.entrypoint = self.framework_entrypoint_command + [user_script_location]
-=======
-            ProcessingInput(source=s3_payload, destination="/opt/ml/processing/input/code/payload/")
-        )
-        return inputs
->>>>>>> 6721bfec
+        self.entrypoint = self.framework_entrypoint_command + [user_script_location]