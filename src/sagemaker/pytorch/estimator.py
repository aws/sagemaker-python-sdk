--- conflicted
+++ resolved
@@ -33,11 +33,7 @@
 
     __framework_name__ = "pytorch"
 
-<<<<<<< HEAD
     LATEST_VERSION = '1.1.0'
-=======
-    LATEST_VERSION = "1.0"
->>>>>>> 89bbdeb9
     """The latest version of PyTorch included in the SageMaker pre-built Docker images."""
 
     def __init__(
