--- conflicted
+++ resolved
@@ -221,18 +221,12 @@
     def hyperparameters(self):
         """Return hyperparameters used by your custom PyTorch code during model training."""
         hyperparameters = super(PyTorch, self).hyperparameters()
-<<<<<<< HEAD
-        additional_hyperparameters = self._pytorch_distribution_configuration()
-
-        hyperparameters.update(Framework._json_encode_hyperparameters(additional_hyperparameters))
-=======
         additional_hyperparameters = self._distribution_configuration(
             distribution=self.distribution
         )
         hyperparameters.update(
             EstimatorBase._json_encode_hyperparameters(additional_hyperparameters)
         )
->>>>>>> cb830cc6
         return hyperparameters
 
     def create_model(
