# Copyright 2017-2020 Amazon.com, Inc. or its affiliates. All Rights Reserved.
#
# Licensed under the Apache License, Version 2.0 (the "License"). You
# may not use this file except in compliance with the License. A copy of
# the License is located at
#
#     http://aws.amazon.com/apache2.0/
#
# or in the "license" file accompanying this file. This file is
# distributed on an "AS IS" BASIS, WITHOUT WARRANTIES OR CONDITIONS OF
# ANY KIND, either express or implied. See the License for the specific
# language governing permissions and limitations under the License.
"""Placeholder docstring"""
from __future__ import print_function, absolute_import

import codecs
import csv
import json
import six
from six import StringIO, BytesIO
import numpy as np

from sagemaker.content_types import CONTENT_TYPE_JSON, CONTENT_TYPE_CSV, CONTENT_TYPE_NPY
from sagemaker.deserializers import BaseDeserializer
from sagemaker.model_monitor import DataCaptureConfig
from sagemaker.serializers import BaseSerializer
from sagemaker.session import production_variant, Session
from sagemaker.utils import name_from_base

from sagemaker.model_monitor.model_monitoring import (
    _DEFAULT_MONITOR_IMAGE_URI_WITH_PLACEHOLDERS,
    ModelMonitor,
    DefaultModelMonitor,
)


class Predictor(object):
    """Make prediction requests to an Amazon SageMaker endpoint."""

    def __init__(
        self,
        endpoint_name,
        sagemaker_session=None,
        serializer=None,
        deserializer=None,
        content_type=None,
        accept=None,
    ):
        """Initialize a ``Predictor``.

        Behavior for serialization of input data and deserialization of
        result data can be configured through initializer arguments. If not
        specified, a sequence of bytes is expected and the API sends it in the
        request body without modifications. In response, the API returns the
        sequence of bytes from the prediction result without any modifications.

        Args:
            endpoint_name (str): Name of the Amazon SageMaker endpoint to which
                requests are sent.
            sagemaker_session (sagemaker.session.Session): A SageMaker Session
                object, used for SageMaker interactions (default: None). If not
                specified, one is created using the default AWS configuration
                chain.
            serializer (sagemaker.serializers.BaseSerializer): A serializer
                object, used to encode data for an inference endpoint
                (default: None).
            deserializer (sagemaker.deserializers.BaseDeserializer): A
                deserializer object, used to decode data from an inference
                endpoint (default: None).
            content_type (str): The invocation's "ContentType", overriding any
                ``CONTENT_TYPE`` from the serializer (default: None).
            accept (str): The invocation's "Accept", overriding any accept from
                the deserializer (default: None).
        """
        if serializer is not None and not isinstance(serializer, BaseSerializer):
            serializer = LegacySerializer(serializer)
        if deserializer is not None and not isinstance(deserializer, BaseDeserializer):
            deserializer = LegacyDeserializer(deserializer)

        self.endpoint_name = endpoint_name
        self.sagemaker_session = sagemaker_session or Session()
        self.serializer = serializer
        self.deserializer = deserializer
        self.content_type = content_type or getattr(serializer, "CONTENT_TYPE", None)
        self.accept = accept or getattr(deserializer, "ACCEPT", None)
        self._endpoint_config_name = self._get_endpoint_config_name()
        self._model_names = self._get_model_names()

    def predict(self, data, initial_args=None, target_model=None, target_variant=None):
        """Return the inference from the specified endpoint.

        Args:
            data (object): Input data for which you want the model to provide
                inference. If a serializer was specified when creating the
                Predictor, the result of the serializer is sent as input
                data. Otherwise the data must be sequence of bytes, and the
                predict method then sends the bytes in the request body as is.
            initial_args (dict[str,str]): Optional. Default arguments for boto3
                ``invoke_endpoint`` call. Default is None (no default
                arguments).
            target_model (str): S3 model artifact path to run an inference request on,
                in case of a multi model endpoint. Does not apply to endpoints hosting
                single model (Default: None)
            target_variant (str): The name of the production variant to run an inference
            request on (Default: None). Note that the ProductionVariant identifies the model
            you want to host and the resources you want to deploy for hosting it.

        Returns:
            object: Inference for the given input. If a deserializer was specified when creating
                the Predictor, the result of the deserializer is
                returned. Otherwise the response returns the sequence of bytes
                as is.
        """

        request_args = self._create_request_args(data, initial_args, target_model, target_variant)
        response = self.sagemaker_session.sagemaker_runtime_client.invoke_endpoint(**request_args)
        return self._handle_response(response)

    def _handle_response(self, response):
        """
        Args:
            response:
        """
        response_body = response["Body"]
        if self.deserializer is not None:
            if not isinstance(self.deserializer, BaseDeserializer):
                self.deserializer = LegacyDeserializer(self.deserializer)
            # It's the deserializer's responsibility to close the stream
            return self.deserializer.deserialize(response_body, response["ContentType"])
        data = response_body.read()
        response_body.close()
        return data

    def _create_request_args(self, data, initial_args=None, target_model=None, target_variant=None):
        """
        Args:
            data:
            initial_args:
            target_model:
            target_variant:
        """
        args = dict(initial_args) if initial_args else {}

        if "EndpointName" not in args:
            args["EndpointName"] = self.endpoint_name

        if self.content_type and "ContentType" not in args:
            args["ContentType"] = self.content_type

        if self.accept and "Accept" not in args:
            args["Accept"] = self.accept

        if target_model:
            args["TargetModel"] = target_model

        if target_variant:
            args["TargetVariant"] = target_variant

        if self.serializer is not None:
            if not isinstance(self.serializer, BaseSerializer):
                self.serializer = LegacySerializer(self.serializer)
            data = self.serializer.serialize(data)

        args["Body"] = data
        return args

    def update_endpoint(
        self,
        initial_instance_count=None,
        instance_type=None,
        accelerator_type=None,
        model_name=None,
        tags=None,
        kms_key=None,
        data_capture_config_dict=None,
        wait=True,
    ):
        """Update the existing endpoint with the provided attributes.

        This creates a new EndpointConfig in the process. If ``initial_instance_count``,
        ``instance_type``, ``accelerator_type``, or ``model_name`` is specified, then a new
        ProductionVariant configuration is created; values from the existing configuration
        are not preserved if any of those parameters are specified.

        Args:
            initial_instance_count (int): The initial number of instances to run in the endpoint.
                This is required if ``instance_type``, ``accelerator_type``, or ``model_name`` is
                specified. Otherwise, the values from the existing endpoint configuration's
                ProductionVariants are used.
            instance_type (str): The EC2 instance type to deploy the endpoint to.
                This is required if ``initial_instance_count`` or ``accelerator_type`` is specified.
                Otherwise, the values from the existing endpoint configuration's
                ``ProductionVariants`` are used.
            accelerator_type (str): The type of Elastic Inference accelerator to attach to
                the endpoint, e.g. "ml.eia1.medium". If not specified, and
                ``initial_instance_count``, ``instance_type``, and ``model_name`` are also ``None``,
                the values from the existing endpoint configuration's ``ProductionVariants`` are
                used. Otherwise, no Elastic Inference accelerator is attached to the endpoint.
            model_name (str): The name of the model to be associated with the endpoint.
                This is required if ``initial_instance_count``, ``instance_type``, or
                ``accelerator_type`` is specified and if there is more than one model associated
                with the endpoint. Otherwise, the existing model for the endpoint is used.
            tags (list[dict[str, str]]): The list of tags to add to the endpoint
                config. If not specified, the tags of the existing endpoint configuration are used.
                If any of the existing tags are reserved AWS ones (i.e. begin with "aws"),
                they are not carried over to the new endpoint configuration.
            kms_key (str): The KMS key that is used to encrypt the data on the storage volume
                attached to the instance hosting the endpoint If not specified,
                the KMS key of the existing endpoint configuration is used.
            data_capture_config_dict (dict): The endpoint data capture configuration
                for use with Amazon SageMaker Model Monitoring. If not specified,
                the data capture configuration of the existing endpoint configuration is used.

        Raises:
            ValueError: If there is not enough information to create a new ``ProductionVariant``:

                - If ``initial_instance_count``, ``accelerator_type``, or ``model_name`` is
                  specified, but ``instance_type`` is ``None``.
                - If ``initial_instance_count``, ``instance_type``, or ``accelerator_type`` is
                  specified and either ``model_name`` is ``None`` or there are multiple models
                  associated with the endpoint.
        """
        production_variants = None

        if initial_instance_count or instance_type or accelerator_type or model_name:
            if instance_type is None or initial_instance_count is None:
                raise ValueError(
                    "Missing initial_instance_count and/or instance_type. Provided values: "
                    "initial_instance_count={}, instance_type={}, accelerator_type={}, "
                    "model_name={}.".format(
                        initial_instance_count, instance_type, accelerator_type, model_name
                    )
                )

            if model_name is None:
                if len(self._model_names) > 1:
                    raise ValueError(
                        "Unable to choose a default model for a new EndpointConfig because "
                        "the endpoint has multiple models: {}".format(", ".join(self._model_names))
                    )
                model_name = self._model_names[0]
            else:
                self._model_names = [model_name]

            production_variant_config = production_variant(
                model_name,
                instance_type,
                initial_instance_count=initial_instance_count,
                accelerator_type=accelerator_type,
            )
            production_variants = [production_variant_config]

        new_endpoint_config_name = name_from_base(self._endpoint_config_name)
        self.sagemaker_session.create_endpoint_config_from_existing(
            self._endpoint_config_name,
            new_endpoint_config_name,
            new_tags=tags,
            new_kms_key=kms_key,
            new_data_capture_config_dict=data_capture_config_dict,
            new_production_variants=production_variants,
        )
        self.sagemaker_session.update_endpoint(
            self.endpoint_name, new_endpoint_config_name, wait=wait
        )
        self._endpoint_config_name = new_endpoint_config_name

    def _delete_endpoint_config(self):
        """Delete the Amazon SageMaker endpoint configuration"""
        self.sagemaker_session.delete_endpoint_config(self._endpoint_config_name)

    def delete_endpoint(self, delete_endpoint_config=True):
        """Delete the Amazon SageMaker endpoint backing this predictor. Also
        delete the endpoint configuration attached to it if
        delete_endpoint_config is True.

        Args:
            delete_endpoint_config (bool, optional): Flag to indicate whether to
                delete endpoint configuration together with endpoint. Defaults
                to True. If True, both endpoint and endpoint configuration will
                be deleted. If False, only endpoint will be deleted.
        """
        if delete_endpoint_config:
            self._delete_endpoint_config()

        self.sagemaker_session.delete_endpoint(self.endpoint_name)

    def delete_model(self):
        """Deletes the Amazon SageMaker models backing this predictor."""
        request_failed = False
        failed_models = []
        for model_name in self._model_names:
            try:
                self.sagemaker_session.delete_model(model_name)
            except Exception:  # pylint: disable=broad-except
                request_failed = True
                failed_models.append(model_name)

        if request_failed:
            raise Exception(
                "One or more models cannot be deleted, please retry. \n"
                "Failed models: {}".format(", ".join(failed_models))
            )

    def enable_data_capture(self):
        """Updates the DataCaptureConfig for the Predictor's associated Amazon SageMaker Endpoint
        to enable data capture. For a more customized experience, refer to
        update_data_capture_config, instead.
        """
        self.update_data_capture_config(
            data_capture_config=DataCaptureConfig(
                enable_capture=True, sagemaker_session=self.sagemaker_session
            )
        )

    def disable_data_capture(self):
        """Updates the DataCaptureConfig for the Predictor's associated Amazon SageMaker Endpoint
        to disable data capture. For a more customized experience, refer to
        update_data_capture_config, instead.
        """
        self.update_data_capture_config(
            data_capture_config=DataCaptureConfig(
                enable_capture=False, sagemaker_session=self.sagemaker_session
            )
        )

    def update_data_capture_config(self, data_capture_config):
        """Updates the DataCaptureConfig for the Predictor's associated Amazon SageMaker Endpoint
        with the provided DataCaptureConfig.

        Args:
            data_capture_config (sagemaker.model_monitor.DataCaptureConfig): The
                DataCaptureConfig to update the predictor's endpoint to use.
        """
        endpoint_desc = self.sagemaker_session.sagemaker_client.describe_endpoint(
            EndpointName=self.endpoint_name
        )

        new_config_name = name_from_base(base=self.endpoint_name)

        data_capture_config_dict = None
        if data_capture_config is not None:
            data_capture_config_dict = data_capture_config._to_request_dict()

        self.sagemaker_session.create_endpoint_config_from_existing(
            existing_config_name=endpoint_desc["EndpointConfigName"],
            new_config_name=new_config_name,
            new_data_capture_config_dict=data_capture_config_dict,
        )

        self.sagemaker_session.update_endpoint(
            endpoint_name=self.endpoint_name, endpoint_config_name=new_config_name
        )

    def list_monitors(self):
        """Generates ModelMonitor objects (or DefaultModelMonitors) based on the schedule(s)
        associated with the endpoint that this predictor refers to.

        Returns:
            [sagemaker.model_monitor.model_monitoring.ModelMonitor]: A list of
                ModelMonitor (or DefaultModelMonitor) objects.

        """
        monitoring_schedules_dict = self.sagemaker_session.list_monitoring_schedules(
            endpoint_name=self.endpoint_name
        )
        if len(monitoring_schedules_dict["MonitoringScheduleSummaries"]) == 0:
            print("No monitors found for endpoint. endpoint: {}".format(self.endpoint_name))
            return []

        monitors = []
        for schedule_dict in monitoring_schedules_dict["MonitoringScheduleSummaries"]:
            schedule_name = schedule_dict["MonitoringScheduleName"]
            schedule = self.sagemaker_session.describe_monitoring_schedule(
                monitoring_schedule_name=schedule_name
            )
            image_uri = schedule["MonitoringScheduleConfig"]["MonitoringJobDefinition"][
                "MonitoringAppSpecification"
            ]["ImageUri"]
            index_after_placeholders = _DEFAULT_MONITOR_IMAGE_URI_WITH_PLACEHOLDERS.rfind("{}")
            if image_uri.endswith(
                _DEFAULT_MONITOR_IMAGE_URI_WITH_PLACEHOLDERS[index_after_placeholders + len("{}") :]
            ):
                monitors.append(
                    DefaultModelMonitor.attach(
                        monitor_schedule_name=schedule_name,
                        sagemaker_session=self.sagemaker_session,
                    )
                )
            else:
                monitors.append(
                    ModelMonitor.attach(
                        monitor_schedule_name=schedule_name,
                        sagemaker_session=self.sagemaker_session,
                    )
                )

        return monitors

    def _get_endpoint_config_name(self):
        """Placeholder docstring"""
        endpoint_desc = self.sagemaker_session.sagemaker_client.describe_endpoint(
            EndpointName=self.endpoint_name
        )
        endpoint_config_name = endpoint_desc["EndpointConfigName"]
        return endpoint_config_name

    def _get_model_names(self):
        """Placeholder docstring"""
        endpoint_config = self.sagemaker_session.sagemaker_client.describe_endpoint_config(
            EndpointConfigName=self._endpoint_config_name
        )
        production_variants = endpoint_config["ProductionVariants"]
        return [d["ModelName"] for d in production_variants]


class LegacySerializer(BaseSerializer):
    """Wrapper that makes legacy serializers forward compatibile."""

    def __init__(self, serializer):
        """Initialize a ``LegacySerializer``.

        Args:
            serializer (callable): A legacy serializer.
        """
        self.serializer = serializer
        self.content_type = getattr(serializer, "content_type", None)

    def __call__(self, *args, **kwargs):
        """Wraps the call method of the legacy serializer.

        Args:
            data (object): Data to be serialized.

        Returns:
            object: Serialized data used for a request.
        """
        return self.serializer(*args, **kwargs)

    def serialize(self, data):
        """Wraps the call method of the legacy serializer.

        Args:
            data (object): Data to be serialized.

        Returns:
            object: Serialized data used for a request.
        """
        return self.serializer(data)

    @property
    def CONTENT_TYPE(self):
        """The MIME type of the data sent to the inference endpoint."""
        return self.content_type


class LegacyDeserializer(BaseDeserializer):
    """Wrapper that makes legacy deserializers forward compatibile."""

    def __init__(self, deserializer):
        """Initialize a ``LegacyDeserializer``.

        Args:
            deserializer (callable): A legacy deserializer.
        """
        self.deserializer = deserializer
        self.accept = getattr(deserializer, "accept", None)

    def __call__(self, *args, **kwargs):
        """Wraps the call method of the legacy deserializer.

        Args:
            data (object): Data to be deserialized.
            content_type (str): The MIME type of the data.

        Returns:
            object: The data deserialized into an object.
        """
        return self.deserializer(*args, **kwargs)

    def deserialize(self, data, content_type):
        """Wraps the call method of the legacy deserializer.

        Args:
            data (object): Data to be deserialized.
            content_type (str): The MIME type of the data.

        Returns:
            object: The data deserialized into an object.
        """
        return self.deserializer(data, content_type)

    @property
    def ACCEPT(self):
        """The content type that is expected from the inference endpoint."""
        return self.accept


class _CsvSerializer(object):
    """Placeholder docstring"""

    def __init__(self):
        """Placeholder docstring"""
        self.content_type = CONTENT_TYPE_CSV

    def __call__(self, data):
        """Take data of various data formats and serialize them into CSV.

        Args:
            data (object): Data to be serialized.

        Returns:
            object: Sequence of bytes to be used for the request body.
        """
        # For inputs which represent multiple "rows", the result should be newline-separated CSV
        # rows
        if _is_mutable_sequence_like(data) and len(data) > 0 and _is_sequence_like(data[0]):
            return "\n".join([_CsvSerializer._serialize_row(row) for row in data])
        return _CsvSerializer._serialize_row(data)

    @staticmethod
    def _serialize_row(data):
        # Don't attempt to re-serialize a string
        """
        Args:
            data:
        """
        if isinstance(data, str):
            return data
        if isinstance(data, np.ndarray):
            data = np.ndarray.flatten(data)
        if hasattr(data, "__len__"):
            if len(data) == 0:
                raise ValueError("Cannot serialize empty array")
            return _csv_serialize_python_array(data)

        # files and buffers
        if hasattr(data, "read"):
            return _csv_serialize_from_buffer(data)

        raise ValueError("Unable to handle input format: ", type(data))


def _csv_serialize_python_array(data):
    """
    Args:
        data:
    """
    return _csv_serialize_object(data)


def _csv_serialize_from_buffer(buff):
    """
    Args:
        buff:
    """
    return buff.read()


def _csv_serialize_object(data):
    """
    Args:
        data:
    """
    csv_buffer = StringIO()

    csv_writer = csv.writer(csv_buffer, delimiter=",")
    csv_writer.writerow(data)
    return csv_buffer.getvalue().rstrip("\r\n")


csv_serializer = _CsvSerializer()


def _is_mutable_sequence_like(obj):
    """
    Args:
        obj:
    """
    return _is_sequence_like(obj) and hasattr(obj, "__setitem__")


def _is_sequence_like(obj):
    """
    Args:
        obj:
    """
    return hasattr(obj, "__iter__") and hasattr(obj, "__getitem__")


def _row_to_csv(obj):
    """
    Args:
        obj:
    """
    if isinstance(obj, str):
        return obj
    return ",".join(obj)


class _CsvDeserializer(object):
    """Placeholder docstring"""

    def __init__(self, encoding="utf-8"):
        """
        Args:
            encoding:
        """
        self.accept = CONTENT_TYPE_CSV
        self.encoding = encoding

    def __call__(self, stream, content_type):
        """
        Args:
            stream:
            content_type:
        """
        try:
            return list(csv.reader(stream.read().decode(self.encoding).splitlines()))
        finally:
            stream.close()


csv_deserializer = _CsvDeserializer()


<<<<<<< HEAD
class StringDeserializer(object):
    """Return the response as a decoded string.

    Args:
        encoding (str): The string encoding to use (default=utf-8).
        accept (str): The Accept header to send to the server (optional).
    """

    def __init__(self, encoding="utf-8", accept=None):
        """
        Args:
            encoding:
            accept:
        """
        self.encoding = encoding
=======
class StreamDeserializer(object):
    """Returns the tuple of the response stream and the content-type of the response.
       It is the receivers responsibility to close the stream when they're done
       reading the stream.

    Args:
        accept (str): The Accept header to send to the server (optional).
    """

    def __init__(self, accept=None):
        """
        Args:
            accept:
        """
>>>>>>> 9fc8a460
        self.accept = accept

    def __call__(self, stream, content_type):
        """
        Args:
            stream:
            content_type:
        """
<<<<<<< HEAD
        try:
            return stream.read().decode(self.encoding)
        finally:
            stream.close()
=======
        return (stream, content_type)
>>>>>>> 9fc8a460


class _JsonSerializer(object):
    """Placeholder docstring"""

    def __init__(self):
        """Placeholder docstring"""
        self.content_type = CONTENT_TYPE_JSON

    def __call__(self, data):
        """Take data of various formats and serialize them into the expected
        request body. This uses information about supported input formats for
        the deployed model.

        Args:
            data (object): Data to be serialized.

        Returns:
            object: Serialized data used for the request.
        """
        if isinstance(data, dict):
            # convert each value in dict from a numpy array to a list if necessary, so they can be
            # json serialized
            return json.dumps({k: _ndarray_to_list(v) for k, v in six.iteritems(data)})

        # files and buffers
        if hasattr(data, "read"):
            return _json_serialize_from_buffer(data)

        return json.dumps(_ndarray_to_list(data))


json_serializer = _JsonSerializer()


def _ndarray_to_list(data):
    """
    Args:
        data:
    """
    return data.tolist() if isinstance(data, np.ndarray) else data


def _json_serialize_from_buffer(buff):
    """
    Args:
        buff:
    """
    return buff.read()


class _JsonDeserializer(object):
    """Placeholder docstring"""

    def __init__(self):
        """Placeholder docstring"""
        self.accept = CONTENT_TYPE_JSON

    def __call__(self, stream, content_type):
        """Decode a JSON object into the corresponding Python object.

        Args:
            stream (stream): The response stream to be deserialized.
            content_type (str): The content type of the response.

        Returns:
            object: Body of the response deserialized into a JSON object.
        """
        try:
            return json.load(codecs.getreader("utf-8")(stream))
        finally:
            stream.close()


json_deserializer = _JsonDeserializer()


class _NumpyDeserializer(object):
    """Placeholder docstring"""

    def __init__(self, accept=CONTENT_TYPE_NPY, dtype=None):
        """
        Args:
            accept:
            dtype:
        """
        self.accept = accept
        self.dtype = dtype

    def __call__(self, stream, content_type=CONTENT_TYPE_NPY):
        """Decode from serialized data into a Numpy array.

        Args:
            stream (stream): The response stream to be deserialized.
            content_type (str): The content type of the response. Can accept
                CSV, JSON, or NPY data.

        Returns:
            object: Body of the response deserialized into a Numpy array.
        """
        try:
            if content_type == CONTENT_TYPE_CSV:
                return np.genfromtxt(
                    codecs.getreader("utf-8")(stream), delimiter=",", dtype=self.dtype
                )
            if content_type == CONTENT_TYPE_JSON:
                return np.array(json.load(codecs.getreader("utf-8")(stream)), dtype=self.dtype)
            if content_type == CONTENT_TYPE_NPY:
                return np.load(BytesIO(stream.read()))
        finally:
            stream.close()
        raise ValueError(
            "content_type must be one of the following: CSV, JSON, NPY. content_type: {}".format(
                content_type
            )
        )


numpy_deserializer = _NumpyDeserializer()


class _NPYSerializer(object):
    """Placeholder docstring"""

    def __init__(self):
        """Placeholder docstring"""
        self.content_type = CONTENT_TYPE_NPY

    def __call__(self, data, dtype=None):
        """Serialize data into the request body in NPY format.

        Args:
            data (object): Data to be serialized. Can be a numpy array, list,
                file, or buffer.
            dtype:

        Returns:
            object: NPY serialized data used for the request.
        """
        if isinstance(data, np.ndarray):
            if not data.size > 0:
                raise ValueError("empty array can't be serialized")
            return _npy_serialize(data)

        if isinstance(data, list):
            if not len(data) > 0:
                raise ValueError("empty array can't be serialized")
            return _npy_serialize(np.array(data, dtype))

        # files and buffers. Assumed to hold npy-formatted data.
        if hasattr(data, "read"):
            return data.read()

        return _npy_serialize(np.array(data))


def _npy_serialize(data):
    """
    Args:
        data:
    """
    buffer = BytesIO()
    np.save(buffer, data)
    return buffer.getvalue()


npy_serializer = _NPYSerializer()<|MERGE_RESOLUTION|>--- conflicted
+++ resolved
@@ -623,56 +623,6 @@
 csv_deserializer = _CsvDeserializer()
 
 
-<<<<<<< HEAD
-class StringDeserializer(object):
-    """Return the response as a decoded string.
-
-    Args:
-        encoding (str): The string encoding to use (default=utf-8).
-        accept (str): The Accept header to send to the server (optional).
-    """
-
-    def __init__(self, encoding="utf-8", accept=None):
-        """
-        Args:
-            encoding:
-            accept:
-        """
-        self.encoding = encoding
-=======
-class StreamDeserializer(object):
-    """Returns the tuple of the response stream and the content-type of the response.
-       It is the receivers responsibility to close the stream when they're done
-       reading the stream.
-
-    Args:
-        accept (str): The Accept header to send to the server (optional).
-    """
-
-    def __init__(self, accept=None):
-        """
-        Args:
-            accept:
-        """
->>>>>>> 9fc8a460
-        self.accept = accept
-
-    def __call__(self, stream, content_type):
-        """
-        Args:
-            stream:
-            content_type:
-        """
-<<<<<<< HEAD
-        try:
-            return stream.read().decode(self.encoding)
-        finally:
-            stream.close()
-=======
-        return (stream, content_type)
->>>>>>> 9fc8a460
-
-
 class _JsonSerializer(object):
     """Placeholder docstring"""
 
