# Copyright 2017-2020 Amazon.com, Inc. or its affiliates. All Rights Reserved.
#
# Licensed under the Apache License, Version 2.0 (the "License"). You
# may not use this file except in compliance with the License. A copy of
# the License is located at
#
#     http://aws.amazon.com/apache2.0/
#
# or in the "license" file accompanying this file. This file is
# distributed on an "AS IS" BASIS, WITHOUT WARRANTIES OR CONDITIONS OF
# ANY KIND, either express or implied. See the License for the specific
# language governing permissions and limitations under the License.
"""Placeholder docstring"""
from __future__ import print_function, absolute_import

from sagemaker.deserializers import BytesDeserializer
from sagemaker.model_monitor import DataCaptureConfig
from sagemaker.serializers import IdentitySerializer
from sagemaker.session import production_variant, Session
from sagemaker.utils import name_from_base

from sagemaker.model_monitor.model_monitoring import (
    DEFAULT_REPOSITORY_NAME,
    ModelMonitor,
    DefaultModelMonitor,
)


class Predictor(object):
    """Make prediction requests to an Amazon SageMaker endpoint."""

    def __init__(
        self,
        endpoint_name,
        sagemaker_session=None,
        serializer=IdentitySerializer(),
        deserializer=BytesDeserializer(),
    ):
        """Initialize a ``Predictor``.

        Behavior for serialization of input data and deserialization of
        result data can be configured through initializer arguments. If not
        specified, a sequence of bytes is expected and the API sends it in the
        request body without modifications. In response, the API returns the
        sequence of bytes from the prediction result without any modifications.

        Args:
            endpoint_name (str): Name of the Amazon SageMaker endpoint to which
                requests are sent.
            sagemaker_session (sagemaker.session.Session): A SageMaker Session
                object, used for SageMaker interactions (default: None). If not
                specified, one is created using the default AWS configuration
                chain.
            serializer (:class:`~sagemaker.serializers.BaseSerializer`): A
                serializer object, used to encode data for an inference endpoint
                (default: :class:`~sagemaker.serializers.IdentitySerializer`).
            deserializer (:class:`~sagemaker.deserializers.BaseDeserializer`): A
                deserializer object, used to decode data from an inference
                endpoint (default: :class:`~sagemaker.deserializers.BytesDeserializer`).
        """
        self.endpoint_name = endpoint_name
        self.sagemaker_session = sagemaker_session or Session()
        self.serializer = serializer
        self.deserializer = deserializer
        self._endpoint_config_name = self._get_endpoint_config_name()
        self._model_names = self._get_model_names()

    def predict(self, data, initial_args=None, target_model=None, target_variant=None):
        """Return the inference from the specified endpoint.

        Args:
            data (object): Input data for which you want the model to provide
                inference. If a serializer was specified when creating the
                Predictor, the result of the serializer is sent as input
                data. Otherwise the data must be sequence of bytes, and the
                predict method then sends the bytes in the request body as is.
            initial_args (dict[str,str]): Optional. Default arguments for boto3
                ``invoke_endpoint`` call. Default is None (no default
                arguments).
            target_model (str): S3 model artifact path to run an inference request on,
                in case of a multi model endpoint. Does not apply to endpoints hosting
                single model (Default: None)
            target_variant (str): The name of the production variant to run an inference
            request on (Default: None). Note that the ProductionVariant identifies the model
            you want to host and the resources you want to deploy for hosting it.

        Returns:
            object: Inference for the given input. If a deserializer was specified when creating
                the Predictor, the result of the deserializer is
                returned. Otherwise the response returns the sequence of bytes
                as is.
        """

        request_args = self._create_request_args(data, initial_args, target_model, target_variant)
        response = self.sagemaker_session.sagemaker_runtime_client.invoke_endpoint(**request_args)
        return self._handle_response(response)

    def _handle_response(self, response):
        """
        Args:
            response:
        """
        response_body = response["Body"]
        content_type = response.get("ContentType", "application/octet-stream")
        return self.deserializer.deserialize(response_body, content_type)

    def _create_request_args(self, data, initial_args=None, target_model=None, target_variant=None):
        """
        Args:
            data:
            initial_args:
            target_model:
            target_variant:
        """
        args = dict(initial_args) if initial_args else {}

        if "EndpointName" not in args:
            args["EndpointName"] = self.endpoint_name

        if "ContentType" not in args:
            args["ContentType"] = self.content_type

<<<<<<< HEAD
        if self.accept and "Accept" not in args:
            args["Accept"] = ", ".join(self.accept)
=======
        if "Accept" not in args:
            args["Accept"] = self.accept
>>>>>>> cfa9c973

        if target_model:
            args["TargetModel"] = target_model

        if target_variant:
            args["TargetVariant"] = target_variant

        data = self.serializer.serialize(data)

        args["Body"] = data
        return args

    def update_endpoint(
        self,
        initial_instance_count=None,
        instance_type=None,
        accelerator_type=None,
        model_name=None,
        tags=None,
        kms_key=None,
        data_capture_config_dict=None,
        wait=True,
    ):
        """Update the existing endpoint with the provided attributes.

        This creates a new EndpointConfig in the process. If ``initial_instance_count``,
        ``instance_type``, ``accelerator_type``, or ``model_name`` is specified, then a new
        ProductionVariant configuration is created; values from the existing configuration
        are not preserved if any of those parameters are specified.

        Args:
            initial_instance_count (int): The initial number of instances to run in the endpoint.
                This is required if ``instance_type``, ``accelerator_type``, or ``model_name`` is
                specified. Otherwise, the values from the existing endpoint configuration's
                ProductionVariants are used.
            instance_type (str): The EC2 instance type to deploy the endpoint to.
                This is required if ``initial_instance_count`` or ``accelerator_type`` is specified.
                Otherwise, the values from the existing endpoint configuration's
                ``ProductionVariants`` are used.
            accelerator_type (str): The type of Elastic Inference accelerator to attach to
                the endpoint, e.g. "ml.eia1.medium". If not specified, and
                ``initial_instance_count``, ``instance_type``, and ``model_name`` are also ``None``,
                the values from the existing endpoint configuration's ``ProductionVariants`` are
                used. Otherwise, no Elastic Inference accelerator is attached to the endpoint.
            model_name (str): The name of the model to be associated with the endpoint.
                This is required if ``initial_instance_count``, ``instance_type``, or
                ``accelerator_type`` is specified and if there is more than one model associated
                with the endpoint. Otherwise, the existing model for the endpoint is used.
            tags (list[dict[str, str]]): The list of tags to add to the endpoint
                config. If not specified, the tags of the existing endpoint configuration are used.
                If any of the existing tags are reserved AWS ones (i.e. begin with "aws"),
                they are not carried over to the new endpoint configuration.
            kms_key (str): The KMS key that is used to encrypt the data on the storage volume
                attached to the instance hosting the endpoint If not specified,
                the KMS key of the existing endpoint configuration is used.
            data_capture_config_dict (dict): The endpoint data capture configuration
                for use with Amazon SageMaker Model Monitoring. If not specified,
                the data capture configuration of the existing endpoint configuration is used.

        Raises:
            ValueError: If there is not enough information to create a new ``ProductionVariant``:

                - If ``initial_instance_count``, ``accelerator_type``, or ``model_name`` is
                  specified, but ``instance_type`` is ``None``.
                - If ``initial_instance_count``, ``instance_type``, or ``accelerator_type`` is
                  specified and either ``model_name`` is ``None`` or there are multiple models
                  associated with the endpoint.
        """
        production_variants = None

        if initial_instance_count or instance_type or accelerator_type or model_name:
            if instance_type is None or initial_instance_count is None:
                raise ValueError(
                    "Missing initial_instance_count and/or instance_type. Provided values: "
                    "initial_instance_count={}, instance_type={}, accelerator_type={}, "
                    "model_name={}.".format(
                        initial_instance_count, instance_type, accelerator_type, model_name
                    )
                )

            if model_name is None:
                if len(self._model_names) > 1:
                    raise ValueError(
                        "Unable to choose a default model for a new EndpointConfig because "
                        "the endpoint has multiple models: {}".format(", ".join(self._model_names))
                    )
                model_name = self._model_names[0]
            else:
                self._model_names = [model_name]

            production_variant_config = production_variant(
                model_name,
                instance_type,
                initial_instance_count=initial_instance_count,
                accelerator_type=accelerator_type,
            )
            production_variants = [production_variant_config]

        new_endpoint_config_name = name_from_base(self._endpoint_config_name)
        self.sagemaker_session.create_endpoint_config_from_existing(
            self._endpoint_config_name,
            new_endpoint_config_name,
            new_tags=tags,
            new_kms_key=kms_key,
            new_data_capture_config_dict=data_capture_config_dict,
            new_production_variants=production_variants,
        )
        self.sagemaker_session.update_endpoint(
            self.endpoint_name, new_endpoint_config_name, wait=wait
        )
        self._endpoint_config_name = new_endpoint_config_name

    def _delete_endpoint_config(self):
        """Delete the Amazon SageMaker endpoint configuration"""
        self.sagemaker_session.delete_endpoint_config(self._endpoint_config_name)

    def delete_endpoint(self, delete_endpoint_config=True):
        """Delete the Amazon SageMaker endpoint backing this predictor. Also
        delete the endpoint configuration attached to it if
        delete_endpoint_config is True.

        Args:
            delete_endpoint_config (bool, optional): Flag to indicate whether to
                delete endpoint configuration together with endpoint. Defaults
                to True. If True, both endpoint and endpoint configuration will
                be deleted. If False, only endpoint will be deleted.
        """
        if delete_endpoint_config:
            self._delete_endpoint_config()

        self.sagemaker_session.delete_endpoint(self.endpoint_name)

    def delete_model(self):
        """Deletes the Amazon SageMaker models backing this predictor."""
        request_failed = False
        failed_models = []
        for model_name in self._model_names:
            try:
                self.sagemaker_session.delete_model(model_name)
            except Exception:  # pylint: disable=broad-except
                request_failed = True
                failed_models.append(model_name)

        if request_failed:
            raise Exception(
                "One or more models cannot be deleted, please retry. \n"
                "Failed models: {}".format(", ".join(failed_models))
            )

    def enable_data_capture(self):
        """Updates the DataCaptureConfig for the Predictor's associated Amazon SageMaker Endpoint
        to enable data capture. For a more customized experience, refer to
        update_data_capture_config, instead.
        """
        self.update_data_capture_config(
            data_capture_config=DataCaptureConfig(
                enable_capture=True, sagemaker_session=self.sagemaker_session
            )
        )

    def disable_data_capture(self):
        """Updates the DataCaptureConfig for the Predictor's associated Amazon SageMaker Endpoint
        to disable data capture. For a more customized experience, refer to
        update_data_capture_config, instead.
        """
        self.update_data_capture_config(
            data_capture_config=DataCaptureConfig(
                enable_capture=False, sagemaker_session=self.sagemaker_session
            )
        )

    def update_data_capture_config(self, data_capture_config):
        """Updates the DataCaptureConfig for the Predictor's associated Amazon SageMaker Endpoint
        with the provided DataCaptureConfig.

        Args:
            data_capture_config (sagemaker.model_monitor.DataCaptureConfig): The
                DataCaptureConfig to update the predictor's endpoint to use.
        """
        endpoint_desc = self.sagemaker_session.sagemaker_client.describe_endpoint(
            EndpointName=self.endpoint_name
        )

        new_config_name = name_from_base(base=self.endpoint_name)

        data_capture_config_dict = None
        if data_capture_config is not None:
            data_capture_config_dict = data_capture_config._to_request_dict()

        self.sagemaker_session.create_endpoint_config_from_existing(
            existing_config_name=endpoint_desc["EndpointConfigName"],
            new_config_name=new_config_name,
            new_data_capture_config_dict=data_capture_config_dict,
        )

        self.sagemaker_session.update_endpoint(
            endpoint_name=self.endpoint_name, endpoint_config_name=new_config_name
        )

    def list_monitors(self):
        """Generates ModelMonitor objects (or DefaultModelMonitors) based on the schedule(s)
        associated with the endpoint that this predictor refers to.

        Returns:
            [sagemaker.model_monitor.model_monitoring.ModelMonitor]: A list of
                ModelMonitor (or DefaultModelMonitor) objects.

        """
        monitoring_schedules_dict = self.sagemaker_session.list_monitoring_schedules(
            endpoint_name=self.endpoint_name
        )
        if len(monitoring_schedules_dict["MonitoringScheduleSummaries"]) == 0:
            print("No monitors found for endpoint. endpoint: {}".format(self.endpoint_name))
            return []

        monitors = []
        for schedule_dict in monitoring_schedules_dict["MonitoringScheduleSummaries"]:
            schedule_name = schedule_dict["MonitoringScheduleName"]
            schedule = self.sagemaker_session.describe_monitoring_schedule(
                monitoring_schedule_name=schedule_name
            )
            image_uri = schedule["MonitoringScheduleConfig"]["MonitoringJobDefinition"][
                "MonitoringAppSpecification"
            ]["ImageUri"]
            if image_uri.endswith(DEFAULT_REPOSITORY_NAME):
                monitors.append(
                    DefaultModelMonitor.attach(
                        monitor_schedule_name=schedule_name,
                        sagemaker_session=self.sagemaker_session,
                    )
                )
            else:
                monitors.append(
                    ModelMonitor.attach(
                        monitor_schedule_name=schedule_name,
                        sagemaker_session=self.sagemaker_session,
                    )
                )

        return monitors

    def _get_endpoint_config_name(self):
        """Placeholder docstring"""
        endpoint_desc = self.sagemaker_session.sagemaker_client.describe_endpoint(
            EndpointName=self.endpoint_name
        )
        endpoint_config_name = endpoint_desc["EndpointConfigName"]
        return endpoint_config_name

    def _get_model_names(self):
        """Placeholder docstring"""
        endpoint_config = self.sagemaker_session.sagemaker_client.describe_endpoint_config(
            EndpointConfigName=self._endpoint_config_name
        )
        production_variants = endpoint_config["ProductionVariants"]
        return [d["ModelName"] for d in production_variants]

    @property
    def content_type(self):
        """The MIME type of the data sent to the inference endpoint."""
        return self.serializer.CONTENT_TYPE

    @property
    def accept(self):
        """The content type(s) that are expected from the inference endpoint."""
        return self.deserializer.ACCEPT<|MERGE_RESOLUTION|>--- conflicted
+++ resolved
@@ -120,13 +120,8 @@
         if "ContentType" not in args:
             args["ContentType"] = self.content_type
 
-<<<<<<< HEAD
-        if self.accept and "Accept" not in args:
+        if "Accept" not in args:
             args["Accept"] = ", ".join(self.accept)
-=======
-        if "Accept" not in args:
-            args["Accept"] = self.accept
->>>>>>> cfa9c973
 
         if target_model:
             args["TargetModel"] = target_model
