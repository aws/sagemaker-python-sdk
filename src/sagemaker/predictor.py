--- conflicted
+++ resolved
@@ -597,58 +597,6 @@
     return ",".join(obj)
 
 
-<<<<<<< HEAD
-class StringDeserializer(object):
-    """Return the response as a decoded string.
-
-    Args:
-        encoding (str): The string encoding to use (default=utf-8).
-        accept (str): The Accept header to send to the server (optional).
-    """
-
-    def __init__(self, encoding="utf-8", accept=None):
-        """
-        Args:
-            encoding:
-            accept:
-        """
-        self.encoding = encoding
-        self.accept = accept
-=======
-class _CsvDeserializer(object):
-    """Placeholder docstring"""
-
-    def __init__(self, encoding="utf-8"):
-        """
-        Args:
-            encoding:
-        """
-        self.accept = CONTENT_TYPE_CSV
-        self.encoding = encoding
->>>>>>> 4ffa2223
-
-    def __call__(self, stream, content_type):
-        """
-        Args:
-            stream:
-            content_type:
-        """
-        try:
-<<<<<<< HEAD
-            return stream.read().decode(self.encoding)
-=======
-            return list(csv.reader(stream.read().decode(self.encoding).splitlines()))
->>>>>>> 4ffa2223
-        finally:
-            stream.close()
-
-
-<<<<<<< HEAD
-=======
-csv_deserializer = _CsvDeserializer()
-
-
->>>>>>> 4ffa2223
 class StreamDeserializer(object):
     """Returns the tuple of the response stream and the content-type of the response.
        It is the receivers responsibility to close the stream when they're done
