# Copyright 2017-2020 Amazon.com, Inc. or its affiliates. All Rights Reserved.
#
# Licensed under the Apache License, Version 2.0 (the "License"). You
# may not use this file except in compliance with the License. A copy of
# the License is located at
#
#     http://aws.amazon.com/apache2.0/
#
# or in the "license" file accompanying this file. This file is
# distributed on an "AS IS" BASIS, WITHOUT WARRANTIES OR CONDITIONS OF
# ANY KIND, either express or implied. See the License for the specific
# language governing permissions and limitations under the License.
"""Placeholder docstring"""
from __future__ import print_function, absolute_import

import codecs
import csv
import json
<<<<<<< HEAD
import six
from six import StringIO
=======
from six import StringIO, BytesIO
>>>>>>> 0e4c0fa8
import numpy as np

from sagemaker.content_types import CONTENT_TYPE_JSON, CONTENT_TYPE_CSV
from sagemaker.deserializers import BaseDeserializer
from sagemaker.model_monitor import DataCaptureConfig
from sagemaker.serializers import BaseSerializer
from sagemaker.session import production_variant, Session
from sagemaker.utils import name_from_base

from sagemaker.model_monitor.model_monitoring import (
    _DEFAULT_MONITOR_IMAGE_URI_WITH_PLACEHOLDERS,
    ModelMonitor,
    DefaultModelMonitor,
)


class Predictor(object):
    """Make prediction requests to an Amazon SageMaker endpoint."""

    def __init__(
        self,
        endpoint_name,
        sagemaker_session=None,
        serializer=None,
        deserializer=None,
        content_type=None,
        accept=None,
    ):
        """Initialize a ``Predictor``.

        Behavior for serialization of input data and deserialization of
        result data can be configured through initializer arguments. If not
        specified, a sequence of bytes is expected and the API sends it in the
        request body without modifications. In response, the API returns the
        sequence of bytes from the prediction result without any modifications.

        Args:
            endpoint_name (str): Name of the Amazon SageMaker endpoint to which
                requests are sent.
            sagemaker_session (sagemaker.session.Session): A SageMaker Session
                object, used for SageMaker interactions (default: None). If not
                specified, one is created using the default AWS configuration
                chain.
            serializer (sagemaker.serializers.BaseSerializer): A serializer
                object, used to encode data for an inference endpoint
                (default: None).
            deserializer (sagemaker.deserializers.BaseDeserializer): A
                deserializer object, used to decode data from an inference
                endpoint (default: None).
            content_type (str): The invocation's "ContentType", overriding any
                ``CONTENT_TYPE`` from the serializer (default: None).
            accept (str): The invocation's "Accept", overriding any accept from
                the deserializer (default: None).
        """
        if serializer is not None and not isinstance(serializer, BaseSerializer):
            serializer = LegacySerializer(serializer)
        if deserializer is not None and not isinstance(deserializer, BaseDeserializer):
            deserializer = LegacyDeserializer(deserializer)

        self.endpoint_name = endpoint_name
        self.sagemaker_session = sagemaker_session or Session()
        self.serializer = serializer
        self.deserializer = deserializer
        self.content_type = content_type or getattr(serializer, "CONTENT_TYPE", None)
        self.accept = accept or getattr(deserializer, "ACCEPT", None)
        self._endpoint_config_name = self._get_endpoint_config_name()
        self._model_names = self._get_model_names()

    def predict(self, data, initial_args=None, target_model=None, target_variant=None):
        """Return the inference from the specified endpoint.

        Args:
            data (object): Input data for which you want the model to provide
                inference. If a serializer was specified when creating the
                Predictor, the result of the serializer is sent as input
                data. Otherwise the data must be sequence of bytes, and the
                predict method then sends the bytes in the request body as is.
            initial_args (dict[str,str]): Optional. Default arguments for boto3
                ``invoke_endpoint`` call. Default is None (no default
                arguments).
            target_model (str): S3 model artifact path to run an inference request on,
                in case of a multi model endpoint. Does not apply to endpoints hosting
                single model (Default: None)
            target_variant (str): The name of the production variant to run an inference
            request on (Default: None). Note that the ProductionVariant identifies the model
            you want to host and the resources you want to deploy for hosting it.

        Returns:
            object: Inference for the given input. If a deserializer was specified when creating
                the Predictor, the result of the deserializer is
                returned. Otherwise the response returns the sequence of bytes
                as is.
        """

        request_args = self._create_request_args(data, initial_args, target_model, target_variant)
        response = self.sagemaker_session.sagemaker_runtime_client.invoke_endpoint(**request_args)
        return self._handle_response(response)

    def _handle_response(self, response):
        """
        Args:
            response:
        """
        response_body = response["Body"]
        if self.deserializer is not None:
            if not isinstance(self.deserializer, BaseDeserializer):
                self.deserializer = LegacyDeserializer(self.deserializer)
            # It's the deserializer's responsibility to close the stream
            return self.deserializer.deserialize(response_body, response["ContentType"])
        data = response_body.read()
        response_body.close()
        return data

    def _create_request_args(self, data, initial_args=None, target_model=None, target_variant=None):
        """
        Args:
            data:
            initial_args:
            target_model:
            target_variant:
        """
        args = dict(initial_args) if initial_args else {}

        if "EndpointName" not in args:
            args["EndpointName"] = self.endpoint_name

        if self.content_type and "ContentType" not in args:
            args["ContentType"] = self.content_type

        if self.accept and "Accept" not in args:
            args["Accept"] = self.accept

        if target_model:
            args["TargetModel"] = target_model

        if target_variant:
            args["TargetVariant"] = target_variant

        if self.serializer is not None:
            if not isinstance(self.serializer, BaseSerializer):
                self.serializer = LegacySerializer(self.serializer)
            data = self.serializer.serialize(data)

        args["Body"] = data
        return args

    def update_endpoint(
        self,
        initial_instance_count=None,
        instance_type=None,
        accelerator_type=None,
        model_name=None,
        tags=None,
        kms_key=None,
        data_capture_config_dict=None,
        wait=True,
    ):
        """Update the existing endpoint with the provided attributes.

        This creates a new EndpointConfig in the process. If ``initial_instance_count``,
        ``instance_type``, ``accelerator_type``, or ``model_name`` is specified, then a new
        ProductionVariant configuration is created; values from the existing configuration
        are not preserved if any of those parameters are specified.

        Args:
            initial_instance_count (int): The initial number of instances to run in the endpoint.
                This is required if ``instance_type``, ``accelerator_type``, or ``model_name`` is
                specified. Otherwise, the values from the existing endpoint configuration's
                ProductionVariants are used.
            instance_type (str): The EC2 instance type to deploy the endpoint to.
                This is required if ``initial_instance_count`` or ``accelerator_type`` is specified.
                Otherwise, the values from the existing endpoint configuration's
                ``ProductionVariants`` are used.
            accelerator_type (str): The type of Elastic Inference accelerator to attach to
                the endpoint, e.g. "ml.eia1.medium". If not specified, and
                ``initial_instance_count``, ``instance_type``, and ``model_name`` are also ``None``,
                the values from the existing endpoint configuration's ``ProductionVariants`` are
                used. Otherwise, no Elastic Inference accelerator is attached to the endpoint.
            model_name (str): The name of the model to be associated with the endpoint.
                This is required if ``initial_instance_count``, ``instance_type``, or
                ``accelerator_type`` is specified and if there is more than one model associated
                with the endpoint. Otherwise, the existing model for the endpoint is used.
            tags (list[dict[str, str]]): The list of tags to add to the endpoint
                config. If not specified, the tags of the existing endpoint configuration are used.
                If any of the existing tags are reserved AWS ones (i.e. begin with "aws"),
                they are not carried over to the new endpoint configuration.
            kms_key (str): The KMS key that is used to encrypt the data on the storage volume
                attached to the instance hosting the endpoint If not specified,
                the KMS key of the existing endpoint configuration is used.
            data_capture_config_dict (dict): The endpoint data capture configuration
                for use with Amazon SageMaker Model Monitoring. If not specified,
                the data capture configuration of the existing endpoint configuration is used.

        Raises:
            ValueError: If there is not enough information to create a new ``ProductionVariant``:

                - If ``initial_instance_count``, ``accelerator_type``, or ``model_name`` is
                  specified, but ``instance_type`` is ``None``.
                - If ``initial_instance_count``, ``instance_type``, or ``accelerator_type`` is
                  specified and either ``model_name`` is ``None`` or there are multiple models
                  associated with the endpoint.
        """
        production_variants = None

        if initial_instance_count or instance_type or accelerator_type or model_name:
            if instance_type is None or initial_instance_count is None:
                raise ValueError(
                    "Missing initial_instance_count and/or instance_type. Provided values: "
                    "initial_instance_count={}, instance_type={}, accelerator_type={}, "
                    "model_name={}.".format(
                        initial_instance_count, instance_type, accelerator_type, model_name
                    )
                )

            if model_name is None:
                if len(self._model_names) > 1:
                    raise ValueError(
                        "Unable to choose a default model for a new EndpointConfig because "
                        "the endpoint has multiple models: {}".format(", ".join(self._model_names))
                    )
                model_name = self._model_names[0]
            else:
                self._model_names = [model_name]

            production_variant_config = production_variant(
                model_name,
                instance_type,
                initial_instance_count=initial_instance_count,
                accelerator_type=accelerator_type,
            )
            production_variants = [production_variant_config]

        new_endpoint_config_name = name_from_base(self._endpoint_config_name)
        self.sagemaker_session.create_endpoint_config_from_existing(
            self._endpoint_config_name,
            new_endpoint_config_name,
            new_tags=tags,
            new_kms_key=kms_key,
            new_data_capture_config_dict=data_capture_config_dict,
            new_production_variants=production_variants,
        )
        self.sagemaker_session.update_endpoint(
            self.endpoint_name, new_endpoint_config_name, wait=wait
        )
        self._endpoint_config_name = new_endpoint_config_name

    def _delete_endpoint_config(self):
        """Delete the Amazon SageMaker endpoint configuration"""
        self.sagemaker_session.delete_endpoint_config(self._endpoint_config_name)

    def delete_endpoint(self, delete_endpoint_config=True):
        """Delete the Amazon SageMaker endpoint backing this predictor. Also
        delete the endpoint configuration attached to it if
        delete_endpoint_config is True.

        Args:
            delete_endpoint_config (bool, optional): Flag to indicate whether to
                delete endpoint configuration together with endpoint. Defaults
                to True. If True, both endpoint and endpoint configuration will
                be deleted. If False, only endpoint will be deleted.
        """
        if delete_endpoint_config:
            self._delete_endpoint_config()

        self.sagemaker_session.delete_endpoint(self.endpoint_name)

    def delete_model(self):
        """Deletes the Amazon SageMaker models backing this predictor."""
        request_failed = False
        failed_models = []
        for model_name in self._model_names:
            try:
                self.sagemaker_session.delete_model(model_name)
            except Exception:  # pylint: disable=broad-except
                request_failed = True
                failed_models.append(model_name)

        if request_failed:
            raise Exception(
                "One or more models cannot be deleted, please retry. \n"
                "Failed models: {}".format(", ".join(failed_models))
            )

    def enable_data_capture(self):
        """Updates the DataCaptureConfig for the Predictor's associated Amazon SageMaker Endpoint
        to enable data capture. For a more customized experience, refer to
        update_data_capture_config, instead.
        """
        self.update_data_capture_config(
            data_capture_config=DataCaptureConfig(
                enable_capture=True, sagemaker_session=self.sagemaker_session
            )
        )

    def disable_data_capture(self):
        """Updates the DataCaptureConfig for the Predictor's associated Amazon SageMaker Endpoint
        to disable data capture. For a more customized experience, refer to
        update_data_capture_config, instead.
        """
        self.update_data_capture_config(
            data_capture_config=DataCaptureConfig(
                enable_capture=False, sagemaker_session=self.sagemaker_session
            )
        )

    def update_data_capture_config(self, data_capture_config):
        """Updates the DataCaptureConfig for the Predictor's associated Amazon SageMaker Endpoint
        with the provided DataCaptureConfig.

        Args:
            data_capture_config (sagemaker.model_monitor.DataCaptureConfig): The
                DataCaptureConfig to update the predictor's endpoint to use.
        """
        endpoint_desc = self.sagemaker_session.sagemaker_client.describe_endpoint(
            EndpointName=self.endpoint_name
        )

        new_config_name = name_from_base(base=self.endpoint_name)

        data_capture_config_dict = None
        if data_capture_config is not None:
            data_capture_config_dict = data_capture_config._to_request_dict()

        self.sagemaker_session.create_endpoint_config_from_existing(
            existing_config_name=endpoint_desc["EndpointConfigName"],
            new_config_name=new_config_name,
            new_data_capture_config_dict=data_capture_config_dict,
        )

        self.sagemaker_session.update_endpoint(
            endpoint_name=self.endpoint_name, endpoint_config_name=new_config_name
        )

    def list_monitors(self):
        """Generates ModelMonitor objects (or DefaultModelMonitors) based on the schedule(s)
        associated with the endpoint that this predictor refers to.

        Returns:
            [sagemaker.model_monitor.model_monitoring.ModelMonitor]: A list of
                ModelMonitor (or DefaultModelMonitor) objects.

        """
        monitoring_schedules_dict = self.sagemaker_session.list_monitoring_schedules(
            endpoint_name=self.endpoint_name
        )
        if len(monitoring_schedules_dict["MonitoringScheduleSummaries"]) == 0:
            print("No monitors found for endpoint. endpoint: {}".format(self.endpoint_name))
            return []

        monitors = []
        for schedule_dict in monitoring_schedules_dict["MonitoringScheduleSummaries"]:
            schedule_name = schedule_dict["MonitoringScheduleName"]
            schedule = self.sagemaker_session.describe_monitoring_schedule(
                monitoring_schedule_name=schedule_name
            )
            image_uri = schedule["MonitoringScheduleConfig"]["MonitoringJobDefinition"][
                "MonitoringAppSpecification"
            ]["ImageUri"]
            index_after_placeholders = _DEFAULT_MONITOR_IMAGE_URI_WITH_PLACEHOLDERS.rfind("{}")
            if image_uri.endswith(
                _DEFAULT_MONITOR_IMAGE_URI_WITH_PLACEHOLDERS[index_after_placeholders + len("{}") :]
            ):
                monitors.append(
                    DefaultModelMonitor.attach(
                        monitor_schedule_name=schedule_name,
                        sagemaker_session=self.sagemaker_session,
                    )
                )
            else:
                monitors.append(
                    ModelMonitor.attach(
                        monitor_schedule_name=schedule_name,
                        sagemaker_session=self.sagemaker_session,
                    )
                )

        return monitors

    def _get_endpoint_config_name(self):
        """Placeholder docstring"""
        endpoint_desc = self.sagemaker_session.sagemaker_client.describe_endpoint(
            EndpointName=self.endpoint_name
        )
        endpoint_config_name = endpoint_desc["EndpointConfigName"]
        return endpoint_config_name

    def _get_model_names(self):
        """Placeholder docstring"""
        endpoint_config = self.sagemaker_session.sagemaker_client.describe_endpoint_config(
            EndpointConfigName=self._endpoint_config_name
        )
        production_variants = endpoint_config["ProductionVariants"]
        return [d["ModelName"] for d in production_variants]


class LegacySerializer(BaseSerializer):
    """Wrapper that makes legacy serializers forward compatibile."""

    def __init__(self, serializer):
        """Initialize a ``LegacySerializer``.

        Args:
            serializer (callable): A legacy serializer.
        """
        self.serializer = serializer
        self.content_type = getattr(serializer, "content_type", None)

    def __call__(self, *args, **kwargs):
        """Wraps the call method of the legacy serializer.

        Args:
            data (object): Data to be serialized.

        Returns:
            object: Serialized data used for a request.
        """
        return self.serializer(*args, **kwargs)

    def serialize(self, data):
        """Wraps the call method of the legacy serializer.

        Args:
            data (object): Data to be serialized.

        Returns:
            object: Serialized data used for a request.
        """
        return self.serializer(data)

    @property
    def CONTENT_TYPE(self):
        """The MIME type of the data sent to the inference endpoint."""
        return self.content_type


class LegacyDeserializer(BaseDeserializer):
    """Wrapper that makes legacy deserializers forward compatibile."""

    def __init__(self, deserializer):
        """Initialize a ``LegacyDeserializer``.

        Args:
            deserializer (callable): A legacy deserializer.
        """
        self.deserializer = deserializer
        self.accept = getattr(deserializer, "accept", None)

    def __call__(self, *args, **kwargs):
        """Wraps the call method of the legacy deserializer.

        Args:
            data (object): Data to be deserialized.
            content_type (str): The MIME type of the data.

        Returns:
            object: The data deserialized into an object.
        """
        return self.deserializer(*args, **kwargs)

    def deserialize(self, data, content_type):
        """Wraps the call method of the legacy deserializer.

        Args:
            data (object): Data to be deserialized.
            content_type (str): The MIME type of the data.

        Returns:
            object: The data deserialized into an object.
        """
        return self.deserializer(data, content_type)

    @property
    def ACCEPT(self):
        """The content type that is expected from the inference endpoint."""
        return self.accept


class _CsvSerializer(object):
    """Placeholder docstring"""

    def __init__(self):
        """Placeholder docstring"""
        self.content_type = CONTENT_TYPE_CSV

    def __call__(self, data):
        """Take data of various data formats and serialize them into CSV.

        Args:
            data (object): Data to be serialized.

        Returns:
            object: Sequence of bytes to be used for the request body.
        """
        # For inputs which represent multiple "rows", the result should be newline-separated CSV
        # rows
        if _is_mutable_sequence_like(data) and len(data) > 0 and _is_sequence_like(data[0]):
            return "\n".join([_CsvSerializer._serialize_row(row) for row in data])
        return _CsvSerializer._serialize_row(data)

    @staticmethod
    def _serialize_row(data):
        # Don't attempt to re-serialize a string
        """
        Args:
            data:
        """
        if isinstance(data, str):
            return data
        if isinstance(data, np.ndarray):
            data = np.ndarray.flatten(data)
        if hasattr(data, "__len__"):
            if len(data) == 0:
                raise ValueError("Cannot serialize empty array")
            return _csv_serialize_python_array(data)

        # files and buffers
        if hasattr(data, "read"):
            return _csv_serialize_from_buffer(data)

        raise ValueError("Unable to handle input format: ", type(data))


def _csv_serialize_python_array(data):
    """
    Args:
        data:
    """
    return _csv_serialize_object(data)


def _csv_serialize_from_buffer(buff):
    """
    Args:
        buff:
    """
    return buff.read()


def _csv_serialize_object(data):
    """
    Args:
        data:
    """
    csv_buffer = StringIO()

    csv_writer = csv.writer(csv_buffer, delimiter=",")
    csv_writer.writerow(data)
    return csv_buffer.getvalue().rstrip("\r\n")


csv_serializer = _CsvSerializer()


def _is_mutable_sequence_like(obj):
    """
    Args:
        obj:
    """
    return _is_sequence_like(obj) and hasattr(obj, "__setitem__")


def _is_sequence_like(obj):
    """
    Args:
        obj:
    """
    return hasattr(obj, "__iter__") and hasattr(obj, "__getitem__")


def _row_to_csv(obj):
    """
    Args:
        obj:
    """
    if isinstance(obj, str):
        return obj
    return ",".join(obj)


class _JsonDeserializer(object):
    """Placeholder docstring"""

    def __init__(self):
        """Placeholder docstring"""
        self.accept = CONTENT_TYPE_JSON

    def __call__(self, stream, content_type):
        """Decode a JSON object into the corresponding Python object.

        Args:
            stream (stream): The response stream to be deserialized.
            content_type (str): The content type of the response.

        Returns:
            object: Body of the response deserialized into a JSON object.
        """
        try:
            return json.load(codecs.getreader("utf-8")(stream))
        finally:
            stream.close()


json_deserializer = _JsonDeserializer()<|MERGE_RESOLUTION|>--- conflicted
+++ resolved
@@ -16,12 +16,7 @@
 import codecs
 import csv
 import json
-<<<<<<< HEAD
-import six
 from six import StringIO
-=======
-from six import StringIO, BytesIO
->>>>>>> 0e4c0fa8
 import numpy as np
 
 from sagemaker.content_types import CONTENT_TYPE_JSON, CONTENT_TYPE_CSV
