# Copyright 2017-2020 Amazon.com, Inc. or its affiliates. All Rights Reserved.
#
# Licensed under the Apache License, Version 2.0 (the "License"). You
# may not use this file except in compliance with the License. A copy of
# the License is located at
#
#     http://aws.amazon.com/apache2.0/
#
# or in the "license" file accompanying this file. This file is
# distributed on an "AS IS" BASIS, WITHOUT WARRANTIES OR CONDITIONS OF
# ANY KIND, either express or implied. See the License for the specific
# language governing permissions and limitations under the License.
"""Placeholder docstring"""
from __future__ import print_function, absolute_import

import codecs
import csv
import json
import six
from six import StringIO, BytesIO
import numpy as np

from sagemaker.content_types import CONTENT_TYPE_JSON, CONTENT_TYPE_CSV, CONTENT_TYPE_NPY
from sagemaker.deserializers import BaseDeserializer
from sagemaker.model_monitor import DataCaptureConfig
from sagemaker.serializers import BaseSerializer
from sagemaker.session import production_variant, Session
from sagemaker.utils import name_from_base

from sagemaker.model_monitor.model_monitoring import (
    _DEFAULT_MONITOR_IMAGE_URI_WITH_PLACEHOLDERS,
    ModelMonitor,
    DefaultModelMonitor,
)


class Predictor(object):
    """Make prediction requests to an Amazon SageMaker endpoint."""

    def __init__(
        self,
        endpoint_name,
        sagemaker_session=None,
        serializer=None,
        deserializer=None,
        content_type=None,
        accept=None,
    ):
        """Initialize a ``Predictor``.

        Behavior for serialization of input data and deserialization of
        result data can be configured through initializer arguments. If not
        specified, a sequence of bytes is expected and the API sends it in the
        request body without modifications. In response, the API returns the
        sequence of bytes from the prediction result without any modifications.

        Args:
            endpoint_name (str): Name of the Amazon SageMaker endpoint to which
                requests are sent.
            sagemaker_session (sagemaker.session.Session): A SageMaker Session
                object, used for SageMaker interactions (default: None). If not
                specified, one is created using the default AWS configuration
                chain.
            serializer (sagemaker.serializers.BaseSerializer): A serializer
                object, used to encode data for an inference endpoint
                (default: None).
            deserializer (sagemaker.deserializers.BaseDeserializer): A
                deserializer object, used to decode data from an inference
                endpoint (default: None).
            content_type (str): The invocation's "ContentType", overriding any
                ``CONTENT_TYPE`` from the serializer (default: None).
            accept (str): The invocation's "Accept", overriding any accept from
                the deserializer (default: None).
        """
        if serializer is not None and not isinstance(serializer, BaseSerializer):
            serializer = LegacySerializer(serializer)
        if deserializer is not None and not isinstance(deserializer, BaseDeserializer):
            deserializer = LegacyDeserializer(deserializer)

        self.endpoint_name = endpoint_name
        self.sagemaker_session = sagemaker_session or Session()
        self.serializer = serializer
        self.deserializer = deserializer
        self.content_type = content_type or getattr(serializer, "CONTENT_TYPE", None)
        self.accept = accept or getattr(deserializer, "ACCEPT", None)
        self._endpoint_config_name = self._get_endpoint_config_name()
        self._model_names = self._get_model_names()

    def predict(self, data, initial_args=None, target_model=None, target_variant=None):
        """Return the inference from the specified endpoint.

        Args:
            data (object): Input data for which you want the model to provide
                inference. If a serializer was specified when creating the
                Predictor, the result of the serializer is sent as input
                data. Otherwise the data must be sequence of bytes, and the
                predict method then sends the bytes in the request body as is.
            initial_args (dict[str,str]): Optional. Default arguments for boto3
                ``invoke_endpoint`` call. Default is None (no default
                arguments).
            target_model (str): S3 model artifact path to run an inference request on,
                in case of a multi model endpoint. Does not apply to endpoints hosting
                single model (Default: None)
            target_variant (str): The name of the production variant to run an inference
            request on (Default: None). Note that the ProductionVariant identifies the model
            you want to host and the resources you want to deploy for hosting it.

        Returns:
            object: Inference for the given input. If a deserializer was specified when creating
                the Predictor, the result of the deserializer is
                returned. Otherwise the response returns the sequence of bytes
                as is.
        """

        request_args = self._create_request_args(data, initial_args, target_model, target_variant)
        response = self.sagemaker_session.sagemaker_runtime_client.invoke_endpoint(**request_args)
        return self._handle_response(response)

    def _handle_response(self, response):
        """
        Args:
            response:
        """
        response_body = response["Body"]
        if self.deserializer is not None:
            if not isinstance(self.deserializer, BaseDeserializer):
                self.deserializer = LegacyDeserializer(self.deserializer)
            # It's the deserializer's responsibility to close the stream
            return self.deserializer.deserialize(response_body, response["ContentType"])
        data = response_body.read()
        response_body.close()
        return data

    def _create_request_args(self, data, initial_args=None, target_model=None, target_variant=None):
        """
        Args:
            data:
            initial_args:
            target_model:
            target_variant:
        """
        args = dict(initial_args) if initial_args else {}

        if "EndpointName" not in args:
            args["EndpointName"] = self.endpoint_name

        if self.content_type and "ContentType" not in args:
            args["ContentType"] = self.content_type

        if self.accept and "Accept" not in args:
            args["Accept"] = self.accept

        if target_model:
            args["TargetModel"] = target_model

        if target_variant:
            args["TargetVariant"] = target_variant

        if self.serializer is not None:
            if not isinstance(self.serializer, BaseSerializer):
                self.serializer = LegacySerializer(self.serializer)
            data = self.serializer.serialize(data)

        args["Body"] = data
        return args

    def update_endpoint(
        self,
        initial_instance_count=None,
        instance_type=None,
        accelerator_type=None,
        model_name=None,
        tags=None,
        kms_key=None,
        data_capture_config_dict=None,
        wait=True,
    ):
        """Update the existing endpoint with the provided attributes.

        This creates a new EndpointConfig in the process. If ``initial_instance_count``,
        ``instance_type``, ``accelerator_type``, or ``model_name`` is specified, then a new
        ProductionVariant configuration is created; values from the existing configuration
        are not preserved if any of those parameters are specified.

        Args:
            initial_instance_count (int): The initial number of instances to run in the endpoint.
                This is required if ``instance_type``, ``accelerator_type``, or ``model_name`` is
                specified. Otherwise, the values from the existing endpoint configuration's
                ProductionVariants are used.
            instance_type (str): The EC2 instance type to deploy the endpoint to.
                This is required if ``initial_instance_count`` or ``accelerator_type`` is specified.
                Otherwise, the values from the existing endpoint configuration's
                ``ProductionVariants`` are used.
            accelerator_type (str): The type of Elastic Inference accelerator to attach to
                the endpoint, e.g. "ml.eia1.medium". If not specified, and
                ``initial_instance_count``, ``instance_type``, and ``model_name`` are also ``None``,
                the values from the existing endpoint configuration's ``ProductionVariants`` are
                used. Otherwise, no Elastic Inference accelerator is attached to the endpoint.
            model_name (str): The name of the model to be associated with the endpoint.
                This is required if ``initial_instance_count``, ``instance_type``, or
                ``accelerator_type`` is specified and if there is more than one model associated
                with the endpoint. Otherwise, the existing model for the endpoint is used.
            tags (list[dict[str, str]]): The list of tags to add to the endpoint
                config. If not specified, the tags of the existing endpoint configuration are used.
                If any of the existing tags are reserved AWS ones (i.e. begin with "aws"),
                they are not carried over to the new endpoint configuration.
            kms_key (str): The KMS key that is used to encrypt the data on the storage volume
                attached to the instance hosting the endpoint If not specified,
                the KMS key of the existing endpoint configuration is used.
            data_capture_config_dict (dict): The endpoint data capture configuration
                for use with Amazon SageMaker Model Monitoring. If not specified,
                the data capture configuration of the existing endpoint configuration is used.

        Raises:
            ValueError: If there is not enough information to create a new ``ProductionVariant``:

                - If ``initial_instance_count``, ``accelerator_type``, or ``model_name`` is
                  specified, but ``instance_type`` is ``None``.
                - If ``initial_instance_count``, ``instance_type``, or ``accelerator_type`` is
                  specified and either ``model_name`` is ``None`` or there are multiple models
                  associated with the endpoint.
        """
        production_variants = None

        if initial_instance_count or instance_type or accelerator_type or model_name:
            if instance_type is None or initial_instance_count is None:
                raise ValueError(
                    "Missing initial_instance_count and/or instance_type. Provided values: "
                    "initial_instance_count={}, instance_type={}, accelerator_type={}, "
                    "model_name={}.".format(
                        initial_instance_count, instance_type, accelerator_type, model_name
                    )
                )

            if model_name is None:
                if len(self._model_names) > 1:
                    raise ValueError(
                        "Unable to choose a default model for a new EndpointConfig because "
                        "the endpoint has multiple models: {}".format(", ".join(self._model_names))
                    )
                model_name = self._model_names[0]
            else:
                self._model_names = [model_name]

            production_variant_config = production_variant(
                model_name,
                instance_type,
                initial_instance_count=initial_instance_count,
                accelerator_type=accelerator_type,
            )
            production_variants = [production_variant_config]

        new_endpoint_config_name = name_from_base(self._endpoint_config_name)
        self.sagemaker_session.create_endpoint_config_from_existing(
            self._endpoint_config_name,
            new_endpoint_config_name,
            new_tags=tags,
            new_kms_key=kms_key,
            new_data_capture_config_dict=data_capture_config_dict,
            new_production_variants=production_variants,
        )
        self.sagemaker_session.update_endpoint(
            self.endpoint_name, new_endpoint_config_name, wait=wait
        )
        self._endpoint_config_name = new_endpoint_config_name

    def _delete_endpoint_config(self):
        """Delete the Amazon SageMaker endpoint configuration"""
        self.sagemaker_session.delete_endpoint_config(self._endpoint_config_name)

    def delete_endpoint(self, delete_endpoint_config=True):
        """Delete the Amazon SageMaker endpoint backing this predictor. Also
        delete the endpoint configuration attached to it if
        delete_endpoint_config is True.

        Args:
            delete_endpoint_config (bool, optional): Flag to indicate whether to
                delete endpoint configuration together with endpoint. Defaults
                to True. If True, both endpoint and endpoint configuration will
                be deleted. If False, only endpoint will be deleted.
        """
        if delete_endpoint_config:
            self._delete_endpoint_config()

        self.sagemaker_session.delete_endpoint(self.endpoint_name)

    def delete_model(self):
        """Deletes the Amazon SageMaker models backing this predictor."""
        request_failed = False
        failed_models = []
        for model_name in self._model_names:
            try:
                self.sagemaker_session.delete_model(model_name)
            except Exception:  # pylint: disable=broad-except
                request_failed = True
                failed_models.append(model_name)

        if request_failed:
            raise Exception(
                "One or more models cannot be deleted, please retry. \n"
                "Failed models: {}".format(", ".join(failed_models))
            )

    def enable_data_capture(self):
        """Updates the DataCaptureConfig for the Predictor's associated Amazon SageMaker Endpoint
        to enable data capture. For a more customized experience, refer to
        update_data_capture_config, instead.
        """
        self.update_data_capture_config(
            data_capture_config=DataCaptureConfig(
                enable_capture=True, sagemaker_session=self.sagemaker_session
            )
        )

    def disable_data_capture(self):
        """Updates the DataCaptureConfig for the Predictor's associated Amazon SageMaker Endpoint
        to disable data capture. For a more customized experience, refer to
        update_data_capture_config, instead.
        """
        self.update_data_capture_config(
            data_capture_config=DataCaptureConfig(
                enable_capture=False, sagemaker_session=self.sagemaker_session
            )
        )

    def update_data_capture_config(self, data_capture_config):
        """Updates the DataCaptureConfig for the Predictor's associated Amazon SageMaker Endpoint
        with the provided DataCaptureConfig.

        Args:
            data_capture_config (sagemaker.model_monitor.DataCaptureConfig): The
                DataCaptureConfig to update the predictor's endpoint to use.
        """
        endpoint_desc = self.sagemaker_session.sagemaker_client.describe_endpoint(
            EndpointName=self.endpoint_name
        )

        new_config_name = name_from_base(base=self.endpoint_name)

        data_capture_config_dict = None
        if data_capture_config is not None:
            data_capture_config_dict = data_capture_config._to_request_dict()

        self.sagemaker_session.create_endpoint_config_from_existing(
            existing_config_name=endpoint_desc["EndpointConfigName"],
            new_config_name=new_config_name,
            new_data_capture_config_dict=data_capture_config_dict,
        )

        self.sagemaker_session.update_endpoint(
            endpoint_name=self.endpoint_name, endpoint_config_name=new_config_name
        )

    def list_monitors(self):
        """Generates ModelMonitor objects (or DefaultModelMonitors) based on the schedule(s)
        associated with the endpoint that this predictor refers to.

        Returns:
            [sagemaker.model_monitor.model_monitoring.ModelMonitor]: A list of
                ModelMonitor (or DefaultModelMonitor) objects.

        """
        monitoring_schedules_dict = self.sagemaker_session.list_monitoring_schedules(
            endpoint_name=self.endpoint_name
        )
        if len(monitoring_schedules_dict["MonitoringScheduleSummaries"]) == 0:
            print("No monitors found for endpoint. endpoint: {}".format(self.endpoint_name))
            return []

        monitors = []
        for schedule_dict in monitoring_schedules_dict["MonitoringScheduleSummaries"]:
            schedule_name = schedule_dict["MonitoringScheduleName"]
            schedule = self.sagemaker_session.describe_monitoring_schedule(
                monitoring_schedule_name=schedule_name
            )
            image_uri = schedule["MonitoringScheduleConfig"]["MonitoringJobDefinition"][
                "MonitoringAppSpecification"
            ]["ImageUri"]
            index_after_placeholders = _DEFAULT_MONITOR_IMAGE_URI_WITH_PLACEHOLDERS.rfind("{}")
            if image_uri.endswith(
                _DEFAULT_MONITOR_IMAGE_URI_WITH_PLACEHOLDERS[index_after_placeholders + len("{}") :]
            ):
                monitors.append(
                    DefaultModelMonitor.attach(
                        monitor_schedule_name=schedule_name,
                        sagemaker_session=self.sagemaker_session,
                    )
                )
            else:
                monitors.append(
                    ModelMonitor.attach(
                        monitor_schedule_name=schedule_name,
                        sagemaker_session=self.sagemaker_session,
                    )
                )

        return monitors

    def _get_endpoint_config_name(self):
        """Placeholder docstring"""
        endpoint_desc = self.sagemaker_session.sagemaker_client.describe_endpoint(
            EndpointName=self.endpoint_name
        )
        endpoint_config_name = endpoint_desc["EndpointConfigName"]
        return endpoint_config_name

    def _get_model_names(self):
        """Placeholder docstring"""
        endpoint_config = self.sagemaker_session.sagemaker_client.describe_endpoint_config(
            EndpointConfigName=self._endpoint_config_name
        )
        production_variants = endpoint_config["ProductionVariants"]
        return [d["ModelName"] for d in production_variants]


class LegacySerializer(BaseSerializer):
    """Wrapper that makes legacy serializers forward compatibile."""

    def __init__(self, serializer):
        """Initialize a ``LegacySerializer``.

        Args:
            serializer (callable): A legacy serializer.
        """
        self.serializer = serializer
        self.content_type = getattr(serializer, "content_type", None)

    def __call__(self, *args, **kwargs):
        """Wraps the call method of the legacy serializer.

        Args:
            data (object): Data to be serialized.

        Returns:
            object: Serialized data used for a request.
        """
        return self.serializer(*args, **kwargs)

    def serialize(self, data):
        """Wraps the call method of the legacy serializer.

        Args:
            data (object): Data to be serialized.

        Returns:
            object: Serialized data used for a request.
        """
        return self.serializer(data)

    @property
    def CONTENT_TYPE(self):
        """The MIME type of the data sent to the inference endpoint."""
        return self.content_type


class LegacyDeserializer(BaseDeserializer):
    """Wrapper that makes legacy deserializers forward compatibile."""

    def __init__(self, deserializer):
        """Initialize a ``LegacyDeserializer``.

        Args:
            deserializer (callable): A legacy deserializer.
        """
        self.deserializer = deserializer
        self.accept = getattr(deserializer, "accept", None)

    def __call__(self, *args, **kwargs):
        """Wraps the call method of the legacy deserializer.

        Args:
            data (object): Data to be deserialized.
            content_type (str): The MIME type of the data.

        Returns:
            object: The data deserialized into an object.
        """
        return self.deserializer(*args, **kwargs)

    def deserialize(self, data, content_type):
        """Wraps the call method of the legacy deserializer.

        Args:
            data (object): Data to be deserialized.
            content_type (str): The MIME type of the data.

        Returns:
            object: The data deserialized into an object.
        """
        return self.deserializer(data, content_type)

    @property
    def ACCEPT(self):
        """The content type that is expected from the inference endpoint."""
        return self.accept


class _CsvSerializer(object):
    """Placeholder docstring"""

    def __init__(self):
        """Placeholder docstring"""
        self.content_type = CONTENT_TYPE_CSV

    def __call__(self, data):
        """Take data of various data formats and serialize them into CSV.

        Args:
            data (object): Data to be serialized.

        Returns:
            object: Sequence of bytes to be used for the request body.
        """
        # For inputs which represent multiple "rows", the result should be newline-separated CSV
        # rows
        if _is_mutable_sequence_like(data) and len(data) > 0 and _is_sequence_like(data[0]):
            return "\n".join([_CsvSerializer._serialize_row(row) for row in data])
        return _CsvSerializer._serialize_row(data)

    @staticmethod
    def _serialize_row(data):
        # Don't attempt to re-serialize a string
        """
        Args:
            data:
        """
        if isinstance(data, str):
            return data
        if isinstance(data, np.ndarray):
            data = np.ndarray.flatten(data)
        if hasattr(data, "__len__"):
            if len(data) == 0:
                raise ValueError("Cannot serialize empty array")
            return _csv_serialize_python_array(data)

        # files and buffers
        if hasattr(data, "read"):
            return _csv_serialize_from_buffer(data)

        raise ValueError("Unable to handle input format: ", type(data))


def _csv_serialize_python_array(data):
    """
    Args:
        data:
    """
    return _csv_serialize_object(data)


def _csv_serialize_from_buffer(buff):
    """
    Args:
        buff:
    """
    return buff.read()


def _csv_serialize_object(data):
    """
    Args:
        data:
    """
    csv_buffer = StringIO()

    csv_writer = csv.writer(csv_buffer, delimiter=",")
    csv_writer.writerow(data)
    return csv_buffer.getvalue().rstrip("\r\n")


csv_serializer = _CsvSerializer()


def _is_mutable_sequence_like(obj):
    """
    Args:
        obj:
    """
    return _is_sequence_like(obj) and hasattr(obj, "__setitem__")


def _is_sequence_like(obj):
    """
    Args:
        obj:
    """
    return hasattr(obj, "__iter__") and hasattr(obj, "__getitem__")


def _row_to_csv(obj):
    """
    Args:
        obj:
    """
    if isinstance(obj, str):
        return obj
    return ",".join(obj)


class _CsvDeserializer(object):
    """Placeholder docstring"""

    def __init__(self, encoding="utf-8"):
        """
        Args:
            encoding:
        """
        self.accept = CONTENT_TYPE_CSV
        self.encoding = encoding

    def __call__(self, stream, content_type):
        """
        Args:
            stream:
            content_type:
        """
        try:
            return list(csv.reader(stream.read().decode(self.encoding).splitlines()))
        finally:
            stream.close()


csv_deserializer = _CsvDeserializer()


class _JsonSerializer(object):
    """Placeholder docstring"""

    def __init__(self):
        """Placeholder docstring"""
        self.content_type = CONTENT_TYPE_JSON

    def __call__(self, data):
        """Take data of various formats and serialize them into the expected
        request body. This uses information about supported input formats for
        the deployed model.

        Args:
            data (object): Data to be serialized.

        Returns:
            object: Serialized data used for the request.
        """
        if isinstance(data, dict):
            # convert each value in dict from a numpy array to a list if necessary, so they can be
            # json serialized
            return json.dumps({k: _ndarray_to_list(v) for k, v in six.iteritems(data)})

        # files and buffers
        if hasattr(data, "read"):
            return _json_serialize_from_buffer(data)

        return json.dumps(_ndarray_to_list(data))


json_serializer = _JsonSerializer()


def _ndarray_to_list(data):
    """
    Args:
        data:
    """
    return data.tolist() if isinstance(data, np.ndarray) else data


def _json_serialize_from_buffer(buff):
    """
    Args:
        buff:
    """
    return buff.read()


class _JsonDeserializer(object):
    """Placeholder docstring"""

    def __init__(self):
        """Placeholder docstring"""
        self.accept = CONTENT_TYPE_JSON

    def __call__(self, stream, content_type):
        """Decode a JSON object into the corresponding Python object.

        Args:
            stream (stream): The response stream to be deserialized.
            content_type (str): The content type of the response.

        Returns:
            object: Body of the response deserialized into a JSON object.
        """
        try:
            return json.load(codecs.getreader("utf-8")(stream))
        finally:
            stream.close()


json_deserializer = _JsonDeserializer()


<<<<<<< HEAD
class _NumpyDeserializer(object):
    """Placeholder docstring"""

    def __init__(self, accept=CONTENT_TYPE_NPY, dtype=None):
        """
        Args:
            accept:
            dtype:
        """
        self.accept = accept
        self.dtype = dtype

    def __call__(self, stream, content_type=CONTENT_TYPE_NPY):
        """Decode from serialized data into a Numpy array.

        Args:
            stream (stream): The response stream to be deserialized.
            content_type (str): The content type of the response. Can accept
                CSV, JSON, or NPY data.

        Returns:
            object: Body of the response deserialized into a Numpy array.
        """
        try:
            if content_type == CONTENT_TYPE_CSV:
                return np.genfromtxt(
                    codecs.getreader("utf-8")(stream), delimiter=",", dtype=self.dtype
                )
            if content_type == CONTENT_TYPE_JSON:
                return np.array(json.load(codecs.getreader("utf-8")(stream)), dtype=self.dtype)
            if content_type == CONTENT_TYPE_NPY:
                return np.load(BytesIO(stream.read()))
        finally:
            stream.close()
        raise ValueError(
            "content_type must be one of the following: CSV, JSON, NPY. content_type: {}".format(
                content_type
            )
        )


numpy_deserializer = _NumpyDeserializer()
=======
class _NPYSerializer(object):
    """Placeholder docstring"""

    def __init__(self):
        """Placeholder docstring"""
        self.content_type = CONTENT_TYPE_NPY

    def __call__(self, data, dtype=None):
        """Serialize data into the request body in NPY format.

        Args:
            data (object): Data to be serialized. Can be a numpy array, list,
                file, or buffer.
            dtype:

        Returns:
            object: NPY serialized data used for the request.
        """
        if isinstance(data, np.ndarray):
            if not data.size > 0:
                raise ValueError("empty array can't be serialized")
            return _npy_serialize(data)

        if isinstance(data, list):
            if not len(data) > 0:
                raise ValueError("empty array can't be serialized")
            return _npy_serialize(np.array(data, dtype))

        # files and buffers. Assumed to hold npy-formatted data.
        if hasattr(data, "read"):
            return data.read()

        return _npy_serialize(np.array(data))


def _npy_serialize(data):
    """
    Args:
        data:
    """
    buffer = BytesIO()
    np.save(buffer, data)
    return buffer.getvalue()


npy_serializer = _NPYSerializer()
>>>>>>> b837dc2c
<|MERGE_RESOLUTION|>--- conflicted
+++ resolved
@@ -695,97 +695,4 @@
             stream.close()
 
 
-json_deserializer = _JsonDeserializer()
-
-
-<<<<<<< HEAD
-class _NumpyDeserializer(object):
-    """Placeholder docstring"""
-
-    def __init__(self, accept=CONTENT_TYPE_NPY, dtype=None):
-        """
-        Args:
-            accept:
-            dtype:
-        """
-        self.accept = accept
-        self.dtype = dtype
-
-    def __call__(self, stream, content_type=CONTENT_TYPE_NPY):
-        """Decode from serialized data into a Numpy array.
-
-        Args:
-            stream (stream): The response stream to be deserialized.
-            content_type (str): The content type of the response. Can accept
-                CSV, JSON, or NPY data.
-
-        Returns:
-            object: Body of the response deserialized into a Numpy array.
-        """
-        try:
-            if content_type == CONTENT_TYPE_CSV:
-                return np.genfromtxt(
-                    codecs.getreader("utf-8")(stream), delimiter=",", dtype=self.dtype
-                )
-            if content_type == CONTENT_TYPE_JSON:
-                return np.array(json.load(codecs.getreader("utf-8")(stream)), dtype=self.dtype)
-            if content_type == CONTENT_TYPE_NPY:
-                return np.load(BytesIO(stream.read()))
-        finally:
-            stream.close()
-        raise ValueError(
-            "content_type must be one of the following: CSV, JSON, NPY. content_type: {}".format(
-                content_type
-            )
-        )
-
-
-numpy_deserializer = _NumpyDeserializer()
-=======
-class _NPYSerializer(object):
-    """Placeholder docstring"""
-
-    def __init__(self):
-        """Placeholder docstring"""
-        self.content_type = CONTENT_TYPE_NPY
-
-    def __call__(self, data, dtype=None):
-        """Serialize data into the request body in NPY format.
-
-        Args:
-            data (object): Data to be serialized. Can be a numpy array, list,
-                file, or buffer.
-            dtype:
-
-        Returns:
-            object: NPY serialized data used for the request.
-        """
-        if isinstance(data, np.ndarray):
-            if not data.size > 0:
-                raise ValueError("empty array can't be serialized")
-            return _npy_serialize(data)
-
-        if isinstance(data, list):
-            if not len(data) > 0:
-                raise ValueError("empty array can't be serialized")
-            return _npy_serialize(np.array(data, dtype))
-
-        # files and buffers. Assumed to hold npy-formatted data.
-        if hasattr(data, "read"):
-            return data.read()
-
-        return _npy_serialize(np.array(data))
-
-
-def _npy_serialize(data):
-    """
-    Args:
-        data:
-    """
-    buffer = BytesIO()
-    np.save(buffer, data)
-    return buffer.getvalue()
-
-
-npy_serializer = _NPYSerializer()
->>>>>>> b837dc2c
+json_deserializer = _JsonDeserializer()