# Copyright Amazon.com, Inc. or its affiliates. All Rights Reserved.
#
# Licensed under the Apache License, Version 2.0 (the "License"). You
# may not use this file except in compliance with the License. A copy of
# the License is located at
#
#     http://aws.amazon.com/apache2.0/
#
# or in the "license" file accompanying this file. This file is
# distributed on an "AS IS" BASIS, WITHOUT WARRANTIES OR CONDITIONS OF
# ANY KIND, either express or implied. See the License for the specific
# language governing permissions and limitations under the License.
"""Functions for generating ECR image URIs for pre-built SageMaker Docker images."""
from __future__ import absolute_import

import json
import logging
import os
import re
from typing import Optional

from sagemaker import utils
from sagemaker.jumpstart.utils import is_jumpstart_model_input
from sagemaker.spark import defaults
from sagemaker.jumpstart import artifacts
from sagemaker.workflow import is_pipeline_variable
from sagemaker.workflow.utilities import override_pipeline_parameter_var
<<<<<<< HEAD
=======
from sagemaker.fw_utils import GRAVITON_ALLOWED_TARGET_INSTANCE_FAMILY, GRAVITON_ALLOWED_FRAMEWORKS
>>>>>>> ecb4ac2f

logger = logging.getLogger(__name__)

ECR_URI_TEMPLATE = "{registry}.dkr.{hostname}/{repository}"
HUGGING_FACE_FRAMEWORK = "huggingface"


@override_pipeline_parameter_var
def retrieve(
    framework,
    region,
    version=None,
    py_version=None,
    instance_type=None,
    accelerator_type=None,
    image_scope=None,
    container_version=None,
    distribution=None,
    base_framework_version=None,
    training_compiler_config=None,
    model_id=None,
    model_version=None,
    tolerate_vulnerable_model=False,
    tolerate_deprecated_model=False,
    sdk_version=None,
    inference_tool=None,
    serverless_inference_config=None,
) -> str:
    """Retrieves the ECR URI for the Docker image matching the given arguments.

    Ideally this function should not be called directly, rather it should be called from the
    fit() function inside framework estimator.

    Args:
        framework (str): The name of the framework or algorithm.
        region (str): The AWS region.
        version (str): The framework or algorithm version. This is required if there is
            more than one supported version for the given framework or algorithm.
        py_version (str): The Python version. This is required if there is
            more than one supported Python version for the given framework version.
        instance_type (str): The SageMaker instance type. For supported types, see
            https://aws.amazon.com/sagemaker/pricing. This is required if
            there are different images for different processor types.
        accelerator_type (str): Elastic Inference accelerator type. For more, see
            https://docs.aws.amazon.com/sagemaker/latest/dg/ei.html.
        image_scope (str): The image type, i.e. what it is used for.
            Valid values: "training", "inference", "eia". If ``accelerator_type`` is set,
            ``image_scope`` is ignored.
        container_version (str): the version of docker image.
            Ideally the value of parameter should be created inside the framework.
            For custom use, see the list of supported container versions:
            https://github.com/aws/deep-learning-containers/blob/master/available_images.md
            (default: None).
        distribution (dict): A dictionary with information on how to run distributed training
        training_compiler_config (:class:`~sagemaker.training_compiler.TrainingCompilerConfig`):
            A configuration class for the SageMaker Training Compiler
            (default: None).
        model_id (str): The JumpStart model ID for which to retrieve the image URI
            (default: None).
        model_version (str): The version of the JumpStart model for which to retrieve the
            image URI (default: None).
        tolerate_vulnerable_model (bool): ``True`` if vulnerable versions of model specifications
            should be tolerated without an exception raised. If ``False``, raises an exception if
            the script used by this version of the model has dependencies with known security
            vulnerabilities. (Default: False).
        tolerate_deprecated_model (bool): True if deprecated versions of model specifications
            should be tolerated without an exception raised. If False, raises an exception
            if the version of the model is deprecated. (Default: False).
        sdk_version (str): the version of python-sdk that will be used in the image retrieval.
            (default: None).
        inference_tool (str): the tool that will be used to aid in the inference.
            Valid values: "neuron, None"
            (default: None).
        serverless_inference_config (sagemaker.serverless.ServerlessInferenceConfig):
            Specifies configuration related to serverless endpoint. Instance type is
            not provided in serverless inference. So this is used to determine processor type.

    Returns:
        str: The ECR URI for the corresponding SageMaker Docker image.

    Raises:
        NotImplementedError: If the scope is not supported.
        ValueError: If the combination of arguments specified is not supported or
            any PipelineVariable object is passed in.
        VulnerableJumpStartModelError: If any of the dependencies required by the script have
            known security vulnerabilities.
        DeprecatedJumpStartModelError: If the version of the model is deprecated.
    """
    args = dict(locals())
    for name, val in args.items():
        if is_pipeline_variable(val):
            raise ValueError(
                "When retrieving the image_uri, the argument %s should not be a pipeline variable "
                "(%s) since pipeline variables are only interpreted in the pipeline execution time."
                % (name, type(val))
            )

    if is_jumpstart_model_input(model_id, model_version):
        return artifacts._retrieve_image_uri(
            model_id,
            model_version,
            image_scope,
            framework,
            region,
            version,
            py_version,
            instance_type,
            accelerator_type,
            container_version,
            distribution,
            base_framework_version,
            training_compiler_config,
            tolerate_vulnerable_model,
            tolerate_deprecated_model,
        )

    if training_compiler_config and (framework == HUGGING_FACE_FRAMEWORK):
        config = _config_for_framework_and_scope(
            framework + "-training-compiler", image_scope, accelerator_type
        )
    else:
        _framework = framework
        if framework == HUGGING_FACE_FRAMEWORK:
            inference_tool = _get_inference_tool(inference_tool, instance_type)
            if inference_tool == "neuron":
                _framework = f"{framework}-{inference_tool}"
<<<<<<< HEAD
=======
        image_scope = _get_image_scope_for_instance_type(_framework, instance_type, image_scope)
>>>>>>> ecb4ac2f
        config = _config_for_framework_and_scope(_framework, image_scope, accelerator_type)

    original_version = version
    version = _validate_version_and_set_if_needed(version, config, framework)
    version_config = config["versions"][_version_for_config(version, config)]

    if framework == HUGGING_FACE_FRAMEWORK:
        if version_config.get("version_aliases"):
            full_base_framework_version = version_config["version_aliases"].get(
                base_framework_version, base_framework_version
            )
        _validate_arg(full_base_framework_version, list(version_config.keys()), "base framework")
        version_config = version_config.get(full_base_framework_version)

    py_version = _validate_py_version_and_set_if_needed(py_version, version_config, framework)
    version_config = version_config.get(py_version) or version_config
    registry = _registry_from_region(region, version_config["registries"])
    hostname = utils._botocore_resolver().construct_endpoint("ecr", region)["hostname"]

    repo = version_config["repository"]

    processor = _processor(
        instance_type,
        config.get("processors") or version_config.get("processors"),
        serverless_inference_config,
    )

    # if container version is available in .json file, utilize that
    if version_config.get("container_version"):
        container_version = version_config["container_version"][processor]

    if framework == HUGGING_FACE_FRAMEWORK:
        pt_or_tf_version = (
            re.compile("^(pytorch|tensorflow)(.*)$").match(base_framework_version).group(2)
        )
        _version = original_version

        if repo in [
            "huggingface-pytorch-trcomp-training",
            "huggingface-tensorflow-trcomp-training",
        ]:
            _version = version
        if repo in ["huggingface-pytorch-inference-neuron"]:
            if not sdk_version:
                sdk_version = _get_latest_versions(version_config["sdk_versions"])
            container_version = sdk_version + "-" + container_version
            if config.get("version_aliases").get(original_version):
                _version = config.get("version_aliases")[original_version]
            if (
                config.get("versions", {})
                .get(_version, {})
                .get("version_aliases", {})
                .get(base_framework_version, {})
            ):
                _base_framework_version = config.get("versions")[_version]["version_aliases"][
                    base_framework_version
                ]
                pt_or_tf_version = (
                    re.compile("^(pytorch|tensorflow)(.*)$").match(_base_framework_version).group(2)
                )

        tag_prefix = f"{pt_or_tf_version}-transformers{_version}"
    else:
        tag_prefix = version_config.get("tag_prefix", version)

<<<<<<< HEAD
=======
    if repo == f"{framework}-inference-graviton":
        container_version = f"{container_version}-sagemaker"

>>>>>>> ecb4ac2f
    tag = _format_tag(tag_prefix, processor, py_version, container_version, inference_tool)

    if instance_type is not None and _should_auto_select_container_version(
        instance_type, distribution
    ):
        container_versions = {
            "tensorflow-2.3-gpu-py37": "cu110-ubuntu18.04-v3",
            "tensorflow-2.3.1-gpu-py37": "cu110-ubuntu18.04",
            "tensorflow-2.3.2-gpu-py37": "cu110-ubuntu18.04",
            "tensorflow-1.15-gpu-py37": "cu110-ubuntu18.04-v8",
            "tensorflow-1.15.4-gpu-py37": "cu110-ubuntu18.04",
            "tensorflow-1.15.5-gpu-py37": "cu110-ubuntu18.04",
            "mxnet-1.8-gpu-py37": "cu110-ubuntu16.04-v1",
            "mxnet-1.8.0-gpu-py37": "cu110-ubuntu16.04",
            "pytorch-1.6-gpu-py36": "cu110-ubuntu18.04-v3",
            "pytorch-1.6.0-gpu-py36": "cu110-ubuntu18.04",
            "pytorch-1.6-gpu-py3": "cu110-ubuntu18.04-v3",
            "pytorch-1.6.0-gpu-py3": "cu110-ubuntu18.04",
        }
        key = "-".join([framework, tag])
        if key in container_versions:
            tag = "-".join([tag, container_versions[key]])

    if tag:
        repo += ":{}".format(tag)

    return ECR_URI_TEMPLATE.format(registry=registry, hostname=hostname, repository=repo)


def _config_for_framework_and_scope(framework, image_scope, accelerator_type=None):
    """Loads the JSON config for the given framework and image scope."""
    config = config_for_framework(framework)

    if accelerator_type:
        _validate_accelerator_type(accelerator_type)

        if image_scope not in ("eia", "inference"):
            logger.warning(
                "Elastic inference is for inference only. Ignoring image scope: %s.", image_scope
            )
        image_scope = "eia"

    available_scopes = config.get("scope", config.keys())

    if len(available_scopes) == 1:
        if image_scope and image_scope != list(available_scopes)[0]:
            logger.warning(
                "Defaulting to only supported image scope: %s. Ignoring image scope: %s.",
                available_scopes[0],
                image_scope,
            )
        image_scope = list(available_scopes)[0]

    if not image_scope and "scope" in config and set(available_scopes) == {"training", "inference"}:
        logger.info(
            "Same images used for training and inference. Defaulting to image scope: %s.",
            available_scopes[0],
        )
        image_scope = available_scopes[0]

    _validate_arg(image_scope, available_scopes, "image scope")
    return config if "scope" in config else config[image_scope]


def config_for_framework(framework):
    """Loads the JSON config for the given framework."""
    fname = os.path.join(os.path.dirname(__file__), "image_uri_config", "{}.json".format(framework))
    with open(fname) as f:
        return json.load(f)


<<<<<<< HEAD
=======
def _get_image_scope_for_instance_type(framework, instance_type, image_scope):
    """Extract the image scope from instance type."""
    if framework in GRAVITON_ALLOWED_FRAMEWORKS and isinstance(instance_type, str):
        match = re.match(r"^ml[\._]([a-z\d]+)\.?\w*$", instance_type)
        if match and match[1] in GRAVITON_ALLOWED_TARGET_INSTANCE_FAMILY:
            return "inference_graviton"
    return image_scope


>>>>>>> ecb4ac2f
def _get_inference_tool(inference_tool, instance_type):
    """Extract the inference tool name from instance type."""
    if not inference_tool and instance_type:
        match = re.match(r"^ml[\._]([a-z\d]+)\.?\w*$", instance_type)
        if match and match[1].startswith("inf"):
            return "neuron"
    return inference_tool


def _get_latest_versions(list_of_versions):
    """Extract the latest version from the input list of available versions."""
    return sorted(list_of_versions, reverse=True)[0]


def _validate_accelerator_type(accelerator_type):
    """Raises a ``ValueError`` if ``accelerator_type`` is invalid."""
    if not accelerator_type.startswith("ml.eia") and accelerator_type != "local_sagemaker_notebook":
        raise ValueError(
            "Invalid SageMaker Elastic Inference accelerator type: {}. "
            "See https://docs.aws.amazon.com/sagemaker/latest/dg/ei.html".format(accelerator_type)
        )


def _validate_version_and_set_if_needed(version, config, framework):
    """Checks if the framework/algorithm version is one of the supported versions."""
    available_versions = list(config["versions"].keys())
    aliased_versions = list(config.get("version_aliases", {}).keys())

    if len(available_versions) == 1 and version not in aliased_versions:
        log_message = "Defaulting to the only supported framework/algorithm version: {}.".format(
            available_versions[0]
        )
        if version and version != available_versions[0]:
            logger.warning("%s Ignoring framework/algorithm version: %s.", log_message, version)
        elif not version:
            logger.info(log_message)

        return available_versions[0]

    _validate_arg(version, available_versions + aliased_versions, "{} version".format(framework))
    return version


def _version_for_config(version, config):
    """Returns the version string for retrieving a framework version's specific config."""
    if "version_aliases" in config:
        if version in config["version_aliases"].keys():
            return config["version_aliases"][version]

    return version


def _registry_from_region(region, registry_dict):
    """Returns the ECR registry (AWS account number) for the given region."""
    _validate_arg(region, registry_dict.keys(), "region")
    return registry_dict[region]


def _processor(instance_type, available_processors, serverless_inference_config=None):
    """Returns the processor type for the given instance type."""
    if not available_processors:
        logger.info("Ignoring unnecessary instance type: %s.", instance_type)
        return None

    if len(available_processors) == 1 and not instance_type:
        logger.info("Defaulting to only supported image scope: %s.", available_processors[0])
        return available_processors[0]

    if serverless_inference_config is not None:
        logger.info("Defaulting to CPU type when using serverless inference")
        return "cpu"

    if not instance_type:
        raise ValueError(
            "Empty SageMaker instance type. For options, see: "
            "https://aws.amazon.com/sagemaker/pricing/instance-types"
        )

    if instance_type.startswith("local"):
        processor = "cpu" if instance_type == "local" else "gpu"
    elif instance_type.startswith("neuron"):
        processor = "neuron"
    else:
        # looks for either "ml.<family>.<size>" or "ml_<family>"
        match = re.match(r"^ml[\._]([a-z\d]+)\.?\w*$", instance_type)
        if match:
            family = match[1]

            # For some frameworks, we have optimized images for specific families, e.g c5 or p3.
            # In those cases, we use the family name in the image tag. In other cases, we use
            # 'cpu' or 'gpu'.
            if family in available_processors:
                processor = family
            elif family.startswith("inf"):
                processor = "inf"
            elif family[0] in ("g", "p"):
                processor = "gpu"
            else:
                processor = "cpu"
        else:
            raise ValueError(
                "Invalid SageMaker instance type: {}. For options, see: "
                "https://aws.amazon.com/sagemaker/pricing/instance-types".format(instance_type)
            )

    _validate_arg(processor, available_processors, "processor")
    return processor


def _should_auto_select_container_version(instance_type, distribution):
    """Returns a boolean that indicates whether to use an auto-selected container version."""
    p4d = False
    if instance_type:
        # looks for either "ml.<family>.<size>" or "ml_<family>"
        match = re.match(r"^ml[\._]([a-z\d]+)\.?\w*$", instance_type)
        if match:
            family = match[1]
            p4d = family == "p4d"

    smdistributed = False
    if distribution:
        smdistributed = "smdistributed" in distribution

    return p4d or smdistributed


def _validate_py_version_and_set_if_needed(py_version, version_config, framework):
    """Checks if the Python version is one of the supported versions."""
    if "repository" in version_config:
        available_versions = version_config.get("py_versions")
    else:
        available_versions = list(version_config.keys())

    if not available_versions:
        if py_version:
            logger.info("Ignoring unnecessary Python version: %s.", py_version)
        return None

    if py_version is None and defaults.SPARK_NAME == framework:
        return None

    if py_version is None and len(available_versions) == 1:
        logger.info("Defaulting to only available Python version: %s", available_versions[0])
        return available_versions[0]

    _validate_arg(py_version, available_versions, "Python version")
    return py_version


def _validate_arg(arg, available_options, arg_name):
    """Checks if the arg is in the available options, and raises a ``ValueError`` if not."""
    if arg not in available_options:
        raise ValueError(
            "Unsupported {arg_name}: {arg}. You may need to upgrade your SDK version "
            "(pip install -U sagemaker) for newer {arg_name}s. Supported {arg_name}(s): "
            "{options}.".format(arg_name=arg_name, arg=arg, options=", ".join(available_options))
        )


def _format_tag(tag_prefix, processor, py_version, container_version, inference_tool=None):
    """Creates a tag for the image URI."""
    if inference_tool:
        return "-".join(x for x in (tag_prefix, inference_tool, py_version, container_version) if x)
    return "-".join(x for x in (tag_prefix, processor, py_version, container_version) if x)


def get_training_image_uri(
    region,
    framework,
    framework_version=None,
    py_version=None,
    image_uri=None,
    distribution=None,
    compiler_config=None,
    tensorflow_version=None,
    pytorch_version=None,
    instance_type=None,
) -> str:
    """Retrieves the image URI for training.

    Args:
        region (str): The AWS region to use for image URI.
        framework (str): The framework for which to retrieve an image URI.
        framework_version (str): The framework version for which to retrieve an
            image URI (default: None).
        py_version (str): The python version to use for the image (default: None).
        image_uri (str): If an image URI is supplied, it is returned (default: None).
        distribution (dict): A dictionary with information on how to run distributed
            training (default: None).
        compiler_config (:class:`~sagemaker.training_compiler.TrainingCompilerConfig`):
            A configuration class for the SageMaker Training Compiler
            (default: None).
        tensorflow_version (str): The version of TensorFlow to use. (default: None)
        pytorch_version (str): The version of PyTorch to use. (default: None)
        instance_type (str): The instance type to use. (default: None)

    Returns:
        str: The image URI string.
    """

    if image_uri:
        return image_uri

    logger.info(
        "image_uri is not presented, retrieving image_uri based on instance_type, framework etc."
    )
    base_framework_version: Optional[str] = None

    if tensorflow_version is not None or pytorch_version is not None:
        processor = _processor(instance_type, ["cpu", "gpu"])
        is_native_huggingface_gpu = processor == "gpu" and not compiler_config
        container_version = "cu110-ubuntu18.04" if is_native_huggingface_gpu else None
        if tensorflow_version is not None:
            base_framework_version = f"tensorflow{tensorflow_version}"
        else:
            base_framework_version = f"pytorch{pytorch_version}"
    else:
        container_version = None
        base_framework_version = None

    return retrieve(
        framework,
        region,
        instance_type=instance_type,
        version=framework_version,
        py_version=py_version,
        image_scope="training",
        distribution=distribution,
        base_framework_version=base_framework_version,
        container_version=container_version,
        training_compiler_config=compiler_config,
    )<|MERGE_RESOLUTION|>--- conflicted
+++ resolved
@@ -25,10 +25,7 @@
 from sagemaker.jumpstart import artifacts
 from sagemaker.workflow import is_pipeline_variable
 from sagemaker.workflow.utilities import override_pipeline_parameter_var
-<<<<<<< HEAD
-=======
 from sagemaker.fw_utils import GRAVITON_ALLOWED_TARGET_INSTANCE_FAMILY, GRAVITON_ALLOWED_FRAMEWORKS
->>>>>>> ecb4ac2f
 
 logger = logging.getLogger(__name__)
 
@@ -155,10 +152,7 @@
             inference_tool = _get_inference_tool(inference_tool, instance_type)
             if inference_tool == "neuron":
                 _framework = f"{framework}-{inference_tool}"
-<<<<<<< HEAD
-=======
         image_scope = _get_image_scope_for_instance_type(_framework, instance_type, image_scope)
->>>>>>> ecb4ac2f
         config = _config_for_framework_and_scope(_framework, image_scope, accelerator_type)
 
     original_version = version
@@ -224,12 +218,9 @@
     else:
         tag_prefix = version_config.get("tag_prefix", version)
 
-<<<<<<< HEAD
-=======
     if repo == f"{framework}-inference-graviton":
         container_version = f"{container_version}-sagemaker"
 
->>>>>>> ecb4ac2f
     tag = _format_tag(tag_prefix, processor, py_version, container_version, inference_tool)
 
     if instance_type is not None and _should_auto_select_container_version(
@@ -301,8 +292,6 @@
         return json.load(f)
 
 
-<<<<<<< HEAD
-=======
 def _get_image_scope_for_instance_type(framework, instance_type, image_scope):
     """Extract the image scope from instance type."""
     if framework in GRAVITON_ALLOWED_FRAMEWORKS and isinstance(instance_type, str):
@@ -312,7 +301,6 @@
     return image_scope
 
 
->>>>>>> ecb4ac2f
 def _get_inference_tool(inference_tool, instance_type):
     """Extract the inference tool name from instance type."""
     if not inference_tool and instance_type:
