--- conflicted
+++ resolved
@@ -146,12 +146,8 @@
             tolerate_deprecated_model,
         )
 
-<<<<<<< HEAD
     if training_compiler_config and (framework in [HUGGING_FACE_FRAMEWORK, "pytorch"]):
-=======
-    if training_compiler_config and (framework == HUGGING_FACE_FRAMEWORK):
         final_image_scope = image_scope
->>>>>>> f1f0013d
         config = _config_for_framework_and_scope(
             framework + "-training-compiler", final_image_scope, accelerator_type
         )
