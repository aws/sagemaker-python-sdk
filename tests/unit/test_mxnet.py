# Copyright 2017-2018 Amazon.com, Inc. or its affiliates. All Rights Reserved.
#
# Licensed under the Apache License, Version 2.0 (the "License"). You
# may not use this file except in compliance with the License. A copy of
# the License is located at
#
#     http://aws.amazon.com/apache2.0/
#
# or in the "license" file accompanying this file. This file is
# distributed on an "AS IS" BASIS, WITHOUT WARRANTIES OR CONDITIONS OF
# ANY KIND, either express or implied. See the License for the specific
# language governing permissions and limitations under the License.
from __future__ import absolute_import

import logging

import json
import os
import pytest
from mock import Mock
from mock import patch

from sagemaker.mxnet import defaults
from sagemaker.mxnet import MXNet
from sagemaker.mxnet import MXNetPredictor, MXNetModel

DATA_DIR = os.path.join(os.path.dirname(__file__), '..', 'data')
SCRIPT_PATH = os.path.join(DATA_DIR, 'dummy_script.py')
TIMESTAMP = '2017-11-06-14:14:15.672'
TIME = 1507167947
BUCKET_NAME = 'mybucket'
INSTANCE_COUNT = 1
INSTANCE_TYPE = 'ml.c4.4xlarge'
IMAGE_CPU_NAME = 'sagemaker-mxnet'
JOB_NAME = '{}-{}'.format(IMAGE_CPU_NAME, TIMESTAMP)
FULL_IMAGE_URI = '520713654638.dkr.ecr.us-west-2.amazonaws.com/{}:{}-cpu-py2'
ROLE = 'Dummy'
REGION = 'us-west-2'
GPU = 'ml.p2.xlarge'
CPU = 'ml.c4.xlarge'


@pytest.fixture()
def sagemaker_session():
    boto_mock = Mock(name='boto_session', region_name=REGION)
<<<<<<< HEAD
    ims = Mock(name='sagemaker_session', boto_session=boto_mock)
    description = {'ModelArtifacts': {'S3ModelArtifacts': 's3://m/m.tar.gz'}}
    ims.sagemaker_client.describe_training_job = Mock(return_value=description)
    ims.default_bucket = Mock(name='default_bucket', return_value=BUCKET_NAME)
    ims.expand_role = Mock(name="expand_role", return_value=ROLE)
    return ims
=======
    sms = Mock(name='sagemaker_session', boto_session=boto_mock,
               boto_region_name=REGION, config=None, local_mode=False)
    sms.sagemaker_client.describe_training_job = Mock(return_value={'ModelArtifacts':
                                                                    {'S3ModelArtifacts': 's3://m/m.tar.gz'}})
    sms.default_bucket = Mock(name='default_bucket', return_value=BUCKET_NAME)
    sms.expand_role = Mock(name="expand_role", return_value=ROLE)
    return sms
>>>>>>> fda0e0e7


def _get_full_image_uri(version):
    return FULL_IMAGE_URI.format(IMAGE_CPU_NAME, version)


def _create_train_job(version):
    return {
        'image': _get_full_image_uri(version),
        'input_mode': 'File',
        'input_config': [
            {
                'ChannelName': 'training',
                'DataSource': {
                    'S3DataSource': {
                        'S3DataDistributionType': 'FullyReplicated',
                        'S3DataType': 'S3Prefix'
                    }
                }
            }
        ],
        'role': ROLE,
        'job_name': JOB_NAME,
        'output_config': {
            'S3OutputPath': 's3://{}/'.format(BUCKET_NAME),
        },
        'resource_config': {
            'InstanceType': 'ml.c4.4xlarge',
            'InstanceCount': 1,
            'VolumeSizeInGB': 30,
        },
        'hyperparameters': {
            'sagemaker_program': json.dumps('dummy_script.py'),
            'sagemaker_enable_cloudwatch_metrics': 'false',
            'sagemaker_container_log_level': str(logging.INFO),
            'sagemaker_job_name': json.dumps(JOB_NAME),
            'sagemaker_submit_directory':
                json.dumps('s3://{}/{}/source/sourcedir.tar.gz'.format(BUCKET_NAME, JOB_NAME)),
            'sagemaker_region': '"us-west-2"'
        },
        'stop_condition': {
            'MaxRuntimeInSeconds': 24 * 60 * 60
        }
    }


def test_create_model(sagemaker_session, mxnet_version):
    container_log_level = '"logging.INFO"'
    source_dir = 's3://mybucket/source'
    enable_cloudwatch_metrics = 'true'
    mx = MXNet(entry_point=SCRIPT_PATH, role=ROLE, sagemaker_session=sagemaker_session,
               train_instance_count=INSTANCE_COUNT, train_instance_type=INSTANCE_TYPE,
               framework_version=mxnet_version, container_log_level=container_log_level,
               base_job_name='job', source_dir=source_dir, enable_cloudwatch_metrics=enable_cloudwatch_metrics)

    job_name = 'new_name'
    mx.fit(inputs='s3://mybucket/train', job_name='new_name')
    model = mx.create_model()
    mx.container_log_level

    assert model.sagemaker_session == sagemaker_session
    assert model.framework_version == mxnet_version
    assert model.py_version == mx.py_version
    assert model.entry_point == SCRIPT_PATH
    assert model.role == ROLE
    assert model.name == job_name
    assert model.container_log_level == container_log_level
    assert model.source_dir == source_dir
    assert model.enable_cloudwatch_metrics == enable_cloudwatch_metrics


@patch('time.strftime', return_value=TIMESTAMP)
def test_mxnet(strftime, sagemaker_session, mxnet_version):
    mx = MXNet(entry_point=SCRIPT_PATH, role=ROLE, sagemaker_session=sagemaker_session,
               train_instance_count=INSTANCE_COUNT, train_instance_type=INSTANCE_TYPE,
               framework_version=mxnet_version)

    inputs = 's3://mybucket/train'

    mx.fit(inputs=inputs)

    sagemaker_call_names = [c[0] for c in sagemaker_session.method_calls]
    assert sagemaker_call_names == ['train', 'logs_for_job']
    boto_call_names = [c[0] for c in sagemaker_session.boto_session.method_calls]
    assert boto_call_names == ['resource']

    expected_train_args = _create_train_job(mxnet_version)
    expected_train_args['input_config'][0]['DataSource']['S3DataSource']['S3Uri'] = inputs

    actual_train_args = sagemaker_session.method_calls[0][2]
    assert actual_train_args == expected_train_args

    model = mx.create_model()

    expected_image_base = '520713654638.dkr.ecr.us-west-2.amazonaws.com/sagemaker-mxnet:{}-gpu-py2'
    environment = {
        'Environment': {
            'SAGEMAKER_SUBMIT_DIRECTORY': 's3://mybucket/sagemaker-mxnet-{}/sourcedir.tar.gz'.format(TIMESTAMP),
            'SAGEMAKER_PROGRAM': 'dummy_script.py', 'SAGEMAKER_ENABLE_CLOUDWATCH_METRICS': 'false',
            'SAGEMAKER_REGION': 'us-west-2', 'SAGEMAKER_CONTAINER_LOG_LEVEL': '20'
        },
        'Image': expected_image_base.format(mxnet_version), 'ModelDataUrl': 's3://m/m.tar.gz'
    }
    assert environment == model.prepare_container_def(GPU)

    assert 'cpu' in model.prepare_container_def(CPU)['Image']
    predictor = mx.deploy(1, GPU)
    assert isinstance(predictor, MXNetPredictor)


def test_model(sagemaker_session):
    model = MXNetModel("s3://some/data.tar.gz", role=ROLE, entry_point=SCRIPT_PATH,
                       sagemaker_session=sagemaker_session)
    predictor = model.deploy(1, GPU)
    assert isinstance(predictor, MXNetPredictor)


def test_train_image_default(sagemaker_session):
    mx = MXNet(entry_point=SCRIPT_PATH, role=ROLE, sagemaker_session=sagemaker_session,
               train_instance_count=INSTANCE_COUNT, train_instance_type=INSTANCE_TYPE)

    assert _get_full_image_uri(defaults.MXNET_VERSION) in mx.train_image()


def test_attach(sagemaker_session, mxnet_version):
    training_image = '1.dkr.ecr.us-west-2.amazonaws.com/sagemaker-mxnet-py2-cpu:{}-cpu-py2'.format(mxnet_version)
    returned_job_description = {
        'AlgorithmSpecification': {
            'TrainingInputMode': 'File',
            'TrainingImage': training_image
        },
        'HyperParameters': {
            'sagemaker_submit_directory': '"s3://some/sourcedir.tar.gz"',
            'sagemaker_program': '"iris-dnn-classifier.py"',
            'sagemaker_s3_uri_training': '"sagemaker-3/integ-test-data/tf_iris"',
            'sagemaker_enable_cloudwatch_metrics': 'false',
            'sagemaker_container_log_level': '"logging.INFO"',
            'sagemaker_job_name': '"neo"',
            'training_steps': '100',
            'sagemaker_region': '"us-west-2"'
        },
        'RoleArn': 'arn:aws:iam::366:role/SageMakerRole',
        'ResourceConfig': {
            'VolumeSizeInGB': 30,
            'InstanceCount': 1,
            'InstanceType': 'ml.c4.xlarge'
        },
        'StoppingCondition': {'MaxRuntimeInSeconds': 24 * 60 * 60},
        'TrainingJobName': 'neo',
        'TrainingJobStatus': 'Completed',
        'OutputDataConfig': {
            'KmsKeyId': '',
            'S3OutputPath': 's3://place/output/neo'
        },
        'TrainingJobOutput': {'S3TrainingJobOutput': 's3://here/output.tar.gz'}
    }
    sagemaker_session.sagemaker_client.describe_training_job = Mock(name='describe_training_job',
                                                                    return_value=returned_job_description)

    estimator = MXNet.attach(training_job_name='neo', sagemaker_session=sagemaker_session)
    assert estimator.latest_training_job.job_name == 'neo'
    assert estimator.py_version == 'py2'
    assert estimator.framework_version == mxnet_version
    assert estimator.role == 'arn:aws:iam::366:role/SageMakerRole'
    assert estimator.train_instance_count == 1
    assert estimator.train_max_run == 24 * 60 * 60
    assert estimator.input_mode == 'File'
    assert estimator.base_job_name == 'neo'
    assert estimator.output_path == 's3://place/output/neo'
    assert estimator.output_kms_key == ''
    assert estimator.hyperparameters()['training_steps'] == '100'
    assert estimator.source_dir == 's3://some/sourcedir.tar.gz'
    assert estimator.entry_point == 'iris-dnn-classifier.py'


def test_attach_old_container(sagemaker_session):
    returned_job_description = {'AlgorithmSpecification': {
        'TrainingInputMode': 'File',
        'TrainingImage': '1.dkr.ecr.us-west-2.amazonaws.com/sagemaker-mxnet-py2-cpu:1.0'},
        'HyperParameters': {
            'sagemaker_submit_directory': '"s3://some/sourcedir.tar.gz"',
            'sagemaker_program': '"iris-dnn-classifier.py"',
            'sagemaker_s3_uri_training': '"sagemaker-3/integ-test-data/tf_iris"',
            'sagemaker_enable_cloudwatch_metrics': 'false',
            'sagemaker_container_log_level': '"logging.INFO"',
            'sagemaker_job_name': '"neo"',
            'training_steps': '100',
            'sagemaker_region': '"us-west-2"'},
        'RoleArn': 'arn:aws:iam::366:role/SageMakerRole',
        'ResourceConfig': {
            'VolumeSizeInGB': 30,
            'InstanceCount': 1,
            'InstanceType': 'ml.c4.xlarge'},
        'StoppingCondition': {'MaxRuntimeInSeconds': 24 * 60 * 60},
        'TrainingJobName': 'neo',
        'TrainingJobStatus': 'Completed',
        'OutputDataConfig': {'KmsKeyId': '', 'S3OutputPath': 's3://place/output/neo'},
        'TrainingJobOutput': {'S3TrainingJobOutput': 's3://here/output.tar.gz'}}
    sagemaker_session.sagemaker_client.describe_training_job = Mock(name='describe_training_job',
                                                                    return_value=returned_job_description)

    estimator = MXNet.attach(training_job_name='neo', sagemaker_session=sagemaker_session)
    assert estimator.latest_training_job.job_name == 'neo'
    assert estimator.py_version == 'py2'
    assert estimator.framework_version == '0.12'
    assert estimator.role == 'arn:aws:iam::366:role/SageMakerRole'
    assert estimator.train_instance_count == 1
    assert estimator.train_max_run == 24 * 60 * 60
    assert estimator.input_mode == 'File'
    assert estimator.base_job_name == 'neo'
    assert estimator.output_path == 's3://place/output/neo'
    assert estimator.output_kms_key == ''
    assert estimator.hyperparameters()['training_steps'] == '100'
    assert estimator.source_dir == 's3://some/sourcedir.tar.gz'
    assert estimator.entry_point == 'iris-dnn-classifier.py'


def test_attach_wrong_framework(sagemaker_session):
    rjd = {
        'AlgorithmSpecification': {
            'TrainingInputMode': 'File',
            'TrainingImage': '1.dkr.ecr.us-west-2.amazonaws.com/sagemaker-tensorflow-py2-cpu:1.0.4'},
        'HyperParameters': {
            'sagemaker_submit_directory': '"s3://some/sourcedir.tar.gz"',
            'checkpoint_path': '"s3://other/1508872349"',
            'sagemaker_program': '"iris-dnn-classifier.py"',
            'sagemaker_enable_cloudwatch_metrics': 'false',
            'sagemaker_container_log_level': '"logging.INFO"',
            'training_steps': '100',
            'sagemaker_region': '"us-west-2"'},
        'RoleArn': 'arn:aws:iam::366:role/SageMakerRole',
        'ResourceConfig': {
            'VolumeSizeInGB': 30,
            'InstanceCount': 1,
            'InstanceType': 'ml.c4.xlarge'},
        'StoppingCondition': {'MaxRuntimeInSeconds': 24 * 60 * 60},
        'TrainingJobName': 'neo',
        'TrainingJobStatus': 'Completed',
        'OutputDataConfig': {'KmsKeyId': '', 'S3OutputPath': 's3://place/output/neo'},
        'TrainingJobOutput': {'S3TrainingJobOutput': 's3://here/output.tar.gz'}}
    sagemaker_session.sagemaker_client.describe_training_job = Mock(name='describe_training_job', return_value=rjd)

    with pytest.raises(ValueError) as error:
        MXNet.attach(training_job_name='neo', sagemaker_session=sagemaker_session)
    assert "didn't use image for requested framework" in str(error)<|MERGE_RESOLUTION|>--- conflicted
+++ resolved
@@ -43,22 +43,14 @@
 @pytest.fixture()
 def sagemaker_session():
     boto_mock = Mock(name='boto_session', region_name=REGION)
-<<<<<<< HEAD
-    ims = Mock(name='sagemaker_session', boto_session=boto_mock)
-    description = {'ModelArtifacts': {'S3ModelArtifacts': 's3://m/m.tar.gz'}}
-    ims.sagemaker_client.describe_training_job = Mock(return_value=description)
-    ims.default_bucket = Mock(name='default_bucket', return_value=BUCKET_NAME)
-    ims.expand_role = Mock(name="expand_role", return_value=ROLE)
-    return ims
-=======
-    sms = Mock(name='sagemaker_session', boto_session=boto_mock,
-               boto_region_name=REGION, config=None, local_mode=False)
-    sms.sagemaker_client.describe_training_job = Mock(return_value={'ModelArtifacts':
-                                                                    {'S3ModelArtifacts': 's3://m/m.tar.gz'}})
-    sms.default_bucket = Mock(name='default_bucket', return_value=BUCKET_NAME)
-    sms.expand_role = Mock(name="expand_role", return_value=ROLE)
-    return sms
->>>>>>> fda0e0e7
+    session = Mock(name='sagemaker_session', boto_session=boto_mock,
+                   boto_region_name=REGION, config=None, local_mode=False)
+
+    describe = {'ModelArtifacts': {'S3ModelArtifacts': 's3://m/m.tar.gz'}}
+    session.sagemaker_client.describe_training_job = Mock(return_value=describe)
+    session.default_bucket = Mock(name='default_bucket', return_value=BUCKET_NAME)
+    session.expand_role = Mock(name="expand_role", return_value=ROLE)
+    return session
 
 
 def _get_full_image_uri(version):
