--- conflicted
+++ resolved
@@ -190,25 +190,16 @@
     base_job_name = "job"
 
     mx = MXNet(
-<<<<<<< HEAD
         entry_point=SCRIPT_NAME,
         source_dir=source_dir,
-=======
-        entry_point=SCRIPT_PATH,
-        framework_version=mxnet_version,
-        py_version=mxnet_py_version,
->>>>>>> 9aa708ed
+        framework_version=mxnet_version,
+        py_version=mxnet_py_version,
         role=ROLE,
         sagemaker_session=sagemaker_session,
         instance_count=INSTANCE_COUNT,
         instance_type=INSTANCE_TYPE,
         container_log_level=container_log_level,
-<<<<<<< HEAD
-        base_job_name="job",
-=======
         base_job_name=base_job_name,
-        source_dir=source_dir,
->>>>>>> 9aa708ed
     )
 
     mx.fit(inputs="s3://mybucket/train", job_name="new_name")
@@ -219,13 +210,8 @@
 
     assert model.sagemaker_session == sagemaker_session
     assert model.framework_version == mxnet_version
-<<<<<<< HEAD
-    assert model.py_version == mx.py_version
+    assert model.py_version == mxnet_py_version
     assert model.entry_point == SCRIPT_NAME
-=======
-    assert model.py_version == mxnet_py_version
-    assert model.entry_point == SCRIPT_PATH
->>>>>>> 9aa708ed
     assert model.role == ROLE
     assert model.name == model_name
     assert model.container_log_level == container_log_level
@@ -241,14 +227,10 @@
     source_dir = "s3://mybucket/source"
     enable_cloudwatch_metrics = "true"
     mx = MXNet(
-<<<<<<< HEAD
         entry_point=SCRIPT_NAME,
         source_dir=source_dir,
-=======
-        entry_point=SCRIPT_PATH,
-        framework_version=mxnet_version,
-        py_version=mxnet_py_version,
->>>>>>> 9aa708ed
+        framework_version=mxnet_version,
+        py_version=mxnet_py_version,
         role=ROLE,
         sagemaker_session=sagemaker_session,
         instance_count=INSTANCE_COUNT,
@@ -289,26 +271,17 @@
     base_job_name = "job"
 
     mx = MXNet(
-<<<<<<< HEAD
         entry_point=SCRIPT_NAME,
         source_dir=source_dir,
-=======
-        entry_point=SCRIPT_PATH,
         framework_version="2.0",
         py_version="py3",
->>>>>>> 9aa708ed
         role=ROLE,
         sagemaker_session=sagemaker_session,
         instance_count=INSTANCE_COUNT,
         instance_type=INSTANCE_TYPE,
         image_uri=custom_image,
         container_log_level=container_log_level,
-<<<<<<< HEAD
-        base_job_name="job",
-=======
         base_job_name=base_job_name,
-        source_dir=source_dir,
->>>>>>> 9aa708ed
     )
 
     mx.fit(inputs="s3://mybucket/train", job_name="new_name")
@@ -318,13 +291,8 @@
     model = mx.create_model()
 
     assert model.sagemaker_session == sagemaker_session
-<<<<<<< HEAD
-    assert model.image == custom_image
+    assert model.image_uri == custom_image
     assert model.entry_point == SCRIPT_NAME
-=======
-    assert model.image_uri == custom_image
-    assert model.entry_point == SCRIPT_PATH
->>>>>>> 9aa708ed
     assert model.role == ROLE
     assert model.name == model_name
     assert model.container_log_level == container_log_level
