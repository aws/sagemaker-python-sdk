--- conflicted
+++ resolved
@@ -266,7 +266,6 @@
     mock_put.assert_has_calls(make_all_put_calls(ServerSideEncryption="AES256"))
 
 
-<<<<<<< HEAD
 def test_file_system_record_set_efs_default_parameters():
     file_system_id = "fs-0a48d2a1"
     file_system_type = "EFS"
@@ -413,7 +412,8 @@
     actual = record_set.data_channel()
     expected = {"train": file_system_input}
     assert actual == expected
-=======
+
+
 def test_get_xgboost_image_uri():
     legacy_xgb_image_uri = get_image_uri(REGION, "xgboost")
     assert legacy_xgb_image_uri == "433757028032.dkr.ecr.us-west-2.amazonaws.com/xgboost:1"
@@ -422,5 +422,4 @@
     assert (
         updated_xgb_image_uri
         == "246618743249.dkr.ecr.us-west-2.amazonaws.com/sagemaker-xgboost:0.90-1-cpu-py3"
-    )
->>>>>>> b9f6cfbe
+    )