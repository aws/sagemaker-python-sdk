--- conflicted
+++ resolved
@@ -24,11 +24,6 @@
 from sagemaker.predictor import (
     json_deserializer,
     csv_serializer,
-<<<<<<< HEAD
-    csv_deserializer,
-=======
-    npy_serializer,
->>>>>>> 0e4c0fa8
 )
 from sagemaker.serializers import JSONSerializer
 from tests.unit import DATA_DIR
