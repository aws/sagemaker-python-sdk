# Copyright 2017-2020 Amazon.com, Inc. or its affiliates. All Rights Reserved.
#
# Licensed under the Apache License, Version 2.0 (the "License"). You
# may not use this file except in compliance with the License. A copy of
# the License is located at
#
#     http://aws.amazon.com/apache2.0/
#
# or in the "license" file accompanying this file. This file is
# distributed on an "AS IS" BASIS, WITHOUT WARRANTIES OR CONDITIONS OF
# ANY KIND, either express or implied. See the License for the specific
# language governing permissions and limitations under the License.
from __future__ import absolute_import

import io
import json
import os

import numpy as np
import pytest
from mock import Mock, call, patch

from sagemaker.predictor import Predictor
from sagemaker.predictor import (
    json_serializer,
    json_deserializer,
    csv_serializer,
    csv_deserializer,
    numpy_deserializer,
    _NumpyDeserializer,
)
from tests.unit import DATA_DIR

# testing serialization functions


def test_json_serializer_numpy_valid():
    result = json_serializer(np.array([1, 2, 3]))

    assert result == "[1, 2, 3]"


def test_json_serializer_numpy_valid_2dimensional():
    result = json_serializer(np.array([[1, 2, 3], [3, 4, 5]]))

    assert result == "[[1, 2, 3], [3, 4, 5]]"


def test_json_serializer_empty():
    assert json_serializer(np.array([])) == "[]"


def test_json_serializer_python_array():
    result = json_serializer([1, 2, 3])

    assert result == "[1, 2, 3]"


def test_json_serializer_python_dictionary():
    d = {"gender": "m", "age": 22, "city": "Paris"}

    result = json_serializer(d)

    assert json.loads(result) == d


def test_json_serializer_python_invalid_empty():
    assert json_serializer([]) == "[]"


def test_json_serializer_python_dictionary_invalid_empty():
    assert json_serializer({}) == "{}"


def test_json_serializer_csv_buffer():
    csv_file_path = os.path.join(DATA_DIR, "with_integers.csv")
    with open(csv_file_path) as csv_file:
        validation_value = csv_file.read()
        csv_file.seek(0)
        result = json_serializer(csv_file)
        assert result == validation_value


def test_csv_serializer_str():
    original = "1,2,3"
    result = csv_serializer("1,2,3")

    assert result == original


def test_csv_serializer_python_array():
    result = csv_serializer([1, 2, 3])

    assert result == "1,2,3"


def test_csv_serializer_numpy_valid():
    result = csv_serializer(np.array([1, 2, 3]))

    assert result == "1,2,3"


def test_csv_serializer_numpy_valid_2dimensional():
    result = csv_serializer(np.array([[1, 2, 3], [3, 4, 5]]))

    assert result == "1,2,3\n3,4,5"


def test_csv_serializer_list_of_str():
    result = csv_serializer(["1,2,3", "4,5,6"])

    assert result == "1,2,3\n4,5,6"


def test_csv_serializer_list_of_list():
    result = csv_serializer([[1, 2, 3], [3, 4, 5]])

    assert result == "1,2,3\n3,4,5"


def test_csv_serializer_list_of_empty():
    with pytest.raises(ValueError) as invalid_input:
        csv_serializer(np.array([[], []]))

    assert "empty array" in str(invalid_input)


def test_csv_serializer_numpy_invalid_empty():
    with pytest.raises(ValueError) as invalid_input:
        csv_serializer(np.array([]))

    assert "empty array" in str(invalid_input)


def test_csv_serializer_python_invalid_empty():
    with pytest.raises(ValueError) as error:
        csv_serializer([])
    assert "empty array" in str(error)


def test_csv_serializer_csv_reader():
    csv_file_path = os.path.join(DATA_DIR, "with_integers.csv")
    with open(csv_file_path) as csv_file:
        validation_data = csv_file.read()
        csv_file.seek(0)
        result = csv_serializer(csv_file)
        assert result == validation_data


def test_csv_deserializer_single_element():
    result = csv_deserializer(io.BytesIO(b"1"), "text/csv")
    assert result == [["1"]]


def test_csv_deserializer_array():
    result = csv_deserializer(io.BytesIO(b"1,2,3"), "text/csv")
    assert result == [["1", "2", "3"]]


def test_csv_deserializer_2dimensional():
    result = csv_deserializer(io.BytesIO(b"1,2,3\n3,4,5"), "text/csv")
    assert result == [["1", "2", "3"], ["3", "4", "5"]]


def test_json_deserializer_array():
    result = json_deserializer(io.BytesIO(b"[1, 2, 3]"), "application/json")

    assert result == [1, 2, 3]


def test_json_deserializer_2dimensional():
    result = json_deserializer(io.BytesIO(b"[[1, 2, 3], [3, 4, 5]]"), "application/json")

    assert result == [[1, 2, 3], [3, 4, 5]]


def test_json_deserializer_invalid_data():
    with pytest.raises(ValueError) as error:
        json_deserializer(io.BytesIO(b"[[1]"), "application/json")
    assert "column" in str(error)


<<<<<<< HEAD
def test_stream_deserializer():
    stream, content_type = StreamDeserializer()(io.BytesIO(b"[1, 2, 3]"), "application/json")
    result = stream.read()
    assert result == b"[1, 2, 3]"
    assert content_type == "application/json"
=======
def test_npy_serializer_python_array():
    array = [1, 2, 3]
    result = npy_serializer(array)

    assert np.array_equal(array, np.load(io.BytesIO(result)))


def test_npy_serializer_python_array_with_dtype():
    array = [1, 2, 3]
    dtype = "float16"

    result = npy_serializer(array, dtype)

    deserialized = np.load(io.BytesIO(result))
    assert np.array_equal(array, deserialized)
    assert deserialized.dtype == dtype


def test_npy_serializer_numpy_valid_2_dimensional():
    array = np.array([[1, 2, 3], [3, 4, 5]])
    result = npy_serializer(array)

    assert np.array_equal(array, np.load(io.BytesIO(result)))


def test_npy_serializer_numpy_valid_multidimensional():
    array = np.ones((10, 10, 10, 10))
    result = npy_serializer(array)

    assert np.array_equal(array, np.load(io.BytesIO(result)))


def test_npy_serializer_numpy_valid_list_of_strings():
    array = np.array(["one", "two", "three"])
    result = npy_serializer(array)

    assert np.array_equal(array, np.load(io.BytesIO(result)))


def test_npy_serializer_from_buffer_or_file():
    array = np.ones((2, 3))
    stream = io.BytesIO()
    np.save(stream, array)
    stream.seek(0)

    result = npy_serializer(stream)

    assert np.array_equal(array, np.load(io.BytesIO(result)))


def test_npy_serializer_object():
    object = {1, 2, 3}

    result = npy_serializer(object)

    assert np.array_equal(np.array(object), np.load(io.BytesIO(result), allow_pickle=True))


def test_npy_serializer_list_of_empty():
    with pytest.raises(ValueError) as invalid_input:
        npy_serializer(np.array([[], []]))

    assert "empty array" in str(invalid_input)


def test_npy_serializer_numpy_invalid_empty():
    with pytest.raises(ValueError) as invalid_input:
        npy_serializer(np.array([]))

    assert "empty array" in str(invalid_input)


def test_npy_serializer_python_invalid_empty():
    with pytest.raises(ValueError) as error:
        npy_serializer([])
    assert "empty array" in str(error)
>>>>>>> fed2fe91


def test_numpy_deser_from_csv():
    arr = numpy_deserializer(io.BytesIO(b"1,2,3\n4,5,6"), "text/csv")
    assert np.array_equal(arr, np.array([[1, 2, 3], [4, 5, 6]]))


def test_numpy_deser_from_csv_ragged():
    with pytest.raises(ValueError) as error:
        numpy_deserializer(io.BytesIO(b"1,2,3\n4,5,6,7"), "text/csv")
    assert "errors were detected" in str(error)


def test_numpy_deser_from_csv_alpha():
    arr = _NumpyDeserializer(dtype="U5")(io.BytesIO(b"hello,2,3\n4,5,6"), "text/csv")
    assert np.array_equal(arr, np.array([["hello", 2, 3], [4, 5, 6]]))


def test_numpy_deser_from_json():
    arr = numpy_deserializer(io.BytesIO(b"[[1,2,3],\n[4,5,6]]"), "application/json")
    assert np.array_equal(arr, np.array([[1, 2, 3], [4, 5, 6]]))


# Sadly, ragged arrays work fine in JSON (giving us a 1D array of Python lists
def test_numpy_deser_from_json_ragged():
    arr = numpy_deserializer(io.BytesIO(b"[[1,2,3],\n[4,5,6,7]]"), "application/json")
    assert np.array_equal(arr, np.array([[1, 2, 3], [4, 5, 6, 7]]))


def test_numpy_deser_from_json_alpha():
    arr = _NumpyDeserializer(dtype="U5")(
        io.BytesIO(b'[["hello",2,3],\n[4,5,6]]'), "application/json"
    )
    assert np.array_equal(arr, np.array([["hello", 2, 3], [4, 5, 6]]))


def test_numpy_deser_from_npy():
    array = np.ones((2, 3))
    stream = io.BytesIO()
    np.save(stream, array)
    stream.seek(0)

    result = numpy_deserializer(stream)

    assert np.array_equal(array, result)


def test_numpy_deser_from_npy_object_array():
    array = np.array(["one", "two"])
    stream = io.BytesIO()
    np.save(stream, array)
    stream.seek(0)

    result = numpy_deserializer(stream)

    assert np.array_equal(array, result)


# testing 'predict' invocations


ENDPOINT = "mxnet_endpoint"
BUCKET_NAME = "mxnet_endpoint"
DEFAULT_CONTENT_TYPE = "application/json"
CSV_CONTENT_TYPE = "text/csv"
RETURN_VALUE = 0
CSV_RETURN_VALUE = "1,2,3\r\n"
PRODUCTION_VARIANT_1 = "PRODUCTION_VARIANT_1"

ENDPOINT_DESC = {"EndpointConfigName": ENDPOINT}

ENDPOINT_CONFIG_DESC = {"ProductionVariants": [{"ModelName": "model-1"}, {"ModelName": "model-2"}]}


def empty_sagemaker_session():
    ims = Mock(name="sagemaker_session")
    ims.default_bucket = Mock(name="default_bucket", return_value=BUCKET_NAME)
    ims.sagemaker_runtime_client = Mock(name="sagemaker_runtime")
    ims.sagemaker_client.describe_endpoint = Mock(return_value=ENDPOINT_DESC)
    ims.sagemaker_client.describe_endpoint_config = Mock(return_value=ENDPOINT_CONFIG_DESC)

    response_body = Mock("body")
    response_body.read = Mock("read", return_value=RETURN_VALUE)
    response_body.close = Mock("close", return_value=None)
    ims.sagemaker_runtime_client.invoke_endpoint = Mock(
        name="invoke_endpoint", return_value={"Body": response_body}
    )
    return ims


def test_predict_call_pass_through():
    sagemaker_session = empty_sagemaker_session()
    predictor = Predictor(ENDPOINT, sagemaker_session)

    data = "untouched"
    result = predictor.predict(data)

    assert sagemaker_session.sagemaker_runtime_client.invoke_endpoint.called

    expected_request_args = {"Body": data, "EndpointName": ENDPOINT}
    call_args, kwargs = sagemaker_session.sagemaker_runtime_client.invoke_endpoint.call_args
    assert kwargs == expected_request_args

    assert result == RETURN_VALUE


def test_predict_call_with_headers():
    sagemaker_session = empty_sagemaker_session()
    predictor = Predictor(
        ENDPOINT, sagemaker_session, content_type=DEFAULT_CONTENT_TYPE, accept=DEFAULT_CONTENT_TYPE
    )

    data = "untouched"
    result = predictor.predict(data)

    assert sagemaker_session.sagemaker_runtime_client.invoke_endpoint.called

    expected_request_args = {
        "Accept": DEFAULT_CONTENT_TYPE,
        "Body": data,
        "ContentType": DEFAULT_CONTENT_TYPE,
        "EndpointName": ENDPOINT,
    }
    call_args, kwargs = sagemaker_session.sagemaker_runtime_client.invoke_endpoint.call_args
    assert kwargs == expected_request_args

    assert result == RETURN_VALUE


def test_predict_call_with_target_variant():
    sagemaker_session = empty_sagemaker_session()
    predictor = Predictor(
        ENDPOINT, sagemaker_session, content_type=DEFAULT_CONTENT_TYPE, accept=DEFAULT_CONTENT_TYPE
    )

    data = "untouched"
    result = predictor.predict(data, target_variant=PRODUCTION_VARIANT_1)

    assert sagemaker_session.sagemaker_runtime_client.invoke_endpoint.called

    expected_request_args = {
        "Accept": DEFAULT_CONTENT_TYPE,
        "Body": data,
        "ContentType": DEFAULT_CONTENT_TYPE,
        "EndpointName": ENDPOINT,
        "TargetVariant": PRODUCTION_VARIANT_1,
    }

    call_args, kwargs = sagemaker_session.sagemaker_runtime_client.invoke_endpoint.call_args
    assert kwargs == expected_request_args

    assert result == RETURN_VALUE


def test_multi_model_predict_call_with_headers():
    sagemaker_session = empty_sagemaker_session()
    predictor = Predictor(
        ENDPOINT, sagemaker_session, content_type=DEFAULT_CONTENT_TYPE, accept=DEFAULT_CONTENT_TYPE
    )

    data = "untouched"
    result = predictor.predict(data, target_model="model.tar.gz")

    assert sagemaker_session.sagemaker_runtime_client.invoke_endpoint.called

    expected_request_args = {
        "Accept": DEFAULT_CONTENT_TYPE,
        "Body": data,
        "ContentType": DEFAULT_CONTENT_TYPE,
        "EndpointName": ENDPOINT,
        "TargetModel": "model.tar.gz",
    }
    call_args, kwargs = sagemaker_session.sagemaker_runtime_client.invoke_endpoint.call_args
    assert kwargs == expected_request_args

    assert result == RETURN_VALUE


def json_sagemaker_session():
    ims = Mock(name="sagemaker_session")
    ims.default_bucket = Mock(name="default_bucket", return_value=BUCKET_NAME)
    ims.sagemaker_runtime_client = Mock(name="sagemaker_runtime")
    ims.sagemaker_client.describe_endpoint = Mock(return_value=ENDPOINT_DESC)
    ims.sagemaker_client.describe_endpoint_config = Mock(return_value=ENDPOINT_CONFIG_DESC)

    ims.sagemaker_client.describe_endpoint = Mock(return_value=ENDPOINT_DESC)
    ims.sagemaker_client.describe_endpoint_config = Mock(return_value=ENDPOINT_CONFIG_DESC)

    response_body = Mock("body")
    response_body.read = Mock("read", return_value=json.dumps([RETURN_VALUE]))
    response_body.close = Mock("close", return_value=None)
    ims.sagemaker_runtime_client.invoke_endpoint = Mock(
        name="invoke_endpoint",
        return_value={"Body": response_body, "ContentType": DEFAULT_CONTENT_TYPE},
    )
    return ims


def test_predict_call_with_headers_and_json():
    sagemaker_session = json_sagemaker_session()
    predictor = Predictor(
        ENDPOINT,
        sagemaker_session,
        content_type="not/json",
        accept="also/not-json",
        serializer=json_serializer,
    )

    data = [1, 2]
    result = predictor.predict(data)

    assert sagemaker_session.sagemaker_runtime_client.invoke_endpoint.called

    expected_request_args = {
        "Accept": "also/not-json",
        "Body": json.dumps(data),
        "ContentType": "not/json",
        "EndpointName": ENDPOINT,
    }
    call_args, kwargs = sagemaker_session.sagemaker_runtime_client.invoke_endpoint.call_args
    assert kwargs == expected_request_args

    assert result == json.dumps([RETURN_VALUE])


def ret_csv_sagemaker_session():
    ims = Mock(name="sagemaker_session")
    ims.default_bucket = Mock(name="default_bucket", return_value=BUCKET_NAME)
    ims.sagemaker_runtime_client = Mock(name="sagemaker_runtime")
    ims.sagemaker_client.describe_endpoint = Mock(return_value=ENDPOINT_DESC)
    ims.sagemaker_client.describe_endpoint_config = Mock(return_value=ENDPOINT_CONFIG_DESC)

    ims.sagemaker_client.describe_endpoint = Mock(return_value=ENDPOINT_DESC)
    ims.sagemaker_client.describe_endpoint_config = Mock(return_value=ENDPOINT_CONFIG_DESC)

    response_body = Mock("body")
    response_body.read = Mock("read", return_value=CSV_RETURN_VALUE)
    response_body.close = Mock("close", return_value=None)
    ims.sagemaker_runtime_client.invoke_endpoint = Mock(
        name="invoke_endpoint",
        return_value={"Body": response_body, "ContentType": CSV_CONTENT_TYPE},
    )
    return ims


def test_predict_call_with_headers_and_csv():
    sagemaker_session = ret_csv_sagemaker_session()
    predictor = Predictor(
        ENDPOINT, sagemaker_session, accept=CSV_CONTENT_TYPE, serializer=csv_serializer
    )

    data = [1, 2]
    result = predictor.predict(data)

    assert sagemaker_session.sagemaker_runtime_client.invoke_endpoint.called

    expected_request_args = {
        "Accept": CSV_CONTENT_TYPE,
        "Body": "1,2",
        "ContentType": CSV_CONTENT_TYPE,
        "EndpointName": ENDPOINT,
    }
    call_args, kwargs = sagemaker_session.sagemaker_runtime_client.invoke_endpoint.call_args
    assert kwargs == expected_request_args

    assert result == CSV_RETURN_VALUE


@patch("sagemaker.predictor.name_from_base")
def test_update_endpoint_no_args(name_from_base):
    new_endpoint_config_name = "new-endpoint-config"
    name_from_base.return_value = new_endpoint_config_name

    sagemaker_session = empty_sagemaker_session()
    existing_endpoint_config_name = "existing-endpoint-config"

    predictor = Predictor(ENDPOINT, sagemaker_session=sagemaker_session)
    predictor._endpoint_config_name = existing_endpoint_config_name

    predictor.update_endpoint()

    assert ["model-1", "model-2"] == predictor._model_names
    assert new_endpoint_config_name == predictor._endpoint_config_name

    name_from_base.assert_called_with(existing_endpoint_config_name)
    sagemaker_session.create_endpoint_config_from_existing.assert_called_with(
        existing_endpoint_config_name,
        new_endpoint_config_name,
        new_tags=None,
        new_kms_key=None,
        new_data_capture_config_dict=None,
        new_production_variants=None,
    )
    sagemaker_session.update_endpoint.assert_called_with(
        ENDPOINT, new_endpoint_config_name, wait=True
    )


@patch("sagemaker.predictor.production_variant")
@patch("sagemaker.predictor.name_from_base")
def test_update_endpoint_all_args(name_from_base, production_variant):
    new_endpoint_config_name = "new-endpoint-config"
    name_from_base.return_value = new_endpoint_config_name

    sagemaker_session = empty_sagemaker_session()
    existing_endpoint_config_name = "existing-endpoint-config"

    predictor = Predictor(ENDPOINT, sagemaker_session=sagemaker_session)
    predictor._endpoint_config_name = existing_endpoint_config_name

    new_instance_count = 2
    new_instance_type = "ml.c4.xlarge"
    new_accelerator_type = "ml.eia1.medium"
    new_model_name = "new-model"
    new_tags = {"Key": "foo", "Value": "bar"}
    new_kms_key = "new-key"
    new_data_capture_config_dict = {}

    predictor.update_endpoint(
        initial_instance_count=new_instance_count,
        instance_type=new_instance_type,
        accelerator_type=new_accelerator_type,
        model_name=new_model_name,
        tags=new_tags,
        kms_key=new_kms_key,
        data_capture_config_dict=new_data_capture_config_dict,
        wait=False,
    )

    assert [new_model_name] == predictor._model_names
    assert new_endpoint_config_name == predictor._endpoint_config_name

    production_variant.assert_called_with(
        new_model_name,
        new_instance_type,
        initial_instance_count=new_instance_count,
        accelerator_type=new_accelerator_type,
    )
    sagemaker_session.create_endpoint_config_from_existing.assert_called_with(
        existing_endpoint_config_name,
        new_endpoint_config_name,
        new_tags=new_tags,
        new_kms_key=new_kms_key,
        new_data_capture_config_dict=new_data_capture_config_dict,
        new_production_variants=[production_variant.return_value],
    )
    sagemaker_session.update_endpoint.assert_called_with(
        ENDPOINT, new_endpoint_config_name, wait=False
    )


@patch("sagemaker.predictor.production_variant")
@patch("sagemaker.predictor.name_from_base")
def test_update_endpoint_instance_type_and_count(name_from_base, production_variant):
    new_endpoint_config_name = "new-endpoint-config"
    name_from_base.return_value = new_endpoint_config_name

    sagemaker_session = empty_sagemaker_session()
    existing_endpoint_config_name = "existing-endpoint-config"
    existing_model_name = "existing-model"

    predictor = Predictor(ENDPOINT, sagemaker_session=sagemaker_session)
    predictor._endpoint_config_name = existing_endpoint_config_name
    predictor._model_names = [existing_model_name]

    new_instance_count = 2
    new_instance_type = "ml.c4.xlarge"

    predictor.update_endpoint(
        initial_instance_count=new_instance_count, instance_type=new_instance_type,
    )

    assert [existing_model_name] == predictor._model_names
    assert new_endpoint_config_name == predictor._endpoint_config_name

    production_variant.assert_called_with(
        existing_model_name,
        new_instance_type,
        initial_instance_count=new_instance_count,
        accelerator_type=None,
    )
    sagemaker_session.create_endpoint_config_from_existing.assert_called_with(
        existing_endpoint_config_name,
        new_endpoint_config_name,
        new_tags=None,
        new_kms_key=None,
        new_data_capture_config_dict=None,
        new_production_variants=[production_variant.return_value],
    )
    sagemaker_session.update_endpoint.assert_called_with(
        ENDPOINT, new_endpoint_config_name, wait=True
    )


def test_update_endpoint_no_instance_type_or_no_instance_count():
    sagemaker_session = empty_sagemaker_session()
    predictor = Predictor(ENDPOINT, sagemaker_session=sagemaker_session)

    bad_args = ({"instance_type": "ml.c4.xlarge"}, {"initial_instance_count": 2})
    for args in bad_args:
        with pytest.raises(ValueError) as exception:
            predictor.update_endpoint(**args)

        expected_msg = "Missing initial_instance_count and/or instance_type."
        assert expected_msg in str(exception.value)


def test_update_endpoint_no_one_default_model_name_with_instance_type_and_count():
    sagemaker_session = empty_sagemaker_session()
    predictor = Predictor(ENDPOINT, sagemaker_session=sagemaker_session)

    with pytest.raises(ValueError) as exception:
        predictor.update_endpoint(initial_instance_count=2, instance_type="ml.c4.xlarge")

    assert "Unable to choose a default model for a new EndpointConfig" in str(exception.value)


def test_delete_endpoint_with_config():
    sagemaker_session = empty_sagemaker_session()
    sagemaker_session.sagemaker_client.describe_endpoint = Mock(
        return_value={"EndpointConfigName": "endpoint-config"}
    )
    predictor = Predictor(ENDPOINT, sagemaker_session=sagemaker_session)
    predictor.delete_endpoint()

    sagemaker_session.delete_endpoint.assert_called_with(ENDPOINT)
    sagemaker_session.delete_endpoint_config.assert_called_with("endpoint-config")


def test_delete_endpoint_only():
    sagemaker_session = empty_sagemaker_session()
    predictor = Predictor(ENDPOINT, sagemaker_session=sagemaker_session)
    predictor.delete_endpoint(delete_endpoint_config=False)

    sagemaker_session.delete_endpoint.assert_called_with(ENDPOINT)
    sagemaker_session.delete_endpoint_config.assert_not_called()


def test_delete_model():
    sagemaker_session = empty_sagemaker_session()
    predictor = Predictor(ENDPOINT, sagemaker_session=sagemaker_session)

    predictor.delete_model()

    expected_call_count = 2
    expected_call_args_list = [call("model-1"), call("model-2")]
    assert sagemaker_session.delete_model.call_count == expected_call_count
    assert sagemaker_session.delete_model.call_args_list == expected_call_args_list


def test_delete_model_fail():
    sagemaker_session = empty_sagemaker_session()
    sagemaker_session.sagemaker_client.delete_model = Mock(
        side_effect=Exception("Could not find model.")
    )
    expected_error_message = "One or more models cannot be deleted, please retry."

    predictor = Predictor(ENDPOINT, sagemaker_session=sagemaker_session)

    with pytest.raises(Exception) as exception:
        predictor.delete_model()
        assert expected_error_message in str(exception.val)<|MERGE_RESOLUTION|>--- conflicted
+++ resolved
@@ -180,92 +180,6 @@
     assert "column" in str(error)
 
 
-<<<<<<< HEAD
-def test_stream_deserializer():
-    stream, content_type = StreamDeserializer()(io.BytesIO(b"[1, 2, 3]"), "application/json")
-    result = stream.read()
-    assert result == b"[1, 2, 3]"
-    assert content_type == "application/json"
-=======
-def test_npy_serializer_python_array():
-    array = [1, 2, 3]
-    result = npy_serializer(array)
-
-    assert np.array_equal(array, np.load(io.BytesIO(result)))
-
-
-def test_npy_serializer_python_array_with_dtype():
-    array = [1, 2, 3]
-    dtype = "float16"
-
-    result = npy_serializer(array, dtype)
-
-    deserialized = np.load(io.BytesIO(result))
-    assert np.array_equal(array, deserialized)
-    assert deserialized.dtype == dtype
-
-
-def test_npy_serializer_numpy_valid_2_dimensional():
-    array = np.array([[1, 2, 3], [3, 4, 5]])
-    result = npy_serializer(array)
-
-    assert np.array_equal(array, np.load(io.BytesIO(result)))
-
-
-def test_npy_serializer_numpy_valid_multidimensional():
-    array = np.ones((10, 10, 10, 10))
-    result = npy_serializer(array)
-
-    assert np.array_equal(array, np.load(io.BytesIO(result)))
-
-
-def test_npy_serializer_numpy_valid_list_of_strings():
-    array = np.array(["one", "two", "three"])
-    result = npy_serializer(array)
-
-    assert np.array_equal(array, np.load(io.BytesIO(result)))
-
-
-def test_npy_serializer_from_buffer_or_file():
-    array = np.ones((2, 3))
-    stream = io.BytesIO()
-    np.save(stream, array)
-    stream.seek(0)
-
-    result = npy_serializer(stream)
-
-    assert np.array_equal(array, np.load(io.BytesIO(result)))
-
-
-def test_npy_serializer_object():
-    object = {1, 2, 3}
-
-    result = npy_serializer(object)
-
-    assert np.array_equal(np.array(object), np.load(io.BytesIO(result), allow_pickle=True))
-
-
-def test_npy_serializer_list_of_empty():
-    with pytest.raises(ValueError) as invalid_input:
-        npy_serializer(np.array([[], []]))
-
-    assert "empty array" in str(invalid_input)
-
-
-def test_npy_serializer_numpy_invalid_empty():
-    with pytest.raises(ValueError) as invalid_input:
-        npy_serializer(np.array([]))
-
-    assert "empty array" in str(invalid_input)
-
-
-def test_npy_serializer_python_invalid_empty():
-    with pytest.raises(ValueError) as error:
-        npy_serializer([])
-    assert "empty array" in str(error)
->>>>>>> fed2fe91
-
-
 def test_numpy_deser_from_csv():
     arr = numpy_deserializer(io.BytesIO(b"1,2,3\n4,5,6"), "text/csv")
     assert np.array_equal(arr, np.array([[1, 2, 3], [4, 5, 6]]))
