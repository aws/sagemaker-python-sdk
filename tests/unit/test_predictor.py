--- conflicted
+++ resolved
@@ -25,11 +25,6 @@
     json_serializer,
     json_deserializer,
     csv_serializer,
-<<<<<<< HEAD
-    StringDeserializer,
-=======
-    csv_deserializer,
->>>>>>> 4ffa2223
     StreamDeserializer,
     numpy_deserializer,
     npy_serializer,
