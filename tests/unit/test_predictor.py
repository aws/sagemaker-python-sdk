# Copyright 2017-2020 Amazon.com, Inc. or its affiliates. All Rights Reserved.
#
# Licensed under the Apache License, Version 2.0 (the "License"). You
# may not use this file except in compliance with the License. A copy of
# the License is located at
#
#     http://aws.amazon.com/apache2.0/
#
# or in the "license" file accompanying this file. This file is
# distributed on an "AS IS" BASIS, WITHOUT WARRANTIES OR CONDITIONS OF
# ANY KIND, either express or implied. See the License for the specific
# language governing permissions and limitations under the License.
from __future__ import absolute_import

import io
import json
import os

import numpy as np
import pytest
from mock import Mock, call, patch

from sagemaker.predictor import Predictor
from sagemaker.predictor import (
<<<<<<< HEAD
    json_serializer,
=======
    json_deserializer,
>>>>>>> 6ac82e93
    csv_serializer,
)
from sagemaker.serializers import JSONSerializer
from tests.unit import DATA_DIR

# testing serialization functions


def test_csv_serializer_str():
    original = "1,2,3"
    result = csv_serializer("1,2,3")

    assert result == original


def test_csv_serializer_python_array():
    result = csv_serializer([1, 2, 3])

    assert result == "1,2,3"


def test_csv_serializer_numpy_valid():
    result = csv_serializer(np.array([1, 2, 3]))

    assert result == "1,2,3"


def test_csv_serializer_numpy_valid_2dimensional():
    result = csv_serializer(np.array([[1, 2, 3], [3, 4, 5]]))

    assert result == "1,2,3\n3,4,5"


def test_csv_serializer_list_of_str():
    result = csv_serializer(["1,2,3", "4,5,6"])

    assert result == "1,2,3\n4,5,6"


def test_csv_serializer_list_of_list():
    result = csv_serializer([[1, 2, 3], [3, 4, 5]])

    assert result == "1,2,3\n3,4,5"


def test_csv_serializer_list_of_empty():
    with pytest.raises(ValueError) as invalid_input:
        csv_serializer(np.array([[], []]))

    assert "empty array" in str(invalid_input)


def test_csv_serializer_numpy_invalid_empty():
    with pytest.raises(ValueError) as invalid_input:
        csv_serializer(np.array([]))

    assert "empty array" in str(invalid_input)


def test_csv_serializer_python_invalid_empty():
    with pytest.raises(ValueError) as error:
        csv_serializer([])
    assert "empty array" in str(error)


def test_csv_serializer_csv_reader():
    csv_file_path = os.path.join(DATA_DIR, "with_integers.csv")
    with open(csv_file_path) as csv_file:
        validation_data = csv_file.read()
        csv_file.seek(0)
        result = csv_serializer(csv_file)
        assert result == validation_data


<<<<<<< HEAD
def test_csv_deserializer_single_element():
    result = csv_deserializer(io.BytesIO(b"1"), "text/csv")
    assert result == [["1"]]


def test_csv_deserializer_array():
    result = csv_deserializer(io.BytesIO(b"1,2,3"), "text/csv")
    assert result == [["1", "2", "3"]]


def test_csv_deserializer_2dimensional():
    result = csv_deserializer(io.BytesIO(b"1,2,3\n3,4,5"), "text/csv")
    assert result == [["1", "2", "3"], ["3", "4", "5"]]


def test_npy_serializer_python_array():
    array = [1, 2, 3]
    result = npy_serializer(array)

    assert np.array_equal(array, np.load(io.BytesIO(result)))


def test_npy_serializer_python_array_with_dtype():
    array = [1, 2, 3]
    dtype = "float16"

    result = npy_serializer(array, dtype)

    deserialized = np.load(io.BytesIO(result))
    assert np.array_equal(array, deserialized)
    assert deserialized.dtype == dtype


def test_npy_serializer_numpy_valid_2_dimensional():
    array = np.array([[1, 2, 3], [3, 4, 5]])
    result = npy_serializer(array)

    assert np.array_equal(array, np.load(io.BytesIO(result)))


def test_npy_serializer_numpy_valid_multidimensional():
    array = np.ones((10, 10, 10, 10))
    result = npy_serializer(array)

    assert np.array_equal(array, np.load(io.BytesIO(result)))


def test_npy_serializer_numpy_valid_list_of_strings():
    array = np.array(["one", "two", "three"])
    result = npy_serializer(array)

    assert np.array_equal(array, np.load(io.BytesIO(result)))


def test_npy_serializer_from_buffer_or_file():
    array = np.ones((2, 3))
    stream = io.BytesIO()
    np.save(stream, array)
    stream.seek(0)

    result = npy_serializer(stream)

    assert np.array_equal(array, np.load(io.BytesIO(result)))


def test_npy_serializer_object():
    object = {1, 2, 3}

    result = npy_serializer(object)

    assert np.array_equal(np.array(object), np.load(io.BytesIO(result), allow_pickle=True))


def test_npy_serializer_list_of_empty():
    with pytest.raises(ValueError) as invalid_input:
        npy_serializer(np.array([[], []]))

    assert "empty array" in str(invalid_input)


def test_npy_serializer_numpy_invalid_empty():
    with pytest.raises(ValueError) as invalid_input:
        npy_serializer(np.array([]))

    assert "empty array" in str(invalid_input)


def test_npy_serializer_python_invalid_empty():
    with pytest.raises(ValueError) as error:
        npy_serializer([])
    assert "empty array" in str(error)
=======
def test_json_deserializer_array():
    result = json_deserializer(io.BytesIO(b"[1, 2, 3]"), "application/json")

    assert result == [1, 2, 3]


def test_json_deserializer_2dimensional():
    result = json_deserializer(io.BytesIO(b"[[1, 2, 3], [3, 4, 5]]"), "application/json")

    assert result == [[1, 2, 3], [3, 4, 5]]


def test_json_deserializer_invalid_data():
    with pytest.raises(ValueError) as error:
        json_deserializer(io.BytesIO(b"[[1]"), "application/json")
    assert "column" in str(error)
>>>>>>> 6ac82e93


# testing 'predict' invocations


ENDPOINT = "mxnet_endpoint"
BUCKET_NAME = "mxnet_endpoint"
DEFAULT_CONTENT_TYPE = "application/json"
CSV_CONTENT_TYPE = "text/csv"
RETURN_VALUE = 0
CSV_RETURN_VALUE = "1,2,3\r\n"
PRODUCTION_VARIANT_1 = "PRODUCTION_VARIANT_1"

ENDPOINT_DESC = {"EndpointConfigName": ENDPOINT}

ENDPOINT_CONFIG_DESC = {"ProductionVariants": [{"ModelName": "model-1"}, {"ModelName": "model-2"}]}


def empty_sagemaker_session():
    ims = Mock(name="sagemaker_session")
    ims.default_bucket = Mock(name="default_bucket", return_value=BUCKET_NAME)
    ims.sagemaker_runtime_client = Mock(name="sagemaker_runtime")
    ims.sagemaker_client.describe_endpoint = Mock(return_value=ENDPOINT_DESC)
    ims.sagemaker_client.describe_endpoint_config = Mock(return_value=ENDPOINT_CONFIG_DESC)

    response_body = Mock("body")
    response_body.read = Mock("read", return_value=RETURN_VALUE)
    response_body.close = Mock("close", return_value=None)
    ims.sagemaker_runtime_client.invoke_endpoint = Mock(
        name="invoke_endpoint", return_value={"Body": response_body}
    )
    return ims


def test_predict_call_pass_through():
    sagemaker_session = empty_sagemaker_session()
    predictor = Predictor(ENDPOINT, sagemaker_session)

    data = "untouched"
    result = predictor.predict(data)

    assert sagemaker_session.sagemaker_runtime_client.invoke_endpoint.called

    expected_request_args = {"Body": data, "EndpointName": ENDPOINT}
    call_args, kwargs = sagemaker_session.sagemaker_runtime_client.invoke_endpoint.call_args
    assert kwargs == expected_request_args

    assert result == RETURN_VALUE


def test_predict_call_with_headers():
    sagemaker_session = empty_sagemaker_session()
    predictor = Predictor(
        ENDPOINT, sagemaker_session, content_type=DEFAULT_CONTENT_TYPE, accept=DEFAULT_CONTENT_TYPE
    )

    data = "untouched"
    result = predictor.predict(data)

    assert sagemaker_session.sagemaker_runtime_client.invoke_endpoint.called

    expected_request_args = {
        "Accept": DEFAULT_CONTENT_TYPE,
        "Body": data,
        "ContentType": DEFAULT_CONTENT_TYPE,
        "EndpointName": ENDPOINT,
    }
    call_args, kwargs = sagemaker_session.sagemaker_runtime_client.invoke_endpoint.call_args
    assert kwargs == expected_request_args

    assert result == RETURN_VALUE


def test_predict_call_with_target_variant():
    sagemaker_session = empty_sagemaker_session()
    predictor = Predictor(
        ENDPOINT, sagemaker_session, content_type=DEFAULT_CONTENT_TYPE, accept=DEFAULT_CONTENT_TYPE
    )

    data = "untouched"
    result = predictor.predict(data, target_variant=PRODUCTION_VARIANT_1)

    assert sagemaker_session.sagemaker_runtime_client.invoke_endpoint.called

    expected_request_args = {
        "Accept": DEFAULT_CONTENT_TYPE,
        "Body": data,
        "ContentType": DEFAULT_CONTENT_TYPE,
        "EndpointName": ENDPOINT,
        "TargetVariant": PRODUCTION_VARIANT_1,
    }

    call_args, kwargs = sagemaker_session.sagemaker_runtime_client.invoke_endpoint.call_args
    assert kwargs == expected_request_args

    assert result == RETURN_VALUE


def test_multi_model_predict_call_with_headers():
    sagemaker_session = empty_sagemaker_session()
    predictor = Predictor(
        ENDPOINT, sagemaker_session, content_type=DEFAULT_CONTENT_TYPE, accept=DEFAULT_CONTENT_TYPE
    )

    data = "untouched"
    result = predictor.predict(data, target_model="model.tar.gz")

    assert sagemaker_session.sagemaker_runtime_client.invoke_endpoint.called

    expected_request_args = {
        "Accept": DEFAULT_CONTENT_TYPE,
        "Body": data,
        "ContentType": DEFAULT_CONTENT_TYPE,
        "EndpointName": ENDPOINT,
        "TargetModel": "model.tar.gz",
    }
    call_args, kwargs = sagemaker_session.sagemaker_runtime_client.invoke_endpoint.call_args
    assert kwargs == expected_request_args

    assert result == RETURN_VALUE


def json_sagemaker_session():
    ims = Mock(name="sagemaker_session")
    ims.default_bucket = Mock(name="default_bucket", return_value=BUCKET_NAME)
    ims.sagemaker_runtime_client = Mock(name="sagemaker_runtime")
    ims.sagemaker_client.describe_endpoint = Mock(return_value=ENDPOINT_DESC)
    ims.sagemaker_client.describe_endpoint_config = Mock(return_value=ENDPOINT_CONFIG_DESC)

    ims.sagemaker_client.describe_endpoint = Mock(return_value=ENDPOINT_DESC)
    ims.sagemaker_client.describe_endpoint_config = Mock(return_value=ENDPOINT_CONFIG_DESC)

    response_body = Mock("body")
    response_body.read = Mock("read", return_value=json.dumps([RETURN_VALUE]))
    response_body.close = Mock("close", return_value=None)
    ims.sagemaker_runtime_client.invoke_endpoint = Mock(
        name="invoke_endpoint",
        return_value={"Body": response_body, "ContentType": DEFAULT_CONTENT_TYPE},
    )
    return ims


def test_predict_call_with_headers_and_json():
    sagemaker_session = json_sagemaker_session()
    predictor = Predictor(
        ENDPOINT,
        sagemaker_session,
        content_type="not/json",
        accept="also/not-json",
        serializer=JSONSerializer(),
    )

    data = [1, 2]
    result = predictor.predict(data)

    assert sagemaker_session.sagemaker_runtime_client.invoke_endpoint.called

    expected_request_args = {
        "Accept": "also/not-json",
        "Body": json.dumps(data),
        "ContentType": "not/json",
        "EndpointName": ENDPOINT,
    }
    call_args, kwargs = sagemaker_session.sagemaker_runtime_client.invoke_endpoint.call_args
    assert kwargs == expected_request_args

    assert result == json.dumps([RETURN_VALUE])


def ret_csv_sagemaker_session():
    ims = Mock(name="sagemaker_session")
    ims.default_bucket = Mock(name="default_bucket", return_value=BUCKET_NAME)
    ims.sagemaker_runtime_client = Mock(name="sagemaker_runtime")
    ims.sagemaker_client.describe_endpoint = Mock(return_value=ENDPOINT_DESC)
    ims.sagemaker_client.describe_endpoint_config = Mock(return_value=ENDPOINT_CONFIG_DESC)

    ims.sagemaker_client.describe_endpoint = Mock(return_value=ENDPOINT_DESC)
    ims.sagemaker_client.describe_endpoint_config = Mock(return_value=ENDPOINT_CONFIG_DESC)

    response_body = Mock("body")
    response_body.read = Mock("read", return_value=CSV_RETURN_VALUE)
    response_body.close = Mock("close", return_value=None)
    ims.sagemaker_runtime_client.invoke_endpoint = Mock(
        name="invoke_endpoint",
        return_value={"Body": response_body, "ContentType": CSV_CONTENT_TYPE},
    )
    return ims


def test_predict_call_with_headers_and_csv():
    sagemaker_session = ret_csv_sagemaker_session()
    predictor = Predictor(
        ENDPOINT, sagemaker_session, accept=CSV_CONTENT_TYPE, serializer=csv_serializer
    )

    data = [1, 2]
    result = predictor.predict(data)

    assert sagemaker_session.sagemaker_runtime_client.invoke_endpoint.called

    expected_request_args = {
        "Accept": CSV_CONTENT_TYPE,
        "Body": "1,2",
        "ContentType": CSV_CONTENT_TYPE,
        "EndpointName": ENDPOINT,
    }
    call_args, kwargs = sagemaker_session.sagemaker_runtime_client.invoke_endpoint.call_args
    assert kwargs == expected_request_args

    assert result == CSV_RETURN_VALUE


@patch("sagemaker.predictor.name_from_base")
def test_update_endpoint_no_args(name_from_base):
    new_endpoint_config_name = "new-endpoint-config"
    name_from_base.return_value = new_endpoint_config_name

    sagemaker_session = empty_sagemaker_session()
    existing_endpoint_config_name = "existing-endpoint-config"

    predictor = Predictor(ENDPOINT, sagemaker_session=sagemaker_session)
    predictor._endpoint_config_name = existing_endpoint_config_name

    predictor.update_endpoint()

    assert ["model-1", "model-2"] == predictor._model_names
    assert new_endpoint_config_name == predictor._endpoint_config_name

    name_from_base.assert_called_with(existing_endpoint_config_name)
    sagemaker_session.create_endpoint_config_from_existing.assert_called_with(
        existing_endpoint_config_name,
        new_endpoint_config_name,
        new_tags=None,
        new_kms_key=None,
        new_data_capture_config_dict=None,
        new_production_variants=None,
    )
    sagemaker_session.update_endpoint.assert_called_with(
        ENDPOINT, new_endpoint_config_name, wait=True
    )


@patch("sagemaker.predictor.production_variant")
@patch("sagemaker.predictor.name_from_base")
def test_update_endpoint_all_args(name_from_base, production_variant):
    new_endpoint_config_name = "new-endpoint-config"
    name_from_base.return_value = new_endpoint_config_name

    sagemaker_session = empty_sagemaker_session()
    existing_endpoint_config_name = "existing-endpoint-config"

    predictor = Predictor(ENDPOINT, sagemaker_session=sagemaker_session)
    predictor._endpoint_config_name = existing_endpoint_config_name

    new_instance_count = 2
    new_instance_type = "ml.c4.xlarge"
    new_accelerator_type = "ml.eia1.medium"
    new_model_name = "new-model"
    new_tags = {"Key": "foo", "Value": "bar"}
    new_kms_key = "new-key"
    new_data_capture_config_dict = {}

    predictor.update_endpoint(
        initial_instance_count=new_instance_count,
        instance_type=new_instance_type,
        accelerator_type=new_accelerator_type,
        model_name=new_model_name,
        tags=new_tags,
        kms_key=new_kms_key,
        data_capture_config_dict=new_data_capture_config_dict,
        wait=False,
    )

    assert [new_model_name] == predictor._model_names
    assert new_endpoint_config_name == predictor._endpoint_config_name

    production_variant.assert_called_with(
        new_model_name,
        new_instance_type,
        initial_instance_count=new_instance_count,
        accelerator_type=new_accelerator_type,
    )
    sagemaker_session.create_endpoint_config_from_existing.assert_called_with(
        existing_endpoint_config_name,
        new_endpoint_config_name,
        new_tags=new_tags,
        new_kms_key=new_kms_key,
        new_data_capture_config_dict=new_data_capture_config_dict,
        new_production_variants=[production_variant.return_value],
    )
    sagemaker_session.update_endpoint.assert_called_with(
        ENDPOINT, new_endpoint_config_name, wait=False
    )


@patch("sagemaker.predictor.production_variant")
@patch("sagemaker.predictor.name_from_base")
def test_update_endpoint_instance_type_and_count(name_from_base, production_variant):
    new_endpoint_config_name = "new-endpoint-config"
    name_from_base.return_value = new_endpoint_config_name

    sagemaker_session = empty_sagemaker_session()
    existing_endpoint_config_name = "existing-endpoint-config"
    existing_model_name = "existing-model"

    predictor = Predictor(ENDPOINT, sagemaker_session=sagemaker_session)
    predictor._endpoint_config_name = existing_endpoint_config_name
    predictor._model_names = [existing_model_name]

    new_instance_count = 2
    new_instance_type = "ml.c4.xlarge"

    predictor.update_endpoint(
        initial_instance_count=new_instance_count, instance_type=new_instance_type,
    )

    assert [existing_model_name] == predictor._model_names
    assert new_endpoint_config_name == predictor._endpoint_config_name

    production_variant.assert_called_with(
        existing_model_name,
        new_instance_type,
        initial_instance_count=new_instance_count,
        accelerator_type=None,
    )
    sagemaker_session.create_endpoint_config_from_existing.assert_called_with(
        existing_endpoint_config_name,
        new_endpoint_config_name,
        new_tags=None,
        new_kms_key=None,
        new_data_capture_config_dict=None,
        new_production_variants=[production_variant.return_value],
    )
    sagemaker_session.update_endpoint.assert_called_with(
        ENDPOINT, new_endpoint_config_name, wait=True
    )


def test_update_endpoint_no_instance_type_or_no_instance_count():
    sagemaker_session = empty_sagemaker_session()
    predictor = Predictor(ENDPOINT, sagemaker_session=sagemaker_session)

    bad_args = ({"instance_type": "ml.c4.xlarge"}, {"initial_instance_count": 2})
    for args in bad_args:
        with pytest.raises(ValueError) as exception:
            predictor.update_endpoint(**args)

        expected_msg = "Missing initial_instance_count and/or instance_type."
        assert expected_msg in str(exception.value)


def test_update_endpoint_no_one_default_model_name_with_instance_type_and_count():
    sagemaker_session = empty_sagemaker_session()
    predictor = Predictor(ENDPOINT, sagemaker_session=sagemaker_session)

    with pytest.raises(ValueError) as exception:
        predictor.update_endpoint(initial_instance_count=2, instance_type="ml.c4.xlarge")

    assert "Unable to choose a default model for a new EndpointConfig" in str(exception.value)


def test_delete_endpoint_with_config():
    sagemaker_session = empty_sagemaker_session()
    sagemaker_session.sagemaker_client.describe_endpoint = Mock(
        return_value={"EndpointConfigName": "endpoint-config"}
    )
    predictor = Predictor(ENDPOINT, sagemaker_session=sagemaker_session)
    predictor.delete_endpoint()

    sagemaker_session.delete_endpoint.assert_called_with(ENDPOINT)
    sagemaker_session.delete_endpoint_config.assert_called_with("endpoint-config")


def test_delete_endpoint_only():
    sagemaker_session = empty_sagemaker_session()
    predictor = Predictor(ENDPOINT, sagemaker_session=sagemaker_session)
    predictor.delete_endpoint(delete_endpoint_config=False)

    sagemaker_session.delete_endpoint.assert_called_with(ENDPOINT)
    sagemaker_session.delete_endpoint_config.assert_not_called()


def test_delete_model():
    sagemaker_session = empty_sagemaker_session()
    predictor = Predictor(ENDPOINT, sagemaker_session=sagemaker_session)

    predictor.delete_model()

    expected_call_count = 2
    expected_call_args_list = [call("model-1"), call("model-2")]
    assert sagemaker_session.delete_model.call_count == expected_call_count
    assert sagemaker_session.delete_model.call_args_list == expected_call_args_list


def test_delete_model_fail():
    sagemaker_session = empty_sagemaker_session()
    sagemaker_session.sagemaker_client.delete_model = Mock(
        side_effect=Exception("Could not find model.")
    )
    expected_error_message = "One or more models cannot be deleted, please retry."

    predictor = Predictor(ENDPOINT, sagemaker_session=sagemaker_session)

    with pytest.raises(Exception) as exception:
        predictor.delete_model()
        assert expected_error_message in str(exception.val)<|MERGE_RESOLUTION|>--- conflicted
+++ resolved
@@ -12,7 +12,6 @@
 # language governing permissions and limitations under the License.
 from __future__ import absolute_import
 
-import io
 import json
 import os
 
@@ -21,14 +20,7 @@
 from mock import Mock, call, patch
 
 from sagemaker.predictor import Predictor
-from sagemaker.predictor import (
-<<<<<<< HEAD
-    json_serializer,
-=======
-    json_deserializer,
->>>>>>> 6ac82e93
-    csv_serializer,
-)
+from sagemaker.predictor import csv_serializer
 from sagemaker.serializers import JSONSerializer
 from tests.unit import DATA_DIR
 
@@ -99,118 +91,6 @@
         csv_file.seek(0)
         result = csv_serializer(csv_file)
         assert result == validation_data
-
-
-<<<<<<< HEAD
-def test_csv_deserializer_single_element():
-    result = csv_deserializer(io.BytesIO(b"1"), "text/csv")
-    assert result == [["1"]]
-
-
-def test_csv_deserializer_array():
-    result = csv_deserializer(io.BytesIO(b"1,2,3"), "text/csv")
-    assert result == [["1", "2", "3"]]
-
-
-def test_csv_deserializer_2dimensional():
-    result = csv_deserializer(io.BytesIO(b"1,2,3\n3,4,5"), "text/csv")
-    assert result == [["1", "2", "3"], ["3", "4", "5"]]
-
-
-def test_npy_serializer_python_array():
-    array = [1, 2, 3]
-    result = npy_serializer(array)
-
-    assert np.array_equal(array, np.load(io.BytesIO(result)))
-
-
-def test_npy_serializer_python_array_with_dtype():
-    array = [1, 2, 3]
-    dtype = "float16"
-
-    result = npy_serializer(array, dtype)
-
-    deserialized = np.load(io.BytesIO(result))
-    assert np.array_equal(array, deserialized)
-    assert deserialized.dtype == dtype
-
-
-def test_npy_serializer_numpy_valid_2_dimensional():
-    array = np.array([[1, 2, 3], [3, 4, 5]])
-    result = npy_serializer(array)
-
-    assert np.array_equal(array, np.load(io.BytesIO(result)))
-
-
-def test_npy_serializer_numpy_valid_multidimensional():
-    array = np.ones((10, 10, 10, 10))
-    result = npy_serializer(array)
-
-    assert np.array_equal(array, np.load(io.BytesIO(result)))
-
-
-def test_npy_serializer_numpy_valid_list_of_strings():
-    array = np.array(["one", "two", "three"])
-    result = npy_serializer(array)
-
-    assert np.array_equal(array, np.load(io.BytesIO(result)))
-
-
-def test_npy_serializer_from_buffer_or_file():
-    array = np.ones((2, 3))
-    stream = io.BytesIO()
-    np.save(stream, array)
-    stream.seek(0)
-
-    result = npy_serializer(stream)
-
-    assert np.array_equal(array, np.load(io.BytesIO(result)))
-
-
-def test_npy_serializer_object():
-    object = {1, 2, 3}
-
-    result = npy_serializer(object)
-
-    assert np.array_equal(np.array(object), np.load(io.BytesIO(result), allow_pickle=True))
-
-
-def test_npy_serializer_list_of_empty():
-    with pytest.raises(ValueError) as invalid_input:
-        npy_serializer(np.array([[], []]))
-
-    assert "empty array" in str(invalid_input)
-
-
-def test_npy_serializer_numpy_invalid_empty():
-    with pytest.raises(ValueError) as invalid_input:
-        npy_serializer(np.array([]))
-
-    assert "empty array" in str(invalid_input)
-
-
-def test_npy_serializer_python_invalid_empty():
-    with pytest.raises(ValueError) as error:
-        npy_serializer([])
-    assert "empty array" in str(error)
-=======
-def test_json_deserializer_array():
-    result = json_deserializer(io.BytesIO(b"[1, 2, 3]"), "application/json")
-
-    assert result == [1, 2, 3]
-
-
-def test_json_deserializer_2dimensional():
-    result = json_deserializer(io.BytesIO(b"[[1, 2, 3], [3, 4, 5]]"), "application/json")
-
-    assert result == [[1, 2, 3], [3, 4, 5]]
-
-
-def test_json_deserializer_invalid_data():
-    with pytest.raises(ValueError) as error:
-        json_deserializer(io.BytesIO(b"[[1]"), "application/json")
-    assert "column" in str(error)
->>>>>>> 6ac82e93
 
 
 # testing 'predict' invocations
