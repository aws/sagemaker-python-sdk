# Copyright 2017-2020 Amazon.com, Inc. or its affiliates. All Rights Reserved.
#
# Licensed under the Apache License, Version 2.0 (the "License"). You
# may not use this file except in compliance with the License. A copy of
# the License is located at
#
#     http://aws.amazon.com/apache2.0/
#
# or in the "license" file accompanying this file. This file is
# distributed on an "AS IS" BASIS, WITHOUT WARRANTIES OR CONDITIONS OF
# ANY KIND, either express or implied. See the License for the specific
# language governing permissions and limitations under the License.
from __future__ import absolute_import

import io
import json
import os

import numpy as np
import pytest
from mock import Mock, call, patch

from sagemaker.predictor import Predictor
from sagemaker.predictor import (
    json_serializer,
    json_deserializer,
<<<<<<< HEAD
    csv_deserializer,
    StreamDeserializer,
    numpy_deserializer,
=======
    csv_serializer,
>>>>>>> cc2d0474
    npy_serializer,
)
from sagemaker.serializers import CSVSerializer
from tests.unit import DATA_DIR

# testing serialization functions


def test_json_serializer_numpy_valid():
    result = json_serializer(np.array([1, 2, 3]))

    assert result == "[1, 2, 3]"


def test_json_serializer_numpy_valid_2dimensional():
    result = json_serializer(np.array([[1, 2, 3], [3, 4, 5]]))

    assert result == "[[1, 2, 3], [3, 4, 5]]"


def test_json_serializer_empty():
    assert json_serializer(np.array([])) == "[]"


def test_json_serializer_python_array():
    result = json_serializer([1, 2, 3])

    assert result == "[1, 2, 3]"


def test_json_serializer_python_dictionary():
    d = {"gender": "m", "age": 22, "city": "Paris"}

    result = json_serializer(d)

    assert json.loads(result) == d


def test_json_serializer_python_invalid_empty():
    assert json_serializer([]) == "[]"


def test_json_serializer_python_dictionary_invalid_empty():
    assert json_serializer({}) == "{}"


def test_json_serializer_csv_buffer():
    csv_file_path = os.path.join(DATA_DIR, "with_integers.csv")
    with open(csv_file_path) as csv_file:
        validation_value = csv_file.read()
        csv_file.seek(0)
        result = json_serializer(csv_file)
        assert result == validation_value


<<<<<<< HEAD
def test_csv_deserializer_single_element():
    result = csv_deserializer(io.BytesIO(b"1"), "text/csv")
    assert result == [["1"]]


def test_csv_deserializer_array():
    result = csv_deserializer(io.BytesIO(b"1,2,3"), "text/csv")
    assert result == [["1", "2", "3"]]


def test_csv_deserializer_2dimensional():
    result = csv_deserializer(io.BytesIO(b"1,2,3\n3,4,5"), "text/csv")
    assert result == [["1", "2", "3"], ["3", "4", "5"]]
=======
def test_csv_serializer_str():
    original = "1,2,3"
    result = csv_serializer("1,2,3")

    assert result == original


def test_csv_serializer_python_array():
    result = csv_serializer([1, 2, 3])

    assert result == "1,2,3"


def test_csv_serializer_numpy_valid():
    result = csv_serializer(np.array([1, 2, 3]))

    assert result == "1,2,3"


def test_csv_serializer_numpy_valid_2dimensional():
    result = csv_serializer(np.array([[1, 2, 3], [3, 4, 5]]))

    assert result == "1,2,3\n3,4,5"


def test_csv_serializer_list_of_str():
    result = csv_serializer(["1,2,3", "4,5,6"])

    assert result == "1,2,3\n4,5,6"


def test_csv_serializer_list_of_list():
    result = csv_serializer([[1, 2, 3], [3, 4, 5]])

    assert result == "1,2,3\n3,4,5"


def test_csv_serializer_list_of_empty():
    with pytest.raises(ValueError) as invalid_input:
        csv_serializer(np.array([[], []]))

    assert "empty array" in str(invalid_input)


def test_csv_serializer_numpy_invalid_empty():
    with pytest.raises(ValueError) as invalid_input:
        csv_serializer(np.array([]))

    assert "empty array" in str(invalid_input)


def test_csv_serializer_python_invalid_empty():
    with pytest.raises(ValueError) as error:
        csv_serializer([])
    assert "empty array" in str(error)


def test_csv_serializer_csv_reader():
    csv_file_path = os.path.join(DATA_DIR, "with_integers.csv")
    with open(csv_file_path) as csv_file:
        validation_data = csv_file.read()
        csv_file.seek(0)
        result = csv_serializer(csv_file)
        assert result == validation_data
>>>>>>> cc2d0474


def test_json_deserializer_array():
    result = json_deserializer(io.BytesIO(b"[1, 2, 3]"), "application/json")

    assert result == [1, 2, 3]


def test_json_deserializer_2dimensional():
    result = json_deserializer(io.BytesIO(b"[[1, 2, 3], [3, 4, 5]]"), "application/json")

    assert result == [[1, 2, 3], [3, 4, 5]]


def test_json_deserializer_invalid_data():
    with pytest.raises(ValueError) as error:
        json_deserializer(io.BytesIO(b"[[1]"), "application/json")
    assert "column" in str(error)


def test_npy_serializer_python_array():
    array = [1, 2, 3]
    result = npy_serializer(array)

    assert np.array_equal(array, np.load(io.BytesIO(result)))


def test_npy_serializer_python_array_with_dtype():
    array = [1, 2, 3]
    dtype = "float16"

    result = npy_serializer(array, dtype)

    deserialized = np.load(io.BytesIO(result))
    assert np.array_equal(array, deserialized)
    assert deserialized.dtype == dtype


def test_npy_serializer_numpy_valid_2_dimensional():
    array = np.array([[1, 2, 3], [3, 4, 5]])
    result = npy_serializer(array)

    assert np.array_equal(array, np.load(io.BytesIO(result)))


def test_npy_serializer_numpy_valid_multidimensional():
    array = np.ones((10, 10, 10, 10))
    result = npy_serializer(array)

    assert np.array_equal(array, np.load(io.BytesIO(result)))


def test_npy_serializer_numpy_valid_list_of_strings():
    array = np.array(["one", "two", "three"])
    result = npy_serializer(array)

    assert np.array_equal(array, np.load(io.BytesIO(result)))


def test_npy_serializer_from_buffer_or_file():
    array = np.ones((2, 3))
    stream = io.BytesIO()
    np.save(stream, array)
    stream.seek(0)

    result = npy_serializer(stream)

    assert np.array_equal(array, np.load(io.BytesIO(result)))


def test_npy_serializer_object():
    object = {1, 2, 3}

    result = npy_serializer(object)

    assert np.array_equal(np.array(object), np.load(io.BytesIO(result), allow_pickle=True))


def test_npy_serializer_list_of_empty():
    with pytest.raises(ValueError) as invalid_input:
        npy_serializer(np.array([[], []]))

    assert "empty array" in str(invalid_input)


def test_npy_serializer_numpy_invalid_empty():
    with pytest.raises(ValueError) as invalid_input:
        npy_serializer(np.array([]))

    assert "empty array" in str(invalid_input)


def test_npy_serializer_python_invalid_empty():
    with pytest.raises(ValueError) as error:
        npy_serializer([])
    assert "empty array" in str(error)


# testing 'predict' invocations


ENDPOINT = "mxnet_endpoint"
BUCKET_NAME = "mxnet_endpoint"
DEFAULT_CONTENT_TYPE = "application/json"
CSV_CONTENT_TYPE = "text/csv"
RETURN_VALUE = 0
CSV_RETURN_VALUE = "1,2,3\r\n"
PRODUCTION_VARIANT_1 = "PRODUCTION_VARIANT_1"

ENDPOINT_DESC = {"EndpointConfigName": ENDPOINT}

ENDPOINT_CONFIG_DESC = {"ProductionVariants": [{"ModelName": "model-1"}, {"ModelName": "model-2"}]}


def empty_sagemaker_session():
    ims = Mock(name="sagemaker_session")
    ims.default_bucket = Mock(name="default_bucket", return_value=BUCKET_NAME)
    ims.sagemaker_runtime_client = Mock(name="sagemaker_runtime")
    ims.sagemaker_client.describe_endpoint = Mock(return_value=ENDPOINT_DESC)
    ims.sagemaker_client.describe_endpoint_config = Mock(return_value=ENDPOINT_CONFIG_DESC)

    response_body = Mock("body")
    response_body.read = Mock("read", return_value=RETURN_VALUE)
    response_body.close = Mock("close", return_value=None)
    ims.sagemaker_runtime_client.invoke_endpoint = Mock(
        name="invoke_endpoint", return_value={"Body": response_body}
    )
    return ims


def test_predict_call_pass_through():
    sagemaker_session = empty_sagemaker_session()
    predictor = Predictor(ENDPOINT, sagemaker_session)

    data = "untouched"
    result = predictor.predict(data)

    assert sagemaker_session.sagemaker_runtime_client.invoke_endpoint.called

    expected_request_args = {"Body": data, "EndpointName": ENDPOINT}
    call_args, kwargs = sagemaker_session.sagemaker_runtime_client.invoke_endpoint.call_args
    assert kwargs == expected_request_args

    assert result == RETURN_VALUE


def test_predict_call_with_headers():
    sagemaker_session = empty_sagemaker_session()
    predictor = Predictor(
        ENDPOINT, sagemaker_session, content_type=DEFAULT_CONTENT_TYPE, accept=DEFAULT_CONTENT_TYPE
    )

    data = "untouched"
    result = predictor.predict(data)

    assert sagemaker_session.sagemaker_runtime_client.invoke_endpoint.called

    expected_request_args = {
        "Accept": DEFAULT_CONTENT_TYPE,
        "Body": data,
        "ContentType": DEFAULT_CONTENT_TYPE,
        "EndpointName": ENDPOINT,
    }
    call_args, kwargs = sagemaker_session.sagemaker_runtime_client.invoke_endpoint.call_args
    assert kwargs == expected_request_args

    assert result == RETURN_VALUE


def test_predict_call_with_target_variant():
    sagemaker_session = empty_sagemaker_session()
    predictor = Predictor(
        ENDPOINT, sagemaker_session, content_type=DEFAULT_CONTENT_TYPE, accept=DEFAULT_CONTENT_TYPE
    )

    data = "untouched"
    result = predictor.predict(data, target_variant=PRODUCTION_VARIANT_1)

    assert sagemaker_session.sagemaker_runtime_client.invoke_endpoint.called

    expected_request_args = {
        "Accept": DEFAULT_CONTENT_TYPE,
        "Body": data,
        "ContentType": DEFAULT_CONTENT_TYPE,
        "EndpointName": ENDPOINT,
        "TargetVariant": PRODUCTION_VARIANT_1,
    }

    call_args, kwargs = sagemaker_session.sagemaker_runtime_client.invoke_endpoint.call_args
    assert kwargs == expected_request_args

    assert result == RETURN_VALUE


def test_multi_model_predict_call_with_headers():
    sagemaker_session = empty_sagemaker_session()
    predictor = Predictor(
        ENDPOINT, sagemaker_session, content_type=DEFAULT_CONTENT_TYPE, accept=DEFAULT_CONTENT_TYPE
    )

    data = "untouched"
    result = predictor.predict(data, target_model="model.tar.gz")

    assert sagemaker_session.sagemaker_runtime_client.invoke_endpoint.called

    expected_request_args = {
        "Accept": DEFAULT_CONTENT_TYPE,
        "Body": data,
        "ContentType": DEFAULT_CONTENT_TYPE,
        "EndpointName": ENDPOINT,
        "TargetModel": "model.tar.gz",
    }
    call_args, kwargs = sagemaker_session.sagemaker_runtime_client.invoke_endpoint.call_args
    assert kwargs == expected_request_args

    assert result == RETURN_VALUE


def json_sagemaker_session():
    ims = Mock(name="sagemaker_session")
    ims.default_bucket = Mock(name="default_bucket", return_value=BUCKET_NAME)
    ims.sagemaker_runtime_client = Mock(name="sagemaker_runtime")
    ims.sagemaker_client.describe_endpoint = Mock(return_value=ENDPOINT_DESC)
    ims.sagemaker_client.describe_endpoint_config = Mock(return_value=ENDPOINT_CONFIG_DESC)

    ims.sagemaker_client.describe_endpoint = Mock(return_value=ENDPOINT_DESC)
    ims.sagemaker_client.describe_endpoint_config = Mock(return_value=ENDPOINT_CONFIG_DESC)

    response_body = Mock("body")
    response_body.read = Mock("read", return_value=json.dumps([RETURN_VALUE]))
    response_body.close = Mock("close", return_value=None)
    ims.sagemaker_runtime_client.invoke_endpoint = Mock(
        name="invoke_endpoint",
        return_value={"Body": response_body, "ContentType": DEFAULT_CONTENT_TYPE},
    )
    return ims


def test_predict_call_with_headers_and_json():
    sagemaker_session = json_sagemaker_session()
    predictor = Predictor(
        ENDPOINT,
        sagemaker_session,
        content_type="not/json",
        accept="also/not-json",
        serializer=json_serializer,
    )

    data = [1, 2]
    result = predictor.predict(data)

    assert sagemaker_session.sagemaker_runtime_client.invoke_endpoint.called

    expected_request_args = {
        "Accept": "also/not-json",
        "Body": json.dumps(data),
        "ContentType": "not/json",
        "EndpointName": ENDPOINT,
    }
    call_args, kwargs = sagemaker_session.sagemaker_runtime_client.invoke_endpoint.call_args
    assert kwargs == expected_request_args

    assert result == json.dumps([RETURN_VALUE])


def ret_csv_sagemaker_session():
    ims = Mock(name="sagemaker_session")
    ims.default_bucket = Mock(name="default_bucket", return_value=BUCKET_NAME)
    ims.sagemaker_runtime_client = Mock(name="sagemaker_runtime")
    ims.sagemaker_client.describe_endpoint = Mock(return_value=ENDPOINT_DESC)
    ims.sagemaker_client.describe_endpoint_config = Mock(return_value=ENDPOINT_CONFIG_DESC)

    ims.sagemaker_client.describe_endpoint = Mock(return_value=ENDPOINT_DESC)
    ims.sagemaker_client.describe_endpoint_config = Mock(return_value=ENDPOINT_CONFIG_DESC)

    response_body = Mock("body")
    response_body.read = Mock("read", return_value=CSV_RETURN_VALUE)
    response_body.close = Mock("close", return_value=None)
    ims.sagemaker_runtime_client.invoke_endpoint = Mock(
        name="invoke_endpoint",
        return_value={"Body": response_body, "ContentType": CSV_CONTENT_TYPE},
    )
    return ims


def test_predict_call_with_headers_and_csv():
    sagemaker_session = ret_csv_sagemaker_session()
    predictor = Predictor(
        ENDPOINT, sagemaker_session, accept=CSV_CONTENT_TYPE, serializer=CSVSerializer()
    )

    data = [1, 2]
    result = predictor.predict(data)

    assert sagemaker_session.sagemaker_runtime_client.invoke_endpoint.called

    expected_request_args = {
        "Accept": CSV_CONTENT_TYPE,
        "Body": "1,2",
        "ContentType": CSV_CONTENT_TYPE,
        "EndpointName": ENDPOINT,
    }
    call_args, kwargs = sagemaker_session.sagemaker_runtime_client.invoke_endpoint.call_args
    assert kwargs == expected_request_args

    assert result == CSV_RETURN_VALUE


@patch("sagemaker.predictor.name_from_base")
def test_update_endpoint_no_args(name_from_base):
    new_endpoint_config_name = "new-endpoint-config"
    name_from_base.return_value = new_endpoint_config_name

    sagemaker_session = empty_sagemaker_session()
    existing_endpoint_config_name = "existing-endpoint-config"

    predictor = Predictor(ENDPOINT, sagemaker_session=sagemaker_session)
    predictor._endpoint_config_name = existing_endpoint_config_name

    predictor.update_endpoint()

    assert ["model-1", "model-2"] == predictor._model_names
    assert new_endpoint_config_name == predictor._endpoint_config_name

    name_from_base.assert_called_with(existing_endpoint_config_name)
    sagemaker_session.create_endpoint_config_from_existing.assert_called_with(
        existing_endpoint_config_name,
        new_endpoint_config_name,
        new_tags=None,
        new_kms_key=None,
        new_data_capture_config_dict=None,
        new_production_variants=None,
    )
    sagemaker_session.update_endpoint.assert_called_with(
        ENDPOINT, new_endpoint_config_name, wait=True
    )


@patch("sagemaker.predictor.production_variant")
@patch("sagemaker.predictor.name_from_base")
def test_update_endpoint_all_args(name_from_base, production_variant):
    new_endpoint_config_name = "new-endpoint-config"
    name_from_base.return_value = new_endpoint_config_name

    sagemaker_session = empty_sagemaker_session()
    existing_endpoint_config_name = "existing-endpoint-config"

    predictor = Predictor(ENDPOINT, sagemaker_session=sagemaker_session)
    predictor._endpoint_config_name = existing_endpoint_config_name

    new_instance_count = 2
    new_instance_type = "ml.c4.xlarge"
    new_accelerator_type = "ml.eia1.medium"
    new_model_name = "new-model"
    new_tags = {"Key": "foo", "Value": "bar"}
    new_kms_key = "new-key"
    new_data_capture_config_dict = {}

    predictor.update_endpoint(
        initial_instance_count=new_instance_count,
        instance_type=new_instance_type,
        accelerator_type=new_accelerator_type,
        model_name=new_model_name,
        tags=new_tags,
        kms_key=new_kms_key,
        data_capture_config_dict=new_data_capture_config_dict,
        wait=False,
    )

    assert [new_model_name] == predictor._model_names
    assert new_endpoint_config_name == predictor._endpoint_config_name

    production_variant.assert_called_with(
        new_model_name,
        new_instance_type,
        initial_instance_count=new_instance_count,
        accelerator_type=new_accelerator_type,
    )
    sagemaker_session.create_endpoint_config_from_existing.assert_called_with(
        existing_endpoint_config_name,
        new_endpoint_config_name,
        new_tags=new_tags,
        new_kms_key=new_kms_key,
        new_data_capture_config_dict=new_data_capture_config_dict,
        new_production_variants=[production_variant.return_value],
    )
    sagemaker_session.update_endpoint.assert_called_with(
        ENDPOINT, new_endpoint_config_name, wait=False
    )


@patch("sagemaker.predictor.production_variant")
@patch("sagemaker.predictor.name_from_base")
def test_update_endpoint_instance_type_and_count(name_from_base, production_variant):
    new_endpoint_config_name = "new-endpoint-config"
    name_from_base.return_value = new_endpoint_config_name

    sagemaker_session = empty_sagemaker_session()
    existing_endpoint_config_name = "existing-endpoint-config"
    existing_model_name = "existing-model"

    predictor = Predictor(ENDPOINT, sagemaker_session=sagemaker_session)
    predictor._endpoint_config_name = existing_endpoint_config_name
    predictor._model_names = [existing_model_name]

    new_instance_count = 2
    new_instance_type = "ml.c4.xlarge"

    predictor.update_endpoint(
        initial_instance_count=new_instance_count, instance_type=new_instance_type,
    )

    assert [existing_model_name] == predictor._model_names
    assert new_endpoint_config_name == predictor._endpoint_config_name

    production_variant.assert_called_with(
        existing_model_name,
        new_instance_type,
        initial_instance_count=new_instance_count,
        accelerator_type=None,
    )
    sagemaker_session.create_endpoint_config_from_existing.assert_called_with(
        existing_endpoint_config_name,
        new_endpoint_config_name,
        new_tags=None,
        new_kms_key=None,
        new_data_capture_config_dict=None,
        new_production_variants=[production_variant.return_value],
    )
    sagemaker_session.update_endpoint.assert_called_with(
        ENDPOINT, new_endpoint_config_name, wait=True
    )


def test_update_endpoint_no_instance_type_or_no_instance_count():
    sagemaker_session = empty_sagemaker_session()
    predictor = Predictor(ENDPOINT, sagemaker_session=sagemaker_session)

    bad_args = ({"instance_type": "ml.c4.xlarge"}, {"initial_instance_count": 2})
    for args in bad_args:
        with pytest.raises(ValueError) as exception:
            predictor.update_endpoint(**args)

        expected_msg = "Missing initial_instance_count and/or instance_type."
        assert expected_msg in str(exception.value)


def test_update_endpoint_no_one_default_model_name_with_instance_type_and_count():
    sagemaker_session = empty_sagemaker_session()
    predictor = Predictor(ENDPOINT, sagemaker_session=sagemaker_session)

    with pytest.raises(ValueError) as exception:
        predictor.update_endpoint(initial_instance_count=2, instance_type="ml.c4.xlarge")

    assert "Unable to choose a default model for a new EndpointConfig" in str(exception.value)


def test_delete_endpoint_with_config():
    sagemaker_session = empty_sagemaker_session()
    sagemaker_session.sagemaker_client.describe_endpoint = Mock(
        return_value={"EndpointConfigName": "endpoint-config"}
    )
    predictor = Predictor(ENDPOINT, sagemaker_session=sagemaker_session)
    predictor.delete_endpoint()

    sagemaker_session.delete_endpoint.assert_called_with(ENDPOINT)
    sagemaker_session.delete_endpoint_config.assert_called_with("endpoint-config")


def test_delete_endpoint_only():
    sagemaker_session = empty_sagemaker_session()
    predictor = Predictor(ENDPOINT, sagemaker_session=sagemaker_session)
    predictor.delete_endpoint(delete_endpoint_config=False)

    sagemaker_session.delete_endpoint.assert_called_with(ENDPOINT)
    sagemaker_session.delete_endpoint_config.assert_not_called()


def test_delete_model():
    sagemaker_session = empty_sagemaker_session()
    predictor = Predictor(ENDPOINT, sagemaker_session=sagemaker_session)

    predictor.delete_model()

    expected_call_count = 2
    expected_call_args_list = [call("model-1"), call("model-2")]
    assert sagemaker_session.delete_model.call_count == expected_call_count
    assert sagemaker_session.delete_model.call_args_list == expected_call_args_list


def test_delete_model_fail():
    sagemaker_session = empty_sagemaker_session()
    sagemaker_session.sagemaker_client.delete_model = Mock(
        side_effect=Exception("Could not find model.")
    )
    expected_error_message = "One or more models cannot be deleted, please retry."

    predictor = Predictor(ENDPOINT, sagemaker_session=sagemaker_session)

    with pytest.raises(Exception) as exception:
        predictor.delete_model()
        assert expected_error_message in str(exception.val)<|MERGE_RESOLUTION|>--- conflicted
+++ resolved
@@ -24,13 +24,6 @@
 from sagemaker.predictor import (
     json_serializer,
     json_deserializer,
-<<<<<<< HEAD
-    csv_deserializer,
-    StreamDeserializer,
-    numpy_deserializer,
-=======
-    csv_serializer,
->>>>>>> cc2d0474
     npy_serializer,
 )
 from sagemaker.serializers import CSVSerializer
@@ -84,88 +77,6 @@
         csv_file.seek(0)
         result = json_serializer(csv_file)
         assert result == validation_value
-
-
-<<<<<<< HEAD
-def test_csv_deserializer_single_element():
-    result = csv_deserializer(io.BytesIO(b"1"), "text/csv")
-    assert result == [["1"]]
-
-
-def test_csv_deserializer_array():
-    result = csv_deserializer(io.BytesIO(b"1,2,3"), "text/csv")
-    assert result == [["1", "2", "3"]]
-
-
-def test_csv_deserializer_2dimensional():
-    result = csv_deserializer(io.BytesIO(b"1,2,3\n3,4,5"), "text/csv")
-    assert result == [["1", "2", "3"], ["3", "4", "5"]]
-=======
-def test_csv_serializer_str():
-    original = "1,2,3"
-    result = csv_serializer("1,2,3")
-
-    assert result == original
-
-
-def test_csv_serializer_python_array():
-    result = csv_serializer([1, 2, 3])
-
-    assert result == "1,2,3"
-
-
-def test_csv_serializer_numpy_valid():
-    result = csv_serializer(np.array([1, 2, 3]))
-
-    assert result == "1,2,3"
-
-
-def test_csv_serializer_numpy_valid_2dimensional():
-    result = csv_serializer(np.array([[1, 2, 3], [3, 4, 5]]))
-
-    assert result == "1,2,3\n3,4,5"
-
-
-def test_csv_serializer_list_of_str():
-    result = csv_serializer(["1,2,3", "4,5,6"])
-
-    assert result == "1,2,3\n4,5,6"
-
-
-def test_csv_serializer_list_of_list():
-    result = csv_serializer([[1, 2, 3], [3, 4, 5]])
-
-    assert result == "1,2,3\n3,4,5"
-
-
-def test_csv_serializer_list_of_empty():
-    with pytest.raises(ValueError) as invalid_input:
-        csv_serializer(np.array([[], []]))
-
-    assert "empty array" in str(invalid_input)
-
-
-def test_csv_serializer_numpy_invalid_empty():
-    with pytest.raises(ValueError) as invalid_input:
-        csv_serializer(np.array([]))
-
-    assert "empty array" in str(invalid_input)
-
-
-def test_csv_serializer_python_invalid_empty():
-    with pytest.raises(ValueError) as error:
-        csv_serializer([])
-    assert "empty array" in str(error)
-
-
-def test_csv_serializer_csv_reader():
-    csv_file_path = os.path.join(DATA_DIR, "with_integers.csv")
-    with open(csv_file_path) as csv_file:
-        validation_data = csv_file.read()
-        csv_file.seek(0)
-        result = csv_serializer(csv_file)
-        assert result == validation_data
->>>>>>> cc2d0474
 
 
 def test_json_deserializer_array():
