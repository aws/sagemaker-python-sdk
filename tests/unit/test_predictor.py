# Copyright 2017-2020 Amazon.com, Inc. or its affiliates. All Rights Reserved.
#
# Licensed under the Apache License, Version 2.0 (the "License"). You
# may not use this file except in compliance with the License. A copy of
# the License is located at
#
#     http://aws.amazon.com/apache2.0/
#
# or in the "license" file accompanying this file. This file is
# distributed on an "AS IS" BASIS, WITHOUT WARRANTIES OR CONDITIONS OF
# ANY KIND, either express or implied. See the License for the specific
# language governing permissions and limitations under the License.
from __future__ import absolute_import

import io
import json
import os

import numpy as np
import pytest
from mock import Mock, call, patch

from sagemaker.predictor import Predictor
from sagemaker.predictor import (
    json_serializer,
    json_deserializer,
    csv_serializer,
    csv_deserializer,
<<<<<<< HEAD
    numpy_deserializer,
    _NumpyDeserializer,
=======
    npy_serializer,
>>>>>>> b837dc2c
)
from tests.unit import DATA_DIR

# testing serialization functions


def test_json_serializer_numpy_valid():
    result = json_serializer(np.array([1, 2, 3]))

    assert result == "[1, 2, 3]"


def test_json_serializer_numpy_valid_2dimensional():
    result = json_serializer(np.array([[1, 2, 3], [3, 4, 5]]))

    assert result == "[[1, 2, 3], [3, 4, 5]]"


def test_json_serializer_empty():
    assert json_serializer(np.array([])) == "[]"


def test_json_serializer_python_array():
    result = json_serializer([1, 2, 3])

    assert result == "[1, 2, 3]"


def test_json_serializer_python_dictionary():
    d = {"gender": "m", "age": 22, "city": "Paris"}

    result = json_serializer(d)

    assert json.loads(result) == d


def test_json_serializer_python_invalid_empty():
    assert json_serializer([]) == "[]"


def test_json_serializer_python_dictionary_invalid_empty():
    assert json_serializer({}) == "{}"


def test_json_serializer_csv_buffer():
    csv_file_path = os.path.join(DATA_DIR, "with_integers.csv")
    with open(csv_file_path) as csv_file:
        validation_value = csv_file.read()
        csv_file.seek(0)
        result = json_serializer(csv_file)
        assert result == validation_value


def test_csv_serializer_str():
    original = "1,2,3"
    result = csv_serializer("1,2,3")

    assert result == original


def test_csv_serializer_python_array():
    result = csv_serializer([1, 2, 3])

    assert result == "1,2,3"


def test_csv_serializer_numpy_valid():
    result = csv_serializer(np.array([1, 2, 3]))

    assert result == "1,2,3"


def test_csv_serializer_numpy_valid_2dimensional():
    result = csv_serializer(np.array([[1, 2, 3], [3, 4, 5]]))

    assert result == "1,2,3\n3,4,5"


def test_csv_serializer_list_of_str():
    result = csv_serializer(["1,2,3", "4,5,6"])

    assert result == "1,2,3\n4,5,6"


def test_csv_serializer_list_of_list():
    result = csv_serializer([[1, 2, 3], [3, 4, 5]])

    assert result == "1,2,3\n3,4,5"


def test_csv_serializer_list_of_empty():
    with pytest.raises(ValueError) as invalid_input:
        csv_serializer(np.array([[], []]))

    assert "empty array" in str(invalid_input)


def test_csv_serializer_numpy_invalid_empty():
    with pytest.raises(ValueError) as invalid_input:
        csv_serializer(np.array([]))

    assert "empty array" in str(invalid_input)


def test_csv_serializer_python_invalid_empty():
    with pytest.raises(ValueError) as error:
        csv_serializer([])
    assert "empty array" in str(error)


def test_csv_serializer_csv_reader():
    csv_file_path = os.path.join(DATA_DIR, "with_integers.csv")
    with open(csv_file_path) as csv_file:
        validation_data = csv_file.read()
        csv_file.seek(0)
        result = csv_serializer(csv_file)
        assert result == validation_data


def test_csv_deserializer_single_element():
    result = csv_deserializer(io.BytesIO(b"1"), "text/csv")
    assert result == [["1"]]


def test_csv_deserializer_array():
    result = csv_deserializer(io.BytesIO(b"1,2,3"), "text/csv")
    assert result == [["1", "2", "3"]]


def test_csv_deserializer_2dimensional():
    result = csv_deserializer(io.BytesIO(b"1,2,3\n3,4,5"), "text/csv")
    assert result == [["1", "2", "3"], ["3", "4", "5"]]


def test_json_deserializer_array():
    result = json_deserializer(io.BytesIO(b"[1, 2, 3]"), "application/json")

    assert result == [1, 2, 3]


def test_json_deserializer_2dimensional():
    result = json_deserializer(io.BytesIO(b"[[1, 2, 3], [3, 4, 5]]"), "application/json")

    assert result == [[1, 2, 3], [3, 4, 5]]


def test_json_deserializer_invalid_data():
    with pytest.raises(ValueError) as error:
        json_deserializer(io.BytesIO(b"[[1]"), "application/json")
    assert "column" in str(error)


<<<<<<< HEAD
def test_numpy_deser_from_csv():
    arr = numpy_deserializer(io.BytesIO(b"1,2,3\n4,5,6"), "text/csv")
    assert np.array_equal(arr, np.array([[1, 2, 3], [4, 5, 6]]))


def test_numpy_deser_from_csv_ragged():
    with pytest.raises(ValueError) as error:
        numpy_deserializer(io.BytesIO(b"1,2,3\n4,5,6,7"), "text/csv")
    assert "errors were detected" in str(error)


def test_numpy_deser_from_csv_alpha():
    arr = _NumpyDeserializer(dtype="U5")(io.BytesIO(b"hello,2,3\n4,5,6"), "text/csv")
    assert np.array_equal(arr, np.array([["hello", 2, 3], [4, 5, 6]]))


def test_numpy_deser_from_json():
    arr = numpy_deserializer(io.BytesIO(b"[[1,2,3],\n[4,5,6]]"), "application/json")
    assert np.array_equal(arr, np.array([[1, 2, 3], [4, 5, 6]]))


# Sadly, ragged arrays work fine in JSON (giving us a 1D array of Python lists
def test_numpy_deser_from_json_ragged():
    arr = numpy_deserializer(io.BytesIO(b"[[1,2,3],\n[4,5,6,7]]"), "application/json")
    assert np.array_equal(arr, np.array([[1, 2, 3], [4, 5, 6, 7]]))


def test_numpy_deser_from_json_alpha():
    arr = _NumpyDeserializer(dtype="U5")(
        io.BytesIO(b'[["hello",2,3],\n[4,5,6]]'), "application/json"
    )
    assert np.array_equal(arr, np.array([["hello", 2, 3], [4, 5, 6]]))


def test_numpy_deser_from_npy():
=======
def test_npy_serializer_python_array():
    array = [1, 2, 3]
    result = npy_serializer(array)

    assert np.array_equal(array, np.load(io.BytesIO(result)))


def test_npy_serializer_python_array_with_dtype():
    array = [1, 2, 3]
    dtype = "float16"

    result = npy_serializer(array, dtype)

    deserialized = np.load(io.BytesIO(result))
    assert np.array_equal(array, deserialized)
    assert deserialized.dtype == dtype


def test_npy_serializer_numpy_valid_2_dimensional():
    array = np.array([[1, 2, 3], [3, 4, 5]])
    result = npy_serializer(array)

    assert np.array_equal(array, np.load(io.BytesIO(result)))


def test_npy_serializer_numpy_valid_multidimensional():
    array = np.ones((10, 10, 10, 10))
    result = npy_serializer(array)

    assert np.array_equal(array, np.load(io.BytesIO(result)))


def test_npy_serializer_numpy_valid_list_of_strings():
    array = np.array(["one", "two", "three"])
    result = npy_serializer(array)

    assert np.array_equal(array, np.load(io.BytesIO(result)))


def test_npy_serializer_from_buffer_or_file():
>>>>>>> b837dc2c
    array = np.ones((2, 3))
    stream = io.BytesIO()
    np.save(stream, array)
    stream.seek(0)

<<<<<<< HEAD
    result = numpy_deserializer(stream)

    assert np.array_equal(array, result)


def test_numpy_deser_from_npy_object_array():
    array = np.array(["one", "two"])
    stream = io.BytesIO()
    np.save(stream, array)
    stream.seek(0)

    result = numpy_deserializer(stream)

    assert np.array_equal(array, result)
=======
    result = npy_serializer(stream)

    assert np.array_equal(array, np.load(io.BytesIO(result)))


def test_npy_serializer_object():
    object = {1, 2, 3}

    result = npy_serializer(object)

    assert np.array_equal(np.array(object), np.load(io.BytesIO(result), allow_pickle=True))


def test_npy_serializer_list_of_empty():
    with pytest.raises(ValueError) as invalid_input:
        npy_serializer(np.array([[], []]))

    assert "empty array" in str(invalid_input)


def test_npy_serializer_numpy_invalid_empty():
    with pytest.raises(ValueError) as invalid_input:
        npy_serializer(np.array([]))

    assert "empty array" in str(invalid_input)


def test_npy_serializer_python_invalid_empty():
    with pytest.raises(ValueError) as error:
        npy_serializer([])
    assert "empty array" in str(error)
>>>>>>> b837dc2c


# testing 'predict' invocations


ENDPOINT = "mxnet_endpoint"
BUCKET_NAME = "mxnet_endpoint"
DEFAULT_CONTENT_TYPE = "application/json"
CSV_CONTENT_TYPE = "text/csv"
RETURN_VALUE = 0
CSV_RETURN_VALUE = "1,2,3\r\n"
PRODUCTION_VARIANT_1 = "PRODUCTION_VARIANT_1"

ENDPOINT_DESC = {"EndpointConfigName": ENDPOINT}

ENDPOINT_CONFIG_DESC = {"ProductionVariants": [{"ModelName": "model-1"}, {"ModelName": "model-2"}]}


def empty_sagemaker_session():
    ims = Mock(name="sagemaker_session")
    ims.default_bucket = Mock(name="default_bucket", return_value=BUCKET_NAME)
    ims.sagemaker_runtime_client = Mock(name="sagemaker_runtime")
    ims.sagemaker_client.describe_endpoint = Mock(return_value=ENDPOINT_DESC)
    ims.sagemaker_client.describe_endpoint_config = Mock(return_value=ENDPOINT_CONFIG_DESC)

    response_body = Mock("body")
    response_body.read = Mock("read", return_value=RETURN_VALUE)
    response_body.close = Mock("close", return_value=None)
    ims.sagemaker_runtime_client.invoke_endpoint = Mock(
        name="invoke_endpoint", return_value={"Body": response_body}
    )
    return ims


def test_predict_call_pass_through():
    sagemaker_session = empty_sagemaker_session()
    predictor = Predictor(ENDPOINT, sagemaker_session)

    data = "untouched"
    result = predictor.predict(data)

    assert sagemaker_session.sagemaker_runtime_client.invoke_endpoint.called

    expected_request_args = {"Body": data, "EndpointName": ENDPOINT}
    call_args, kwargs = sagemaker_session.sagemaker_runtime_client.invoke_endpoint.call_args
    assert kwargs == expected_request_args

    assert result == RETURN_VALUE


def test_predict_call_with_headers():
    sagemaker_session = empty_sagemaker_session()
    predictor = Predictor(
        ENDPOINT, sagemaker_session, content_type=DEFAULT_CONTENT_TYPE, accept=DEFAULT_CONTENT_TYPE
    )

    data = "untouched"
    result = predictor.predict(data)

    assert sagemaker_session.sagemaker_runtime_client.invoke_endpoint.called

    expected_request_args = {
        "Accept": DEFAULT_CONTENT_TYPE,
        "Body": data,
        "ContentType": DEFAULT_CONTENT_TYPE,
        "EndpointName": ENDPOINT,
    }
    call_args, kwargs = sagemaker_session.sagemaker_runtime_client.invoke_endpoint.call_args
    assert kwargs == expected_request_args

    assert result == RETURN_VALUE


def test_predict_call_with_target_variant():
    sagemaker_session = empty_sagemaker_session()
    predictor = Predictor(
        ENDPOINT, sagemaker_session, content_type=DEFAULT_CONTENT_TYPE, accept=DEFAULT_CONTENT_TYPE
    )

    data = "untouched"
    result = predictor.predict(data, target_variant=PRODUCTION_VARIANT_1)

    assert sagemaker_session.sagemaker_runtime_client.invoke_endpoint.called

    expected_request_args = {
        "Accept": DEFAULT_CONTENT_TYPE,
        "Body": data,
        "ContentType": DEFAULT_CONTENT_TYPE,
        "EndpointName": ENDPOINT,
        "TargetVariant": PRODUCTION_VARIANT_1,
    }

    call_args, kwargs = sagemaker_session.sagemaker_runtime_client.invoke_endpoint.call_args
    assert kwargs == expected_request_args

    assert result == RETURN_VALUE


def test_multi_model_predict_call_with_headers():
    sagemaker_session = empty_sagemaker_session()
    predictor = Predictor(
        ENDPOINT, sagemaker_session, content_type=DEFAULT_CONTENT_TYPE, accept=DEFAULT_CONTENT_TYPE
    )

    data = "untouched"
    result = predictor.predict(data, target_model="model.tar.gz")

    assert sagemaker_session.sagemaker_runtime_client.invoke_endpoint.called

    expected_request_args = {
        "Accept": DEFAULT_CONTENT_TYPE,
        "Body": data,
        "ContentType": DEFAULT_CONTENT_TYPE,
        "EndpointName": ENDPOINT,
        "TargetModel": "model.tar.gz",
    }
    call_args, kwargs = sagemaker_session.sagemaker_runtime_client.invoke_endpoint.call_args
    assert kwargs == expected_request_args

    assert result == RETURN_VALUE


def json_sagemaker_session():
    ims = Mock(name="sagemaker_session")
    ims.default_bucket = Mock(name="default_bucket", return_value=BUCKET_NAME)
    ims.sagemaker_runtime_client = Mock(name="sagemaker_runtime")
    ims.sagemaker_client.describe_endpoint = Mock(return_value=ENDPOINT_DESC)
    ims.sagemaker_client.describe_endpoint_config = Mock(return_value=ENDPOINT_CONFIG_DESC)

    ims.sagemaker_client.describe_endpoint = Mock(return_value=ENDPOINT_DESC)
    ims.sagemaker_client.describe_endpoint_config = Mock(return_value=ENDPOINT_CONFIG_DESC)

    response_body = Mock("body")
    response_body.read = Mock("read", return_value=json.dumps([RETURN_VALUE]))
    response_body.close = Mock("close", return_value=None)
    ims.sagemaker_runtime_client.invoke_endpoint = Mock(
        name="invoke_endpoint",
        return_value={"Body": response_body, "ContentType": DEFAULT_CONTENT_TYPE},
    )
    return ims


def test_predict_call_with_headers_and_json():
    sagemaker_session = json_sagemaker_session()
    predictor = Predictor(
        ENDPOINT,
        sagemaker_session,
        content_type="not/json",
        accept="also/not-json",
        serializer=json_serializer,
    )

    data = [1, 2]
    result = predictor.predict(data)

    assert sagemaker_session.sagemaker_runtime_client.invoke_endpoint.called

    expected_request_args = {
        "Accept": "also/not-json",
        "Body": json.dumps(data),
        "ContentType": "not/json",
        "EndpointName": ENDPOINT,
    }
    call_args, kwargs = sagemaker_session.sagemaker_runtime_client.invoke_endpoint.call_args
    assert kwargs == expected_request_args

    assert result == json.dumps([RETURN_VALUE])


def ret_csv_sagemaker_session():
    ims = Mock(name="sagemaker_session")
    ims.default_bucket = Mock(name="default_bucket", return_value=BUCKET_NAME)
    ims.sagemaker_runtime_client = Mock(name="sagemaker_runtime")
    ims.sagemaker_client.describe_endpoint = Mock(return_value=ENDPOINT_DESC)
    ims.sagemaker_client.describe_endpoint_config = Mock(return_value=ENDPOINT_CONFIG_DESC)

    ims.sagemaker_client.describe_endpoint = Mock(return_value=ENDPOINT_DESC)
    ims.sagemaker_client.describe_endpoint_config = Mock(return_value=ENDPOINT_CONFIG_DESC)

    response_body = Mock("body")
    response_body.read = Mock("read", return_value=CSV_RETURN_VALUE)
    response_body.close = Mock("close", return_value=None)
    ims.sagemaker_runtime_client.invoke_endpoint = Mock(
        name="invoke_endpoint",
        return_value={"Body": response_body, "ContentType": CSV_CONTENT_TYPE},
    )
    return ims


def test_predict_call_with_headers_and_csv():
    sagemaker_session = ret_csv_sagemaker_session()
    predictor = Predictor(
        ENDPOINT, sagemaker_session, accept=CSV_CONTENT_TYPE, serializer=csv_serializer
    )

    data = [1, 2]
    result = predictor.predict(data)

    assert sagemaker_session.sagemaker_runtime_client.invoke_endpoint.called

    expected_request_args = {
        "Accept": CSV_CONTENT_TYPE,
        "Body": "1,2",
        "ContentType": CSV_CONTENT_TYPE,
        "EndpointName": ENDPOINT,
    }
    call_args, kwargs = sagemaker_session.sagemaker_runtime_client.invoke_endpoint.call_args
    assert kwargs == expected_request_args

    assert result == CSV_RETURN_VALUE


@patch("sagemaker.predictor.name_from_base")
def test_update_endpoint_no_args(name_from_base):
    new_endpoint_config_name = "new-endpoint-config"
    name_from_base.return_value = new_endpoint_config_name

    sagemaker_session = empty_sagemaker_session()
    existing_endpoint_config_name = "existing-endpoint-config"

    predictor = Predictor(ENDPOINT, sagemaker_session=sagemaker_session)
    predictor._endpoint_config_name = existing_endpoint_config_name

    predictor.update_endpoint()

    assert ["model-1", "model-2"] == predictor._model_names
    assert new_endpoint_config_name == predictor._endpoint_config_name

    name_from_base.assert_called_with(existing_endpoint_config_name)
    sagemaker_session.create_endpoint_config_from_existing.assert_called_with(
        existing_endpoint_config_name,
        new_endpoint_config_name,
        new_tags=None,
        new_kms_key=None,
        new_data_capture_config_dict=None,
        new_production_variants=None,
    )
    sagemaker_session.update_endpoint.assert_called_with(
        ENDPOINT, new_endpoint_config_name, wait=True
    )


@patch("sagemaker.predictor.production_variant")
@patch("sagemaker.predictor.name_from_base")
def test_update_endpoint_all_args(name_from_base, production_variant):
    new_endpoint_config_name = "new-endpoint-config"
    name_from_base.return_value = new_endpoint_config_name

    sagemaker_session = empty_sagemaker_session()
    existing_endpoint_config_name = "existing-endpoint-config"

    predictor = Predictor(ENDPOINT, sagemaker_session=sagemaker_session)
    predictor._endpoint_config_name = existing_endpoint_config_name

    new_instance_count = 2
    new_instance_type = "ml.c4.xlarge"
    new_accelerator_type = "ml.eia1.medium"
    new_model_name = "new-model"
    new_tags = {"Key": "foo", "Value": "bar"}
    new_kms_key = "new-key"
    new_data_capture_config_dict = {}

    predictor.update_endpoint(
        initial_instance_count=new_instance_count,
        instance_type=new_instance_type,
        accelerator_type=new_accelerator_type,
        model_name=new_model_name,
        tags=new_tags,
        kms_key=new_kms_key,
        data_capture_config_dict=new_data_capture_config_dict,
        wait=False,
    )

    assert [new_model_name] == predictor._model_names
    assert new_endpoint_config_name == predictor._endpoint_config_name

    production_variant.assert_called_with(
        new_model_name,
        new_instance_type,
        initial_instance_count=new_instance_count,
        accelerator_type=new_accelerator_type,
    )
    sagemaker_session.create_endpoint_config_from_existing.assert_called_with(
        existing_endpoint_config_name,
        new_endpoint_config_name,
        new_tags=new_tags,
        new_kms_key=new_kms_key,
        new_data_capture_config_dict=new_data_capture_config_dict,
        new_production_variants=[production_variant.return_value],
    )
    sagemaker_session.update_endpoint.assert_called_with(
        ENDPOINT, new_endpoint_config_name, wait=False
    )


@patch("sagemaker.predictor.production_variant")
@patch("sagemaker.predictor.name_from_base")
def test_update_endpoint_instance_type_and_count(name_from_base, production_variant):
    new_endpoint_config_name = "new-endpoint-config"
    name_from_base.return_value = new_endpoint_config_name

    sagemaker_session = empty_sagemaker_session()
    existing_endpoint_config_name = "existing-endpoint-config"
    existing_model_name = "existing-model"

    predictor = Predictor(ENDPOINT, sagemaker_session=sagemaker_session)
    predictor._endpoint_config_name = existing_endpoint_config_name
    predictor._model_names = [existing_model_name]

    new_instance_count = 2
    new_instance_type = "ml.c4.xlarge"

    predictor.update_endpoint(
        initial_instance_count=new_instance_count, instance_type=new_instance_type,
    )

    assert [existing_model_name] == predictor._model_names
    assert new_endpoint_config_name == predictor._endpoint_config_name

    production_variant.assert_called_with(
        existing_model_name,
        new_instance_type,
        initial_instance_count=new_instance_count,
        accelerator_type=None,
    )
    sagemaker_session.create_endpoint_config_from_existing.assert_called_with(
        existing_endpoint_config_name,
        new_endpoint_config_name,
        new_tags=None,
        new_kms_key=None,
        new_data_capture_config_dict=None,
        new_production_variants=[production_variant.return_value],
    )
    sagemaker_session.update_endpoint.assert_called_with(
        ENDPOINT, new_endpoint_config_name, wait=True
    )


def test_update_endpoint_no_instance_type_or_no_instance_count():
    sagemaker_session = empty_sagemaker_session()
    predictor = Predictor(ENDPOINT, sagemaker_session=sagemaker_session)

    bad_args = ({"instance_type": "ml.c4.xlarge"}, {"initial_instance_count": 2})
    for args in bad_args:
        with pytest.raises(ValueError) as exception:
            predictor.update_endpoint(**args)

        expected_msg = "Missing initial_instance_count and/or instance_type."
        assert expected_msg in str(exception.value)


def test_update_endpoint_no_one_default_model_name_with_instance_type_and_count():
    sagemaker_session = empty_sagemaker_session()
    predictor = Predictor(ENDPOINT, sagemaker_session=sagemaker_session)

    with pytest.raises(ValueError) as exception:
        predictor.update_endpoint(initial_instance_count=2, instance_type="ml.c4.xlarge")

    assert "Unable to choose a default model for a new EndpointConfig" in str(exception.value)


def test_delete_endpoint_with_config():
    sagemaker_session = empty_sagemaker_session()
    sagemaker_session.sagemaker_client.describe_endpoint = Mock(
        return_value={"EndpointConfigName": "endpoint-config"}
    )
    predictor = Predictor(ENDPOINT, sagemaker_session=sagemaker_session)
    predictor.delete_endpoint()

    sagemaker_session.delete_endpoint.assert_called_with(ENDPOINT)
    sagemaker_session.delete_endpoint_config.assert_called_with("endpoint-config")


def test_delete_endpoint_only():
    sagemaker_session = empty_sagemaker_session()
    predictor = Predictor(ENDPOINT, sagemaker_session=sagemaker_session)
    predictor.delete_endpoint(delete_endpoint_config=False)

    sagemaker_session.delete_endpoint.assert_called_with(ENDPOINT)
    sagemaker_session.delete_endpoint_config.assert_not_called()


def test_delete_model():
    sagemaker_session = empty_sagemaker_session()
    predictor = Predictor(ENDPOINT, sagemaker_session=sagemaker_session)

    predictor.delete_model()

    expected_call_count = 2
    expected_call_args_list = [call("model-1"), call("model-2")]
    assert sagemaker_session.delete_model.call_count == expected_call_count
    assert sagemaker_session.delete_model.call_args_list == expected_call_args_list


def test_delete_model_fail():
    sagemaker_session = empty_sagemaker_session()
    sagemaker_session.sagemaker_client.delete_model = Mock(
        side_effect=Exception("Could not find model.")
    )
    expected_error_message = "One or more models cannot be deleted, please retry."

    predictor = Predictor(ENDPOINT, sagemaker_session=sagemaker_session)

    with pytest.raises(Exception) as exception:
        predictor.delete_model()
        assert expected_error_message in str(exception.val)<|MERGE_RESOLUTION|>--- conflicted
+++ resolved
@@ -26,12 +26,6 @@
     json_deserializer,
     csv_serializer,
     csv_deserializer,
-<<<<<<< HEAD
-    numpy_deserializer,
-    _NumpyDeserializer,
-=======
-    npy_serializer,
->>>>>>> b837dc2c
 )
 from tests.unit import DATA_DIR
 
@@ -182,139 +176,6 @@
     with pytest.raises(ValueError) as error:
         json_deserializer(io.BytesIO(b"[[1]"), "application/json")
     assert "column" in str(error)
-
-
-<<<<<<< HEAD
-def test_numpy_deser_from_csv():
-    arr = numpy_deserializer(io.BytesIO(b"1,2,3\n4,5,6"), "text/csv")
-    assert np.array_equal(arr, np.array([[1, 2, 3], [4, 5, 6]]))
-
-
-def test_numpy_deser_from_csv_ragged():
-    with pytest.raises(ValueError) as error:
-        numpy_deserializer(io.BytesIO(b"1,2,3\n4,5,6,7"), "text/csv")
-    assert "errors were detected" in str(error)
-
-
-def test_numpy_deser_from_csv_alpha():
-    arr = _NumpyDeserializer(dtype="U5")(io.BytesIO(b"hello,2,3\n4,5,6"), "text/csv")
-    assert np.array_equal(arr, np.array([["hello", 2, 3], [4, 5, 6]]))
-
-
-def test_numpy_deser_from_json():
-    arr = numpy_deserializer(io.BytesIO(b"[[1,2,3],\n[4,5,6]]"), "application/json")
-    assert np.array_equal(arr, np.array([[1, 2, 3], [4, 5, 6]]))
-
-
-# Sadly, ragged arrays work fine in JSON (giving us a 1D array of Python lists
-def test_numpy_deser_from_json_ragged():
-    arr = numpy_deserializer(io.BytesIO(b"[[1,2,3],\n[4,5,6,7]]"), "application/json")
-    assert np.array_equal(arr, np.array([[1, 2, 3], [4, 5, 6, 7]]))
-
-
-def test_numpy_deser_from_json_alpha():
-    arr = _NumpyDeserializer(dtype="U5")(
-        io.BytesIO(b'[["hello",2,3],\n[4,5,6]]'), "application/json"
-    )
-    assert np.array_equal(arr, np.array([["hello", 2, 3], [4, 5, 6]]))
-
-
-def test_numpy_deser_from_npy():
-=======
-def test_npy_serializer_python_array():
-    array = [1, 2, 3]
-    result = npy_serializer(array)
-
-    assert np.array_equal(array, np.load(io.BytesIO(result)))
-
-
-def test_npy_serializer_python_array_with_dtype():
-    array = [1, 2, 3]
-    dtype = "float16"
-
-    result = npy_serializer(array, dtype)
-
-    deserialized = np.load(io.BytesIO(result))
-    assert np.array_equal(array, deserialized)
-    assert deserialized.dtype == dtype
-
-
-def test_npy_serializer_numpy_valid_2_dimensional():
-    array = np.array([[1, 2, 3], [3, 4, 5]])
-    result = npy_serializer(array)
-
-    assert np.array_equal(array, np.load(io.BytesIO(result)))
-
-
-def test_npy_serializer_numpy_valid_multidimensional():
-    array = np.ones((10, 10, 10, 10))
-    result = npy_serializer(array)
-
-    assert np.array_equal(array, np.load(io.BytesIO(result)))
-
-
-def test_npy_serializer_numpy_valid_list_of_strings():
-    array = np.array(["one", "two", "three"])
-    result = npy_serializer(array)
-
-    assert np.array_equal(array, np.load(io.BytesIO(result)))
-
-
-def test_npy_serializer_from_buffer_or_file():
->>>>>>> b837dc2c
-    array = np.ones((2, 3))
-    stream = io.BytesIO()
-    np.save(stream, array)
-    stream.seek(0)
-
-<<<<<<< HEAD
-    result = numpy_deserializer(stream)
-
-    assert np.array_equal(array, result)
-
-
-def test_numpy_deser_from_npy_object_array():
-    array = np.array(["one", "two"])
-    stream = io.BytesIO()
-    np.save(stream, array)
-    stream.seek(0)
-
-    result = numpy_deserializer(stream)
-
-    assert np.array_equal(array, result)
-=======
-    result = npy_serializer(stream)
-
-    assert np.array_equal(array, np.load(io.BytesIO(result)))
-
-
-def test_npy_serializer_object():
-    object = {1, 2, 3}
-
-    result = npy_serializer(object)
-
-    assert np.array_equal(np.array(object), np.load(io.BytesIO(result), allow_pickle=True))
-
-
-def test_npy_serializer_list_of_empty():
-    with pytest.raises(ValueError) as invalid_input:
-        npy_serializer(np.array([[], []]))
-
-    assert "empty array" in str(invalid_input)
-
-
-def test_npy_serializer_numpy_invalid_empty():
-    with pytest.raises(ValueError) as invalid_input:
-        npy_serializer(np.array([]))
-
-    assert "empty array" in str(invalid_input)
-
-
-def test_npy_serializer_python_invalid_empty():
-    with pytest.raises(ValueError) as error:
-        npy_serializer([])
-    assert "empty array" in str(error)
->>>>>>> b837dc2c
 
 
 # testing 'predict' invocations
