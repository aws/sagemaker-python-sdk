# Copyright 2017-2020 Amazon.com, Inc. or its affiliates. All Rights Reserved.
#
# Licensed under the Apache License, Version 2.0 (the "License"). You
# may not use this file except in compliance with the License. A copy of
# the License is located at
#
#     http://aws.amazon.com/apache2.0/
#
# or in the "license" file accompanying this file. This file is
# distributed on an "AS IS" BASIS, WITHOUT WARRANTIES OR CONDITIONS OF
# ANY KIND, either express or implied. See the License for the specific
# language governing permissions and limitations under the License.
from __future__ import absolute_import

import io
import json
import os

import numpy as np
import pytest
from mock import Mock, call, patch

from sagemaker.predictor import Predictor
from sagemaker.predictor import (
    json_serializer,
    json_deserializer,
    csv_serializer,
<<<<<<< HEAD
    numpy_deserializer,
=======
    csv_deserializer,
>>>>>>> f0d34ccc
    npy_serializer,
)
from tests.unit import DATA_DIR

# testing serialization functions


def test_json_serializer_numpy_valid():
    result = json_serializer(np.array([1, 2, 3]))

    assert result == "[1, 2, 3]"


def test_json_serializer_numpy_valid_2dimensional():
    result = json_serializer(np.array([[1, 2, 3], [3, 4, 5]]))

    assert result == "[[1, 2, 3], [3, 4, 5]]"


def test_json_serializer_empty():
    assert json_serializer(np.array([])) == "[]"


def test_json_serializer_python_array():
    result = json_serializer([1, 2, 3])

    assert result == "[1, 2, 3]"


def test_json_serializer_python_dictionary():
    d = {"gender": "m", "age": 22, "city": "Paris"}

    result = json_serializer(d)

    assert json.loads(result) == d


def test_json_serializer_python_invalid_empty():
    assert json_serializer([]) == "[]"


def test_json_serializer_python_dictionary_invalid_empty():
    assert json_serializer({}) == "{}"


def test_json_serializer_csv_buffer():
    csv_file_path = os.path.join(DATA_DIR, "with_integers.csv")
    with open(csv_file_path) as csv_file:
        validation_value = csv_file.read()
        csv_file.seek(0)
        result = json_serializer(csv_file)
        assert result == validation_value


def test_csv_serializer_str():
    original = "1,2,3"
    result = csv_serializer("1,2,3")

    assert result == original


def test_csv_serializer_python_array():
    result = csv_serializer([1, 2, 3])

    assert result == "1,2,3"


def test_csv_serializer_numpy_valid():
    result = csv_serializer(np.array([1, 2, 3]))

    assert result == "1,2,3"


def test_csv_serializer_numpy_valid_2dimensional():
    result = csv_serializer(np.array([[1, 2, 3], [3, 4, 5]]))

    assert result == "1,2,3\n3,4,5"


def test_csv_serializer_list_of_str():
    result = csv_serializer(["1,2,3", "4,5,6"])

    assert result == "1,2,3\n4,5,6"


def test_csv_serializer_list_of_list():
    result = csv_serializer([[1, 2, 3], [3, 4, 5]])

    assert result == "1,2,3\n3,4,5"


def test_csv_serializer_list_of_empty():
    with pytest.raises(ValueError) as invalid_input:
        csv_serializer(np.array([[], []]))

    assert "empty array" in str(invalid_input)


def test_csv_serializer_numpy_invalid_empty():
    with pytest.raises(ValueError) as invalid_input:
        csv_serializer(np.array([]))

    assert "empty array" in str(invalid_input)


def test_csv_serializer_python_invalid_empty():
    with pytest.raises(ValueError) as error:
        csv_serializer([])
    assert "empty array" in str(error)


def test_csv_serializer_csv_reader():
    csv_file_path = os.path.join(DATA_DIR, "with_integers.csv")
    with open(csv_file_path) as csv_file:
        validation_data = csv_file.read()
        csv_file.seek(0)
        result = csv_serializer(csv_file)
        assert result == validation_data


def test_json_deserializer_array():
    result = json_deserializer(io.BytesIO(b"[1, 2, 3]"), "application/json")

    assert result == [1, 2, 3]


def test_json_deserializer_2dimensional():
    result = json_deserializer(io.BytesIO(b"[[1, 2, 3], [3, 4, 5]]"), "application/json")

    assert result == [[1, 2, 3], [3, 4, 5]]


def test_json_deserializer_invalid_data():
    with pytest.raises(ValueError) as error:
        json_deserializer(io.BytesIO(b"[[1]"), "application/json")
    assert "column" in str(error)


def test_npy_serializer_python_array():
    array = [1, 2, 3]
    result = npy_serializer(array)

    assert np.array_equal(array, np.load(io.BytesIO(result)))


def test_npy_serializer_python_array_with_dtype():
    array = [1, 2, 3]
    dtype = "float16"

    result = npy_serializer(array, dtype)

    deserialized = np.load(io.BytesIO(result))
    assert np.array_equal(array, deserialized)
    assert deserialized.dtype == dtype


def test_npy_serializer_numpy_valid_2_dimensional():
    array = np.array([[1, 2, 3], [3, 4, 5]])
    result = npy_serializer(array)

    assert np.array_equal(array, np.load(io.BytesIO(result)))


def test_npy_serializer_numpy_valid_multidimensional():
    array = np.ones((10, 10, 10, 10))
    result = npy_serializer(array)

    assert np.array_equal(array, np.load(io.BytesIO(result)))


def test_npy_serializer_numpy_valid_list_of_strings():
    array = np.array(["one", "two", "three"])
    result = npy_serializer(array)

    assert np.array_equal(array, np.load(io.BytesIO(result)))


def test_npy_serializer_from_buffer_or_file():
    array = np.ones((2, 3))
    stream = io.BytesIO()
    np.save(stream, array)
    stream.seek(0)

    result = npy_serializer(stream)

    assert np.array_equal(array, np.load(io.BytesIO(result)))


def test_npy_serializer_object():
    object = {1, 2, 3}

    result = npy_serializer(object)

    assert np.array_equal(np.array(object), np.load(io.BytesIO(result), allow_pickle=True))


def test_npy_serializer_list_of_empty():
    with pytest.raises(ValueError) as invalid_input:
        npy_serializer(np.array([[], []]))

    assert "empty array" in str(invalid_input)


def test_npy_serializer_numpy_invalid_empty():
    with pytest.raises(ValueError) as invalid_input:
        npy_serializer(np.array([]))

    assert "empty array" in str(invalid_input)


def test_npy_serializer_python_invalid_empty():
    with pytest.raises(ValueError) as error:
        npy_serializer([])
    assert "empty array" in str(error)


# testing 'predict' invocations


ENDPOINT = "mxnet_endpoint"
BUCKET_NAME = "mxnet_endpoint"
DEFAULT_CONTENT_TYPE = "application/json"
CSV_CONTENT_TYPE = "text/csv"
RETURN_VALUE = 0
CSV_RETURN_VALUE = "1,2,3\r\n"
PRODUCTION_VARIANT_1 = "PRODUCTION_VARIANT_1"

ENDPOINT_DESC = {"EndpointConfigName": ENDPOINT}

ENDPOINT_CONFIG_DESC = {"ProductionVariants": [{"ModelName": "model-1"}, {"ModelName": "model-2"}]}


def empty_sagemaker_session():
    ims = Mock(name="sagemaker_session")
    ims.default_bucket = Mock(name="default_bucket", return_value=BUCKET_NAME)
    ims.sagemaker_runtime_client = Mock(name="sagemaker_runtime")
    ims.sagemaker_client.describe_endpoint = Mock(return_value=ENDPOINT_DESC)
    ims.sagemaker_client.describe_endpoint_config = Mock(return_value=ENDPOINT_CONFIG_DESC)

    response_body = Mock("body")
    response_body.read = Mock("read", return_value=RETURN_VALUE)
    response_body.close = Mock("close", return_value=None)
    ims.sagemaker_runtime_client.invoke_endpoint = Mock(
        name="invoke_endpoint", return_value={"Body": response_body}
    )
    return ims


def test_predict_call_pass_through():
    sagemaker_session = empty_sagemaker_session()
    predictor = Predictor(ENDPOINT, sagemaker_session)

    data = "untouched"
    result = predictor.predict(data)

    assert sagemaker_session.sagemaker_runtime_client.invoke_endpoint.called

    expected_request_args = {"Body": data, "EndpointName": ENDPOINT}
    call_args, kwargs = sagemaker_session.sagemaker_runtime_client.invoke_endpoint.call_args
    assert kwargs == expected_request_args

    assert result == RETURN_VALUE


def test_predict_call_with_headers():
    sagemaker_session = empty_sagemaker_session()
    predictor = Predictor(
        ENDPOINT, sagemaker_session, content_type=DEFAULT_CONTENT_TYPE, accept=DEFAULT_CONTENT_TYPE
    )

    data = "untouched"
    result = predictor.predict(data)

    assert sagemaker_session.sagemaker_runtime_client.invoke_endpoint.called

    expected_request_args = {
        "Accept": DEFAULT_CONTENT_TYPE,
        "Body": data,
        "ContentType": DEFAULT_CONTENT_TYPE,
        "EndpointName": ENDPOINT,
    }
    call_args, kwargs = sagemaker_session.sagemaker_runtime_client.invoke_endpoint.call_args
    assert kwargs == expected_request_args

    assert result == RETURN_VALUE


def test_predict_call_with_target_variant():
    sagemaker_session = empty_sagemaker_session()
    predictor = Predictor(
        ENDPOINT, sagemaker_session, content_type=DEFAULT_CONTENT_TYPE, accept=DEFAULT_CONTENT_TYPE
    )

    data = "untouched"
    result = predictor.predict(data, target_variant=PRODUCTION_VARIANT_1)

    assert sagemaker_session.sagemaker_runtime_client.invoke_endpoint.called

    expected_request_args = {
        "Accept": DEFAULT_CONTENT_TYPE,
        "Body": data,
        "ContentType": DEFAULT_CONTENT_TYPE,
        "EndpointName": ENDPOINT,
        "TargetVariant": PRODUCTION_VARIANT_1,
    }

    call_args, kwargs = sagemaker_session.sagemaker_runtime_client.invoke_endpoint.call_args
    assert kwargs == expected_request_args

    assert result == RETURN_VALUE


def test_multi_model_predict_call_with_headers():
    sagemaker_session = empty_sagemaker_session()
    predictor = Predictor(
        ENDPOINT, sagemaker_session, content_type=DEFAULT_CONTENT_TYPE, accept=DEFAULT_CONTENT_TYPE
    )

    data = "untouched"
    result = predictor.predict(data, target_model="model.tar.gz")

    assert sagemaker_session.sagemaker_runtime_client.invoke_endpoint.called

    expected_request_args = {
        "Accept": DEFAULT_CONTENT_TYPE,
        "Body": data,
        "ContentType": DEFAULT_CONTENT_TYPE,
        "EndpointName": ENDPOINT,
        "TargetModel": "model.tar.gz",
    }
    call_args, kwargs = sagemaker_session.sagemaker_runtime_client.invoke_endpoint.call_args
    assert kwargs == expected_request_args

    assert result == RETURN_VALUE


def json_sagemaker_session():
    ims = Mock(name="sagemaker_session")
    ims.default_bucket = Mock(name="default_bucket", return_value=BUCKET_NAME)
    ims.sagemaker_runtime_client = Mock(name="sagemaker_runtime")
    ims.sagemaker_client.describe_endpoint = Mock(return_value=ENDPOINT_DESC)
    ims.sagemaker_client.describe_endpoint_config = Mock(return_value=ENDPOINT_CONFIG_DESC)

    ims.sagemaker_client.describe_endpoint = Mock(return_value=ENDPOINT_DESC)
    ims.sagemaker_client.describe_endpoint_config = Mock(return_value=ENDPOINT_CONFIG_DESC)

    response_body = Mock("body")
    response_body.read = Mock("read", return_value=json.dumps([RETURN_VALUE]))
    response_body.close = Mock("close", return_value=None)
    ims.sagemaker_runtime_client.invoke_endpoint = Mock(
        name="invoke_endpoint",
        return_value={"Body": response_body, "ContentType": DEFAULT_CONTENT_TYPE},
    )
    return ims


def test_predict_call_with_headers_and_json():
    sagemaker_session = json_sagemaker_session()
    predictor = Predictor(
        ENDPOINT,
        sagemaker_session,
        content_type="not/json",
        accept="also/not-json",
        serializer=json_serializer,
    )

    data = [1, 2]
    result = predictor.predict(data)

    assert sagemaker_session.sagemaker_runtime_client.invoke_endpoint.called

    expected_request_args = {
        "Accept": "also/not-json",
        "Body": json.dumps(data),
        "ContentType": "not/json",
        "EndpointName": ENDPOINT,
    }
    call_args, kwargs = sagemaker_session.sagemaker_runtime_client.invoke_endpoint.call_args
    assert kwargs == expected_request_args

    assert result == json.dumps([RETURN_VALUE])


def ret_csv_sagemaker_session():
    ims = Mock(name="sagemaker_session")
    ims.default_bucket = Mock(name="default_bucket", return_value=BUCKET_NAME)
    ims.sagemaker_runtime_client = Mock(name="sagemaker_runtime")
    ims.sagemaker_client.describe_endpoint = Mock(return_value=ENDPOINT_DESC)
    ims.sagemaker_client.describe_endpoint_config = Mock(return_value=ENDPOINT_CONFIG_DESC)

    ims.sagemaker_client.describe_endpoint = Mock(return_value=ENDPOINT_DESC)
    ims.sagemaker_client.describe_endpoint_config = Mock(return_value=ENDPOINT_CONFIG_DESC)

    response_body = Mock("body")
    response_body.read = Mock("read", return_value=CSV_RETURN_VALUE)
    response_body.close = Mock("close", return_value=None)
    ims.sagemaker_runtime_client.invoke_endpoint = Mock(
        name="invoke_endpoint",
        return_value={"Body": response_body, "ContentType": CSV_CONTENT_TYPE},
    )
    return ims


def test_predict_call_with_headers_and_csv():
    sagemaker_session = ret_csv_sagemaker_session()
    predictor = Predictor(
        ENDPOINT, sagemaker_session, accept=CSV_CONTENT_TYPE, serializer=csv_serializer
    )

    data = [1, 2]
    result = predictor.predict(data)

    assert sagemaker_session.sagemaker_runtime_client.invoke_endpoint.called

    expected_request_args = {
        "Accept": CSV_CONTENT_TYPE,
        "Body": "1,2",
        "ContentType": CSV_CONTENT_TYPE,
        "EndpointName": ENDPOINT,
    }
    call_args, kwargs = sagemaker_session.sagemaker_runtime_client.invoke_endpoint.call_args
    assert kwargs == expected_request_args

    assert result == CSV_RETURN_VALUE


@patch("sagemaker.predictor.name_from_base")
def test_update_endpoint_no_args(name_from_base):
    new_endpoint_config_name = "new-endpoint-config"
    name_from_base.return_value = new_endpoint_config_name

    sagemaker_session = empty_sagemaker_session()
    existing_endpoint_config_name = "existing-endpoint-config"

    predictor = Predictor(ENDPOINT, sagemaker_session=sagemaker_session)
    predictor._endpoint_config_name = existing_endpoint_config_name

    predictor.update_endpoint()

    assert ["model-1", "model-2"] == predictor._model_names
    assert new_endpoint_config_name == predictor._endpoint_config_name

    name_from_base.assert_called_with(existing_endpoint_config_name)
    sagemaker_session.create_endpoint_config_from_existing.assert_called_with(
        existing_endpoint_config_name,
        new_endpoint_config_name,
        new_tags=None,
        new_kms_key=None,
        new_data_capture_config_dict=None,
        new_production_variants=None,
    )
    sagemaker_session.update_endpoint.assert_called_with(
        ENDPOINT, new_endpoint_config_name, wait=True
    )


@patch("sagemaker.predictor.production_variant")
@patch("sagemaker.predictor.name_from_base")
def test_update_endpoint_all_args(name_from_base, production_variant):
    new_endpoint_config_name = "new-endpoint-config"
    name_from_base.return_value = new_endpoint_config_name

    sagemaker_session = empty_sagemaker_session()
    existing_endpoint_config_name = "existing-endpoint-config"

    predictor = Predictor(ENDPOINT, sagemaker_session=sagemaker_session)
    predictor._endpoint_config_name = existing_endpoint_config_name

    new_instance_count = 2
    new_instance_type = "ml.c4.xlarge"
    new_accelerator_type = "ml.eia1.medium"
    new_model_name = "new-model"
    new_tags = {"Key": "foo", "Value": "bar"}
    new_kms_key = "new-key"
    new_data_capture_config_dict = {}

    predictor.update_endpoint(
        initial_instance_count=new_instance_count,
        instance_type=new_instance_type,
        accelerator_type=new_accelerator_type,
        model_name=new_model_name,
        tags=new_tags,
        kms_key=new_kms_key,
        data_capture_config_dict=new_data_capture_config_dict,
        wait=False,
    )

    assert [new_model_name] == predictor._model_names
    assert new_endpoint_config_name == predictor._endpoint_config_name

    production_variant.assert_called_with(
        new_model_name,
        new_instance_type,
        initial_instance_count=new_instance_count,
        accelerator_type=new_accelerator_type,
    )
    sagemaker_session.create_endpoint_config_from_existing.assert_called_with(
        existing_endpoint_config_name,
        new_endpoint_config_name,
        new_tags=new_tags,
        new_kms_key=new_kms_key,
        new_data_capture_config_dict=new_data_capture_config_dict,
        new_production_variants=[production_variant.return_value],
    )
    sagemaker_session.update_endpoint.assert_called_with(
        ENDPOINT, new_endpoint_config_name, wait=False
    )


@patch("sagemaker.predictor.production_variant")
@patch("sagemaker.predictor.name_from_base")
def test_update_endpoint_instance_type_and_count(name_from_base, production_variant):
    new_endpoint_config_name = "new-endpoint-config"
    name_from_base.return_value = new_endpoint_config_name

    sagemaker_session = empty_sagemaker_session()
    existing_endpoint_config_name = "existing-endpoint-config"
    existing_model_name = "existing-model"

    predictor = Predictor(ENDPOINT, sagemaker_session=sagemaker_session)
    predictor._endpoint_config_name = existing_endpoint_config_name
    predictor._model_names = [existing_model_name]

    new_instance_count = 2
    new_instance_type = "ml.c4.xlarge"

    predictor.update_endpoint(
        initial_instance_count=new_instance_count, instance_type=new_instance_type,
    )

    assert [existing_model_name] == predictor._model_names
    assert new_endpoint_config_name == predictor._endpoint_config_name

    production_variant.assert_called_with(
        existing_model_name,
        new_instance_type,
        initial_instance_count=new_instance_count,
        accelerator_type=None,
    )
    sagemaker_session.create_endpoint_config_from_existing.assert_called_with(
        existing_endpoint_config_name,
        new_endpoint_config_name,
        new_tags=None,
        new_kms_key=None,
        new_data_capture_config_dict=None,
        new_production_variants=[production_variant.return_value],
    )
    sagemaker_session.update_endpoint.assert_called_with(
        ENDPOINT, new_endpoint_config_name, wait=True
    )


def test_update_endpoint_no_instance_type_or_no_instance_count():
    sagemaker_session = empty_sagemaker_session()
    predictor = Predictor(ENDPOINT, sagemaker_session=sagemaker_session)

    bad_args = ({"instance_type": "ml.c4.xlarge"}, {"initial_instance_count": 2})
    for args in bad_args:
        with pytest.raises(ValueError) as exception:
            predictor.update_endpoint(**args)

        expected_msg = "Missing initial_instance_count and/or instance_type."
        assert expected_msg in str(exception.value)


def test_update_endpoint_no_one_default_model_name_with_instance_type_and_count():
    sagemaker_session = empty_sagemaker_session()
    predictor = Predictor(ENDPOINT, sagemaker_session=sagemaker_session)

    with pytest.raises(ValueError) as exception:
        predictor.update_endpoint(initial_instance_count=2, instance_type="ml.c4.xlarge")

    assert "Unable to choose a default model for a new EndpointConfig" in str(exception.value)


def test_delete_endpoint_with_config():
    sagemaker_session = empty_sagemaker_session()
    sagemaker_session.sagemaker_client.describe_endpoint = Mock(
        return_value={"EndpointConfigName": "endpoint-config"}
    )
    predictor = Predictor(ENDPOINT, sagemaker_session=sagemaker_session)
    predictor.delete_endpoint()

    sagemaker_session.delete_endpoint.assert_called_with(ENDPOINT)
    sagemaker_session.delete_endpoint_config.assert_called_with("endpoint-config")


def test_delete_endpoint_only():
    sagemaker_session = empty_sagemaker_session()
    predictor = Predictor(ENDPOINT, sagemaker_session=sagemaker_session)
    predictor.delete_endpoint(delete_endpoint_config=False)

    sagemaker_session.delete_endpoint.assert_called_with(ENDPOINT)
    sagemaker_session.delete_endpoint_config.assert_not_called()


def test_delete_model():
    sagemaker_session = empty_sagemaker_session()
    predictor = Predictor(ENDPOINT, sagemaker_session=sagemaker_session)

    predictor.delete_model()

    expected_call_count = 2
    expected_call_args_list = [call("model-1"), call("model-2")]
    assert sagemaker_session.delete_model.call_count == expected_call_count
    assert sagemaker_session.delete_model.call_args_list == expected_call_args_list


def test_delete_model_fail():
    sagemaker_session = empty_sagemaker_session()
    sagemaker_session.sagemaker_client.delete_model = Mock(
        side_effect=Exception("Could not find model.")
    )
    expected_error_message = "One or more models cannot be deleted, please retry."

    predictor = Predictor(ENDPOINT, sagemaker_session=sagemaker_session)

    with pytest.raises(Exception) as exception:
        predictor.delete_model()
        assert expected_error_message in str(exception.val)<|MERGE_RESOLUTION|>--- conflicted
+++ resolved
@@ -25,11 +25,6 @@
     json_serializer,
     json_deserializer,
     csv_serializer,
-<<<<<<< HEAD
-    numpy_deserializer,
-=======
-    csv_deserializer,
->>>>>>> f0d34ccc
     npy_serializer,
 )
 from tests.unit import DATA_DIR
