# Copyright 2017-2020 Amazon.com, Inc. or its affiliates. All Rights Reserved.
#
# Licensed under the Apache License, Version 2.0 (the "License"). You
# may not use this file except in compliance with the License. A copy of
# the License is located at
#
#     http://aws.amazon.com/apache2.0/
#
# or in the "license" file accompanying this file. This file is
# distributed on an "AS IS" BASIS, WITHOUT WARRANTIES OR CONDITIONS OF
# ANY KIND, either express or implied. See the License for the specific
# language governing permissions and limitations under the License.
from __future__ import absolute_import

import json
import os

import numpy as np
import pytest
from mock import Mock, call, patch

from sagemaker.predictor import Predictor
<<<<<<< HEAD
from sagemaker.predictor import (
    json_serializer,
    json_deserializer,
    npy_serializer,
)
from sagemaker.serializers import CSVSerializer
=======
from sagemaker.predictor import csv_serializer
from sagemaker.serializers import JSONSerializer
>>>>>>> 218d7867
from tests.unit import DATA_DIR

# testing serialization functions


<<<<<<< HEAD
def test_json_serializer_numpy_valid():
    result = json_serializer(np.array([1, 2, 3]))

    assert result == "[1, 2, 3]"


def test_json_serializer_numpy_valid_2dimensional():
    result = json_serializer(np.array([[1, 2, 3], [3, 4, 5]]))

    assert result == "[[1, 2, 3], [3, 4, 5]]"


def test_json_serializer_empty():
    assert json_serializer(np.array([])) == "[]"


def test_json_serializer_python_array():
    result = json_serializer([1, 2, 3])

    assert result == "[1, 2, 3]"


def test_json_serializer_python_dictionary():
    d = {"gender": "m", "age": 22, "city": "Paris"}

    result = json_serializer(d)

    assert json.loads(result) == d


def test_json_serializer_python_invalid_empty():
    assert json_serializer([]) == "[]"


def test_json_serializer_python_dictionary_invalid_empty():
    assert json_serializer({}) == "{}"


def test_json_serializer_csv_buffer():
    csv_file_path = os.path.join(DATA_DIR, "with_integers.csv")
    with open(csv_file_path) as csv_file:
        validation_value = csv_file.read()
        csv_file.seek(0)
        result = json_serializer(csv_file)
        assert result == validation_value


def test_json_deserializer_array():
    result = json_deserializer(io.BytesIO(b"[1, 2, 3]"), "application/json")

    assert result == [1, 2, 3]


def test_json_deserializer_2dimensional():
    result = json_deserializer(io.BytesIO(b"[[1, 2, 3], [3, 4, 5]]"), "application/json")

    assert result == [[1, 2, 3], [3, 4, 5]]


def test_json_deserializer_invalid_data():
    with pytest.raises(ValueError) as error:
        json_deserializer(io.BytesIO(b"[[1]"), "application/json")
    assert "column" in str(error)


def test_npy_serializer_python_array():
    array = [1, 2, 3]
    result = npy_serializer(array)

    assert np.array_equal(array, np.load(io.BytesIO(result)))


def test_npy_serializer_python_array_with_dtype():
    array = [1, 2, 3]
    dtype = "float16"

    result = npy_serializer(array, dtype)

    deserialized = np.load(io.BytesIO(result))
    assert np.array_equal(array, deserialized)
    assert deserialized.dtype == dtype


def test_npy_serializer_numpy_valid_2_dimensional():
    array = np.array([[1, 2, 3], [3, 4, 5]])
    result = npy_serializer(array)

    assert np.array_equal(array, np.load(io.BytesIO(result)))


def test_npy_serializer_numpy_valid_multidimensional():
    array = np.ones((10, 10, 10, 10))
    result = npy_serializer(array)

    assert np.array_equal(array, np.load(io.BytesIO(result)))


def test_npy_serializer_numpy_valid_list_of_strings():
    array = np.array(["one", "two", "three"])
    result = npy_serializer(array)

    assert np.array_equal(array, np.load(io.BytesIO(result)))


def test_npy_serializer_from_buffer_or_file():
    array = np.ones((2, 3))
    stream = io.BytesIO()
    np.save(stream, array)
    stream.seek(0)

    result = npy_serializer(stream)

    assert np.array_equal(array, np.load(io.BytesIO(result)))


def test_npy_serializer_object():
    object = {1, 2, 3}

    result = npy_serializer(object)

    assert np.array_equal(np.array(object), np.load(io.BytesIO(result), allow_pickle=True))


def test_npy_serializer_list_of_empty():
    with pytest.raises(ValueError) as invalid_input:
        npy_serializer(np.array([[], []]))
=======
def test_csv_serializer_str():
    original = "1,2,3"
    result = csv_serializer("1,2,3")

    assert result == original


def test_csv_serializer_python_array():
    result = csv_serializer([1, 2, 3])

    assert result == "1,2,3"


def test_csv_serializer_numpy_valid():
    result = csv_serializer(np.array([1, 2, 3]))

    assert result == "1,2,3"


def test_csv_serializer_numpy_valid_2dimensional():
    result = csv_serializer(np.array([[1, 2, 3], [3, 4, 5]]))

    assert result == "1,2,3\n3,4,5"


def test_csv_serializer_list_of_str():
    result = csv_serializer(["1,2,3", "4,5,6"])

    assert result == "1,2,3\n4,5,6"


def test_csv_serializer_list_of_list():
    result = csv_serializer([[1, 2, 3], [3, 4, 5]])

    assert result == "1,2,3\n3,4,5"


def test_csv_serializer_list_of_empty():
    with pytest.raises(ValueError) as invalid_input:
        csv_serializer(np.array([[], []]))
>>>>>>> 218d7867

    assert "empty array" in str(invalid_input)


<<<<<<< HEAD
def test_npy_serializer_numpy_invalid_empty():
    with pytest.raises(ValueError) as invalid_input:
        npy_serializer(np.array([]))
=======
def test_csv_serializer_numpy_invalid_empty():
    with pytest.raises(ValueError) as invalid_input:
        csv_serializer(np.array([]))
>>>>>>> 218d7867

    assert "empty array" in str(invalid_input)


<<<<<<< HEAD
def test_npy_serializer_python_invalid_empty():
    with pytest.raises(ValueError) as error:
        npy_serializer([])
    assert "empty array" in str(error)


=======
def test_csv_serializer_python_invalid_empty():
    with pytest.raises(ValueError) as error:
        csv_serializer([])
    assert "empty array" in str(error)


def test_csv_serializer_csv_reader():
    csv_file_path = os.path.join(DATA_DIR, "with_integers.csv")
    with open(csv_file_path) as csv_file:
        validation_data = csv_file.read()
        csv_file.seek(0)
        result = csv_serializer(csv_file)
        assert result == validation_data


>>>>>>> 218d7867
# testing 'predict' invocations


ENDPOINT = "mxnet_endpoint"
BUCKET_NAME = "mxnet_endpoint"
DEFAULT_CONTENT_TYPE = "application/json"
CSV_CONTENT_TYPE = "text/csv"
RETURN_VALUE = 0
CSV_RETURN_VALUE = "1,2,3\r\n"
PRODUCTION_VARIANT_1 = "PRODUCTION_VARIANT_1"

ENDPOINT_DESC = {"EndpointConfigName": ENDPOINT}

ENDPOINT_CONFIG_DESC = {"ProductionVariants": [{"ModelName": "model-1"}, {"ModelName": "model-2"}]}


def empty_sagemaker_session():
    ims = Mock(name="sagemaker_session")
    ims.default_bucket = Mock(name="default_bucket", return_value=BUCKET_NAME)
    ims.sagemaker_runtime_client = Mock(name="sagemaker_runtime")
    ims.sagemaker_client.describe_endpoint = Mock(return_value=ENDPOINT_DESC)
    ims.sagemaker_client.describe_endpoint_config = Mock(return_value=ENDPOINT_CONFIG_DESC)

    response_body = Mock("body")
    response_body.read = Mock("read", return_value=RETURN_VALUE)
    response_body.close = Mock("close", return_value=None)
    ims.sagemaker_runtime_client.invoke_endpoint = Mock(
        name="invoke_endpoint", return_value={"Body": response_body}
    )
    return ims


def test_predict_call_pass_through():
    sagemaker_session = empty_sagemaker_session()
    predictor = Predictor(ENDPOINT, sagemaker_session)

    data = "untouched"
    result = predictor.predict(data)

    assert sagemaker_session.sagemaker_runtime_client.invoke_endpoint.called

    expected_request_args = {"Body": data, "EndpointName": ENDPOINT}
    call_args, kwargs = sagemaker_session.sagemaker_runtime_client.invoke_endpoint.call_args
    assert kwargs == expected_request_args

    assert result == RETURN_VALUE


def test_predict_call_with_headers():
    sagemaker_session = empty_sagemaker_session()
    predictor = Predictor(
        ENDPOINT, sagemaker_session, content_type=DEFAULT_CONTENT_TYPE, accept=DEFAULT_CONTENT_TYPE
    )

    data = "untouched"
    result = predictor.predict(data)

    assert sagemaker_session.sagemaker_runtime_client.invoke_endpoint.called

    expected_request_args = {
        "Accept": DEFAULT_CONTENT_TYPE,
        "Body": data,
        "ContentType": DEFAULT_CONTENT_TYPE,
        "EndpointName": ENDPOINT,
    }
    call_args, kwargs = sagemaker_session.sagemaker_runtime_client.invoke_endpoint.call_args
    assert kwargs == expected_request_args

    assert result == RETURN_VALUE


def test_predict_call_with_target_variant():
    sagemaker_session = empty_sagemaker_session()
    predictor = Predictor(
        ENDPOINT, sagemaker_session, content_type=DEFAULT_CONTENT_TYPE, accept=DEFAULT_CONTENT_TYPE
    )

    data = "untouched"
    result = predictor.predict(data, target_variant=PRODUCTION_VARIANT_1)

    assert sagemaker_session.sagemaker_runtime_client.invoke_endpoint.called

    expected_request_args = {
        "Accept": DEFAULT_CONTENT_TYPE,
        "Body": data,
        "ContentType": DEFAULT_CONTENT_TYPE,
        "EndpointName": ENDPOINT,
        "TargetVariant": PRODUCTION_VARIANT_1,
    }

    call_args, kwargs = sagemaker_session.sagemaker_runtime_client.invoke_endpoint.call_args
    assert kwargs == expected_request_args

    assert result == RETURN_VALUE


def test_multi_model_predict_call_with_headers():
    sagemaker_session = empty_sagemaker_session()
    predictor = Predictor(
        ENDPOINT, sagemaker_session, content_type=DEFAULT_CONTENT_TYPE, accept=DEFAULT_CONTENT_TYPE
    )

    data = "untouched"
    result = predictor.predict(data, target_model="model.tar.gz")

    assert sagemaker_session.sagemaker_runtime_client.invoke_endpoint.called

    expected_request_args = {
        "Accept": DEFAULT_CONTENT_TYPE,
        "Body": data,
        "ContentType": DEFAULT_CONTENT_TYPE,
        "EndpointName": ENDPOINT,
        "TargetModel": "model.tar.gz",
    }
    call_args, kwargs = sagemaker_session.sagemaker_runtime_client.invoke_endpoint.call_args
    assert kwargs == expected_request_args

    assert result == RETURN_VALUE


def json_sagemaker_session():
    ims = Mock(name="sagemaker_session")
    ims.default_bucket = Mock(name="default_bucket", return_value=BUCKET_NAME)
    ims.sagemaker_runtime_client = Mock(name="sagemaker_runtime")
    ims.sagemaker_client.describe_endpoint = Mock(return_value=ENDPOINT_DESC)
    ims.sagemaker_client.describe_endpoint_config = Mock(return_value=ENDPOINT_CONFIG_DESC)

    ims.sagemaker_client.describe_endpoint = Mock(return_value=ENDPOINT_DESC)
    ims.sagemaker_client.describe_endpoint_config = Mock(return_value=ENDPOINT_CONFIG_DESC)

    response_body = Mock("body")
    response_body.read = Mock("read", return_value=json.dumps([RETURN_VALUE]))
    response_body.close = Mock("close", return_value=None)
    ims.sagemaker_runtime_client.invoke_endpoint = Mock(
        name="invoke_endpoint",
        return_value={"Body": response_body, "ContentType": DEFAULT_CONTENT_TYPE},
    )
    return ims


def test_predict_call_with_headers_and_json():
    sagemaker_session = json_sagemaker_session()
    predictor = Predictor(
        ENDPOINT,
        sagemaker_session,
        content_type="not/json",
        accept="also/not-json",
        serializer=JSONSerializer(),
    )

    data = [1, 2]
    result = predictor.predict(data)

    assert sagemaker_session.sagemaker_runtime_client.invoke_endpoint.called

    expected_request_args = {
        "Accept": "also/not-json",
        "Body": json.dumps(data),
        "ContentType": "not/json",
        "EndpointName": ENDPOINT,
    }
    call_args, kwargs = sagemaker_session.sagemaker_runtime_client.invoke_endpoint.call_args
    assert kwargs == expected_request_args

    assert result == json.dumps([RETURN_VALUE])


def ret_csv_sagemaker_session():
    ims = Mock(name="sagemaker_session")
    ims.default_bucket = Mock(name="default_bucket", return_value=BUCKET_NAME)
    ims.sagemaker_runtime_client = Mock(name="sagemaker_runtime")
    ims.sagemaker_client.describe_endpoint = Mock(return_value=ENDPOINT_DESC)
    ims.sagemaker_client.describe_endpoint_config = Mock(return_value=ENDPOINT_CONFIG_DESC)

    ims.sagemaker_client.describe_endpoint = Mock(return_value=ENDPOINT_DESC)
    ims.sagemaker_client.describe_endpoint_config = Mock(return_value=ENDPOINT_CONFIG_DESC)

    response_body = Mock("body")
    response_body.read = Mock("read", return_value=CSV_RETURN_VALUE)
    response_body.close = Mock("close", return_value=None)
    ims.sagemaker_runtime_client.invoke_endpoint = Mock(
        name="invoke_endpoint",
        return_value={"Body": response_body, "ContentType": CSV_CONTENT_TYPE},
    )
    return ims


def test_predict_call_with_headers_and_csv():
    sagemaker_session = ret_csv_sagemaker_session()
    predictor = Predictor(
        ENDPOINT, sagemaker_session, accept=CSV_CONTENT_TYPE, serializer=CSVSerializer()
    )

    data = [1, 2]
    result = predictor.predict(data)

    assert sagemaker_session.sagemaker_runtime_client.invoke_endpoint.called

    expected_request_args = {
        "Accept": CSV_CONTENT_TYPE,
        "Body": "1,2",
        "ContentType": CSV_CONTENT_TYPE,
        "EndpointName": ENDPOINT,
    }
    call_args, kwargs = sagemaker_session.sagemaker_runtime_client.invoke_endpoint.call_args
    assert kwargs == expected_request_args

    assert result == CSV_RETURN_VALUE


@patch("sagemaker.predictor.name_from_base")
def test_update_endpoint_no_args(name_from_base):
    new_endpoint_config_name = "new-endpoint-config"
    name_from_base.return_value = new_endpoint_config_name

    sagemaker_session = empty_sagemaker_session()
    existing_endpoint_config_name = "existing-endpoint-config"

    predictor = Predictor(ENDPOINT, sagemaker_session=sagemaker_session)
    predictor._endpoint_config_name = existing_endpoint_config_name

    predictor.update_endpoint()

    assert ["model-1", "model-2"] == predictor._model_names
    assert new_endpoint_config_name == predictor._endpoint_config_name

    name_from_base.assert_called_with(existing_endpoint_config_name)
    sagemaker_session.create_endpoint_config_from_existing.assert_called_with(
        existing_endpoint_config_name,
        new_endpoint_config_name,
        new_tags=None,
        new_kms_key=None,
        new_data_capture_config_dict=None,
        new_production_variants=None,
    )
    sagemaker_session.update_endpoint.assert_called_with(
        ENDPOINT, new_endpoint_config_name, wait=True
    )


@patch("sagemaker.predictor.production_variant")
@patch("sagemaker.predictor.name_from_base")
def test_update_endpoint_all_args(name_from_base, production_variant):
    new_endpoint_config_name = "new-endpoint-config"
    name_from_base.return_value = new_endpoint_config_name

    sagemaker_session = empty_sagemaker_session()
    existing_endpoint_config_name = "existing-endpoint-config"

    predictor = Predictor(ENDPOINT, sagemaker_session=sagemaker_session)
    predictor._endpoint_config_name = existing_endpoint_config_name

    new_instance_count = 2
    new_instance_type = "ml.c4.xlarge"
    new_accelerator_type = "ml.eia1.medium"
    new_model_name = "new-model"
    new_tags = {"Key": "foo", "Value": "bar"}
    new_kms_key = "new-key"
    new_data_capture_config_dict = {}

    predictor.update_endpoint(
        initial_instance_count=new_instance_count,
        instance_type=new_instance_type,
        accelerator_type=new_accelerator_type,
        model_name=new_model_name,
        tags=new_tags,
        kms_key=new_kms_key,
        data_capture_config_dict=new_data_capture_config_dict,
        wait=False,
    )

    assert [new_model_name] == predictor._model_names
    assert new_endpoint_config_name == predictor._endpoint_config_name

    production_variant.assert_called_with(
        new_model_name,
        new_instance_type,
        initial_instance_count=new_instance_count,
        accelerator_type=new_accelerator_type,
    )
    sagemaker_session.create_endpoint_config_from_existing.assert_called_with(
        existing_endpoint_config_name,
        new_endpoint_config_name,
        new_tags=new_tags,
        new_kms_key=new_kms_key,
        new_data_capture_config_dict=new_data_capture_config_dict,
        new_production_variants=[production_variant.return_value],
    )
    sagemaker_session.update_endpoint.assert_called_with(
        ENDPOINT, new_endpoint_config_name, wait=False
    )


@patch("sagemaker.predictor.production_variant")
@patch("sagemaker.predictor.name_from_base")
def test_update_endpoint_instance_type_and_count(name_from_base, production_variant):
    new_endpoint_config_name = "new-endpoint-config"
    name_from_base.return_value = new_endpoint_config_name

    sagemaker_session = empty_sagemaker_session()
    existing_endpoint_config_name = "existing-endpoint-config"
    existing_model_name = "existing-model"

    predictor = Predictor(ENDPOINT, sagemaker_session=sagemaker_session)
    predictor._endpoint_config_name = existing_endpoint_config_name
    predictor._model_names = [existing_model_name]

    new_instance_count = 2
    new_instance_type = "ml.c4.xlarge"

    predictor.update_endpoint(
        initial_instance_count=new_instance_count, instance_type=new_instance_type,
    )

    assert [existing_model_name] == predictor._model_names
    assert new_endpoint_config_name == predictor._endpoint_config_name

    production_variant.assert_called_with(
        existing_model_name,
        new_instance_type,
        initial_instance_count=new_instance_count,
        accelerator_type=None,
    )
    sagemaker_session.create_endpoint_config_from_existing.assert_called_with(
        existing_endpoint_config_name,
        new_endpoint_config_name,
        new_tags=None,
        new_kms_key=None,
        new_data_capture_config_dict=None,
        new_production_variants=[production_variant.return_value],
    )
    sagemaker_session.update_endpoint.assert_called_with(
        ENDPOINT, new_endpoint_config_name, wait=True
    )


def test_update_endpoint_no_instance_type_or_no_instance_count():
    sagemaker_session = empty_sagemaker_session()
    predictor = Predictor(ENDPOINT, sagemaker_session=sagemaker_session)

    bad_args = ({"instance_type": "ml.c4.xlarge"}, {"initial_instance_count": 2})
    for args in bad_args:
        with pytest.raises(ValueError) as exception:
            predictor.update_endpoint(**args)

        expected_msg = "Missing initial_instance_count and/or instance_type."
        assert expected_msg in str(exception.value)


def test_update_endpoint_no_one_default_model_name_with_instance_type_and_count():
    sagemaker_session = empty_sagemaker_session()
    predictor = Predictor(ENDPOINT, sagemaker_session=sagemaker_session)

    with pytest.raises(ValueError) as exception:
        predictor.update_endpoint(initial_instance_count=2, instance_type="ml.c4.xlarge")

    assert "Unable to choose a default model for a new EndpointConfig" in str(exception.value)


def test_delete_endpoint_with_config():
    sagemaker_session = empty_sagemaker_session()
    sagemaker_session.sagemaker_client.describe_endpoint = Mock(
        return_value={"EndpointConfigName": "endpoint-config"}
    )
    predictor = Predictor(ENDPOINT, sagemaker_session=sagemaker_session)
    predictor.delete_endpoint()

    sagemaker_session.delete_endpoint.assert_called_with(ENDPOINT)
    sagemaker_session.delete_endpoint_config.assert_called_with("endpoint-config")


def test_delete_endpoint_only():
    sagemaker_session = empty_sagemaker_session()
    predictor = Predictor(ENDPOINT, sagemaker_session=sagemaker_session)
    predictor.delete_endpoint(delete_endpoint_config=False)

    sagemaker_session.delete_endpoint.assert_called_with(ENDPOINT)
    sagemaker_session.delete_endpoint_config.assert_not_called()


def test_delete_model():
    sagemaker_session = empty_sagemaker_session()
    predictor = Predictor(ENDPOINT, sagemaker_session=sagemaker_session)

    predictor.delete_model()

    expected_call_count = 2
    expected_call_args_list = [call("model-1"), call("model-2")]
    assert sagemaker_session.delete_model.call_count == expected_call_count
    assert sagemaker_session.delete_model.call_args_list == expected_call_args_list


def test_delete_model_fail():
    sagemaker_session = empty_sagemaker_session()
    sagemaker_session.sagemaker_client.delete_model = Mock(
        side_effect=Exception("Could not find model.")
    )
    expected_error_message = "One or more models cannot be deleted, please retry."

    predictor = Predictor(ENDPOINT, sagemaker_session=sagemaker_session)

    with pytest.raises(Exception) as exception:
        predictor.delete_model()
        assert expected_error_message in str(exception.val)<|MERGE_RESOLUTION|>--- conflicted
+++ resolved
@@ -13,241 +13,12 @@
 from __future__ import absolute_import
 
 import json
-import os
-
-import numpy as np
+
 import pytest
 from mock import Mock, call, patch
 
 from sagemaker.predictor import Predictor
-<<<<<<< HEAD
-from sagemaker.predictor import (
-    json_serializer,
-    json_deserializer,
-    npy_serializer,
-)
-from sagemaker.serializers import CSVSerializer
-=======
-from sagemaker.predictor import csv_serializer
-from sagemaker.serializers import JSONSerializer
->>>>>>> 218d7867
-from tests.unit import DATA_DIR
-
-# testing serialization functions
-
-
-<<<<<<< HEAD
-def test_json_serializer_numpy_valid():
-    result = json_serializer(np.array([1, 2, 3]))
-
-    assert result == "[1, 2, 3]"
-
-
-def test_json_serializer_numpy_valid_2dimensional():
-    result = json_serializer(np.array([[1, 2, 3], [3, 4, 5]]))
-
-    assert result == "[[1, 2, 3], [3, 4, 5]]"
-
-
-def test_json_serializer_empty():
-    assert json_serializer(np.array([])) == "[]"
-
-
-def test_json_serializer_python_array():
-    result = json_serializer([1, 2, 3])
-
-    assert result == "[1, 2, 3]"
-
-
-def test_json_serializer_python_dictionary():
-    d = {"gender": "m", "age": 22, "city": "Paris"}
-
-    result = json_serializer(d)
-
-    assert json.loads(result) == d
-
-
-def test_json_serializer_python_invalid_empty():
-    assert json_serializer([]) == "[]"
-
-
-def test_json_serializer_python_dictionary_invalid_empty():
-    assert json_serializer({}) == "{}"
-
-
-def test_json_serializer_csv_buffer():
-    csv_file_path = os.path.join(DATA_DIR, "with_integers.csv")
-    with open(csv_file_path) as csv_file:
-        validation_value = csv_file.read()
-        csv_file.seek(0)
-        result = json_serializer(csv_file)
-        assert result == validation_value
-
-
-def test_json_deserializer_array():
-    result = json_deserializer(io.BytesIO(b"[1, 2, 3]"), "application/json")
-
-    assert result == [1, 2, 3]
-
-
-def test_json_deserializer_2dimensional():
-    result = json_deserializer(io.BytesIO(b"[[1, 2, 3], [3, 4, 5]]"), "application/json")
-
-    assert result == [[1, 2, 3], [3, 4, 5]]
-
-
-def test_json_deserializer_invalid_data():
-    with pytest.raises(ValueError) as error:
-        json_deserializer(io.BytesIO(b"[[1]"), "application/json")
-    assert "column" in str(error)
-
-
-def test_npy_serializer_python_array():
-    array = [1, 2, 3]
-    result = npy_serializer(array)
-
-    assert np.array_equal(array, np.load(io.BytesIO(result)))
-
-
-def test_npy_serializer_python_array_with_dtype():
-    array = [1, 2, 3]
-    dtype = "float16"
-
-    result = npy_serializer(array, dtype)
-
-    deserialized = np.load(io.BytesIO(result))
-    assert np.array_equal(array, deserialized)
-    assert deserialized.dtype == dtype
-
-
-def test_npy_serializer_numpy_valid_2_dimensional():
-    array = np.array([[1, 2, 3], [3, 4, 5]])
-    result = npy_serializer(array)
-
-    assert np.array_equal(array, np.load(io.BytesIO(result)))
-
-
-def test_npy_serializer_numpy_valid_multidimensional():
-    array = np.ones((10, 10, 10, 10))
-    result = npy_serializer(array)
-
-    assert np.array_equal(array, np.load(io.BytesIO(result)))
-
-
-def test_npy_serializer_numpy_valid_list_of_strings():
-    array = np.array(["one", "two", "three"])
-    result = npy_serializer(array)
-
-    assert np.array_equal(array, np.load(io.BytesIO(result)))
-
-
-def test_npy_serializer_from_buffer_or_file():
-    array = np.ones((2, 3))
-    stream = io.BytesIO()
-    np.save(stream, array)
-    stream.seek(0)
-
-    result = npy_serializer(stream)
-
-    assert np.array_equal(array, np.load(io.BytesIO(result)))
-
-
-def test_npy_serializer_object():
-    object = {1, 2, 3}
-
-    result = npy_serializer(object)
-
-    assert np.array_equal(np.array(object), np.load(io.BytesIO(result), allow_pickle=True))
-
-
-def test_npy_serializer_list_of_empty():
-    with pytest.raises(ValueError) as invalid_input:
-        npy_serializer(np.array([[], []]))
-=======
-def test_csv_serializer_str():
-    original = "1,2,3"
-    result = csv_serializer("1,2,3")
-
-    assert result == original
-
-
-def test_csv_serializer_python_array():
-    result = csv_serializer([1, 2, 3])
-
-    assert result == "1,2,3"
-
-
-def test_csv_serializer_numpy_valid():
-    result = csv_serializer(np.array([1, 2, 3]))
-
-    assert result == "1,2,3"
-
-
-def test_csv_serializer_numpy_valid_2dimensional():
-    result = csv_serializer(np.array([[1, 2, 3], [3, 4, 5]]))
-
-    assert result == "1,2,3\n3,4,5"
-
-
-def test_csv_serializer_list_of_str():
-    result = csv_serializer(["1,2,3", "4,5,6"])
-
-    assert result == "1,2,3\n4,5,6"
-
-
-def test_csv_serializer_list_of_list():
-    result = csv_serializer([[1, 2, 3], [3, 4, 5]])
-
-    assert result == "1,2,3\n3,4,5"
-
-
-def test_csv_serializer_list_of_empty():
-    with pytest.raises(ValueError) as invalid_input:
-        csv_serializer(np.array([[], []]))
->>>>>>> 218d7867
-
-    assert "empty array" in str(invalid_input)
-
-
-<<<<<<< HEAD
-def test_npy_serializer_numpy_invalid_empty():
-    with pytest.raises(ValueError) as invalid_input:
-        npy_serializer(np.array([]))
-=======
-def test_csv_serializer_numpy_invalid_empty():
-    with pytest.raises(ValueError) as invalid_input:
-        csv_serializer(np.array([]))
->>>>>>> 218d7867
-
-    assert "empty array" in str(invalid_input)
-
-
-<<<<<<< HEAD
-def test_npy_serializer_python_invalid_empty():
-    with pytest.raises(ValueError) as error:
-        npy_serializer([])
-    assert "empty array" in str(error)
-
-
-=======
-def test_csv_serializer_python_invalid_empty():
-    with pytest.raises(ValueError) as error:
-        csv_serializer([])
-    assert "empty array" in str(error)
-
-
-def test_csv_serializer_csv_reader():
-    csv_file_path = os.path.join(DATA_DIR, "with_integers.csv")
-    with open(csv_file_path) as csv_file:
-        validation_data = csv_file.read()
-        csv_file.seek(0)
-        result = csv_serializer(csv_file)
-        assert result == validation_data
-
-
->>>>>>> 218d7867
-# testing 'predict' invocations
-
+from sagemaker.serializers import JSONSerializer, CSVSerializer
 
 ENDPOINT = "mxnet_endpoint"
 BUCKET_NAME = "mxnet_endpoint"
