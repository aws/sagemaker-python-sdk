# Copyright 2017-2020 Amazon.com, Inc. or its affiliates. All Rights Reserved.
#
# Licensed under the Apache License, Version 2.0 (the "License"). You
# may not use this file except in compliance with the License. A copy of
# the License is located at
#
#     http://aws.amazon.com/apache2.0/
#
# or in the "license" file accompanying this file. This file is
# distributed on an "AS IS" BASIS, WITHOUT WARRANTIES OR CONDITIONS OF
# ANY KIND, either express or implied. See the License for the specific
# language governing permissions and limitations under the License.
from __future__ import absolute_import

import io
import json
import os

import numpy as np
import pytest
from mock import Mock, call, patch

from sagemaker.predictor import Predictor
from sagemaker.predictor import (
    json_serializer,
    json_deserializer,
    csv_serializer,
    csv_deserializer,
<<<<<<< HEAD
    StringDeserializer,
=======
    StreamDeserializer,
>>>>>>> 9fc8a460
    numpy_deserializer,
    npy_serializer,
    _NumpyDeserializer,
)
from tests.unit import DATA_DIR

# testing serialization functions


def test_json_serializer_numpy_valid():
    result = json_serializer(np.array([1, 2, 3]))

    assert result == "[1, 2, 3]"


def test_json_serializer_numpy_valid_2dimensional():
    result = json_serializer(np.array([[1, 2, 3], [3, 4, 5]]))

    assert result == "[[1, 2, 3], [3, 4, 5]]"


def test_json_serializer_empty():
    assert json_serializer(np.array([])) == "[]"


def test_json_serializer_python_array():
    result = json_serializer([1, 2, 3])

    assert result == "[1, 2, 3]"


def test_json_serializer_python_dictionary():
    d = {"gender": "m", "age": 22, "city": "Paris"}

    result = json_serializer(d)

    assert json.loads(result) == d


def test_json_serializer_python_invalid_empty():
    assert json_serializer([]) == "[]"


def test_json_serializer_python_dictionary_invalid_empty():
    assert json_serializer({}) == "{}"


def test_json_serializer_csv_buffer():
    csv_file_path = os.path.join(DATA_DIR, "with_integers.csv")
    with open(csv_file_path) as csv_file:
        validation_value = csv_file.read()
        csv_file.seek(0)
        result = json_serializer(csv_file)
        assert result == validation_value


def test_csv_serializer_str():
    original = "1,2,3"
    result = csv_serializer("1,2,3")

    assert result == original


def test_csv_serializer_python_array():
    result = csv_serializer([1, 2, 3])

    assert result == "1,2,3"


def test_csv_serializer_numpy_valid():
    result = csv_serializer(np.array([1, 2, 3]))

    assert result == "1,2,3"


def test_csv_serializer_numpy_valid_2dimensional():
    result = csv_serializer(np.array([[1, 2, 3], [3, 4, 5]]))

    assert result == "1,2,3\n3,4,5"


def test_csv_serializer_list_of_str():
    result = csv_serializer(["1,2,3", "4,5,6"])

    assert result == "1,2,3\n4,5,6"


def test_csv_serializer_list_of_list():
    result = csv_serializer([[1, 2, 3], [3, 4, 5]])

    assert result == "1,2,3\n3,4,5"


def test_csv_serializer_list_of_empty():
    with pytest.raises(ValueError) as invalid_input:
        csv_serializer(np.array([[], []]))

    assert "empty array" in str(invalid_input)


def test_csv_serializer_numpy_invalid_empty():
    with pytest.raises(ValueError) as invalid_input:
        csv_serializer(np.array([]))

    assert "empty array" in str(invalid_input)


def test_csv_serializer_python_invalid_empty():
    with pytest.raises(ValueError) as error:
        csv_serializer([])
    assert "empty array" in str(error)


def test_csv_serializer_csv_reader():
    csv_file_path = os.path.join(DATA_DIR, "with_integers.csv")
    with open(csv_file_path) as csv_file:
        validation_data = csv_file.read()
        csv_file.seek(0)
        result = csv_serializer(csv_file)
        assert result == validation_data


def test_csv_deserializer_single_element():
    result = csv_deserializer(io.BytesIO(b"1"), "text/csv")
    assert result == [["1"]]


def test_csv_deserializer_array():
    result = csv_deserializer(io.BytesIO(b"1,2,3"), "text/csv")
    assert result == [["1", "2", "3"]]


def test_csv_deserializer_2dimensional():
    result = csv_deserializer(io.BytesIO(b"1,2,3\n3,4,5"), "text/csv")
    assert result == [["1", "2", "3"], ["3", "4", "5"]]


def test_json_deserializer_array():
    result = json_deserializer(io.BytesIO(b"[1, 2, 3]"), "application/json")

    assert result == [1, 2, 3]


def test_json_deserializer_2dimensional():
    result = json_deserializer(io.BytesIO(b"[[1, 2, 3], [3, 4, 5]]"), "application/json")

    assert result == [[1, 2, 3], [3, 4, 5]]


def test_json_deserializer_invalid_data():
    with pytest.raises(ValueError) as error:
        json_deserializer(io.BytesIO(b"[[1]"), "application/json")
    assert "column" in str(error)


<<<<<<< HEAD
def test_string_deserializer():
    result = StringDeserializer()(io.BytesIO(b"[1, 2, 3]"), "application/json")

    assert result == "[1, 2, 3]"
=======
def test_stream_deserializer():
    stream, content_type = StreamDeserializer()(io.BytesIO(b"[1, 2, 3]"), "application/json")
    result = stream.read()
    assert result == b"[1, 2, 3]"
    assert content_type == "application/json"
>>>>>>> 9fc8a460


def test_npy_serializer_python_array():
    array = [1, 2, 3]
    result = npy_serializer(array)

    assert np.array_equal(array, np.load(io.BytesIO(result)))


def test_npy_serializer_python_array_with_dtype():
    array = [1, 2, 3]
    dtype = "float16"

    result = npy_serializer(array, dtype)

    deserialized = np.load(io.BytesIO(result))
    assert np.array_equal(array, deserialized)
    assert deserialized.dtype == dtype


def test_npy_serializer_numpy_valid_2_dimensional():
    array = np.array([[1, 2, 3], [3, 4, 5]])
    result = npy_serializer(array)

    assert np.array_equal(array, np.load(io.BytesIO(result)))


def test_npy_serializer_numpy_valid_multidimensional():
    array = np.ones((10, 10, 10, 10))
    result = npy_serializer(array)

    assert np.array_equal(array, np.load(io.BytesIO(result)))


def test_npy_serializer_numpy_valid_list_of_strings():
    array = np.array(["one", "two", "three"])
    result = npy_serializer(array)

    assert np.array_equal(array, np.load(io.BytesIO(result)))


def test_npy_serializer_from_buffer_or_file():
    array = np.ones((2, 3))
    stream = io.BytesIO()
    np.save(stream, array)
    stream.seek(0)

    result = npy_serializer(stream)

    assert np.array_equal(array, np.load(io.BytesIO(result)))


def test_npy_serializer_object():
    object = {1, 2, 3}

    result = npy_serializer(object)

    assert np.array_equal(np.array(object), np.load(io.BytesIO(result), allow_pickle=True))


def test_npy_serializer_list_of_empty():
    with pytest.raises(ValueError) as invalid_input:
        npy_serializer(np.array([[], []]))

    assert "empty array" in str(invalid_input)


def test_npy_serializer_numpy_invalid_empty():
    with pytest.raises(ValueError) as invalid_input:
        npy_serializer(np.array([]))

    assert "empty array" in str(invalid_input)


def test_npy_serializer_python_invalid_empty():
    with pytest.raises(ValueError) as error:
        npy_serializer([])
    assert "empty array" in str(error)


def test_numpy_deser_from_csv():
    arr = numpy_deserializer(io.BytesIO(b"1,2,3\n4,5,6"), "text/csv")
    assert np.array_equal(arr, np.array([[1, 2, 3], [4, 5, 6]]))


def test_numpy_deser_from_csv_ragged():
    with pytest.raises(ValueError) as error:
        numpy_deserializer(io.BytesIO(b"1,2,3\n4,5,6,7"), "text/csv")
    assert "errors were detected" in str(error)


def test_numpy_deser_from_csv_alpha():
    arr = _NumpyDeserializer(dtype="U5")(io.BytesIO(b"hello,2,3\n4,5,6"), "text/csv")
    assert np.array_equal(arr, np.array([["hello", 2, 3], [4, 5, 6]]))


def test_numpy_deser_from_json():
    arr = numpy_deserializer(io.BytesIO(b"[[1,2,3],\n[4,5,6]]"), "application/json")
    assert np.array_equal(arr, np.array([[1, 2, 3], [4, 5, 6]]))


# Sadly, ragged arrays work fine in JSON (giving us a 1D array of Python lists
def test_numpy_deser_from_json_ragged():
    arr = numpy_deserializer(io.BytesIO(b"[[1,2,3],\n[4,5,6,7]]"), "application/json")
    assert np.array_equal(arr, np.array([[1, 2, 3], [4, 5, 6, 7]]))


def test_numpy_deser_from_json_alpha():
    arr = _NumpyDeserializer(dtype="U5")(
        io.BytesIO(b'[["hello",2,3],\n[4,5,6]]'), "application/json"
    )
    assert np.array_equal(arr, np.array([["hello", 2, 3], [4, 5, 6]]))


def test_numpy_deser_from_npy():
    array = np.ones((2, 3))
    stream = io.BytesIO()
    np.save(stream, array)
    stream.seek(0)

    result = numpy_deserializer(stream)

    assert np.array_equal(array, result)


def test_numpy_deser_from_npy_object_array():
    array = np.array(["one", "two"])
    stream = io.BytesIO()
    np.save(stream, array)
    stream.seek(0)

    result = numpy_deserializer(stream)

    assert np.array_equal(array, result)


# testing 'predict' invocations


ENDPOINT = "mxnet_endpoint"
BUCKET_NAME = "mxnet_endpoint"
DEFAULT_CONTENT_TYPE = "application/json"
CSV_CONTENT_TYPE = "text/csv"
RETURN_VALUE = 0
CSV_RETURN_VALUE = "1,2,3\r\n"
PRODUCTION_VARIANT_1 = "PRODUCTION_VARIANT_1"

ENDPOINT_DESC = {"EndpointConfigName": ENDPOINT}

ENDPOINT_CONFIG_DESC = {"ProductionVariants": [{"ModelName": "model-1"}, {"ModelName": "model-2"}]}


def empty_sagemaker_session():
    ims = Mock(name="sagemaker_session")
    ims.default_bucket = Mock(name="default_bucket", return_value=BUCKET_NAME)
    ims.sagemaker_runtime_client = Mock(name="sagemaker_runtime")
    ims.sagemaker_client.describe_endpoint = Mock(return_value=ENDPOINT_DESC)
    ims.sagemaker_client.describe_endpoint_config = Mock(return_value=ENDPOINT_CONFIG_DESC)

    response_body = Mock("body")
    response_body.read = Mock("read", return_value=RETURN_VALUE)
    response_body.close = Mock("close", return_value=None)
    ims.sagemaker_runtime_client.invoke_endpoint = Mock(
        name="invoke_endpoint", return_value={"Body": response_body}
    )
    return ims


def test_predict_call_pass_through():
    sagemaker_session = empty_sagemaker_session()
    predictor = Predictor(ENDPOINT, sagemaker_session)

    data = "untouched"
    result = predictor.predict(data)

    assert sagemaker_session.sagemaker_runtime_client.invoke_endpoint.called

    expected_request_args = {"Body": data, "EndpointName": ENDPOINT}
    call_args, kwargs = sagemaker_session.sagemaker_runtime_client.invoke_endpoint.call_args
    assert kwargs == expected_request_args

    assert result == RETURN_VALUE


def test_predict_call_with_headers():
    sagemaker_session = empty_sagemaker_session()
    predictor = Predictor(
        ENDPOINT, sagemaker_session, content_type=DEFAULT_CONTENT_TYPE, accept=DEFAULT_CONTENT_TYPE
    )

    data = "untouched"
    result = predictor.predict(data)

    assert sagemaker_session.sagemaker_runtime_client.invoke_endpoint.called

    expected_request_args = {
        "Accept": DEFAULT_CONTENT_TYPE,
        "Body": data,
        "ContentType": DEFAULT_CONTENT_TYPE,
        "EndpointName": ENDPOINT,
    }
    call_args, kwargs = sagemaker_session.sagemaker_runtime_client.invoke_endpoint.call_args
    assert kwargs == expected_request_args

    assert result == RETURN_VALUE


def test_predict_call_with_target_variant():
    sagemaker_session = empty_sagemaker_session()
    predictor = Predictor(
        ENDPOINT, sagemaker_session, content_type=DEFAULT_CONTENT_TYPE, accept=DEFAULT_CONTENT_TYPE
    )

    data = "untouched"
    result = predictor.predict(data, target_variant=PRODUCTION_VARIANT_1)

    assert sagemaker_session.sagemaker_runtime_client.invoke_endpoint.called

    expected_request_args = {
        "Accept": DEFAULT_CONTENT_TYPE,
        "Body": data,
        "ContentType": DEFAULT_CONTENT_TYPE,
        "EndpointName": ENDPOINT,
        "TargetVariant": PRODUCTION_VARIANT_1,
    }

    call_args, kwargs = sagemaker_session.sagemaker_runtime_client.invoke_endpoint.call_args
    assert kwargs == expected_request_args

    assert result == RETURN_VALUE


def test_multi_model_predict_call_with_headers():
    sagemaker_session = empty_sagemaker_session()
    predictor = Predictor(
        ENDPOINT, sagemaker_session, content_type=DEFAULT_CONTENT_TYPE, accept=DEFAULT_CONTENT_TYPE
    )

    data = "untouched"
    result = predictor.predict(data, target_model="model.tar.gz")

    assert sagemaker_session.sagemaker_runtime_client.invoke_endpoint.called

    expected_request_args = {
        "Accept": DEFAULT_CONTENT_TYPE,
        "Body": data,
        "ContentType": DEFAULT_CONTENT_TYPE,
        "EndpointName": ENDPOINT,
        "TargetModel": "model.tar.gz",
    }
    call_args, kwargs = sagemaker_session.sagemaker_runtime_client.invoke_endpoint.call_args
    assert kwargs == expected_request_args

    assert result == RETURN_VALUE


def json_sagemaker_session():
    ims = Mock(name="sagemaker_session")
    ims.default_bucket = Mock(name="default_bucket", return_value=BUCKET_NAME)
    ims.sagemaker_runtime_client = Mock(name="sagemaker_runtime")
    ims.sagemaker_client.describe_endpoint = Mock(return_value=ENDPOINT_DESC)
    ims.sagemaker_client.describe_endpoint_config = Mock(return_value=ENDPOINT_CONFIG_DESC)

    ims.sagemaker_client.describe_endpoint = Mock(return_value=ENDPOINT_DESC)
    ims.sagemaker_client.describe_endpoint_config = Mock(return_value=ENDPOINT_CONFIG_DESC)

    response_body = Mock("body")
    response_body.read = Mock("read", return_value=json.dumps([RETURN_VALUE]))
    response_body.close = Mock("close", return_value=None)
    ims.sagemaker_runtime_client.invoke_endpoint = Mock(
        name="invoke_endpoint",
        return_value={"Body": response_body, "ContentType": DEFAULT_CONTENT_TYPE},
    )
    return ims


def test_predict_call_with_headers_and_json():
    sagemaker_session = json_sagemaker_session()
    predictor = Predictor(
        ENDPOINT,
        sagemaker_session,
        content_type="not/json",
        accept="also/not-json",
        serializer=json_serializer,
    )

    data = [1, 2]
    result = predictor.predict(data)

    assert sagemaker_session.sagemaker_runtime_client.invoke_endpoint.called

    expected_request_args = {
        "Accept": "also/not-json",
        "Body": json.dumps(data),
        "ContentType": "not/json",
        "EndpointName": ENDPOINT,
    }
    call_args, kwargs = sagemaker_session.sagemaker_runtime_client.invoke_endpoint.call_args
    assert kwargs == expected_request_args

    assert result == json.dumps([RETURN_VALUE])


def ret_csv_sagemaker_session():
    ims = Mock(name="sagemaker_session")
    ims.default_bucket = Mock(name="default_bucket", return_value=BUCKET_NAME)
    ims.sagemaker_runtime_client = Mock(name="sagemaker_runtime")
    ims.sagemaker_client.describe_endpoint = Mock(return_value=ENDPOINT_DESC)
    ims.sagemaker_client.describe_endpoint_config = Mock(return_value=ENDPOINT_CONFIG_DESC)

    ims.sagemaker_client.describe_endpoint = Mock(return_value=ENDPOINT_DESC)
    ims.sagemaker_client.describe_endpoint_config = Mock(return_value=ENDPOINT_CONFIG_DESC)

    response_body = Mock("body")
    response_body.read = Mock("read", return_value=CSV_RETURN_VALUE)
    response_body.close = Mock("close", return_value=None)
    ims.sagemaker_runtime_client.invoke_endpoint = Mock(
        name="invoke_endpoint",
        return_value={"Body": response_body, "ContentType": CSV_CONTENT_TYPE},
    )
    return ims


def test_predict_call_with_headers_and_csv():
    sagemaker_session = ret_csv_sagemaker_session()
    predictor = Predictor(
        ENDPOINT, sagemaker_session, accept=CSV_CONTENT_TYPE, serializer=csv_serializer
    )

    data = [1, 2]
    result = predictor.predict(data)

    assert sagemaker_session.sagemaker_runtime_client.invoke_endpoint.called

    expected_request_args = {
        "Accept": CSV_CONTENT_TYPE,
        "Body": "1,2",
        "ContentType": CSV_CONTENT_TYPE,
        "EndpointName": ENDPOINT,
    }
    call_args, kwargs = sagemaker_session.sagemaker_runtime_client.invoke_endpoint.call_args
    assert kwargs == expected_request_args

    assert result == CSV_RETURN_VALUE


@patch("sagemaker.predictor.name_from_base")
def test_update_endpoint_no_args(name_from_base):
    new_endpoint_config_name = "new-endpoint-config"
    name_from_base.return_value = new_endpoint_config_name

    sagemaker_session = empty_sagemaker_session()
    existing_endpoint_config_name = "existing-endpoint-config"

    predictor = Predictor(ENDPOINT, sagemaker_session=sagemaker_session)
    predictor._endpoint_config_name = existing_endpoint_config_name

    predictor.update_endpoint()

    assert ["model-1", "model-2"] == predictor._model_names
    assert new_endpoint_config_name == predictor._endpoint_config_name

    name_from_base.assert_called_with(existing_endpoint_config_name)
    sagemaker_session.create_endpoint_config_from_existing.assert_called_with(
        existing_endpoint_config_name,
        new_endpoint_config_name,
        new_tags=None,
        new_kms_key=None,
        new_data_capture_config_dict=None,
        new_production_variants=None,
    )
    sagemaker_session.update_endpoint.assert_called_with(
        ENDPOINT, new_endpoint_config_name, wait=True
    )


@patch("sagemaker.predictor.production_variant")
@patch("sagemaker.predictor.name_from_base")
def test_update_endpoint_all_args(name_from_base, production_variant):
    new_endpoint_config_name = "new-endpoint-config"
    name_from_base.return_value = new_endpoint_config_name

    sagemaker_session = empty_sagemaker_session()
    existing_endpoint_config_name = "existing-endpoint-config"

    predictor = Predictor(ENDPOINT, sagemaker_session=sagemaker_session)
    predictor._endpoint_config_name = existing_endpoint_config_name

    new_instance_count = 2
    new_instance_type = "ml.c4.xlarge"
    new_accelerator_type = "ml.eia1.medium"
    new_model_name = "new-model"
    new_tags = {"Key": "foo", "Value": "bar"}
    new_kms_key = "new-key"
    new_data_capture_config_dict = {}

    predictor.update_endpoint(
        initial_instance_count=new_instance_count,
        instance_type=new_instance_type,
        accelerator_type=new_accelerator_type,
        model_name=new_model_name,
        tags=new_tags,
        kms_key=new_kms_key,
        data_capture_config_dict=new_data_capture_config_dict,
        wait=False,
    )

    assert [new_model_name] == predictor._model_names
    assert new_endpoint_config_name == predictor._endpoint_config_name

    production_variant.assert_called_with(
        new_model_name,
        new_instance_type,
        initial_instance_count=new_instance_count,
        accelerator_type=new_accelerator_type,
    )
    sagemaker_session.create_endpoint_config_from_existing.assert_called_with(
        existing_endpoint_config_name,
        new_endpoint_config_name,
        new_tags=new_tags,
        new_kms_key=new_kms_key,
        new_data_capture_config_dict=new_data_capture_config_dict,
        new_production_variants=[production_variant.return_value],
    )
    sagemaker_session.update_endpoint.assert_called_with(
        ENDPOINT, new_endpoint_config_name, wait=False
    )


@patch("sagemaker.predictor.production_variant")
@patch("sagemaker.predictor.name_from_base")
def test_update_endpoint_instance_type_and_count(name_from_base, production_variant):
    new_endpoint_config_name = "new-endpoint-config"
    name_from_base.return_value = new_endpoint_config_name

    sagemaker_session = empty_sagemaker_session()
    existing_endpoint_config_name = "existing-endpoint-config"
    existing_model_name = "existing-model"

    predictor = Predictor(ENDPOINT, sagemaker_session=sagemaker_session)
    predictor._endpoint_config_name = existing_endpoint_config_name
    predictor._model_names = [existing_model_name]

    new_instance_count = 2
    new_instance_type = "ml.c4.xlarge"

    predictor.update_endpoint(
        initial_instance_count=new_instance_count, instance_type=new_instance_type,
    )

    assert [existing_model_name] == predictor._model_names
    assert new_endpoint_config_name == predictor._endpoint_config_name

    production_variant.assert_called_with(
        existing_model_name,
        new_instance_type,
        initial_instance_count=new_instance_count,
        accelerator_type=None,
    )
    sagemaker_session.create_endpoint_config_from_existing.assert_called_with(
        existing_endpoint_config_name,
        new_endpoint_config_name,
        new_tags=None,
        new_kms_key=None,
        new_data_capture_config_dict=None,
        new_production_variants=[production_variant.return_value],
    )
    sagemaker_session.update_endpoint.assert_called_with(
        ENDPOINT, new_endpoint_config_name, wait=True
    )


def test_update_endpoint_no_instance_type_or_no_instance_count():
    sagemaker_session = empty_sagemaker_session()
    predictor = Predictor(ENDPOINT, sagemaker_session=sagemaker_session)

    bad_args = ({"instance_type": "ml.c4.xlarge"}, {"initial_instance_count": 2})
    for args in bad_args:
        with pytest.raises(ValueError) as exception:
            predictor.update_endpoint(**args)

        expected_msg = "Missing initial_instance_count and/or instance_type."
        assert expected_msg in str(exception.value)


def test_update_endpoint_no_one_default_model_name_with_instance_type_and_count():
    sagemaker_session = empty_sagemaker_session()
    predictor = Predictor(ENDPOINT, sagemaker_session=sagemaker_session)

    with pytest.raises(ValueError) as exception:
        predictor.update_endpoint(initial_instance_count=2, instance_type="ml.c4.xlarge")

    assert "Unable to choose a default model for a new EndpointConfig" in str(exception.value)


def test_delete_endpoint_with_config():
    sagemaker_session = empty_sagemaker_session()
    sagemaker_session.sagemaker_client.describe_endpoint = Mock(
        return_value={"EndpointConfigName": "endpoint-config"}
    )
    predictor = Predictor(ENDPOINT, sagemaker_session=sagemaker_session)
    predictor.delete_endpoint()

    sagemaker_session.delete_endpoint.assert_called_with(ENDPOINT)
    sagemaker_session.delete_endpoint_config.assert_called_with("endpoint-config")


def test_delete_endpoint_only():
    sagemaker_session = empty_sagemaker_session()
    predictor = Predictor(ENDPOINT, sagemaker_session=sagemaker_session)
    predictor.delete_endpoint(delete_endpoint_config=False)

    sagemaker_session.delete_endpoint.assert_called_with(ENDPOINT)
    sagemaker_session.delete_endpoint_config.assert_not_called()


def test_delete_model():
    sagemaker_session = empty_sagemaker_session()
    predictor = Predictor(ENDPOINT, sagemaker_session=sagemaker_session)

    predictor.delete_model()

    expected_call_count = 2
    expected_call_args_list = [call("model-1"), call("model-2")]
    assert sagemaker_session.delete_model.call_count == expected_call_count
    assert sagemaker_session.delete_model.call_args_list == expected_call_args_list


def test_delete_model_fail():
    sagemaker_session = empty_sagemaker_session()
    sagemaker_session.sagemaker_client.delete_model = Mock(
        side_effect=Exception("Could not find model.")
    )
    expected_error_message = "One or more models cannot be deleted, please retry."

    predictor = Predictor(ENDPOINT, sagemaker_session=sagemaker_session)

    with pytest.raises(Exception) as exception:
        predictor.delete_model()
        assert expected_error_message in str(exception.val)<|MERGE_RESOLUTION|>--- conflicted
+++ resolved
@@ -26,11 +26,6 @@
     json_deserializer,
     csv_serializer,
     csv_deserializer,
-<<<<<<< HEAD
-    StringDeserializer,
-=======
-    StreamDeserializer,
->>>>>>> 9fc8a460
     numpy_deserializer,
     npy_serializer,
     _NumpyDeserializer,
@@ -184,20 +179,6 @@
     with pytest.raises(ValueError) as error:
         json_deserializer(io.BytesIO(b"[[1]"), "application/json")
     assert "column" in str(error)
-
-
-<<<<<<< HEAD
-def test_string_deserializer():
-    result = StringDeserializer()(io.BytesIO(b"[1, 2, 3]"), "application/json")
-
-    assert result == "[1, 2, 3]"
-=======
-def test_stream_deserializer():
-    stream, content_type = StreamDeserializer()(io.BytesIO(b"[1, 2, 3]"), "application/json")
-    result = stream.read()
-    assert result == b"[1, 2, 3]"
-    assert content_type == "application/json"
->>>>>>> 9fc8a460
 
 
 def test_npy_serializer_python_array():
