--- conflicted
+++ resolved
@@ -687,13 +687,10 @@
         ("ml.p3.16xlarge", "tensorflow", "2.6.2", "py38", smdataparallel_enabled),
         ("ml.p3.16xlarge", "tensorflow", "2.6.3", "py38", smdataparallel_enabled),
         ("ml.p3.16xlarge", "tensorflow", "2.6", "py38", smdataparallel_enabled),
-<<<<<<< HEAD
         ("ml.p3.16xlarge", "tensorflow", "2.7.1", "py38", smdataparallel_enabled),
         ("ml.p3.16xlarge", "tensorflow", "2.7", "py38", smdataparallel_enabled),
-=======
         ("ml.p3.16xlarge", "tensorflow", "2.8.0", "py39", smdataparallel_enabled),
         ("ml.p3.16xlarge", "tensorflow", "2.8", "py39", smdataparallel_enabled),
->>>>>>> b3660b90
         ("ml.p3.16xlarge", "pytorch", "1.6.0", "py3", smdataparallel_enabled),
         ("ml.p3.16xlarge", "pytorch", "1.6", "py3", smdataparallel_enabled),
         ("ml.p3.16xlarge", "pytorch", "1.7.1", "py3", smdataparallel_enabled),
@@ -712,11 +709,8 @@
         ("ml.p3.16xlarge", "tensorflow", "2.6.0", "py38", smdataparallel_enabled_custom_mpi),
         ("ml.p3.16xlarge", "tensorflow", "2.6.2", "py38", smdataparallel_enabled_custom_mpi),
         ("ml.p3.16xlarge", "tensorflow", "2.6.3", "py38", smdataparallel_enabled_custom_mpi),
-<<<<<<< HEAD
         ("ml.p3.16xlarge", "tensorflow", "2.7.1", "py38", smdataparallel_enabled_custom_mpi),
-=======
         ("ml.p3.16xlarge", "tensorflow", "2.8.0", "py39", smdataparallel_enabled_custom_mpi),
->>>>>>> b3660b90
         ("ml.p3.16xlarge", "pytorch", "1.8.0", "py3", smdataparallel_enabled_custom_mpi),
         ("ml.p3.16xlarge", "pytorch", "1.9.1", "py38", smdataparallel_enabled_custom_mpi),
     ]
