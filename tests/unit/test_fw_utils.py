--- conflicted
+++ resolved
@@ -685,10 +685,7 @@
         ("ml.p3.16xlarge", "tensorflow", "2.5", "py37", smdataparallel_enabled),
         ("ml.p3.16xlarge", "tensorflow", "2.6.0", "py38", smdataparallel_enabled),
         ("ml.p3.16xlarge", "tensorflow", "2.6.2", "py38", smdataparallel_enabled),
-<<<<<<< HEAD
-=======
         ("ml.p3.16xlarge", "tensorflow", "2.6.3", "py38", smdataparallel_enabled),
->>>>>>> d52b8a99
         ("ml.p3.16xlarge", "tensorflow", "2.6", "py38", smdataparallel_enabled),
         ("ml.p3.16xlarge", "tensorflow", "2.8.0", "py39", smdataparallel_enabled),
         ("ml.p3.16xlarge", "tensorflow", "2.8", "py39", smdataparallel_enabled),
@@ -702,17 +699,15 @@
         ("ml.p3.16xlarge", "pytorch", "1.9.1", "py38", smdataparallel_enabled),
         ("ml.p3.16xlarge", "pytorch", "1.9", "py38", smdataparallel_enabled),
         ("ml.p3.16xlarge", "pytorch", "1.10", "py38", smdataparallel_enabled),
+        ("ml.p3.16xlarge", "tensorflow", "2.4.1", "py3", smdataparallel_enabled_custom_mpi),
+        ("ml.p3.16xlarge", "tensorflow", "2.4.1", "py37", smdataparallel_enabled_custom_mpi),
         ("ml.p3.16xlarge", "tensorflow", "2.4.3", "py3", smdataparallel_enabled_custom_mpi),
         ("ml.p3.16xlarge", "tensorflow", "2.4.3", "py37", smdataparallel_enabled_custom_mpi),
         ("ml.p3.16xlarge", "tensorflow", "2.5.1", "py37", smdataparallel_enabled_custom_mpi),
-<<<<<<< HEAD
-        ("ml.p3.16xlarge", "tensorflow", "2.6.2", "py38", smdataparallel_enabled_custom_mpi),
-        ("ml.p3.16xlarge", "tensorflow", "2.8.0", "py39", smdataparallel_enabled_custom_mpi),
-=======
         ("ml.p3.16xlarge", "tensorflow", "2.6.0", "py38", smdataparallel_enabled_custom_mpi),
         ("ml.p3.16xlarge", "tensorflow", "2.6.2", "py38", smdataparallel_enabled_custom_mpi),
         ("ml.p3.16xlarge", "tensorflow", "2.6.3", "py38", smdataparallel_enabled_custom_mpi),
->>>>>>> d52b8a99
+        ("ml.p3.16xlarge", "tensorflow", "2.8.0", "py39", smdataparallel_enabled_custom_mpi),
         ("ml.p3.16xlarge", "pytorch", "1.8.0", "py3", smdataparallel_enabled_custom_mpi),
         ("ml.p3.16xlarge", "pytorch", "1.9.1", "py38", smdataparallel_enabled_custom_mpi),
     ]
