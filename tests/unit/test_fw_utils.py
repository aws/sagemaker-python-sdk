# Copyright Amazon.com, Inc. or its affiliates. All Rights Reserved.
#
# Licensed under the Apache License, Version 2.0 (the "License"). You
# may not use this file except in compliance with the License. A copy of
# the License is located at
#
#     http://aws.amazon.com/apache2.0/
#
# or in the "license" file accompanying this file. This file is
# distributed on an "AS IS" BASIS, WITHOUT WARRANTIES OR CONDITIONS OF
# ANY KIND, either express or implied. See the License for the specific
# language governing permissions and limitations under the License.
from __future__ import absolute_import

import inspect
import os
import tarfile
from contextlib import contextmanager
from itertools import product

import pytest

from mock import Mock, patch

from sagemaker import fw_utils
from sagemaker.utils import name_from_image
from sagemaker.session_settings import SessionSettings

TIMESTAMP = "2017-10-10-14-14-15"


@contextmanager
def cd(path):
    old_dir = os.getcwd()
    os.chdir(path)
    yield
    os.chdir(old_dir)


@pytest.fixture()
def sagemaker_session():
    boto_mock = Mock(name="boto_session", region_name="us-west-2")
    session_mock = Mock(
        name="sagemaker_session", boto_session=boto_mock, s3_client=None, s3_resource=None
    )
    session_mock.default_bucket = Mock(name="default_bucket", return_value="my-bucket")
    session_mock.expand_role = Mock(name="expand_role", return_value="my-role")
    session_mock.sagemaker_client.describe_training_job = Mock(
        return_value={"ModelArtifacts": {"S3ModelArtifacts": "s3://m/m.tar.gz"}}
    )
    return session_mock


def test_tar_and_upload_dir_s3(sagemaker_session):
    bucket = "mybucket"
    s3_key_prefix = "something/source"
    script = "mnist.py"
    directory = "s3://m"
    result = fw_utils.tar_and_upload_dir(
        sagemaker_session, bucket, s3_key_prefix, script, directory
    )

    assert result == fw_utils.UploadedCode("s3://m", "mnist.py")


def test_tar_and_upload_dir_s3_with_script_dir(sagemaker_session):
    bucket = "mybucket"
    s3_key_prefix = "something/source"
    script = "some/dir/mnist.py"
    directory = "s3://m"
    result = fw_utils.tar_and_upload_dir(
        sagemaker_session, bucket, s3_key_prefix, script, directory
    )

    assert result == fw_utils.UploadedCode("s3://m", "some/dir/mnist.py")


@patch("sagemaker.utils")
def test_tar_and_upload_dir_s3_with_kms(utils, sagemaker_session):
    bucket = "mybucket"
    s3_key_prefix = "something/source"
    script = "mnist.py"
    kms_key = "kms-key"
    result = fw_utils.tar_and_upload_dir(
        sagemaker_session, bucket, s3_key_prefix, script, kms_key=kms_key
    )

    assert result == fw_utils.UploadedCode(
        "s3://{}/{}/sourcedir.tar.gz".format(bucket, s3_key_prefix), script
    )

    extra_args = {"ServerSideEncryption": "aws:kms", "SSEKMSKeyId": kms_key}
    obj = sagemaker_session.resource("s3").Object("", "")
    obj.upload_file.assert_called_with(utils.create_tar_file(), ExtraArgs=extra_args)


@patch("sagemaker.utils")
def test_tar_and_upload_dir_s3_kms_enabled_by_default(utils, sagemaker_session):
    bucket = "mybucket"
    s3_key_prefix = "something/source"
    script = "inference.py"
    result = fw_utils.tar_and_upload_dir(sagemaker_session, bucket, s3_key_prefix, script)

    assert result == fw_utils.UploadedCode(
        "s3://{}/{}/sourcedir.tar.gz".format(bucket, s3_key_prefix), script
    )

    extra_args = {"ServerSideEncryption": "aws:kms"}
    obj = sagemaker_session.resource("s3").Object("", "")
    obj.upload_file.assert_called_with(utils.create_tar_file(), ExtraArgs=extra_args)


@patch("sagemaker.utils")
def test_tar_and_upload_dir_s3_without_kms_with_overridden_settings(utils, sagemaker_session):
    bucket = "mybucket"
    s3_key_prefix = "something/source"
    script = "inference.py"
    settings = SessionSettings(encrypt_repacked_artifacts=False)
    result = fw_utils.tar_and_upload_dir(
        sagemaker_session, bucket, s3_key_prefix, script, settings=settings
    )

    assert result == fw_utils.UploadedCode(
        "s3://{}/{}/sourcedir.tar.gz".format(bucket, s3_key_prefix), script
    )

    obj = sagemaker_session.resource("s3").Object("", "")
    obj.upload_file.assert_called_with(utils.create_tar_file(), ExtraArgs=None)


def test_mp_config_partition_exists():
    mp_parameters = {}
    with pytest.raises(ValueError):
        fw_utils.validate_mp_config(mp_parameters)


@pytest.mark.parametrize(
    "pipeline, placement_strategy, optimize, trace_device",
    [
        ("simple", "spread", "speed", "cpu"),
        ("interleaved", "cluster", "memory", "gpu"),
        ("_only_forward", "spread", "speed", "gpu"),
    ],
)
def test_mp_config_string_names(pipeline, placement_strategy, optimize, trace_device):
    mp_parameters = {
        "partitions": 2,
        "pipeline": pipeline,
        "placement_strategy": placement_strategy,
        "optimize": optimize,
        "trace_device": trace_device,
        "active_microbatches": 8,
        "deterministic_server": True,
    }
    fw_utils.validate_mp_config(mp_parameters)


def test_mp_config_auto_partition_arg():
    mp_parameters = {}
    mp_parameters["partitions"] = 2
    mp_parameters["auto_partition"] = False
    with pytest.raises(ValueError):
        fw_utils.validate_mp_config(mp_parameters)

    mp_parameters["default_partition"] = 1
    fw_utils.validate_mp_config(mp_parameters)

    mp_parameters["default_partition"] = 4
    with pytest.raises(ValueError):
        fw_utils.validate_mp_config(mp_parameters)


def test_validate_source_dir_does_not_exits(sagemaker_session):
    script = "mnist.py"
    directory = " !@#$%^&*()path probably in not there.!@#$%^&*()"
    with pytest.raises(ValueError):
        fw_utils.validate_source_dir(script, directory)


def test_validate_source_dir_is_not_directory(sagemaker_session):
    script = "mnist.py"
    directory = inspect.getfile(inspect.currentframe())
    with pytest.raises(ValueError):
        fw_utils.validate_source_dir(script, directory)


def test_validate_source_dir_file_not_in_dir():
    script = " !@#$%^&*() .myscript. !@#$%^&*() "
    directory = "."
    with pytest.raises(ValueError):
        fw_utils.validate_source_dir(script, directory)


def test_tar_and_upload_dir_not_s3(sagemaker_session):
    bucket = "mybucket"
    s3_key_prefix = "something/source"
    script = os.path.basename(__file__)
    directory = os.path.dirname(os.path.abspath(inspect.getfile(inspect.currentframe())))
    result = fw_utils.tar_and_upload_dir(
        sagemaker_session, bucket, s3_key_prefix, script, directory
    )
    assert result == fw_utils.UploadedCode(
        "s3://{}/{}/sourcedir.tar.gz".format(bucket, s3_key_prefix), script
    )


def file_tree(tmpdir, files=None, folders=None):
    files = files or []
    folders = folders or []
    for file in files:
        tmpdir.join(file).ensure(file=True)

    for folder in folders:
        tmpdir.join(folder).ensure(dir=True)

    return str(tmpdir)


def test_tar_and_upload_dir_no_directory(sagemaker_session, tmpdir):
    source_dir = file_tree(tmpdir, ["train.py"])
    entrypoint = os.path.join(source_dir, "train.py")

    with patch("shutil.rmtree"):
        result = fw_utils.tar_and_upload_dir(
            sagemaker_session, "bucket", "prefix", entrypoint, None
        )

    assert result == fw_utils.UploadedCode(
        s3_prefix="s3://bucket/prefix/sourcedir.tar.gz", script_name="train.py"
    )

    assert {"/train.py"} == list_source_dir_files(sagemaker_session, tmpdir)


def test_tar_and_upload_dir_no_directory_only_entrypoint(sagemaker_session, tmpdir):
    source_dir = file_tree(tmpdir, ["train.py", "not_me.py"])
    entrypoint = os.path.join(source_dir, "train.py")

    with patch("shutil.rmtree"):
        result = fw_utils.tar_and_upload_dir(
            sagemaker_session, "bucket", "prefix", entrypoint, None
        )

    assert result == fw_utils.UploadedCode(
        s3_prefix="s3://bucket/prefix/sourcedir.tar.gz", script_name="train.py"
    )

    assert {"/train.py"} == list_source_dir_files(sagemaker_session, tmpdir)


def test_tar_and_upload_dir_no_directory_bare_filename(sagemaker_session, tmpdir):
    source_dir = file_tree(tmpdir, ["train.py"])
    entrypoint = "train.py"

    with patch("shutil.rmtree"):
        with cd(source_dir):
            result = fw_utils.tar_and_upload_dir(
                sagemaker_session, "bucket", "prefix", entrypoint, None
            )

    assert result == fw_utils.UploadedCode(
        s3_prefix="s3://bucket/prefix/sourcedir.tar.gz", script_name="train.py"
    )

    assert {"/train.py"} == list_source_dir_files(sagemaker_session, tmpdir)


def test_tar_and_upload_dir_with_directory(sagemaker_session, tmpdir):
    file_tree(tmpdir, ["src-dir/train.py"])
    source_dir = os.path.join(str(tmpdir), "src-dir")

    with patch("shutil.rmtree"):
        result = fw_utils.tar_and_upload_dir(
            sagemaker_session, "bucket", "prefix", "train.py", source_dir
        )

    assert result == fw_utils.UploadedCode(
        s3_prefix="s3://bucket/prefix/sourcedir.tar.gz", script_name="train.py"
    )

    assert {"/train.py"} == list_source_dir_files(sagemaker_session, tmpdir)


def test_tar_and_upload_dir_with_subdirectory(sagemaker_session, tmpdir):
    file_tree(tmpdir, ["src-dir/sub/train.py"])
    source_dir = os.path.join(str(tmpdir), "src-dir")

    with patch("shutil.rmtree"):
        result = fw_utils.tar_and_upload_dir(
            sagemaker_session, "bucket", "prefix", "train.py", source_dir
        )

    assert result == fw_utils.UploadedCode(
        s3_prefix="s3://bucket/prefix/sourcedir.tar.gz", script_name="train.py"
    )

    assert {"/sub/train.py"} == list_source_dir_files(sagemaker_session, tmpdir)


def test_tar_and_upload_dir_with_directory_and_files(sagemaker_session, tmpdir):
    file_tree(tmpdir, ["src-dir/train.py", "src-dir/laucher", "src-dir/module/__init__.py"])
    source_dir = os.path.join(str(tmpdir), "src-dir")

    with patch("shutil.rmtree"):
        result = fw_utils.tar_and_upload_dir(
            sagemaker_session, "bucket", "prefix", "train.py", source_dir
        )

    assert result == fw_utils.UploadedCode(
        s3_prefix="s3://bucket/prefix/sourcedir.tar.gz", script_name="train.py"
    )

    assert {"/laucher", "/module/__init__.py", "/train.py"} == list_source_dir_files(
        sagemaker_session, tmpdir
    )


def test_tar_and_upload_dir_with_directories_and_files(sagemaker_session, tmpdir):
    file_tree(tmpdir, ["src-dir/a/b", "src-dir/a/b2", "src-dir/x/y", "src-dir/x/y2", "src-dir/z"])
    source_dir = os.path.join(str(tmpdir), "src-dir")

    with patch("shutil.rmtree"):
        result = fw_utils.tar_and_upload_dir(
            sagemaker_session, "bucket", "prefix", "a/b", source_dir
        )

    assert result == fw_utils.UploadedCode(
        s3_prefix="s3://bucket/prefix/sourcedir.tar.gz", script_name="a/b"
    )

    assert {"/a/b", "/a/b2", "/x/y", "/x/y2", "/z"} == list_source_dir_files(
        sagemaker_session, tmpdir
    )


def test_tar_and_upload_dir_with_many_folders(sagemaker_session, tmpdir):
    file_tree(tmpdir, ["src-dir/a/b", "src-dir/a/b2", "common/x/y", "common/x/y2", "t/y/z"])
    source_dir = os.path.join(str(tmpdir), "src-dir")
    dependencies = [os.path.join(str(tmpdir), "common"), os.path.join(str(tmpdir), "t", "y", "z")]

    with patch("shutil.rmtree"):
        result = fw_utils.tar_and_upload_dir(
            sagemaker_session, "bucket", "prefix", "pipeline.py", source_dir, dependencies
        )

    assert result == fw_utils.UploadedCode(
        s3_prefix="s3://bucket/prefix/sourcedir.tar.gz", script_name="pipeline.py"
    )

    assert {"/a/b", "/a/b2", "/common/x/y", "/common/x/y2", "/z"} == list_source_dir_files(
        sagemaker_session, tmpdir
    )


def test_test_tar_and_upload_dir_with_subfolders(sagemaker_session, tmpdir):
    file_tree(tmpdir, ["a/b/c", "a/b/c2"])
    root = file_tree(tmpdir, ["x/y/z", "x/y/z2"])

    with patch("shutil.rmtree"):
        result = fw_utils.tar_and_upload_dir(
            sagemaker_session,
            "bucket",
            "prefix",
            "b/c",
            os.path.join(root, "a"),
            [os.path.join(root, "x")],
        )

    assert result == fw_utils.UploadedCode(
        s3_prefix="s3://bucket/prefix/sourcedir.tar.gz", script_name="b/c"
    )

    assert {"/b/c", "/b/c2", "/x/y/z", "/x/y/z2"} == list_source_dir_files(
        sagemaker_session, tmpdir
    )


def list_source_dir_files(sagemaker_session, tmpdir):
    source_dir_tar = sagemaker_session.resource("s3").Object().upload_file.call_args[0][0]

    source_dir_files = list_tar_files("/opt/ml/code/", source_dir_tar, tmpdir)
    return source_dir_files


def list_tar_files(folder, tar_ball, tmpdir):
    startpath = str(tmpdir.ensure(folder, dir=True))

    with tarfile.open(name=tar_ball, mode="r:gz") as t:
        t.extractall(path=startpath)

    def walk():
        for root, dirs, files in os.walk(startpath):
            path = root.replace(startpath, "")
            for f in files:
                yield "%s/%s" % (path, f)

    result = set(walk())
    return result if result else {}


def test_framework_name_from_image_mxnet():
    image_uri = "123.dkr.ecr.us-west-2.amazonaws.com/sagemaker-mxnet:1.1-gpu-py3"
    assert ("mxnet", "py3", "1.1-gpu-py3", None) == fw_utils.framework_name_from_image(image_uri)


def test_framework_name_from_image_mxnet_in_gov():
    image_uri = "123.dkr.ecr.region-name.c2s.ic.gov/sagemaker-mxnet:1.1-gpu-py3"
    assert ("mxnet", "py3", "1.1-gpu-py3", None) == fw_utils.framework_name_from_image(image_uri)


def test_framework_name_from_image_tf():
    image_uri = "123.dkr.ecr.us-west-2.amazonaws.com/sagemaker-tensorflow:1.6-cpu-py2"
    assert ("tensorflow", "py2", "1.6-cpu-py2", None) == fw_utils.framework_name_from_image(
        image_uri
    )


def test_framework_name_from_image_tf_scriptmode():
    image_uri = "123.dkr.ecr.us-west-2.amazonaws.com/sagemaker-tensorflow-scriptmode:1.12-cpu-py3"
    assert (
        "tensorflow",
        "py3",
        "1.12-cpu-py3",
        "scriptmode",
    ) == fw_utils.framework_name_from_image(image_uri)

    image_uri = "123.dkr.ecr.us-west-2.amazonaws.com/tensorflow-training:1.13-cpu-py3"
    assert ("tensorflow", "py3", "1.13-cpu-py3", "training") == fw_utils.framework_name_from_image(
        image_uri
    )


def test_framework_name_from_image_rl():
    image_uri = "123.dkr.ecr.us-west-2.amazonaws.com/sagemaker-rl-mxnet:toolkit1.1-gpu-py3"
    assert ("mxnet", "py3", "toolkit1.1-gpu-py3", None) == fw_utils.framework_name_from_image(
        image_uri
    )


def test_framework_name_from_image_python_versions():
    image_name = "123.dkr.ecr.us-west-2.amazonaws.com/tensorflow-training:2.2-cpu-py37"
    assert ("tensorflow", "py37", "2.2-cpu-py37", "training") == fw_utils.framework_name_from_image(
        image_name
    )

    image_name = "123.dkr.ecr.us-west-2.amazonaws.com/tensorflow-training:1.15.2-cpu-py36"
    expected_result = ("tensorflow", "py36", "1.15.2-cpu-py36", "training")
    assert expected_result == fw_utils.framework_name_from_image(image_name)


def test_legacy_name_from_framework_image():
    image_uri = "123.dkr.ecr.us-west-2.amazonaws.com/sagemaker-mxnet-py3-gpu:2.5.6-gpu-py2"
    framework, py_ver, tag, _ = fw_utils.framework_name_from_image(image_uri)
    assert framework == "mxnet"
    assert py_ver == "py3"
    assert tag == "2.5.6-gpu-py2"


def test_legacy_name_from_wrong_framework():
    framework, py_ver, tag, _ = fw_utils.framework_name_from_image(
        "123.dkr.ecr.us-west-2.amazonaws.com/sagemaker-myown-py2-gpu:1"
    )
    assert framework is None
    assert py_ver is None
    assert tag is None


def test_legacy_name_from_wrong_python():
    framework, py_ver, tag, _ = fw_utils.framework_name_from_image(
        "123.dkr.ecr.us-west-2.amazonaws.com/sagemaker-myown-py4-gpu:1"
    )
    assert framework is None
    assert py_ver is None
    assert tag is None


def test_legacy_name_from_wrong_device():
    framework, py_ver, tag, _ = fw_utils.framework_name_from_image(
        "123.dkr.ecr.us-west-2.amazonaws.com/sagemaker-myown-py4-gpu:1"
    )
    assert framework is None
    assert py_ver is None
    assert tag is None


def test_legacy_name_from_image_any_tag():
    image_uri = "123.dkr.ecr.us-west-2.amazonaws.com/sagemaker-tensorflow-py2-cpu:any-tag"
    framework, py_ver, tag, _ = fw_utils.framework_name_from_image(image_uri)
    assert framework == "tensorflow"
    assert py_ver == "py2"
    assert tag == "any-tag"


def test_framework_version_from_tag():
    tags = (
        "1.5rc-keras-cpu-py2",
        "1.5rc-keras-gpu-py2",
        "1.5rc-keras-cpu-py3",
        "1.5rc-keras-gpu-py36",
        "1.5rc-keras-gpu-py37",
    )

    for tag in tags:
        version = fw_utils.framework_version_from_tag(tag)
        assert "1.5rc-keras" == version


def test_framework_version_from_tag_other():
    version = fw_utils.framework_version_from_tag("weird-tag-py2")
    assert version is None


def test_model_code_key_prefix_with_all_values_present():
    key_prefix = fw_utils.model_code_key_prefix("prefix", "model_name", "image_uri")
    assert key_prefix == "prefix/model_name"


def test_model_code_key_prefix_with_no_prefix_and_all_other_values_present():
    key_prefix = fw_utils.model_code_key_prefix(None, "model_name", "image_uri")
    assert key_prefix == "model_name"


@patch("time.strftime", return_value=TIMESTAMP)
def test_model_code_key_prefix_with_only_image_present(time):
    key_prefix = fw_utils.model_code_key_prefix(None, None, "image_uri")
    assert key_prefix == name_from_image("image_uri")


@patch("time.strftime", return_value=TIMESTAMP)
def test_model_code_key_prefix_and_image_present(time):
    key_prefix = fw_utils.model_code_key_prefix("prefix", None, "image_uri")
    assert key_prefix == "prefix/" + name_from_image("image_uri")


def test_model_code_key_prefix_with_prefix_present_and_others_none_fail():
    with pytest.raises(TypeError) as error:
        fw_utils.model_code_key_prefix("prefix", None, None)
    assert "expected string" in str(error.value)


def test_model_code_key_prefix_with_all_none_fail():
    with pytest.raises(TypeError) as error:
        fw_utils.model_code_key_prefix(None, None, None)
    assert "expected string" in str(error.value)


def test_region_supports_debugger_feature_returns_true_for_supported_regions():
    assert fw_utils._region_supports_debugger("us-west-2") is True
    assert fw_utils._region_supports_debugger("us-east-2") is True


def test_region_supports_debugger_feature_returns_false_for_unsupported_regions():
    assert fw_utils._region_supports_debugger("us-iso-east-1") is False


def test_warn_if_parameter_server_with_multi_gpu(caplog):
    instance_type = "ml.p2.8xlarge"
    distribution = {"parameter_server": {"enabled": True}}

    fw_utils.warn_if_parameter_server_with_multi_gpu(
        training_instance_type=instance_type, distribution=distribution
    )
    assert fw_utils.PARAMETER_SERVER_MULTI_GPU_WARNING in caplog.text


def test_warn_if_parameter_server_with_local_multi_gpu(caplog):
    instance_type = "local_gpu"
    distribution = {"parameter_server": {"enabled": True}}

    fw_utils.warn_if_parameter_server_with_multi_gpu(
        training_instance_type=instance_type, distribution=distribution
    )
    assert fw_utils.PARAMETER_SERVER_MULTI_GPU_WARNING in caplog.text


def test_validate_version_or_image_args_not_raises():
    good_args = [("1.0", "py3", None), (None, "py3", "my:uri"), ("1.0", None, "my:uri")]
    for framework_version, py_version, image_uri in good_args:
        fw_utils.validate_version_or_image_args(framework_version, py_version, image_uri)


def test_validate_version_or_image_args_raises():
    bad_args = [(None, None, None), (None, "py3", None), ("1.0", None, None)]
    for framework_version, py_version, image_uri in bad_args:
        with pytest.raises(ValueError):
            fw_utils.validate_version_or_image_args(framework_version, py_version, image_uri)


def test_validate_smdistributed_not_raises():
    smdataparallel_enabled = {"smdistributed": {"dataparallel": {"enabled": True}}}
    smdataparallel_enabled_custom_mpi = {
        "smdistributed": {"dataparallel": {"enabled": True, "custom_mpi_options": "--verbose"}}
    }
    smdataparallel_disabled = {"smdistributed": {"dataparallel": {"enabled": False}}}
    instance_types = list(fw_utils.SM_DATAPARALLEL_SUPPORTED_INSTANCE_TYPES)

    good_args = [
        (smdataparallel_enabled, "custom-container"),
        (smdataparallel_enabled_custom_mpi, "custom-container"),
        (smdataparallel_disabled, "custom-container"),
    ]
    frameworks = ["tensorflow", "pytorch"]

    for framework, instance_type in product(frameworks, instance_types):
        for distribution, image_uri in good_args:
            fw_utils.validate_smdistributed(
                instance_type=instance_type,
                framework_name=framework,
                framework_version=None,
                py_version=None,
                distribution=distribution,
                image_uri=image_uri,
            )


def test_validate_smdistributed_raises():
    bad_args = [
        {"smdistributed": "dummy"},
        {"smdistributed": {"dummy"}},
        {"smdistributed": {"dummy": "val"}},
        {"smdistributed": {"dummy": {"enabled": True}}},
    ]
    instance_types = list(fw_utils.SM_DATAPARALLEL_SUPPORTED_INSTANCE_TYPES)
    frameworks = ["tensorflow", "pytorch"]
    for framework, distribution, instance_type in product(frameworks, bad_args, instance_types):
        with pytest.raises(ValueError):
            fw_utils.validate_smdistributed(
                instance_type=instance_type,
                framework_name=framework,
                framework_version=None,
                py_version=None,
                distribution=distribution,
                image_uri="custom-container",
            )


def test_validate_smdataparallel_args_raises():
    # TODO: add validation for dataparallel in mxnet
    smdataparallel_enabled = {"smdistributed": {"dataparallel": {"enabled": True}}}

    # Cases {PT|TF2}
    # 1. None instance type
    # 2. incorrect instance type
    # 3. incorrect python version
    # 4. incorrect framework version

    bad_args = [
        (None, "tensorflow", "2.3.1", "py3", smdataparallel_enabled),
        ("ml.p3.2xlarge", "tensorflow", "2.3.1", "py3", smdataparallel_enabled),
        ("ml.p3dn.24xlarge", "tensorflow", "2.3.1", "py2", smdataparallel_enabled),
        ("ml.p3.16xlarge", "tensorflow", "1.3.1", "py3", smdataparallel_enabled),
        (None, "pytorch", "1.6.0", "py3", smdataparallel_enabled),
        ("ml.p3.2xlarge", "pytorch", "1.6.0", "py3", smdataparallel_enabled),
        ("ml.p3dn.24xlarge", "pytorch", "1.6.0", "py2", smdataparallel_enabled),
        ("ml.p3.16xlarge", "pytorch", "1.5.0", "py3", smdataparallel_enabled),
    ]
    for instance_type, framework_name, framework_version, py_version, distribution in bad_args:
        with pytest.raises(ValueError):
            fw_utils._validate_smdataparallel_args(
                instance_type, framework_name, framework_version, py_version, distribution
            )


def test_validate_smdataparallel_args_not_raises():
    smdataparallel_enabled = {"smdistributed": {"dataparallel": {"enabled": True}}}
    smdataparallel_enabled_custom_mpi = {
        "smdistributed": {"dataparallel": {"enabled": True, "custom_mpi_options": "--verbose"}}
    }
    smdataparallel_disabled = {"smdistributed": {"dataparallel": {"enabled": False}}}

    # Cases {PT|TF2}
    # 1. SM Distributed dataparallel disabled
    # 2. SM Distributed dataparallel enabled with supported args

    good_args = [
        (None, None, None, None, smdataparallel_disabled),
        ("ml.p3.16xlarge", "tensorflow", "2.3.1", "py37", smdataparallel_enabled),
        ("ml.p3.16xlarge", "tensorflow", "2.3.2", "py37", smdataparallel_enabled),
        ("ml.p3.16xlarge", "tensorflow", "2.3", "py37", smdataparallel_enabled),
        ("ml.p3.16xlarge", "tensorflow", "2.4.1", "py37", smdataparallel_enabled),
        ("ml.p3.16xlarge", "tensorflow", "2.4", "py37", smdataparallel_enabled),
        ("ml.p3.16xlarge", "tensorflow", "2.5.0", "py37", smdataparallel_enabled),
        ("ml.p3.16xlarge", "tensorflow", "2.5.1", "py37", smdataparallel_enabled),
        ("ml.p3.16xlarge", "tensorflow", "2.5", "py37", smdataparallel_enabled),
        ("ml.p3.16xlarge", "tensorflow", "2.6.0", "py38", smdataparallel_enabled),
        ("ml.p3.16xlarge", "tensorflow", "2.6.2", "py38", smdataparallel_enabled),
        ("ml.p3.16xlarge", "tensorflow", "2.6.3", "py38", smdataparallel_enabled),
        ("ml.p3.16xlarge", "tensorflow", "2.6", "py38", smdataparallel_enabled),
        ("ml.p3.16xlarge", "tensorflow", "2.7.1", "py38", smdataparallel_enabled),
        ("ml.p3.16xlarge", "tensorflow", "2.7", "py38", smdataparallel_enabled),
        ("ml.p3.16xlarge", "pytorch", "1.6.0", "py3", smdataparallel_enabled),
        ("ml.p3.16xlarge", "pytorch", "1.6", "py3", smdataparallel_enabled),
        ("ml.p3.16xlarge", "pytorch", "1.7.1", "py3", smdataparallel_enabled),
        ("ml.p3.16xlarge", "pytorch", "1.7", "py3", smdataparallel_enabled),
        ("ml.p3.16xlarge", "pytorch", "1.8.0", "py3", smdataparallel_enabled),
        ("ml.p3.16xlarge", "pytorch", "1.8.1", "py3", smdataparallel_enabled),
        ("ml.p3.16xlarge", "pytorch", "1.8", "py3", smdataparallel_enabled),
        ("ml.p3.16xlarge", "pytorch", "1.9.1", "py38", smdataparallel_enabled),
        ("ml.p3.16xlarge", "pytorch", "1.9", "py38", smdataparallel_enabled),
        ("ml.p3.16xlarge", "pytorch", "1.10", "py38", smdataparallel_enabled),
        ("ml.p3.16xlarge", "tensorflow", "2.4.1", "py3", smdataparallel_enabled_custom_mpi),
        ("ml.p3.16xlarge", "tensorflow", "2.4.1", "py37", smdataparallel_enabled_custom_mpi),
        ("ml.p3.16xlarge", "tensorflow", "2.5.1", "py37", smdataparallel_enabled_custom_mpi),
        ("ml.p3.16xlarge", "tensorflow", "2.6.0", "py38", smdataparallel_enabled_custom_mpi),
<<<<<<< HEAD
        ("ml.p3.16xlarge", "tensorflow", "2.7.1", "py38", smdataparallel_enabled_custom_mpi),
=======
        ("ml.p3.16xlarge", "tensorflow", "2.6.2", "py38", smdataparallel_enabled_custom_mpi),
        ("ml.p3.16xlarge", "tensorflow", "2.6.3", "py38", smdataparallel_enabled_custom_mpi),
>>>>>>> 0dd0350d
        ("ml.p3.16xlarge", "pytorch", "1.8.0", "py3", smdataparallel_enabled_custom_mpi),
        ("ml.p3.16xlarge", "pytorch", "1.9.1", "py38", smdataparallel_enabled_custom_mpi),
    ]
    for instance_type, framework_name, framework_version, py_version, distribution in good_args:
        fw_utils._validate_smdataparallel_args(
            instance_type, framework_name, framework_version, py_version, distribution
        )<|MERGE_RESOLUTION|>--- conflicted
+++ resolved
@@ -702,12 +702,9 @@
         ("ml.p3.16xlarge", "tensorflow", "2.4.1", "py37", smdataparallel_enabled_custom_mpi),
         ("ml.p3.16xlarge", "tensorflow", "2.5.1", "py37", smdataparallel_enabled_custom_mpi),
         ("ml.p3.16xlarge", "tensorflow", "2.6.0", "py38", smdataparallel_enabled_custom_mpi),
-<<<<<<< HEAD
-        ("ml.p3.16xlarge", "tensorflow", "2.7.1", "py38", smdataparallel_enabled_custom_mpi),
-=======
         ("ml.p3.16xlarge", "tensorflow", "2.6.2", "py38", smdataparallel_enabled_custom_mpi),
         ("ml.p3.16xlarge", "tensorflow", "2.6.3", "py38", smdataparallel_enabled_custom_mpi),
->>>>>>> 0dd0350d
+        ("ml.p3.16xlarge", "tensorflow", "2.7.1", "py38", smdataparallel_enabled_custom_mpi),
         ("ml.p3.16xlarge", "pytorch", "1.8.0", "py3", smdataparallel_enabled_custom_mpi),
         ("ml.p3.16xlarge", "pytorch", "1.9.1", "py38", smdataparallel_enabled_custom_mpi),
     ]
