--- conflicted
+++ resolved
@@ -297,17 +297,11 @@
 
     new_role = "role"
     model_server_workers = 2
-<<<<<<< HEAD
+
     vpc_config = {'Subnets': ['foo'], 'SecurityGroupIds': ['bar']}
     model = tf.create_model(role=new_role, model_server_workers=model_server_workers,
                             vpc_config_override=vpc_config)
-=======
-    vpc_config = {"Subnets": ["foo"], "SecurityGroupIds": ["bar"]}
-    model = tf.create_model(
-        role=new_role, model_server_workers=model_server_workers, vpc_config_override=vpc_config
-    )
-
->>>>>>> 7c1bdf35
+
     assert model.role == new_role
     assert model.model_server_workers == model_server_workers
     assert model.vpc_config == vpc_config
