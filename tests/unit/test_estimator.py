# Copyright Amazon.com, Inc. or its affiliates. All Rights Reserved.
#
# Licensed under the Apache License, Version 2.0 (the "License"). You
# may not use this file except in compliance with the License. A copy of
# the License is located at
#
#     http://aws.amazon.com/apache2.0/
#
# or in the "license" file accompanying this file. This file is
# distributed on an "AS IS" BASIS, WITHOUT WARRANTIES OR CONDITIONS OF
# ANY KIND, either express or implied. See the License for the specific
# language governing permissions and limitations under the License.
from __future__ import absolute_import

import logging
import json
import os
import subprocess
from time import sleep
from sagemaker.fw_utils import UploadedCode


import pytest
from botocore.exceptions import ClientError
from mock import ANY, MagicMock, Mock, patch
from sagemaker.huggingface.estimator import HuggingFace
from sagemaker.jumpstart.constants import JUMPSTART_BUCKET_NAME_SET
from sagemaker.jumpstart.enums import JumpStartTag

import sagemaker.local
from sagemaker import TrainingInput, utils, vpc_utils
from sagemaker.algorithm import AlgorithmEstimator
from sagemaker.debugger import (
    rule_configs,
    CollectionConfig,
    DebuggerHookConfig,
    FrameworkProfile,
    ProfilerConfig,
    ProfilerRule,
    Rule,
)
from sagemaker.async_inference import AsyncInferenceConfig
from sagemaker.estimator import Estimator, EstimatorBase, Framework, _TrainingJob
from sagemaker.fw_utils import PROFILER_UNSUPPORTED_REGIONS
from sagemaker.inputs import ShuffleConfig
from sagemaker.model import FrameworkModel
from sagemaker.mxnet.estimator import MXNet
from sagemaker.predictor import Predictor
from sagemaker.pytorch.estimator import PyTorch
from sagemaker.sklearn.estimator import SKLearn
from sagemaker.tensorflow.estimator import TensorFlow
from sagemaker.predictor_async import AsyncPredictor
from sagemaker.transformer import Transformer
from sagemaker.xgboost.estimator import XGBoost

MODEL_DATA = "s3://bucket/model.tar.gz"
MODEL_IMAGE = "mi"
ENTRY_POINT = "blah.py"

DATA_DIR = os.path.join(os.path.dirname(__file__), "..", "data")
SCRIPT_NAME = "dummy_script.py"
SCRIPT_PATH = os.path.join(DATA_DIR, SCRIPT_NAME)
TIMESTAMP = "2017-11-06-14:14:15.671"
TIME = 1510006209.073025
BUCKET_NAME = "mybucket"
INSTANCE_COUNT = 1
INSTANCE_TYPE = "c4.4xlarge"
ACCELERATOR_TYPE = "ml.eia.medium"
ROLE = "DummyRole"
IMAGE_URI = "fakeimage"
REGION = "us-west-2"
JOB_NAME = "{}-{}".format(IMAGE_URI, TIMESTAMP)
TAGS = [{"Name": "some-tag", "Value": "value-for-tag"}]
OUTPUT_PATH = "s3://bucket/prefix"
GIT_REPO = "https://github.com/aws/sagemaker-python-sdk.git"
BRANCH = "test-branch-git-config"
COMMIT = "ae15c9d7d5b97ea95ea451e4662ee43da3401d73"
PRIVATE_GIT_REPO_SSH = "git@github.com:testAccount/private-repo.git"
PRIVATE_GIT_REPO = "https://github.com/testAccount/private-repo.git"
PRIVATE_BRANCH = "test-branch"
PRIVATE_COMMIT = "329bfcf884482002c05ff7f44f62599ebc9f445a"
CODECOMMIT_REPO = "https://git-codecommit.us-west-2.amazonaws.com/v1/repos/test-repo/"
CODECOMMIT_REPO_SSH = "ssh://git-codecommit.us-west-2.amazonaws.com/v1/repos/test-repo/"
CODECOMMIT_BRANCH = "master"
REPO_DIR = "/tmp/repo_dir"
ENV_INPUT = {"env_key1": "env_val1", "env_key2": "env_val2", "env_key3": "env_val3"}

DESCRIBE_TRAINING_JOB_RESULT = {"ModelArtifacts": {"S3ModelArtifacts": MODEL_DATA}}

RETURNED_JOB_DESCRIPTION = {
    "AlgorithmSpecification": {
        "TrainingInputMode": "File",
        "TrainingImage": "1.dkr.ecr.us-west-2.amazonaws.com/sagemaker-other:1.0.4",
    },
    "HyperParameters": {
        "sagemaker_submit_directory": '"s3://some/sourcedir.tar.gz"',
        "checkpoint_path": '"s3://other/1508872349"',
        "sagemaker_program": '"iris-dnn-classifier.py"',
        "sagemaker_container_log_level": '"logging.INFO"',
        "sagemaker_job_name": '"neo"',
        "training_steps": "100",
    },
    "RoleArn": "arn:aws:iam::366:role/SageMakerRole",
    "ResourceConfig": {"VolumeSizeInGB": 30, "InstanceCount": 1, "InstanceType": "ml.c4.xlarge"},
    "EnableNetworkIsolation": False,
    "StoppingCondition": {"MaxRuntimeInSeconds": 24 * 60 * 60},
    "TrainingJobName": "neo",
    "TrainingJobStatus": "Completed",
    "TrainingJobArn": "arn:aws:sagemaker:us-west-2:336:training-job/neo",
    "OutputDataConfig": {"KmsKeyId": "", "S3OutputPath": "s3://place/output/neo"},
    "TrainingJobOutput": {"S3TrainingJobOutput": "s3://here/output.tar.gz"},
    "EnableInterContainerTrafficEncryption": False,
}

MODEL_CONTAINER_DEF = {
    "Environment": {
        "SAGEMAKER_PROGRAM": ENTRY_POINT,
        "SAGEMAKER_SUBMIT_DIRECTORY": "s3://mybucket/mi-2017-10-10-14-14-15/sourcedir.tar.gz",
        "SAGEMAKER_CONTAINER_LOG_LEVEL": "20",
        "SAGEMAKER_REGION": REGION,
    },
    "Image": MODEL_IMAGE,
    "ModelDataUrl": MODEL_DATA,
}

ENDPOINT_DESC = {"EndpointConfigName": "test-endpoint"}

ENDPOINT_CONFIG_DESC = {"ProductionVariants": [{"ModelName": "model-1"}, {"ModelName": "model-2"}]}

LIST_TAGS_RESULT = {"Tags": [{"Key": "TagtestKey", "Value": "TagtestValue"}]}

DISTRIBUTION_PS_ENABLED = {"parameter_server": {"enabled": True}}
DISTRIBUTION_MPI_ENABLED = {
    "mpi": {"enabled": True, "custom_mpi_options": "options", "processes_per_host": 2}
}
DISTRIBUTION_SM_DDP_ENABLED = {
    "smdistributed": {"dataparallel": {"enabled": True, "custom_mpi_options": "options"}}
}


class DummyFramework(Framework):
    _framework_name = "dummy"

    def training_image_uri(self):
        return IMAGE_URI

    def create_model(
        self,
        role=None,
        model_server_workers=None,
        entry_point=None,
        vpc_config_override=vpc_utils.VPC_CONFIG_DEFAULT,
        enable_network_isolation=None,
        model_dir=None,
        **kwargs,
    ):
        if enable_network_isolation is None:
            enable_network_isolation = self.enable_network_isolation()

        return DummyFrameworkModel(
            self.sagemaker_session,
            vpc_config=self.get_vpc_config(vpc_config_override),
            entry_point=entry_point,
            enable_network_isolation=enable_network_isolation,
            role=role,
            **kwargs,
        )

    @classmethod
    def _prepare_init_params_from_job_description(cls, job_details, model_channel_name=None):
        init_params = super(DummyFramework, cls)._prepare_init_params_from_job_description(
            job_details, model_channel_name
        )
        init_params.pop("image_uri", None)
        return init_params


class DummyFrameworkModel(FrameworkModel):
    def __init__(self, sagemaker_session, entry_point=None, role=ROLE, **kwargs):
        super(DummyFrameworkModel, self).__init__(
            MODEL_DATA,
            MODEL_IMAGE,
            role,
            entry_point or ENTRY_POINT,
            sagemaker_session=sagemaker_session,
            **kwargs,
        )

    def create_predictor(self, endpoint_name):
        return None

    def prepare_container_def(self, instance_type, accelerator_type=None):
        return MODEL_CONTAINER_DEF


@pytest.fixture(autouse=True)
def mock_create_tar_file():
    with patch("sagemaker.utils.create_tar_file", MagicMock()) as create_tar_file:
        yield create_tar_file


@pytest.fixture()
def sagemaker_session():
    boto_mock = Mock(name="boto_session", region_name=REGION)
    sms = MagicMock(
        name="sagemaker_session",
        boto_session=boto_mock,
        boto_region_name=REGION,
        config=None,
        local_mode=False,
        s3_client=None,
        s3_resource=None,
    )
    sms.default_bucket = Mock(name="default_bucket", return_value=BUCKET_NAME)
    sms.sagemaker_client.describe_training_job = Mock(
        name="describe_training_job", return_value=DESCRIBE_TRAINING_JOB_RESULT
    )
    sms.sagemaker_client.describe_endpoint = Mock(return_value=ENDPOINT_DESC)
    sms.sagemaker_client.describe_endpoint_config = Mock(return_value=ENDPOINT_CONFIG_DESC)
    sms.sagemaker_client.list_tags = Mock(return_value=LIST_TAGS_RESULT)
    sms.upload_data = Mock(return_value=OUTPUT_PATH)
    return sms


@pytest.fixture()
def training_job_description(sagemaker_session):
    returned_job_description = RETURNED_JOB_DESCRIPTION.copy()
    mock_describe_training_job = Mock(
        name="describe_training_job", return_value=returned_job_description
    )
    sagemaker_session.sagemaker_client.describe_training_job = mock_describe_training_job
    sagemaker_session.describe_training_job = mock_describe_training_job
    return returned_job_description


def test_framework_all_init_args(sagemaker_session):
    f = DummyFramework(
        "my_script.py",
        role="DummyRole",
        instance_count=3,
        instance_type="ml.m4.xlarge",
        sagemaker_session=sagemaker_session,
        volume_size=123,
        volume_kms_key="volumekms",
        max_run=456,
        input_mode="inputmode",
        output_path="outputpath",
        output_kms_key="outputkms",
        base_job_name="basejobname",
        tags=[{"foo": "bar"}],
        subnets=["123", "456"],
        security_group_ids=["789", "012"],
        metric_definitions=[{"Name": "validation-rmse", "Regex": "validation-rmse=(\\d+)"}],
        encrypt_inter_container_traffic=True,
        checkpoint_s3_uri="s3://bucket/checkpoint",
        checkpoint_local_path="file://local/checkpoint",
        enable_sagemaker_metrics=True,
        enable_network_isolation=True,
        environment=ENV_INPUT,
        max_retry_attempts=2,
    )
    _TrainingJob.start_new(f, "s3://mydata", None)
    sagemaker_session.train.assert_called_once()
    _, args = sagemaker_session.train.call_args
    assert args == {
        "input_mode": "inputmode",
        "tags": [{"foo": "bar"}],
        "hyperparameters": {},
        "image_uri": "fakeimage",
        "input_config": [
            {
                "ChannelName": "training",
                "DataSource": {
                    "S3DataSource": {
                        "S3DataType": "S3Prefix",
                        "S3DataDistributionType": "FullyReplicated",
                        "S3Uri": "s3://mydata",
                    }
                },
            }
        ],
        "output_config": {"KmsKeyId": "outputkms", "S3OutputPath": "outputpath"},
        "vpc_config": {"Subnets": ["123", "456"], "SecurityGroupIds": ["789", "012"]},
        "stop_condition": {"MaxRuntimeInSeconds": 456},
        "retry_strategy": {"MaximumRetryAttempts": 2},
        "role": sagemaker_session.expand_role(),
        "job_name": None,
        "resource_config": {
            "VolumeSizeInGB": 123,
            "InstanceCount": 3,
            "VolumeKmsKeyId": "volumekms",
            "InstanceType": "ml.m4.xlarge",
        },
        "metric_definitions": [{"Name": "validation-rmse", "Regex": "validation-rmse=(\\d+)"}],
        "encrypt_inter_container_traffic": True,
        "environment": {"env_key1": "env_val1", "env_key2": "env_val2", "env_key3": "env_val3"},
        "experiment_config": None,
        "checkpoint_s3_uri": "s3://bucket/checkpoint",
        "checkpoint_local_path": "file://local/checkpoint",
        "enable_sagemaker_metrics": True,
        "enable_network_isolation": True,
    }


def test_framework_with_debugger_and_built_in_rule(sagemaker_session):
    debugger_built_in_rule_with_custom_args = Rule.sagemaker(
        base_config=rule_configs.stalled_training_rule(),
        rule_parameters={"threshold": "120", "stop_training_on_fire": "True"},
        collections_to_save=[
            CollectionConfig(
                name="losses", parameters={"train.save_interval": "50", "eval.save_interval": "10"}
            )
        ],
    )
    f = DummyFramework(
        entry_point=SCRIPT_PATH,
        role=ROLE,
        sagemaker_session=sagemaker_session,
        instance_count=INSTANCE_COUNT,
        instance_type=INSTANCE_TYPE,
        rules=[debugger_built_in_rule_with_custom_args],
        debugger_hook_config=DebuggerHookConfig(s3_output_path="s3://output"),
    )
    f.fit("s3://mydata")
    sagemaker_session.train.assert_called_once()
    _, args = sagemaker_session.train.call_args
    assert args["debugger_rule_configs"][0]["RuleParameters"] == {
        "rule_to_invoke": "StalledTrainingRule",
        "threshold": "120",
        "stop_training_on_fire": "True",
    }
    assert args["debugger_hook_config"] == {
        "S3OutputPath": "s3://output",
        "CollectionConfigurations": [
            {
                "CollectionName": "losses",
                "CollectionParameters": {"train.save_interval": "50", "eval.save_interval": "10"},
            }
        ],
    }
    assert args["profiler_config"] == {
        "S3OutputPath": "s3://{}/".format(BUCKET_NAME),
    }


def test_framework_with_debugger_and_custom_rule(sagemaker_session):
    hook_config = DebuggerHookConfig(
        s3_output_path="s3://output", collection_configs=[CollectionConfig(name="weights")]
    )
    debugger_custom_rule = Rule.custom(
        name="CustomRule",
        image_uri="RuleImageUri",
        instance_type=INSTANCE_TYPE,
        volume_size_in_gb=5,
        source="path/to/my_custom_rule.py",
        rule_to_invoke="CustomRule",
        other_trials_s3_input_paths=["s3://path/trial1", "s3://path/trial2"],
        rule_parameters={"threshold": "120"},
    )
    f = DummyFramework(
        entry_point=SCRIPT_PATH,
        role=ROLE,
        sagemaker_session=sagemaker_session,
        instance_count=INSTANCE_COUNT,
        instance_type=INSTANCE_TYPE,
        rules=[debugger_custom_rule],
        debugger_hook_config=hook_config,
    )
    f.fit("s3://mydata")
    sagemaker_session.train.assert_called_once()
    _, args = sagemaker_session.train.call_args
    assert args["debugger_rule_configs"] == [
        {
            "RuleConfigurationName": "CustomRule",
            "RuleEvaluatorImage": "RuleImageUri",
            "InstanceType": INSTANCE_TYPE,
            "VolumeSizeInGB": 5,
            "RuleParameters": {
                "source_s3_uri": sagemaker_session.upload_data(),
                "rule_to_invoke": "CustomRule",
                "threshold": "120",
                "other_trial_0": "s3://path/trial1",
                "other_trial_1": "s3://path/trial2",
            },
        }
    ]
    assert args["debugger_hook_config"] == {
        "S3OutputPath": "s3://output",
        "CollectionConfigurations": [{"CollectionName": "weights"}],
    }


def test_framework_with_only_debugger_rule(sagemaker_session):
    f = DummyFramework(
        entry_point=SCRIPT_PATH,
        role=ROLE,
        sagemaker_session=sagemaker_session,
        instance_count=INSTANCE_COUNT,
        instance_type=INSTANCE_TYPE,
        rules=[Rule.sagemaker(rule_configs.stalled_training_rule())],
    )
    f.fit("s3://mydata")
    sagemaker_session.train.assert_called_once()
    _, args = sagemaker_session.train.call_args
    assert args["debugger_rule_configs"][0]["RuleParameters"] == {
        "rule_to_invoke": "StalledTrainingRule"
    }
    assert args["debugger_hook_config"] == {
        "S3OutputPath": "s3://{}/".format(BUCKET_NAME),
        "CollectionConfigurations": [],
    }


def test_framework_with_debugger_rule_and_single_action(sagemaker_session):
    stop_training_action = rule_configs.StopTraining()
    f = DummyFramework(
        entry_point=SCRIPT_PATH,
        role=ROLE,
        sagemaker_session=sagemaker_session,
        instance_count=INSTANCE_COUNT,
        instance_type=INSTANCE_TYPE,
        rules=[Rule.sagemaker(rule_configs.stalled_training_rule(), actions=stop_training_action)],
    )
    f.fit("s3://mydata")
    sagemaker_session.train.assert_called_once()
    _, args = sagemaker_session.train.call_args
    assert args["debugger_rule_configs"][0]["RuleParameters"] == {
        "rule_to_invoke": "StalledTrainingRule",
        "action_json": stop_training_action.serialize(),
    }
    assert stop_training_action.action_parameters["training_job_prefix"] == f._current_job_name
    assert args["debugger_hook_config"] == {
        "S3OutputPath": "s3://{}/".format(BUCKET_NAME),
        "CollectionConfigurations": [],
    }


def test_framework_with_debugger_rule_and_multiple_actions(sagemaker_session):
    action_list = rule_configs.ActionList(
        rule_configs.StopTraining(),
        rule_configs.Email("abc@abc.com"),
        rule_configs.SMS("+1234567890"),
    )
    f = DummyFramework(
        entry_point=SCRIPT_PATH,
        role=ROLE,
        sagemaker_session=sagemaker_session,
        instance_count=INSTANCE_COUNT,
        instance_type=INSTANCE_TYPE,
        rules=[Rule.sagemaker(rule_configs.stalled_training_rule(), actions=action_list)],
    )
    f.fit("s3://mydata")
    sagemaker_session.train.assert_called_once()
    _, args = sagemaker_session.train.call_args
    assert args["debugger_rule_configs"][0]["RuleParameters"] == {
        "rule_to_invoke": "StalledTrainingRule",
        "action_json": action_list.serialize(),
    }
    assert action_list.actions[0].action_parameters["training_job_prefix"] == f._current_job_name
    assert args["debugger_hook_config"] == {
        "S3OutputPath": "s3://{}/".format(BUCKET_NAME),
        "CollectionConfigurations": [],
    }


def test_framework_with_only_debugger_hook_config(sagemaker_session):
    hook_config = DebuggerHookConfig(
        s3_output_path="s3://output", collection_configs=[CollectionConfig(name="weights")]
    )
    f = DummyFramework(
        entry_point=SCRIPT_PATH,
        role=ROLE,
        sagemaker_session=sagemaker_session,
        instance_count=INSTANCE_COUNT,
        instance_type=INSTANCE_TYPE,
        debugger_hook_config=hook_config,
    )
    f.fit("s3://mydata")
    sagemaker_session.train.assert_called_once()
    _, args = sagemaker_session.train.call_args
    assert args["debugger_hook_config"] == {
        "S3OutputPath": "s3://output",
        "CollectionConfigurations": [{"CollectionName": "weights"}],
    }
    assert "debugger_rule_configs" not in args


@patch("time.time", return_value=TIME)
def test_framework_without_debugger_and_profiler(time, sagemaker_session):
    f = DummyFramework(
        entry_point=SCRIPT_PATH,
        role=ROLE,
        sagemaker_session=sagemaker_session,
        instance_count=INSTANCE_COUNT,
        instance_type=INSTANCE_TYPE,
    )
    f.fit("s3://mydata")
    sagemaker_session.train.assert_called_once()
    _, args = sagemaker_session.train.call_args
    assert args["debugger_hook_config"] == {
        "CollectionConfigurations": [],
        "S3OutputPath": "s3://{}/".format(BUCKET_NAME),
    }
    assert "debugger_rule_configs" not in args
    assert args["profiler_config"] == {
        "S3OutputPath": "s3://{}/".format(BUCKET_NAME),
    }
    assert args["profiler_rule_configs"] == [
        {
            "RuleConfigurationName": "ProfilerReport-1510006209",
            "RuleEvaluatorImage": "895741380848.dkr.ecr.us-west-2.amazonaws.com/sagemaker-debugger-rules:latest",
            "RuleParameters": {"rule_to_invoke": "ProfilerReport"},
        }
    ]


def test_framework_with_debugger_and_profiler_rules(sagemaker_session):
    debugger_built_in_rule_with_custom_args = Rule.sagemaker(
        base_config=rule_configs.stalled_training_rule(),
        rule_parameters={"threshold": "120", "stop_training_on_fire": "True"},
        collections_to_save=[
            CollectionConfig(
                name="losses", parameters={"train.save_interval": "50", "eval.save_interval": "10"}
            )
        ],
    )
    profiler_built_in_rule_with_custom_args = ProfilerRule.sagemaker(
        base_config=rule_configs.ProfilerReport(CPUBottleneck_threshold=90),
        name="CustomProfilerReportRule",
    )
    profiler_custom_rule = ProfilerRule.custom(
        name="CustomProfilerRule",
        image_uri="RuleImageUri",
        instance_type=INSTANCE_TYPE,
        volume_size_in_gb=5,
        source="path/to/my_custom_rule.py",
        rule_to_invoke="CustomProfilerRule",
        rule_parameters={"threshold": "10"},
    )
    f = DummyFramework(
        entry_point=SCRIPT_PATH,
        role=ROLE,
        sagemaker_session=sagemaker_session,
        instance_count=INSTANCE_COUNT,
        instance_type=INSTANCE_TYPE,
        rules=[
            debugger_built_in_rule_with_custom_args,
            profiler_built_in_rule_with_custom_args,
            profiler_custom_rule,
        ],
    )
    f.fit("s3://mydata")
    sagemaker_session.train.assert_called_once()
    _, args = sagemaker_session.train.call_args
    assert args["debugger_rule_configs"] == [
        {
            "RuleConfigurationName": "StalledTrainingRule",
            "RuleEvaluatorImage": "895741380848.dkr.ecr.us-west-2.amazonaws.com/sagemaker-debugger-rules:latest",
            "RuleParameters": {
                "rule_to_invoke": "StalledTrainingRule",
                "threshold": "120",
                "stop_training_on_fire": "True",
            },
        }
    ]
    assert args["debugger_hook_config"] == {
        "S3OutputPath": "s3://mybucket/",
        "CollectionConfigurations": [
            {
                "CollectionName": "losses",
                "CollectionParameters": {"train.save_interval": "50", "eval.save_interval": "10"},
            }
        ],
    }
    assert args["profiler_config"] == {
        "S3OutputPath": "s3://{}/".format(BUCKET_NAME),
    }
    assert args["profiler_rule_configs"] == [
        {
            "RuleConfigurationName": "CustomProfilerReportRule",
            "RuleEvaluatorImage": "895741380848.dkr.ecr.us-west-2.amazonaws.com/sagemaker-debugger-rules:latest",
            "RuleParameters": {"rule_to_invoke": "ProfilerReport", "CPUBottleneck_threshold": "90"},
        },
        {
            "InstanceType": "c4.4xlarge",
            "RuleConfigurationName": "CustomProfilerRule",
            "RuleEvaluatorImage": "RuleImageUri",
            "RuleParameters": {
                "rule_to_invoke": "CustomProfilerRule",
                "source_s3_uri": OUTPUT_PATH,
                "threshold": "10",
            },
            "VolumeSizeInGB": 5,
        },
    ]


def test_framework_with_only_profiler_rule_specified(sagemaker_session):
    f = DummyFramework(
        entry_point=SCRIPT_PATH,
        role=ROLE,
        sagemaker_session=sagemaker_session,
        instance_count=INSTANCE_COUNT,
        instance_type=INSTANCE_TYPE,
        rules=[ProfilerRule.sagemaker(rule_configs.CPUBottleneck(gpu_threshold=60))],
    )
    f.fit("s3://mydata")
    sagemaker_session.train.assert_called_once()
    _, args = sagemaker_session.train.call_args
    assert args["profiler_config"] == {
        "S3OutputPath": "s3://{}/".format(BUCKET_NAME),
    }
    assert args["profiler_rule_configs"] == [
        {
            "RuleConfigurationName": "CPUBottleneck",
            "RuleEvaluatorImage": "895741380848.dkr.ecr.us-west-2.amazonaws.com/sagemaker-debugger-rules:latest",
            "RuleParameters": {
                "rule_to_invoke": "CPUBottleneck",
                "cpu_threshold": "90",
                "gpu_threshold": "60",
                "patience": "1000",
                "scan_interval_us": "60000000",
                "threshold": "50",
            },
        }
    ]


@patch("time.time", return_value=TIME)
def test_framework_with_profiler_config_without_s3_output_path(time, sagemaker_session):
    f = DummyFramework(
        entry_point=SCRIPT_PATH,
        role=ROLE,
        sagemaker_session=sagemaker_session,
        instance_count=INSTANCE_COUNT,
        instance_type=INSTANCE_TYPE,
        profiler_config=ProfilerConfig(system_monitor_interval_millis=1000),
    )
    f.fit("s3://mydata")
    sagemaker_session.train.assert_called_once()
    _, args = sagemaker_session.train.call_args
    assert args["profiler_config"] == {
        "S3OutputPath": "s3://{}/".format(BUCKET_NAME),
        "ProfilingIntervalInMilliseconds": 1000,
    }
    assert args["profiler_rule_configs"] == [
        {
            "RuleConfigurationName": "ProfilerReport-1510006209",
            "RuleEvaluatorImage": "895741380848.dkr.ecr.us-west-2.amazonaws.com/sagemaker-debugger-rules:latest",
            "RuleParameters": {"rule_to_invoke": "ProfilerReport"},
        }
    ]


@pytest.mark.parametrize("region", PROFILER_UNSUPPORTED_REGIONS)
def test_framework_with_no_default_profiler_in_unsupported_region(region):
    boto_mock = Mock(name="boto_session", region_name=region)
    sms = MagicMock(
        name="sagemaker_session",
        boto_session=boto_mock,
        boto_region_name=region,
        config=None,
        local_mode=False,
        s3_client=None,
        s3_resource=None,
    )
    f = DummyFramework(
        entry_point=SCRIPT_PATH,
        role=ROLE,
        sagemaker_session=sms,
        instance_count=INSTANCE_COUNT,
        instance_type=INSTANCE_TYPE,
    )
    f.fit("s3://mydata")
    sms.train.assert_called_once()
    _, args = sms.train.call_args
    assert args.get("profiler_config") is None
    assert args.get("profiler_rule_configs") is None


def test_framework_with_profiler_config_and_profiler_disabled(sagemaker_session):
    with pytest.raises(RuntimeError) as error:
        f = DummyFramework(
            entry_point=SCRIPT_PATH,
            role=ROLE,
            sagemaker_session=sagemaker_session,
            instance_count=INSTANCE_COUNT,
            instance_type=INSTANCE_TYPE,
            profiler_config=ProfilerConfig(),
            disable_profiler=True,
        )
        f.fit("s3://mydata")
    assert "profiler_config cannot be set when disable_profiler is True." in str(error)


def test_framework_with_profiler_rule_and_profiler_disabled(sagemaker_session):
    profiler_custom_rule = ProfilerRule.custom(
        name="CustomProfilerRule",
        image_uri="RuleImageUri",
        instance_type=INSTANCE_TYPE,
        volume_size_in_gb=5,
    )
    with pytest.raises(RuntimeError) as error:
        f = DummyFramework(
            entry_point=SCRIPT_PATH,
            role=ROLE,
            sagemaker_session=sagemaker_session,
            instance_count=INSTANCE_COUNT,
            instance_type=INSTANCE_TYPE,
            rules=[profiler_custom_rule],
            disable_profiler=True,
        )
        f.fit("s3://mydata")
    assert "ProfilerRule cannot be set when disable_profiler is True." in str(error)


def test_framework_with_enabling_default_profiling_when_profiler_is_already_enabled(
    sagemaker_session, training_job_description
):
    with pytest.raises(ValueError) as error:
        f = DummyFramework(
            entry_point=SCRIPT_PATH,
            role=ROLE,
            sagemaker_session=sagemaker_session,
            instance_count=INSTANCE_COUNT,
            instance_type=INSTANCE_TYPE,
        )
        f.fit("s3://mydata")
        training_job_description["ProfilingStatus"] = "Enabled"
        f.enable_default_profiling()
    assert (
        "Debugger monitoring is already enabled. To update the profiler_config parameter "
        "and the Debugger profiling rules, please use the update_profiler function." in str(error)
    )


@patch("time.time", return_value=TIME)
def test_framework_with_enabling_default_profiling(
    time, sagemaker_session, training_job_description
):
    f = DummyFramework(
        entry_point=SCRIPT_PATH,
        role=ROLE,
        sagemaker_session=sagemaker_session,
        instance_count=INSTANCE_COUNT,
        instance_type=INSTANCE_TYPE,
        disable_profiler=True,
    )
    f.fit("s3://mydata")
    training_job_description["ProfilingStatus"] = "Disabled"
    f.enable_default_profiling()
    sagemaker_session.update_training_job.assert_called_once()
    _, args = sagemaker_session.update_training_job.call_args
    assert args["profiler_config"] == {
        "S3OutputPath": "s3://{}/".format(BUCKET_NAME),
    }
    assert args["profiler_rule_configs"] == [
        {
            "RuleConfigurationName": "ProfilerReport-1510006209",
            "RuleEvaluatorImage": "895741380848.dkr.ecr.us-west-2.amazonaws.com/sagemaker-debugger-rules:latest",
            "RuleParameters": {"rule_to_invoke": "ProfilerReport"},
        }
    ]


@patch("time.time", return_value=TIME)
def test_framework_with_enabling_default_profiling_with_existed_s3_output_path(
    time, sagemaker_session, training_job_description
):
    f = DummyFramework(
        entry_point=SCRIPT_PATH,
        role=ROLE,
        sagemaker_session=sagemaker_session,
        instance_count=INSTANCE_COUNT,
        instance_type=INSTANCE_TYPE,
        disable_profiler=True,
    )
    f.fit("s3://mydata")
    training_job_description["ProfilingStatus"] = "Disabled"
    training_job_description["ProfilerConfig"] = {
        "S3OutputPath": "s3://custom/",
        "ProfilingIntervalInMilliseconds": 1000,
    }
    f.enable_default_profiling()
    sagemaker_session.update_training_job.assert_called_once()
    _, args = sagemaker_session.update_training_job.call_args
    assert args["profiler_config"] == {
        "S3OutputPath": "s3://custom/",
    }
    assert args["profiler_rule_configs"] == [
        {
            "RuleConfigurationName": "ProfilerReport-1510006209",
            "RuleEvaluatorImage": "895741380848.dkr.ecr.us-west-2.amazonaws.com/sagemaker-debugger-rules:latest",
            "RuleParameters": {"rule_to_invoke": "ProfilerReport"},
        }
    ]


def test_framework_with_disabling_profiling_when_profiler_is_already_disabled(
    sagemaker_session, training_job_description
):
    with pytest.raises(ValueError) as error:
        f = DummyFramework(
            entry_point=SCRIPT_PATH,
            role=ROLE,
            sagemaker_session=sagemaker_session,
            instance_count=INSTANCE_COUNT,
            instance_type=INSTANCE_TYPE,
        )
        f.fit("s3://mydata")
        training_job_description["ProfilingStatus"] = "Disabled"
        f.disable_profiling()
    assert "Profiler is already disabled." in str(error)


def test_framework_with_disabling_profiling(sagemaker_session, training_job_description):
    f = DummyFramework(
        entry_point=SCRIPT_PATH,
        role=ROLE,
        sagemaker_session=sagemaker_session,
        instance_count=INSTANCE_COUNT,
        instance_type=INSTANCE_TYPE,
    )
    f.fit("s3://mydata")
    training_job_description["ProfilingStatus"] = "Enabled"
    f.disable_profiling()
    sagemaker_session.update_training_job.assert_called_once()
    _, args = sagemaker_session.update_training_job.call_args
    assert args["profiler_config"] == {"DisableProfiler": True}


def test_framework_with_update_profiler_when_no_training_job(sagemaker_session):
    with pytest.raises(ValueError) as error:
        f = DummyFramework(
            entry_point=SCRIPT_PATH,
            role=ROLE,
            sagemaker_session=sagemaker_session,
            instance_count=INSTANCE_COUNT,
            instance_type=INSTANCE_TYPE,
        )
        f.update_profiler(system_monitor_interval_millis=1000)
    assert "Estimator is not associated with a training job" in str(error)


def test_framework_with_update_profiler_without_any_parameter(sagemaker_session):
    with pytest.raises(ValueError) as error:
        f = DummyFramework(
            entry_point=SCRIPT_PATH,
            role=ROLE,
            sagemaker_session=sagemaker_session,
            instance_count=INSTANCE_COUNT,
            instance_type=INSTANCE_TYPE,
        )
        f.fit("s3://mydata")
        f.update_profiler()
    assert "Please provide profiler config or profiler rule to be updated." in str(error)


def test_framework_with_update_profiler_with_debugger_rule(sagemaker_session):
    with pytest.raises(ValueError) as error:
        f = DummyFramework(
            entry_point=SCRIPT_PATH,
            role=ROLE,
            sagemaker_session=sagemaker_session,
            instance_count=INSTANCE_COUNT,
            instance_type=INSTANCE_TYPE,
        )
        f.fit("s3://mydata")
        f.update_profiler(rules=[Rule.sagemaker(rule_configs.stalled_training_rule())])
    assert "Please provide ProfilerRule to be updated." in str(error)


def test_framework_with_update_profiler_config(sagemaker_session):
    f = DummyFramework(
        entry_point=SCRIPT_PATH,
        role=ROLE,
        sagemaker_session=sagemaker_session,
        instance_count=INSTANCE_COUNT,
        instance_type=INSTANCE_TYPE,
    )
    f.fit("s3://mydata")
    f.update_profiler(system_monitor_interval_millis=1000)
    sagemaker_session.update_training_job.assert_called_once()
    _, args = sagemaker_session.update_training_job.call_args
    assert args["profiler_config"] == {
        "ProfilingIntervalInMilliseconds": 1000,
    }
    assert "profiler_rule_configs" not in args


def test_framework_with_update_profiler_report_rule(sagemaker_session):
    f = DummyFramework(
        entry_point=SCRIPT_PATH,
        role=ROLE,
        sagemaker_session=sagemaker_session,
        instance_count=INSTANCE_COUNT,
        instance_type=INSTANCE_TYPE,
    )
    f.fit("s3://mydata")
    f.update_profiler(
        rules=[
            ProfilerRule.sagemaker(rule_configs.ProfilerReport(), name="CustomProfilerReportRule")
        ]
    )
    sagemaker_session.update_training_job.assert_called_once()
    _, args = sagemaker_session.update_training_job.call_args
    assert args["profiler_rule_configs"] == [
        {
            "RuleConfigurationName": "CustomProfilerReportRule",
            "RuleEvaluatorImage": "895741380848.dkr.ecr.us-west-2.amazonaws.com/sagemaker-debugger-rules:latest",
            "RuleParameters": {"rule_to_invoke": "ProfilerReport"},
        }
    ]
    assert "profiler_config" not in args


def test_framework_with_disable_framework_metrics(sagemaker_session):
    f = DummyFramework(
        entry_point=SCRIPT_PATH,
        role=ROLE,
        sagemaker_session=sagemaker_session,
        instance_count=INSTANCE_COUNT,
        instance_type=INSTANCE_TYPE,
    )
    f.fit("s3://mydata")
    f.update_profiler(disable_framework_metrics=True)
    sagemaker_session.update_training_job.assert_called_once()
    _, args = sagemaker_session.update_training_job.call_args
    assert args["profiler_config"] == {"ProfilingParameters": {}}
    assert "profiler_rule_configs" not in args


def test_framework_with_disable_framework_metrics_and_update_system_metrics(sagemaker_session):
    f = DummyFramework(
        entry_point=SCRIPT_PATH,
        role=ROLE,
        sagemaker_session=sagemaker_session,
        instance_count=INSTANCE_COUNT,
        instance_type=INSTANCE_TYPE,
    )
    f.fit("s3://mydata")
    f.update_profiler(system_monitor_interval_millis=1000, disable_framework_metrics=True)
    sagemaker_session.update_training_job.assert_called_once()
    _, args = sagemaker_session.update_training_job.call_args
    assert args["profiler_config"] == {
        "ProfilingIntervalInMilliseconds": 1000,
        "ProfilingParameters": {},
    }
    assert "profiler_rule_configs" not in args


def test_framework_with_disable_framework_metrics_and_update_framework_params(sagemaker_session):
    with pytest.raises(ValueError) as error:
        f = DummyFramework(
            entry_point=SCRIPT_PATH,
            role=ROLE,
            sagemaker_session=sagemaker_session,
            instance_count=INSTANCE_COUNT,
            instance_type=INSTANCE_TYPE,
        )
        f.fit("s3://mydata")
        f.update_profiler(
            framework_profile_params=FrameworkProfile(), disable_framework_metrics=True
        )
    assert "framework_profile_params cannot be set when disable_framework_metrics is True" in str(
        error
    )


def test_framework_with_update_profiler_config_and_profiler_rule(sagemaker_session):
    profiler_custom_rule = ProfilerRule.custom(
        name="CustomProfilerRule",
        image_uri="RuleImageUri",
        instance_type=INSTANCE_TYPE,
        volume_size_in_gb=5,
    )
    f = DummyFramework(
        entry_point=SCRIPT_PATH,
        role=ROLE,
        sagemaker_session=sagemaker_session,
        instance_count=INSTANCE_COUNT,
        instance_type=INSTANCE_TYPE,
    )
    f.fit("s3://mydata")
    f.update_profiler(rules=[profiler_custom_rule], system_monitor_interval_millis=1000)
    sagemaker_session.update_training_job.assert_called_once()
    _, args = sagemaker_session.update_training_job.call_args
    assert args["profiler_config"] == {"ProfilingIntervalInMilliseconds": 1000}
    assert args["profiler_rule_configs"] == [
        {
            "InstanceType": "c4.4xlarge",
            "RuleConfigurationName": "CustomProfilerRule",
            "RuleEvaluatorImage": "RuleImageUri",
            "VolumeSizeInGB": 5,
        }
    ]


def test_training_job_with_rule_job_summary(sagemaker_session, training_job_description):
    f = DummyFramework(
        entry_point=SCRIPT_PATH,
        role=ROLE,
        sagemaker_session=sagemaker_session,
        instance_count=INSTANCE_COUNT,
        instance_type=INSTANCE_TYPE,
    )
    f.fit("s3://mydata")
    training_job_description["DebugRuleEvaluationStatuses"] = [
        {
            "RuleConfigurationName": "debugger_rule",
            "RuleEvaluationJobArn": "debugger_rule_job_arn",
            "RuleEvaluationStatus": "InProgress",
        }
    ]
    training_job_description["ProfilerRuleEvaluationStatuses"] = [
        {
            "RuleConfigurationName": "profiler_rule_1",
            "RuleEvaluationJobArn": "profiler_rule_job_arn_1",
            "RuleEvaluationStatus": "InProgress",
        },
        {
            "RuleConfigurationName": "profiler_rule_2",
            "RuleEvaluationJobArn": "profiler_rule_job_arn_2",
            "RuleEvaluationStatus": "ERROR",
        },
    ]
    job_summary = f.latest_training_job.rule_job_summary()
    assert job_summary == [
        {
            "RuleConfigurationName": "debugger_rule",
            "RuleEvaluationJobArn": "debugger_rule_job_arn",
            "RuleEvaluationStatus": "InProgress",
        },
        {
            "RuleConfigurationName": "profiler_rule_1",
            "RuleEvaluationJobArn": "profiler_rule_job_arn_1",
            "RuleEvaluationStatus": "InProgress",
        },
        {
            "RuleConfigurationName": "profiler_rule_2",
            "RuleEvaluationJobArn": "profiler_rule_job_arn_2",
            "RuleEvaluationStatus": "ERROR",
        },
    ]


def test_framework_with_spot_and_checkpoints(sagemaker_session):
    f = DummyFramework(
        "my_script.py",
        role="DummyRole",
        instance_count=3,
        instance_type="ml.m4.xlarge",
        sagemaker_session=sagemaker_session,
        volume_size=123,
        volume_kms_key="volumekms",
        max_run=456,
        input_mode="inputmode",
        output_path="outputpath",
        output_kms_key="outputkms",
        base_job_name="basejobname",
        tags=[{"foo": "bar"}],
        subnets=["123", "456"],
        security_group_ids=["789", "012"],
        metric_definitions=[{"Name": "validation-rmse", "Regex": "validation-rmse=(\\d+)"}],
        encrypt_inter_container_traffic=True,
        use_spot_instances=True,
        max_wait=500,
        checkpoint_s3_uri="s3://mybucket/checkpoints/",
        checkpoint_local_path="/tmp/checkpoints",
    )
    _TrainingJob.start_new(f, "s3://mydata", None)
    sagemaker_session.train.assert_called_once()
    _, args = sagemaker_session.train.call_args
    assert args == {
        "input_mode": "inputmode",
        "tags": [{"foo": "bar"}],
        "hyperparameters": {},
        "image_uri": "fakeimage",
        "input_config": [
            {
                "ChannelName": "training",
                "DataSource": {
                    "S3DataSource": {
                        "S3DataType": "S3Prefix",
                        "S3DataDistributionType": "FullyReplicated",
                        "S3Uri": "s3://mydata",
                    }
                },
            }
        ],
        "output_config": {"KmsKeyId": "outputkms", "S3OutputPath": "outputpath"},
        "vpc_config": {"Subnets": ["123", "456"], "SecurityGroupIds": ["789", "012"]},
        "stop_condition": {"MaxRuntimeInSeconds": 456, "MaxWaitTimeInSeconds": 500},
        "role": sagemaker_session.expand_role(),
        "job_name": None,
        "resource_config": {
            "VolumeSizeInGB": 123,
            "InstanceCount": 3,
            "VolumeKmsKeyId": "volumekms",
            "InstanceType": "ml.m4.xlarge",
        },
        "metric_definitions": [{"Name": "validation-rmse", "Regex": "validation-rmse=(\\d+)"}],
        "encrypt_inter_container_traffic": True,
        "use_spot_instances": True,
        "checkpoint_s3_uri": "s3://mybucket/checkpoints/",
        "checkpoint_local_path": "/tmp/checkpoints",
        "environment": None,
        "experiment_config": None,
        "retry_strategy": None,
    }


def test_framework_init_s3_entry_point_invalid(sagemaker_session):
    with pytest.raises(ValueError) as error:
        DummyFramework(
            "s3://remote-script-because-im-mistaken",
            role=ROLE,
            sagemaker_session=sagemaker_session,
            instance_count=INSTANCE_COUNT,
            instance_type=INSTANCE_TYPE,
        )
    assert "Must be a path to a local file" in str(error)


def test_sagemaker_s3_uri_invalid(sagemaker_session):
    with pytest.raises(ValueError) as error:
        t = DummyFramework(
            entry_point=SCRIPT_PATH,
            role=ROLE,
            sagemaker_session=sagemaker_session,
            instance_count=INSTANCE_COUNT,
            instance_type=INSTANCE_TYPE,
        )
        t.fit("thisdoesntstartwiths3")
    assert "must be a valid S3 or FILE URI" in str(error)


def test_sagemaker_model_s3_uri_invalid(sagemaker_session):
    with pytest.raises(ValueError) as error:
        t = DummyFramework(
            entry_point=SCRIPT_PATH,
            role=ROLE,
            sagemaker_session=sagemaker_session,
            instance_count=INSTANCE_COUNT,
            instance_type=INSTANCE_TYPE,
            model_uri="thisdoesntstartwiths3either.tar.gz",
        )
        t.fit("s3://mydata")
    assert "must be a valid S3 or FILE URI" in str(error)


def test_sagemaker_model_file_uri_invalid(sagemaker_session):
    with pytest.raises(ValueError) as error:
        t = DummyFramework(
            entry_point=SCRIPT_PATH,
            role=ROLE,
            sagemaker_session=sagemaker_session,
            instance_count=INSTANCE_COUNT,
            instance_type=INSTANCE_TYPE,
            model_uri="file://notins3.tar.gz",
        )
        t.fit("s3://mydata")
    assert "File URIs are supported in local mode only" in str(error)


def test_sagemaker_model_default_channel_name(sagemaker_session):
    f = DummyFramework(
        entry_point="my_script.py",
        role="DummyRole",
        instance_count=3,
        instance_type="ml.m4.xlarge",
        sagemaker_session=sagemaker_session,
        model_uri="s3://model-bucket/prefix/model.tar.gz",
    )
    _TrainingJob.start_new(f, {}, None)
    sagemaker_session.train.assert_called_once()
    _, args = sagemaker_session.train.call_args
    assert args["input_config"] == [
        {
            "ChannelName": "model",
            "InputMode": "File",
            "ContentType": "application/x-sagemaker-model",
            "DataSource": {
                "S3DataSource": {
                    "S3DataType": "S3Prefix",
                    "S3DataDistributionType": "FullyReplicated",
                    "S3Uri": "s3://model-bucket/prefix/model.tar.gz",
                }
            },
        }
    ]


def test_sagemaker_model_custom_channel_name(sagemaker_session):
    f = DummyFramework(
        entry_point="my_script.py",
        role="DummyRole",
        instance_count=3,
        instance_type="ml.m4.xlarge",
        sagemaker_session=sagemaker_session,
        model_uri="s3://model-bucket/prefix/model.tar.gz",
        model_channel_name="testModelChannel",
    )
    _TrainingJob.start_new(f, {}, None)
    sagemaker_session.train.assert_called_once()
    _, args = sagemaker_session.train.call_args
    assert args["input_config"] == [
        {
            "ChannelName": "testModelChannel",
            "InputMode": "File",
            "ContentType": "application/x-sagemaker-model",
            "DataSource": {
                "S3DataSource": {
                    "S3DataType": "S3Prefix",
                    "S3DataDistributionType": "FullyReplicated",
                    "S3Uri": "s3://model-bucket/prefix/model.tar.gz",
                }
            },
        }
    ]


@patch("time.strftime", return_value=TIMESTAMP)
def test_custom_code_bucket(time, sagemaker_session):
    code_bucket = "codebucket"
    prefix = "someprefix"
    code_location = "s3://{}/{}".format(code_bucket, prefix)
    t = DummyFramework(
        entry_point=SCRIPT_PATH,
        role=ROLE,
        sagemaker_session=sagemaker_session,
        instance_count=INSTANCE_COUNT,
        instance_type=INSTANCE_TYPE,
        code_location=code_location,
    )
    t.fit("s3://bucket/mydata")

    expected_key = "{}/{}/source/sourcedir.tar.gz".format(prefix, JOB_NAME)
    _, s3_args, _ = sagemaker_session.boto_session.resource("s3").Object.mock_calls[0]
    assert s3_args == (code_bucket, expected_key)

    expected_submit_dir = "s3://{}/{}".format(code_bucket, expected_key)
    _, _, train_kwargs = sagemaker_session.train.mock_calls[0]
    assert train_kwargs["hyperparameters"]["sagemaker_submit_directory"] == json.dumps(
        expected_submit_dir
    )


@patch("time.strftime", return_value=TIMESTAMP)
def test_custom_code_bucket_without_prefix(time, sagemaker_session):
    code_bucket = "codebucket"
    code_location = "s3://{}".format(code_bucket)
    t = DummyFramework(
        entry_point=SCRIPT_PATH,
        role=ROLE,
        sagemaker_session=sagemaker_session,
        instance_count=INSTANCE_COUNT,
        instance_type=INSTANCE_TYPE,
        code_location=code_location,
    )
    t.fit("s3://bucket/mydata")

    expected_key = "{}/source/sourcedir.tar.gz".format(JOB_NAME)
    _, s3_args, _ = sagemaker_session.boto_session.resource("s3").Object.mock_calls[0]
    assert s3_args == (code_bucket, expected_key)

    expected_submit_dir = "s3://{}/{}".format(code_bucket, expected_key)
    _, _, train_kwargs = sagemaker_session.train.mock_calls[0]
    assert train_kwargs["hyperparameters"]["sagemaker_submit_directory"] == json.dumps(
        expected_submit_dir
    )


def test_invalid_custom_code_bucket(sagemaker_session):
    code_location = "thisllworkright?"
    t = DummyFramework(
        entry_point=SCRIPT_PATH,
        role=ROLE,
        sagemaker_session=sagemaker_session,
        instance_count=INSTANCE_COUNT,
        instance_type=INSTANCE_TYPE,
        code_location=code_location,
    )

    with pytest.raises(ValueError) as error:
        t.fit("s3://bucket/mydata")
    assert "Expecting 's3' scheme" in str(error)


def test_augmented_manifest(sagemaker_session):
    fw = DummyFramework(
        entry_point=SCRIPT_PATH,
        role="DummyRole",
        sagemaker_session=sagemaker_session,
        instance_count=INSTANCE_COUNT,
        instance_type=INSTANCE_TYPE,
    )
    fw.fit(
        inputs=TrainingInput(
            "s3://mybucket/train_manifest",
            s3_data_type="AugmentedManifestFile",
            attribute_names=["foo", "bar"],
        )
    )

    _, _, train_kwargs = sagemaker_session.train.mock_calls[0]
    s3_data_source = train_kwargs["input_config"][0]["DataSource"]["S3DataSource"]
    assert s3_data_source["S3Uri"] == "s3://mybucket/train_manifest"
    assert s3_data_source["S3DataType"] == "AugmentedManifestFile"
    assert s3_data_source["AttributeNames"] == ["foo", "bar"]


def test_s3_input_mode(sagemaker_session):
    expected_input_mode = "Pipe"
    fw = DummyFramework(
        entry_point=SCRIPT_PATH,
        role="DummyRole",
        sagemaker_session=sagemaker_session,
        instance_count=INSTANCE_COUNT,
        instance_type=INSTANCE_TYPE,
    )
    fw.fit(inputs=TrainingInput("s3://mybucket/train_manifest", input_mode=expected_input_mode))

    actual_input_mode = sagemaker_session.method_calls[1][2]["input_mode"]
    assert actual_input_mode == expected_input_mode


def test_shuffle_config(sagemaker_session):
    fw = DummyFramework(
        entry_point=SCRIPT_PATH,
        role="DummyRole",
        sagemaker_session=sagemaker_session,
        instance_count=INSTANCE_COUNT,
        instance_type=INSTANCE_TYPE,
    )
    fw.fit(inputs=TrainingInput("s3://mybucket/train_manifest", shuffle_config=ShuffleConfig(100)))
    _, _, train_kwargs = sagemaker_session.train.mock_calls[0]
    channel = train_kwargs["input_config"][0]
    assert channel["ShuffleConfig"]["Seed"] == 100


BASE_HP = {
    "sagemaker_program": json.dumps(SCRIPT_NAME),
    "sagemaker_submit_directory": json.dumps(
        "s3://mybucket/{}/source/sourcedir.tar.gz".format(JOB_NAME)
    ),
    "sagemaker_job_name": json.dumps(JOB_NAME),
}


def test_local_code_location():
    config = {"local": {"local_code": True, "region": "us-west-2"}}
    sms = Mock(
        name="sagemaker_session",
        boto_session=None,
        boto_region_name=REGION,
        config=config,
        local_mode=True,
        spec=sagemaker.local.LocalSession,
    )
    t = DummyFramework(
        entry_point=SCRIPT_PATH,
        role=ROLE,
        sagemaker_session=sms,
        instance_count=1,
        instance_type="local",
        base_job_name=IMAGE_URI,
        hyperparameters={123: [456], "learning_rate": 0.1},
    )

    t.fit("file:///data/file")
    assert t.source_dir == DATA_DIR
    assert t.entry_point == "dummy_script.py"


@patch("time.strftime", return_value=TIMESTAMP)
def test_start_new_convert_hyperparameters_to_str(strftime, sagemaker_session):
    uri = "bucket/mydata"

    t = DummyFramework(
        entry_point=SCRIPT_PATH,
        role=ROLE,
        sagemaker_session=sagemaker_session,
        instance_count=INSTANCE_COUNT,
        instance_type=INSTANCE_TYPE,
        base_job_name=IMAGE_URI,
        hyperparameters={123: [456], "learning_rate": 0.1},
    )
    t.fit("s3://{}".format(uri))

    expected_hyperparameters = BASE_HP.copy()
    expected_hyperparameters["sagemaker_container_log_level"] = str(logging.INFO)
    expected_hyperparameters["learning_rate"] = json.dumps(0.1)
    expected_hyperparameters["123"] = json.dumps([456])
    expected_hyperparameters["sagemaker_region"] = '"us-west-2"'

    actual_hyperparameter = sagemaker_session.method_calls[1][2]["hyperparameters"]
    assert actual_hyperparameter == expected_hyperparameters


@patch("time.strftime", return_value=TIMESTAMP)
def test_start_new_wait_called(strftime, sagemaker_session):
    uri = "bucket/mydata"

    t = DummyFramework(
        entry_point=SCRIPT_PATH,
        role=ROLE,
        sagemaker_session=sagemaker_session,
        instance_count=INSTANCE_COUNT,
        instance_type=INSTANCE_TYPE,
    )

    t.fit("s3://{}".format(uri))

    expected_hyperparameters = BASE_HP.copy()
    expected_hyperparameters["sagemaker_container_log_level"] = str(logging.INFO)
    expected_hyperparameters["sagemaker_region"] = '"us-west-2"'

    actual_hyperparameter = sagemaker_session.method_calls[1][2]["hyperparameters"]
    assert actual_hyperparameter == expected_hyperparameters
    assert sagemaker_session.wait_for_job.assert_called_once


def test_attach_framework(sagemaker_session, training_job_description):
    training_job_description["VpcConfig"] = {"Subnets": ["foo"], "SecurityGroupIds": ["bar"]}
    training_job_description["EnableNetworkIsolation"] = True

    framework_estimator = DummyFramework.attach(
        training_job_name="neo", sagemaker_session=sagemaker_session
    )
    assert framework_estimator._current_job_name == "neo"
    assert framework_estimator.latest_training_job.job_name == "neo"
    assert framework_estimator.role == "arn:aws:iam::366:role/SageMakerRole"
    assert framework_estimator.instance_count == 1
    assert framework_estimator.max_run == 24 * 60 * 60
    assert framework_estimator.input_mode == "File"
    assert framework_estimator.base_job_name == "neo"
    assert framework_estimator.output_path == "s3://place/output/neo"
    assert framework_estimator.output_kms_key == ""
    assert framework_estimator.hyperparameters()["training_steps"] == "100"
    assert framework_estimator.source_dir == "s3://some/sourcedir.tar.gz"
    assert framework_estimator.entry_point == "iris-dnn-classifier.py"
    assert framework_estimator.subnets == ["foo"]
    assert framework_estimator.security_group_ids == ["bar"]
    assert framework_estimator.encrypt_inter_container_traffic is False
    assert framework_estimator.tags == LIST_TAGS_RESULT["Tags"]
    assert framework_estimator.enable_network_isolation() is True


def test_attach_no_logs(sagemaker_session, training_job_description):
    Estimator.attach(training_job_name="job", sagemaker_session=sagemaker_session)
    sagemaker_session.logs_for_job.assert_not_called()


def test_logs(sagemaker_session, training_job_description):
    estimator = Estimator.attach(training_job_name="job", sagemaker_session=sagemaker_session)
    estimator.logs()
    sagemaker_session.logs_for_job.assert_called_with(estimator.latest_training_job.name, wait=True)


def test_attach_without_hyperparameters(sagemaker_session, training_job_description):
    del training_job_description["HyperParameters"]
    estimator = Estimator.attach(training_job_name="job", sagemaker_session=sagemaker_session)
    assert estimator.hyperparameters() == {}


def test_attach_framework_with_tuning(sagemaker_session, training_job_description):
    training_job_description["HyperParameters"]["_tuning_objective_metric"] = "Validation-accuracy"
    framework_estimator = DummyFramework.attach(
        training_job_name="neo", sagemaker_session=sagemaker_session
    )
    assert framework_estimator.latest_training_job.job_name == "neo"
    assert framework_estimator.role == "arn:aws:iam::366:role/SageMakerRole"
    assert framework_estimator.instance_count == 1
    assert framework_estimator.max_run == 24 * 60 * 60
    assert framework_estimator.input_mode == "File"
    assert framework_estimator.base_job_name == "neo"
    assert framework_estimator.output_path == "s3://place/output/neo"
    assert framework_estimator.output_kms_key == ""
    hyper_params = framework_estimator.hyperparameters()
    assert hyper_params["training_steps"] == "100"
    assert hyper_params["_tuning_objective_metric"] == '"Validation-accuracy"'
    assert framework_estimator.source_dir == "s3://some/sourcedir.tar.gz"
    assert framework_estimator.entry_point == "iris-dnn-classifier.py"
    assert framework_estimator.encrypt_inter_container_traffic is False


def test_attach_framework_with_model_channel(sagemaker_session, training_job_description):
    s3_uri = "s3://some/s3/path/model.tar.gz"
    training_job_description["InputDataConfig"] = [
        {
            "ChannelName": "model",
            "InputMode": "File",
            "DataSource": {"S3DataSource": {"S3Uri": s3_uri}},
        }
    ]

    framework_estimator = DummyFramework.attach(
        training_job_name="neo", sagemaker_session=sagemaker_session
    )
    assert framework_estimator.model_uri is s3_uri
    assert framework_estimator.encrypt_inter_container_traffic is False


def test_attach_framework_with_inter_container_traffic_encryption_flag(
    sagemaker_session, training_job_description
):
    training_job_description["EnableInterContainerTrafficEncryption"] = True
    framework_estimator = DummyFramework.attach(
        training_job_name="neo", sagemaker_session=sagemaker_session
    )

    assert framework_estimator.encrypt_inter_container_traffic is True


def test_attach_framework_base_from_generated_name(sagemaker_session, training_job_description):
    base_job_name = "neo"
    framework_estimator = DummyFramework.attach(
        training_job_name=utils.name_from_base("neo"), sagemaker_session=sagemaker_session
    )

    assert framework_estimator.base_job_name == base_job_name


@patch("time.strftime", return_value=TIMESTAMP)
def test_fit_verify_job_name(strftime, sagemaker_session):
    fw = DummyFramework(
        entry_point=SCRIPT_PATH,
        role="DummyRole",
        sagemaker_session=sagemaker_session,
        instance_count=INSTANCE_COUNT,
        instance_type=INSTANCE_TYPE,
        tags=TAGS,
        encrypt_inter_container_traffic=True,
    )
    fw.fit(inputs=TrainingInput("s3://mybucket/train"))

    _, _, train_kwargs = sagemaker_session.train.mock_calls[0]

    assert train_kwargs["image_uri"] == IMAGE_URI
    assert train_kwargs["input_mode"] == "File"
    assert train_kwargs["tags"] == TAGS
    assert train_kwargs["job_name"] == JOB_NAME
    assert train_kwargs["encrypt_inter_container_traffic"] is True
    assert fw.latest_training_job.name == JOB_NAME


def test_prepare_for_training_unique_job_name_generation(sagemaker_session):
    fw = DummyFramework(
        entry_point=SCRIPT_PATH,
        role=ROLE,
        sagemaker_session=sagemaker_session,
        instance_count=INSTANCE_COUNT,
        instance_type=INSTANCE_TYPE,
    )
    fw._prepare_for_training()
    first_job_name = fw._current_job_name

    sleep(0.1)
    fw._prepare_for_training()
    second_job_name = fw._current_job_name

    assert first_job_name != second_job_name


def test_prepare_for_training_force_name(sagemaker_session):
    fw = DummyFramework(
        entry_point=SCRIPT_PATH,
        role=ROLE,
        sagemaker_session=sagemaker_session,
        instance_count=INSTANCE_COUNT,
        instance_type=INSTANCE_TYPE,
        base_job_name="some",
    )
    fw._prepare_for_training(job_name="use_it")
    assert "use_it" == fw._current_job_name


@patch("time.strftime", return_value=TIMESTAMP)
def test_prepare_for_training_force_name_generation(strftime, sagemaker_session):
    fw = DummyFramework(
        entry_point=SCRIPT_PATH,
        role=ROLE,
        sagemaker_session=sagemaker_session,
        instance_count=INSTANCE_COUNT,
        instance_type=INSTANCE_TYPE,
        base_job_name="some",
    )
    fw.base_job_name = None
    fw._prepare_for_training()
    assert JOB_NAME == fw._current_job_name


@patch("sagemaker.git_utils.git_clone_repo")
def test_git_support_with_branch_and_commit_succeed(git_clone_repo, sagemaker_session):
    git_clone_repo.side_effect = lambda gitconfig, entrypoint, source_dir=None, dependencies=None: {
        "entry_point": "/tmp/repo_dir/entry_point",
        "source_dir": None,
        "dependencies": None,
    }
    git_config = {"repo": GIT_REPO, "branch": BRANCH, "commit": COMMIT}
    entry_point = "entry_point"
    fw = DummyFramework(
        entry_point=entry_point,
        git_config=git_config,
        role=ROLE,
        sagemaker_session=sagemaker_session,
        instance_count=INSTANCE_COUNT,
        instance_type=INSTANCE_TYPE,
    )
    fw.fit()
    git_clone_repo.assert_called_once_with(git_config, entry_point, None, [])


@patch("sagemaker.git_utils.git_clone_repo")
def test_git_support_with_branch_succeed(git_clone_repo, sagemaker_session):
    git_clone_repo.side_effect = lambda gitconfig, entrypoint, source_dir, dependencies=None: {
        "entry_point": "/tmp/repo_dir/source_dir/entry_point",
        "source_dir": None,
        "dependencies": None,
    }
    git_config = {"repo": GIT_REPO, "branch": BRANCH}
    entry_point = "entry_point"
    fw = DummyFramework(
        entry_point=entry_point,
        git_config=git_config,
        role=ROLE,
        sagemaker_session=sagemaker_session,
        instance_count=INSTANCE_COUNT,
        instance_type=INSTANCE_TYPE,
    )
    fw.fit()
    git_clone_repo.assert_called_once_with(git_config, entry_point, None, [])


@patch("sagemaker.git_utils.git_clone_repo")
def test_git_support_with_dependencies_succeed(git_clone_repo, sagemaker_session):
    git_clone_repo.side_effect = lambda gitconfig, entrypoint, source_dir, dependencies: {
        "entry_point": "/tmp/repo_dir/source_dir/entry_point",
        "source_dir": None,
        "dependencies": ["/tmp/repo_dir/foo", "/tmp/repo_dir/foo/bar"],
    }
    git_config = {"repo": GIT_REPO, "branch": BRANCH, "commit": COMMIT}
    entry_point = "source_dir/entry_point"
    fw = DummyFramework(
        entry_point=entry_point,
        git_config=git_config,
        dependencies=["foo", "foo/bar"],
        role=ROLE,
        sagemaker_session=sagemaker_session,
        instance_count=INSTANCE_COUNT,
        instance_type=INSTANCE_TYPE,
    )
    fw.fit()
    git_clone_repo.assert_called_once_with(git_config, entry_point, None, ["foo", "foo/bar"])


@patch("sagemaker.git_utils.git_clone_repo")
def test_git_support_without_branch_and_commit_succeed(git_clone_repo, sagemaker_session):
    git_clone_repo.side_effect = lambda gitconfig, entrypoint, source_dir, dependencies=None: {
        "entry_point": "/tmp/repo_dir/source_dir/entry_point",
        "source_dir": None,
        "dependencies": None,
    }
    git_config = {"repo": GIT_REPO}
    entry_point = "source_dir/entry_point"
    fw = DummyFramework(
        entry_point=entry_point,
        git_config=git_config,
        role=ROLE,
        sagemaker_session=sagemaker_session,
        instance_count=INSTANCE_COUNT,
        instance_type=INSTANCE_TYPE,
    )
    fw.fit()
    git_clone_repo.assert_called_once_with(git_config, entry_point, None, [])


def test_git_support_repo_not_provided(sagemaker_session):
    git_config = {"branch": BRANCH, "commit": COMMIT}
    fw = DummyFramework(
        entry_point="entry_point",
        git_config=git_config,
        source_dir="source_dir",
        role=ROLE,
        sagemaker_session=sagemaker_session,
        instance_count=INSTANCE_COUNT,
        instance_type=INSTANCE_TYPE,
    )
    with pytest.raises(ValueError) as error:
        fw.fit()
    assert "Please provide a repo for git_config." in str(error)


def test_git_support_bad_repo_url_format(sagemaker_session):
    git_config = {"repo": "hhttps://github.com/user/repo.git", "branch": BRANCH}
    fw = DummyFramework(
        entry_point="entry_point",
        git_config=git_config,
        source_dir="source_dir",
        role=ROLE,
        sagemaker_session=sagemaker_session,
        instance_count=INSTANCE_COUNT,
        instance_type=INSTANCE_TYPE,
    )
    with pytest.raises(ValueError) as error:
        fw.fit()
    assert "Invalid Git url provided." in str(error)


@patch(
    "sagemaker.git_utils.git_clone_repo",
    side_effect=subprocess.CalledProcessError(
        returncode=1, cmd="git clone https://github.com/aws/no-such-repo.git /tmp/repo_dir"
    ),
)
def test_git_support_git_clone_fail(git_clone_repo, sagemaker_session):
    git_config = {"repo": "https://github.com/aws/no-such-repo.git", "branch": BRANCH}
    fw = DummyFramework(
        entry_point="entry_point",
        git_config=git_config,
        role=ROLE,
        sagemaker_session=sagemaker_session,
        instance_count=INSTANCE_COUNT,
        instance_type=INSTANCE_TYPE,
    )
    with pytest.raises(subprocess.CalledProcessError) as error:
        fw.fit()
    assert "returned non-zero exit status" in str(error.value)


@patch(
    "sagemaker.git_utils.git_clone_repo",
    side_effect=subprocess.CalledProcessError(
        returncode=1, cmd="git checkout branch-that-does-not-exist"
    ),
)
def test_git_support_branch_not_exist(git_clone_repo, sagemaker_session):
    git_config = {"repo": GIT_REPO, "branch": "branch-that-does-not-exist", "commit": COMMIT}
    fw = DummyFramework(
        entry_point="entry_point",
        git_config=git_config,
        role=ROLE,
        sagemaker_session=sagemaker_session,
        instance_count=INSTANCE_COUNT,
        instance_type=INSTANCE_TYPE,
    )
    with pytest.raises(subprocess.CalledProcessError) as error:
        fw.fit()
    assert "returned non-zero exit status" in str(error.value)


@patch(
    "sagemaker.git_utils.git_clone_repo",
    side_effect=subprocess.CalledProcessError(
        returncode=1, cmd="git checkout commit-sha-that-does-not-exist"
    ),
)
def test_git_support_commit_not_exist(git_clone_repo, sagemaker_session):
    git_config = {"repo": GIT_REPO, "branch": BRANCH, "commit": "commit-sha-that-does-not-exist"}
    fw = DummyFramework(
        entry_point="entry_point",
        git_config=git_config,
        role=ROLE,
        sagemaker_session=sagemaker_session,
        instance_count=INSTANCE_COUNT,
        instance_type=INSTANCE_TYPE,
    )
    with pytest.raises(subprocess.CalledProcessError) as error:
        fw.fit()
    assert "returned non-zero exit status" in str(error.value)


@patch(
    "sagemaker.git_utils.git_clone_repo",
    side_effect=ValueError("Entry point does not exist in the repo."),
)
def test_git_support_entry_point_not_exist(git_clone_repo, sagemaker_session):
    git_config = {"repo": GIT_REPO, "branch": BRANCH, "commit": COMMIT}
    fw = DummyFramework(
        entry_point="entry_point_that_does_not_exist",
        git_config=git_config,
        role=ROLE,
        sagemaker_session=sagemaker_session,
        instance_count=INSTANCE_COUNT,
        instance_type=INSTANCE_TYPE,
    )
    with pytest.raises(ValueError) as error:
        fw.fit()
    assert "Entry point does not exist in the repo." in str(error)


@patch(
    "sagemaker.git_utils.git_clone_repo",
    side_effect=ValueError("Source directory does not exist in the repo."),
)
def test_git_support_source_dir_not_exist(git_clone_repo, sagemaker_session):
    git_config = {"repo": GIT_REPO, "branch": BRANCH, "commit": COMMIT}
    fw = DummyFramework(
        entry_point="entry_point",
        git_config=git_config,
        source_dir="source_dir_that_does_not_exist",
        role=ROLE,
        sagemaker_session=sagemaker_session,
        instance_count=INSTANCE_COUNT,
        instance_type=INSTANCE_TYPE,
    )
    with pytest.raises(ValueError) as error:
        fw.fit()
    assert "Source directory does not exist in the repo." in str(error)


@patch(
    "sagemaker.git_utils.git_clone_repo",
    side_effect=ValueError("Dependency no-such-dir does not exist in the repo."),
)
def test_git_support_dependencies_not_exist(git_clone_repo, sagemaker_session):
    git_config = {"repo": GIT_REPO, "branch": BRANCH, "commit": COMMIT}
    fw = DummyFramework(
        entry_point="entry_point",
        git_config=git_config,
        source_dir="source_dir",
        dependencies=["foo", "no-such-dir"],
        role=ROLE,
        sagemaker_session=sagemaker_session,
        instance_count=INSTANCE_COUNT,
        instance_type=INSTANCE_TYPE,
    )
    with pytest.raises(ValueError) as error:
        fw.fit()
    assert "Dependency", "does not exist in the repo." in str(error)


@patch(
    "sagemaker.git_utils.git_clone_repo",
    side_effect=lambda gitconfig, entrypoint, source_dir=None, dependencies=None: {
        "entry_point": "/tmp/repo_dir/entry_point",
        "source_dir": None,
        "dependencies": None,
    },
)
def test_git_support_with_username_password_no_2fa(git_clone_repo, sagemaker_session):
    git_config = {
        "repo": PRIVATE_GIT_REPO,
        "branch": PRIVATE_BRANCH,
        "commit": PRIVATE_COMMIT,
        "username": "username",
        "password": "passw0rd!",
    }
    entry_point = "entry_point"
    fw = DummyFramework(
        entry_point=entry_point,
        git_config=git_config,
        role=ROLE,
        sagemaker_session=sagemaker_session,
        instance_count=INSTANCE_COUNT,
        instance_type=INSTANCE_TYPE,
    )
    fw.fit()
    git_clone_repo.assert_called_once_with(git_config, entry_point, None, [])
    assert fw.entry_point == "/tmp/repo_dir/entry_point"


@patch(
    "sagemaker.git_utils.git_clone_repo",
    side_effect=lambda gitconfig, entrypoint, source_dir=None, dependencies=None: {
        "entry_point": "/tmp/repo_dir/entry_point",
        "source_dir": None,
        "dependencies": None,
    },
)
def test_git_support_with_token_2fa(git_clone_repo, sagemaker_session):
    git_config = {
        "repo": PRIVATE_GIT_REPO,
        "branch": PRIVATE_BRANCH,
        "commit": PRIVATE_COMMIT,
        "token": "my-token",
        "2FA_enabled": True,
    }
    entry_point = "entry_point"
    fw = DummyFramework(
        entry_point=entry_point,
        git_config=git_config,
        role=ROLE,
        sagemaker_session=sagemaker_session,
        instance_count=INSTANCE_COUNT,
        instance_type=INSTANCE_TYPE,
    )
    fw.fit()
    git_clone_repo.assert_called_once_with(git_config, entry_point, None, [])
    assert fw.entry_point == "/tmp/repo_dir/entry_point"


@patch(
    "sagemaker.git_utils.git_clone_repo",
    side_effect=lambda gitconfig, entrypoint, source_dir=None, dependencies=None: {
        "entry_point": "/tmp/repo_dir/entry_point",
        "source_dir": None,
        "dependencies": None,
    },
)
def test_git_support_ssh_no_passphrase_needed(git_clone_repo, sagemaker_session):
    git_config = {"repo": PRIVATE_GIT_REPO_SSH, "branch": PRIVATE_BRANCH, "commit": PRIVATE_COMMIT}
    entry_point = "entry_point"
    fw = DummyFramework(
        entry_point=entry_point,
        git_config=git_config,
        role=ROLE,
        sagemaker_session=sagemaker_session,
        instance_count=INSTANCE_COUNT,
        instance_type=INSTANCE_TYPE,
    )
    fw.fit()
    git_clone_repo.assert_called_once_with(git_config, entry_point, None, [])
    assert fw.entry_point == "/tmp/repo_dir/entry_point"


@patch(
    "sagemaker.git_utils.git_clone_repo",
    side_effect=subprocess.CalledProcessError(
        returncode=1, cmd="git clone {} {}".format(PRIVATE_GIT_REPO_SSH, REPO_DIR)
    ),
)
def test_git_support_ssh_passphrase_required(git_clone_repo, sagemaker_session):
    git_config = {"repo": PRIVATE_GIT_REPO_SSH, "branch": PRIVATE_BRANCH, "commit": PRIVATE_COMMIT}
    entry_point = "entry_point"
    fw = DummyFramework(
        entry_point=entry_point,
        git_config=git_config,
        role=ROLE,
        sagemaker_session=sagemaker_session,
        instance_count=INSTANCE_COUNT,
        instance_type=INSTANCE_TYPE,
    )
    with pytest.raises(subprocess.CalledProcessError) as error:
        fw.fit()
    assert "returned non-zero exit status" in str(error.value)


@patch(
    "sagemaker.git_utils.git_clone_repo",
    side_effect=lambda gitconfig, entrypoint, source_dir=None, dependencies=None: {
        "entry_point": "/tmp/repo_dir/entry_point",
        "source_dir": None,
        "dependencies": None,
    },
)
def test_git_support_codecommit_with_username_and_password_succeed(
    git_clone_repo, sagemaker_session
):
    git_config = {
        "repo": CODECOMMIT_REPO,
        "branch": CODECOMMIT_BRANCH,
        "username": "username",
        "password": "passw0rd!",
    }
    entry_point = "entry_point"
    fw = DummyFramework(
        entry_point=entry_point,
        git_config=git_config,
        role=ROLE,
        sagemaker_session=sagemaker_session,
        instance_count=INSTANCE_COUNT,
        instance_type=INSTANCE_TYPE,
    )
    fw.fit()
    git_clone_repo.assert_called_once_with(git_config, entry_point, None, [])
    assert fw.entry_point == "/tmp/repo_dir/entry_point"


@patch(
    "sagemaker.git_utils.git_clone_repo",
    side_effect=lambda gitconfig, entrypoint, source_dir=None, dependencies=None: {
        "entry_point": "/tmp/repo_dir/entry_point",
        "source_dir": None,
        "dependencies": None,
    },
)
def test_git_support_codecommit_with_ssh_no_passphrase_needed(git_clone_repo, sagemaker_session):
    git_config = {"repo": CODECOMMIT_REPO_SSH, "branch": CODECOMMIT_BRANCH}
    entry_point = "entry_point"
    fw = DummyFramework(
        entry_point=entry_point,
        git_config=git_config,
        role=ROLE,
        sagemaker_session=sagemaker_session,
        instance_count=INSTANCE_COUNT,
        instance_type=INSTANCE_TYPE,
    )
    fw.fit()
    git_clone_repo.assert_called_once_with(git_config, entry_point, None, [])
    assert fw.entry_point == "/tmp/repo_dir/entry_point"


@patch("time.strftime", return_value=TIMESTAMP)
def test_init_with_source_dir_s3(strftime, sagemaker_session):
    fw = DummyFramework(
        entry_point=SCRIPT_NAME,
        source_dir="s3://location",
        role=ROLE,
        sagemaker_session=sagemaker_session,
        instance_count=INSTANCE_COUNT,
        instance_type=INSTANCE_TYPE,
    )
    fw._prepare_for_training()

    expected_hyperparameters = {
        "sagemaker_program": SCRIPT_NAME,
        "sagemaker_job_name": JOB_NAME,
        "sagemaker_container_log_level": logging.INFO,
        "sagemaker_submit_directory": "s3://location",
        "sagemaker_region": "us-west-2",
    }
    assert fw._hyperparameters == expected_hyperparameters


@patch("sagemaker.estimator.name_from_base", return_value=MODEL_IMAGE)
def test_framework_transformer_creation(name_from_base, sagemaker_session):
    vpc_config = {"Subnets": ["foo"], "SecurityGroupIds": ["bar"]}
    fw = DummyFramework(
        entry_point=SCRIPT_PATH,
        role=ROLE,
        instance_count=INSTANCE_COUNT,
        instance_type=INSTANCE_TYPE,
        sagemaker_session=sagemaker_session,
        subnets=vpc_config["Subnets"],
        security_group_ids=vpc_config["SecurityGroupIds"],
    )
    fw.latest_training_job = _TrainingJob(sagemaker_session, JOB_NAME)

    transformer = fw.transformer(INSTANCE_COUNT, INSTANCE_TYPE)

    name_from_base.assert_called_with(IMAGE_URI)
    sagemaker_session.create_model.assert_called_with(
        MODEL_IMAGE,
        ROLE,
        MODEL_CONTAINER_DEF,
        tags=None,
        vpc_config=vpc_config,
        enable_network_isolation=False,
    )

    assert isinstance(transformer, Transformer)
    assert transformer.sagemaker_session == sagemaker_session
    assert transformer.instance_count == INSTANCE_COUNT
    assert transformer.instance_type == INSTANCE_TYPE
    assert transformer.model_name == MODEL_IMAGE
    assert transformer.tags is None
    assert transformer.env == {}


@patch("sagemaker.model.utils.name_from_image", return_value=MODEL_IMAGE)
def test_framework_transformer_creation_with_optional_params(name_from_image, sagemaker_session):
    base_name = "foo"
    vpc_config = {"Subnets": ["foo"], "SecurityGroupIds": ["bar"]}
    fw = DummyFramework(
        entry_point=SCRIPT_PATH,
        role=ROLE,
        instance_count=INSTANCE_COUNT,
        instance_type=INSTANCE_TYPE,
        sagemaker_session=sagemaker_session,
        base_job_name=base_name,
        subnets=vpc_config["Subnets"],
        security_group_ids=vpc_config["SecurityGroupIds"],
        enable_network_isolation=False,
    )
    fw.latest_training_job = _TrainingJob(sagemaker_session, JOB_NAME)

    strategy = "MultiRecord"
    assemble_with = "Line"
    kms_key = "key"
    accept = "text/csv"
    max_concurrent_transforms = 1
    max_payload = 6
    env = {"FOO": "BAR"}
    new_role = "dummy-model-role"
    new_vpc_config = {"Subnets": ["x"], "SecurityGroupIds": ["y"]}
    model_name = "model-name"

    transformer = fw.transformer(
        INSTANCE_COUNT,
        INSTANCE_TYPE,
        strategy=strategy,
        assemble_with=assemble_with,
        output_path=OUTPUT_PATH,
        output_kms_key=kms_key,
        accept=accept,
        tags=TAGS,
        max_concurrent_transforms=max_concurrent_transforms,
        max_payload=max_payload,
        volume_kms_key=kms_key,
        env=env,
        role=new_role,
        model_server_workers=1,
        vpc_config_override=new_vpc_config,
        enable_network_isolation=True,
        model_name=model_name,
    )

    sagemaker_session.create_model.assert_called_with(
        model_name,
        new_role,
        MODEL_CONTAINER_DEF,
        vpc_config=new_vpc_config,
        tags=TAGS,
        enable_network_isolation=True,
    )
    assert transformer.strategy == strategy
    assert transformer.assemble_with == assemble_with
    assert transformer.output_path == OUTPUT_PATH
    assert transformer.output_kms_key == kms_key
    assert transformer.accept == accept
    assert transformer.max_concurrent_transforms == max_concurrent_transforms
    assert transformer.max_payload == max_payload
    assert transformer.env == env
    assert transformer.base_transform_job_name == base_name
    assert transformer.tags == TAGS
    assert transformer.volume_kms_key == kms_key
    assert transformer.model_name == model_name


def test_ensure_latest_training_job(sagemaker_session):
    fw = DummyFramework(
        entry_point=SCRIPT_PATH,
        role=ROLE,
        instance_count=INSTANCE_COUNT,
        instance_type=INSTANCE_TYPE,
        sagemaker_session=sagemaker_session,
    )
    fw.latest_training_job = Mock(name="training_job")

    fw._ensure_latest_training_job()


def test_ensure_latest_training_job_failure(sagemaker_session):
    fw = DummyFramework(
        entry_point=SCRIPT_PATH,
        role=ROLE,
        instance_count=INSTANCE_COUNT,
        instance_type=INSTANCE_TYPE,
        sagemaker_session=sagemaker_session,
    )

    with pytest.raises(ValueError) as e:
        fw._ensure_latest_training_job()
    assert "Estimator is not associated with a training job" in str(e)


@patch("sagemaker.estimator.Estimator.create_model")
@patch("sagemaker.estimator.name_from_base")
def test_estimator_transformer_creation(name_from_base, create_model, sagemaker_session):
    estimator = Estimator(
        image_uri=IMAGE_URI,
        role=ROLE,
        instance_count=INSTANCE_COUNT,
        instance_type=INSTANCE_TYPE,
        sagemaker_session=sagemaker_session,
    )
    estimator.latest_training_job = _TrainingJob(sagemaker_session, JOB_NAME)

    model_name = "model_name"
    name_from_base.return_value = model_name
    transformer = estimator.transformer(INSTANCE_COUNT, INSTANCE_TYPE)

    create_model.assert_called_with(
        vpc_config_override=vpc_utils.VPC_CONFIG_DEFAULT,
        model_kms_key=estimator.output_kms_key,
        enable_network_isolation=False,
    )

    assert isinstance(transformer, Transformer)
    assert transformer.sagemaker_session == sagemaker_session
    assert transformer.instance_count == INSTANCE_COUNT
    assert transformer.instance_type == INSTANCE_TYPE
    assert transformer.model_name == model_name
    assert transformer.tags is None


@patch("sagemaker.estimator.Estimator.create_model")
def test_estimator_transformer_creation_with_optional_params(create_model, sagemaker_session):
    base_name = "foo"
    kms_key = "key"

    estimator = Estimator(
        image_uri=IMAGE_URI,
        role=ROLE,
        instance_count=INSTANCE_COUNT,
        instance_type=INSTANCE_TYPE,
        sagemaker_session=sagemaker_session,
        base_job_name=base_name,
        output_kms_key=kms_key,
    )
    estimator.latest_training_job = _TrainingJob(sagemaker_session, JOB_NAME)

    strategy = "MultiRecord"
    assemble_with = "Line"
    accept = "text/csv"
    max_concurrent_transforms = 1
    max_payload = 6
    env = {"FOO": "BAR"}
    new_vpc_config = {"Subnets": ["x"], "SecurityGroupIds": ["y"]}
    model_name = "model-name"

    transformer = estimator.transformer(
        INSTANCE_COUNT,
        INSTANCE_TYPE,
        strategy=strategy,
        assemble_with=assemble_with,
        output_path=OUTPUT_PATH,
        output_kms_key=kms_key,
        accept=accept,
        tags=TAGS,
        max_concurrent_transforms=max_concurrent_transforms,
        max_payload=max_payload,
        env=env,
        role=ROLE,
        vpc_config_override=new_vpc_config,
        enable_network_isolation=True,
        model_name=model_name,
    )

    create_model.assert_called_with(
        vpc_config_override=new_vpc_config, model_kms_key=kms_key, enable_network_isolation=True
    )

    assert transformer.strategy == strategy
    assert transformer.assemble_with == assemble_with
    assert transformer.output_path == OUTPUT_PATH
    assert transformer.output_kms_key == kms_key
    assert transformer.accept == accept
    assert transformer.max_concurrent_transforms == max_concurrent_transforms
    assert transformer.max_payload == max_payload
    assert transformer.env == env
    assert transformer.base_transform_job_name == base_name
    assert transformer.tags == TAGS
    assert transformer.model_name == model_name


# _TrainingJob 'utils'
def test_start_new(sagemaker_session):
    training_job = _TrainingJob(sagemaker_session, JOB_NAME)
    hyperparameters = {"mock": "hyperparameters"}
    inputs = "s3://mybucket/train"

    estimator = Estimator(
        IMAGE_URI,
        ROLE,
        INSTANCE_COUNT,
        INSTANCE_TYPE,
        output_path=OUTPUT_PATH,
        sagemaker_session=sagemaker_session,
        hyperparameters=hyperparameters,
    )

    exp_config = {"ExperimentName": "exp", "TrialName": "t", "TrialComponentDisplayName": "tc"}

    started_training_job = training_job.start_new(estimator, inputs, experiment_config=exp_config)
    called_args = sagemaker_session.train.call_args

    assert started_training_job.sagemaker_session == sagemaker_session
    assert called_args[1]["hyperparameters"] == hyperparameters
    assert called_args[1]["experiment_config"] == exp_config
    sagemaker_session.train.assert_called_once()


def test_start_new_not_local_mode_error(sagemaker_session):
    training_job = _TrainingJob(sagemaker_session, JOB_NAME)
    inputs = "file://mybucket/train"

    estimator = Estimator(
        IMAGE_URI,
        ROLE,
        INSTANCE_COUNT,
        INSTANCE_TYPE,
        output_path=OUTPUT_PATH,
        sagemaker_session=sagemaker_session,
    )
    with pytest.raises(ValueError) as error:
        training_job.start_new(estimator, inputs, None)
        assert "File URIs are supported in local mode only. Please use a S3 URI instead." == str(
            error
        )


def test_container_log_level(sagemaker_session):
    fw = DummyFramework(
        entry_point=SCRIPT_PATH,
        role="DummyRole",
        sagemaker_session=sagemaker_session,
        instance_count=INSTANCE_COUNT,
        instance_type=INSTANCE_TYPE,
        container_log_level=logging.DEBUG,
    )
    fw.fit(inputs=TrainingInput("s3://mybucket/train"))

    _, _, train_kwargs = sagemaker_session.train.mock_calls[0]
    assert train_kwargs["hyperparameters"]["sagemaker_container_log_level"] == "10"


@patch("sagemaker.utils")
def test_same_code_location_keeps_kms_key(utils, sagemaker_session):
    fw = DummyFramework(
        entry_point=SCRIPT_PATH,
        role="DummyRole",
        sagemaker_session=sagemaker_session,
        instance_count=INSTANCE_COUNT,
        instance_type=INSTANCE_TYPE,
        output_kms_key="kms-key",
    )

    fw.fit(wait=False)

    extra_args = {"ServerSideEncryption": "aws:kms", "SSEKMSKeyId": "kms-key"}
    obj = sagemaker_session.boto_session.resource("s3").Object

    obj.assert_called_with("mybucket", "%s/source/sourcedir.tar.gz" % fw._current_job_name)

    obj().upload_file.assert_called_with(utils.create_tar_file(), ExtraArgs=extra_args)


@patch("sagemaker.utils")
def test_different_code_location_kms_key(utils, sagemaker_session):
    fw = DummyFramework(
        entry_point=SCRIPT_PATH,
        role="DummyRole",
        sagemaker_session=sagemaker_session,
        code_location="s3://another-location",
        instance_count=INSTANCE_COUNT,
        instance_type=INSTANCE_TYPE,
        output_kms_key="kms-key",
    )

    fw.fit(wait=False)

    obj = sagemaker_session.boto_session.resource("s3").Object

    obj.assert_called_with("another-location", "%s/source/sourcedir.tar.gz" % fw._current_job_name)
    extra_args = {"ServerSideEncryption": "aws:kms"}
    obj().upload_file.assert_called_with(utils.create_tar_file(), ExtraArgs=extra_args)


@patch("sagemaker.utils")
def test_default_code_location_uses_output_path(utils, sagemaker_session):
    fw = DummyFramework(
        entry_point=SCRIPT_PATH,
        role="DummyRole",
        sagemaker_session=sagemaker_session,
        output_path="s3://output_path",
        instance_count=INSTANCE_COUNT,
        instance_type=INSTANCE_TYPE,
        output_kms_key="kms-key",
    )

    fw.fit(wait=False)

    obj = sagemaker_session.boto_session.resource("s3").Object

    obj.assert_called_with("output_path", "%s/source/sourcedir.tar.gz" % fw._current_job_name)

    extra_args = {"ServerSideEncryption": "aws:kms", "SSEKMSKeyId": "kms-key"}
    obj().upload_file.assert_called_with(utils.create_tar_file(), ExtraArgs=extra_args)


def test_wait_without_logs(sagemaker_session):
    training_job = _TrainingJob(sagemaker_session, JOB_NAME)

    training_job.wait(False)

    sagemaker_session.wait_for_job.assert_called_once()
    assert not sagemaker_session.logs_for_job.called


def test_wait_with_logs(sagemaker_session):
    training_job = _TrainingJob(sagemaker_session, JOB_NAME)

    training_job.wait()

    sagemaker_session.logs_for_job.assert_called_once()
    assert not sagemaker_session.wait_for_job.called


def test_unsupported_type_in_dict():
    with pytest.raises(ValueError):
        _TrainingJob._format_inputs_to_input_config({"a": 66})


#################################################################################
# Tests for the generic Estimator class

NO_INPUT_TRAIN_CALL = {
    "hyperparameters": {},
    "image_uri": IMAGE_URI,
    "input_config": None,
    "input_mode": "File",
    "output_config": {"S3OutputPath": OUTPUT_PATH},
    "profiler_config": {"S3OutputPath": OUTPUT_PATH},
    "profiler_rule_configs": [
        {
            "RuleConfigurationName": "ProfilerReport-1510006209",
            "RuleEvaluatorImage": "895741380848.dkr.ecr.us-west-2.amazonaws.com/sagemaker-debugger-rules:latest",
            "RuleParameters": {"rule_to_invoke": "ProfilerReport"},
        }
    ],
    "resource_config": {
        "InstanceCount": INSTANCE_COUNT,
        "InstanceType": INSTANCE_TYPE,
        "VolumeSizeInGB": 30,
    },
    "stop_condition": {"MaxRuntimeInSeconds": 86400},
    "retry_strategy": None,
    "tags": None,
    "vpc_config": None,
    "metric_definitions": None,
    "environment": None,
    "experiment_config": None,
}

INPUT_CONFIG = [
    {
        "DataSource": {
            "S3DataSource": {
                "S3DataDistributionType": "FullyReplicated",
                "S3DataType": "S3Prefix",
                "S3Uri": "s3://bucket/training-prefix",
            }
        },
        "ChannelName": "train",
    }
]

BASE_TRAIN_CALL = dict(NO_INPUT_TRAIN_CALL)
BASE_TRAIN_CALL.update({"input_config": INPUT_CONFIG})

HYPERPARAMS = {"x": 1, "y": "hello"}
STRINGIFIED_HYPERPARAMS = dict([(x, str(y)) for x, y in HYPERPARAMS.items()])
HP_TRAIN_CALL = dict(BASE_TRAIN_CALL)
HP_TRAIN_CALL.update({"hyperparameters": STRINGIFIED_HYPERPARAMS})

EXP_TRAIN_CALL = dict(BASE_TRAIN_CALL)
EXP_TRAIN_CALL.update(
    {
        "experiment_config": {
            "ExperimentName": "exp",
            "TrialName": "trial",
            "TrialComponentDisplayName": "tc",
        }
    }
)


@patch("sagemaker.estimator.name_from_base")
def test_fit_deploy_tags_in_estimator(name_from_base, sagemaker_session):
    tags = [{"Key": "TagtestKey", "Value": "TagtestValue"}]
    estimator = Estimator(
        IMAGE_URI,
        ROLE,
        INSTANCE_COUNT,
        INSTANCE_TYPE,
        tags=tags,
        sagemaker_session=sagemaker_session,
    )

    estimator.fit()

    model_name = "model_name"
    name_from_base.return_value = model_name

    estimator.deploy(INSTANCE_COUNT, INSTANCE_TYPE)

    variant = [
        {
            "InstanceType": "c4.4xlarge",
            "VariantName": "AllTraffic",
            "ModelName": model_name,
            "InitialVariantWeight": 1,
            "InitialInstanceCount": 1,
        }
    ]

    name_from_base.assert_called_with(IMAGE_URI)

    sagemaker_session.endpoint_from_production_variants.assert_called_with(
        name=model_name,
        production_variants=variant,
        tags=tags,
        kms_key=None,
        wait=True,
        data_capture_config_dict=None,
        async_inference_config_dict=None,
    )

    sagemaker_session.create_model.assert_called_with(
        model_name,
        "DummyRole",
        {"ModelDataUrl": "s3://bucket/model.tar.gz", "Environment": {}, "Image": "fakeimage"},
        enable_network_isolation=False,
        vpc_config=None,
        tags=tags,
    )


@patch("sagemaker.estimator.name_from_base")
def test_fit_deploy_tags(name_from_base, sagemaker_session):
    estimator = Estimator(
        IMAGE_URI, ROLE, INSTANCE_COUNT, INSTANCE_TYPE, sagemaker_session=sagemaker_session
    )

    estimator.fit()

    model_name = "model_name"
    name_from_base.return_value = model_name

    tags = [{"Key": "TagtestKey", "Value": "TagtestValue"}]
    estimator.deploy(INSTANCE_COUNT, INSTANCE_TYPE, tags=tags)

    variant = [
        {
            "InstanceType": "c4.4xlarge",
            "VariantName": "AllTraffic",
            "ModelName": model_name,
            "InitialVariantWeight": 1,
            "InitialInstanceCount": 1,
        }
    ]

    name_from_base.assert_called_with(IMAGE_URI)

    sagemaker_session.endpoint_from_production_variants.assert_called_with(
        name=model_name,
        production_variants=variant,
        tags=tags,
        kms_key=None,
        wait=True,
        data_capture_config_dict=None,
        async_inference_config_dict=None,
    )

    sagemaker_session.create_model.assert_called_with(
        ANY,
        "DummyRole",
        {"ModelDataUrl": "s3://bucket/model.tar.gz", "Environment": {}, "Image": "fakeimage"},
        enable_network_isolation=False,
        vpc_config=None,
        tags=tags,
    )


@patch("time.time", return_value=TIME)
def test_generic_to_fit_no_input(time, sagemaker_session):
    e = Estimator(
        IMAGE_URI,
        ROLE,
        INSTANCE_COUNT,
        INSTANCE_TYPE,
        output_path=OUTPUT_PATH,
        sagemaker_session=sagemaker_session,
    )

    e.fit()

    sagemaker_session.train.assert_called_once()
    assert len(sagemaker_session.train.call_args[0]) == 0
    args = sagemaker_session.train.call_args[1]
    assert args["job_name"].startswith(IMAGE_URI)

    args.pop("job_name")
    args.pop("role")

    assert args == NO_INPUT_TRAIN_CALL


@patch("time.time", return_value=TIME)
def test_generic_to_fit_no_hps(time, sagemaker_session):
    e = Estimator(
        IMAGE_URI,
        ROLE,
        INSTANCE_COUNT,
        INSTANCE_TYPE,
        output_path=OUTPUT_PATH,
        sagemaker_session=sagemaker_session,
    )

    e.fit({"train": "s3://bucket/training-prefix"})

    sagemaker_session.train.assert_called_once()
    assert len(sagemaker_session.train.call_args[0]) == 0
    args = sagemaker_session.train.call_args[1]
    assert args["job_name"].startswith(IMAGE_URI)

    args.pop("job_name")
    args.pop("role")

    assert args == BASE_TRAIN_CALL


@patch("time.time", return_value=TIME)
def test_generic_to_fit_with_hps(time, sagemaker_session):
    e = Estimator(
        IMAGE_URI,
        ROLE,
        INSTANCE_COUNT,
        INSTANCE_TYPE,
        output_path=OUTPUT_PATH,
        sagemaker_session=sagemaker_session,
    )

    e.set_hyperparameters(**HYPERPARAMS)

    e.fit({"train": "s3://bucket/training-prefix"})

    sagemaker_session.train.assert_called_once()
    assert len(sagemaker_session.train.call_args[0]) == 0
    args = sagemaker_session.train.call_args[1]
    assert args["job_name"].startswith(IMAGE_URI)

    args.pop("job_name")
    args.pop("role")

    assert args == HP_TRAIN_CALL


@patch("time.time", return_value=TIME)
def test_generic_to_fit_with_experiment_config(time, sagemaker_session):
    e = Estimator(
        IMAGE_URI,
        ROLE,
        INSTANCE_COUNT,
        INSTANCE_TYPE,
        output_path=OUTPUT_PATH,
        sagemaker_session=sagemaker_session,
    )

    e.fit(
        inputs={"train": "s3://bucket/training-prefix"},
        experiment_config={
            "ExperimentName": "exp",
            "TrialName": "trial",
            "TrialComponentDisplayName": "tc",
        },
    )

    sagemaker_session.train.assert_called_once()
    assert len(sagemaker_session.train.call_args[0]) == 0
    args = sagemaker_session.train.call_args[1]
    assert args["job_name"].startswith(IMAGE_URI)

    args.pop("job_name")
    args.pop("role")

    assert args == EXP_TRAIN_CALL


def test_generic_to_fit_with_encrypt_inter_container_traffic_flag(sagemaker_session):
    e = Estimator(
        IMAGE_URI,
        ROLE,
        INSTANCE_COUNT,
        INSTANCE_TYPE,
        output_path=OUTPUT_PATH,
        sagemaker_session=sagemaker_session,
        encrypt_inter_container_traffic=True,
    )

    e.fit()

    sagemaker_session.train.assert_called_once()
    args = sagemaker_session.train.call_args[1]
    assert args["encrypt_inter_container_traffic"] is True


def test_generic_to_fit_with_network_isolation(sagemaker_session):
    e = Estimator(
        IMAGE_URI,
        ROLE,
        INSTANCE_COUNT,
        INSTANCE_TYPE,
        output_path=OUTPUT_PATH,
        sagemaker_session=sagemaker_session,
        enable_network_isolation=True,
    )

    e.fit()

    sagemaker_session.train.assert_called_once()
    args = sagemaker_session.train.call_args[1]
    assert args["enable_network_isolation"]


def test_generic_to_fit_with_sagemaker_metrics_missing(sagemaker_session):
    e = Estimator(
        IMAGE_URI,
        ROLE,
        INSTANCE_COUNT,
        INSTANCE_TYPE,
        output_path=OUTPUT_PATH,
        sagemaker_session=sagemaker_session,
    )

    e.fit()

    sagemaker_session.train.assert_called_once()
    args = sagemaker_session.train.call_args[1]
    assert "enable_sagemaker_metrics" not in args


def test_add_environment_variables_to_train_args(sagemaker_session):
    e = Estimator(
        IMAGE_URI,
        ROLE,
        INSTANCE_COUNT,
        INSTANCE_TYPE,
        output_path=OUTPUT_PATH,
        sagemaker_session=sagemaker_session,
        environment=ENV_INPUT,
    )

    e.fit()

    sagemaker_session.train.assert_called_once()
    args = sagemaker_session.train.call_args[1]
    assert args["environment"] == ENV_INPUT


def test_add_retry_strategy_to_train_args(sagemaker_session):
    e = Estimator(
        IMAGE_URI,
        ROLE,
        INSTANCE_COUNT,
        INSTANCE_TYPE,
        output_path=OUTPUT_PATH,
        sagemaker_session=sagemaker_session,
        max_retry_attempts=2,
    )

    e.fit()

    sagemaker_session.train.assert_called_once()
    args = sagemaker_session.train.call_args[1]
    assert args["retry_strategy"] == {"MaximumRetryAttempts": 2}


def test_generic_to_fit_with_sagemaker_metrics_enabled(sagemaker_session):
    e = Estimator(
        IMAGE_URI,
        ROLE,
        INSTANCE_COUNT,
        INSTANCE_TYPE,
        output_path=OUTPUT_PATH,
        sagemaker_session=sagemaker_session,
        enable_sagemaker_metrics=True,
    )

    e.fit()

    sagemaker_session.train.assert_called_once()
    args = sagemaker_session.train.call_args[1]
    assert args["enable_sagemaker_metrics"]


def test_generic_to_fit_with_sagemaker_metrics_disabled(sagemaker_session):
    e = Estimator(
        IMAGE_URI,
        ROLE,
        INSTANCE_COUNT,
        INSTANCE_TYPE,
        output_path=OUTPUT_PATH,
        sagemaker_session=sagemaker_session,
        enable_sagemaker_metrics=False,
    )

    e.fit()

    sagemaker_session.train.assert_called_once()
    args = sagemaker_session.train.call_args[1]
    assert not args["enable_sagemaker_metrics"]


@patch("time.time", return_value=TIME)
def test_generic_to_deploy(time, sagemaker_session):
    e = Estimator(
        IMAGE_URI,
        ROLE,
        INSTANCE_COUNT,
        INSTANCE_TYPE,
        output_path=OUTPUT_PATH,
        sagemaker_session=sagemaker_session,
    )

    e.set_hyperparameters(**HYPERPARAMS)

    e.fit({"train": "s3://bucket/training-prefix"})

    predictor = e.deploy(INSTANCE_COUNT, INSTANCE_TYPE)

    sagemaker_session.train.assert_called_once()
    assert len(sagemaker_session.train.call_args[0]) == 0
    args = sagemaker_session.train.call_args[1]
    assert args["job_name"].startswith(IMAGE_URI)

    args.pop("job_name")
    args.pop("role")

    assert args == HP_TRAIN_CALL

    sagemaker_session.create_model.assert_called_once()
    args, kwargs = sagemaker_session.create_model.call_args
    assert args[0].startswith(IMAGE_URI)
    assert args[1] == ROLE
    assert args[2]["Image"] == IMAGE_URI
    assert args[2]["ModelDataUrl"] == MODEL_DATA
    assert kwargs["vpc_config"] is None

    assert isinstance(predictor, Predictor)
    assert predictor.endpoint_name.startswith(IMAGE_URI)
    assert predictor.sagemaker_session == sagemaker_session


<<<<<<< HEAD
=======
def test_generic_to_deploy_async(sagemaker_session):
    e = Estimator(
        IMAGE_URI,
        ROLE,
        INSTANCE_COUNT,
        INSTANCE_TYPE,
        output_path=OUTPUT_PATH,
        sagemaker_session=sagemaker_session,
    )

    e.fit()
    s3_output_path = "s3://some-s3-path"

    predictor_async = e.deploy(
        INSTANCE_COUNT,
        INSTANCE_TYPE,
        async_inference_config=AsyncInferenceConfig(output_path=s3_output_path),
    )

    sagemaker_session.create_model.assert_called_once()
    _, kwargs = sagemaker_session.create_model.call_args
    assert isinstance(predictor_async, AsyncPredictor)
    assert predictor_async.endpoint_name.startswith(IMAGE_URI)
    assert predictor_async.sagemaker_session == sagemaker_session


>>>>>>> 4325fcda
def test_generic_to_deploy_bad_arguments_combination(sagemaker_session):
    e = Estimator(
        IMAGE_URI,
        ROLE,
        INSTANCE_COUNT,
        INSTANCE_TYPE,
        output_path=OUTPUT_PATH,
        sagemaker_session=sagemaker_session,
    )

    e.fit()

    bad_args = (
        {"instance_type": INSTANCE_TYPE},
        {"initial_instance_count": INSTANCE_COUNT},
        {"instance_type": None, "initial_instance_count": None},
    )
    for args in bad_args:
        with pytest.raises(
            ValueError,
            match="Must specify instance type and instance count unless using serverless inference",
        ):
            e.deploy(args)

    with pytest.raises(
        ValueError,
        match="serverless_inference_config needs to be a ServerlessInferenceConfig object",
    ):
        e.deploy(serverless_inference_config={})


def test_generic_to_deploy_network_isolation(sagemaker_session):
    e = Estimator(
        IMAGE_URI,
        ROLE,
        INSTANCE_COUNT,
        INSTANCE_TYPE,
        output_path=OUTPUT_PATH,
        enable_network_isolation=True,
        sagemaker_session=sagemaker_session,
    )

    e.fit()
    e.deploy(INSTANCE_COUNT, INSTANCE_TYPE)

    sagemaker_session.create_model.assert_called_once()
    _, kwargs = sagemaker_session.create_model.call_args
    assert kwargs["enable_network_isolation"]


@patch("sagemaker.estimator.Estimator.create_model")
def test_generic_to_deploy_kms(create_model, sagemaker_session):
    e = Estimator(
        IMAGE_URI,
        ROLE,
        INSTANCE_COUNT,
        INSTANCE_TYPE,
        output_path=OUTPUT_PATH,
        sagemaker_session=sagemaker_session,
    )
    e.fit()

    model = MagicMock()
    create_model.return_value = model

    endpoint_name = "foo"
    kms_key = "key"
    e.deploy(INSTANCE_COUNT, INSTANCE_TYPE, endpoint_name=endpoint_name, kms_key=kms_key)

    model.deploy.assert_called_with(
        instance_type=INSTANCE_TYPE,
        initial_instance_count=INSTANCE_COUNT,
        serializer=None,
        deserializer=None,
        accelerator_type=None,
        endpoint_name=endpoint_name,
        tags=None,
        wait=True,
        kms_key=kms_key,
        data_capture_config=None,
<<<<<<< HEAD
=======
        async_inference_config=None,
>>>>>>> 4325fcda
        serverless_inference_config=None,
    )


def test_generic_training_job_analytics(sagemaker_session):
    sagemaker_session.sagemaker_client.describe_training_job = Mock(
        name="describe_training_job",
        return_value={
            "TuningJobArn": "arn:aws:sagemaker:us-west-2:968277160000:hyper-parameter-tuning-job/mock-tuner",
            "TrainingStartTime": 1530562991.299,
            "AlgorithmSpecification": {
                "TrainingImage": "some-image-url",
                "TrainingInputMode": "File",
                "MetricDefinitions": [
                    {"Name": "train:loss", "Regex": "train_loss=([0-9]+\\.[0-9]+)"},
                    {"Name": "validation:loss", "Regex": "valid_loss=([0-9]+\\.[0-9]+)"},
                ],
            },
        },
    )

    e = Estimator(
        IMAGE_URI,
        ROLE,
        INSTANCE_COUNT,
        INSTANCE_TYPE,
        output_path=OUTPUT_PATH,
        sagemaker_session=sagemaker_session,
    )

    with pytest.raises(ValueError) as err:  # noqa: F841
        # No training job yet
        a = e.training_job_analytics
        assert a is not None  # This line is never reached

    e.set_hyperparameters(**HYPERPARAMS)
    e.fit({"train": "s3://bucket/training-prefix"})
    a = e.training_job_analytics
    assert a is not None


def test_generic_create_model_vpc_config_override(sagemaker_session):
    vpc_config_a = {"Subnets": ["foo"], "SecurityGroupIds": ["bar"]}
    vpc_config_b = {"Subnets": ["foo", "bar"], "SecurityGroupIds": ["baz"]}

    e = Estimator(
        IMAGE_URI, ROLE, INSTANCE_COUNT, INSTANCE_TYPE, sagemaker_session=sagemaker_session
    )
    e.fit({"train": "s3://bucket/training-prefix"})
    assert e.get_vpc_config() is None
    assert e.create_model().vpc_config is None
    assert e.create_model(vpc_config_override=vpc_config_a).vpc_config == vpc_config_a
    assert e.create_model(vpc_config_override=None).vpc_config is None

    e.subnets = vpc_config_a["Subnets"]
    e.security_group_ids = vpc_config_a["SecurityGroupIds"]
    assert e.get_vpc_config() == vpc_config_a
    assert e.create_model().vpc_config == vpc_config_a
    assert e.create_model(vpc_config_override=vpc_config_b).vpc_config == vpc_config_b
    assert e.create_model(vpc_config_override=None).vpc_config is None

    with pytest.raises(ValueError):
        e.get_vpc_config(vpc_config_override={"invalid"})
    with pytest.raises(ValueError):
        e.create_model(vpc_config_override={"invalid"})


def test_generic_deploy_vpc_config_override(sagemaker_session):
    vpc_config_a = {"Subnets": ["foo"], "SecurityGroupIds": ["bar"]}
    vpc_config_b = {"Subnets": ["foo", "bar"], "SecurityGroupIds": ["baz"]}

    e = Estimator(
        IMAGE_URI, ROLE, INSTANCE_COUNT, INSTANCE_TYPE, sagemaker_session=sagemaker_session
    )
    e.fit({"train": "s3://bucket/training-prefix"})
    e.deploy(INSTANCE_COUNT, INSTANCE_TYPE)
    assert sagemaker_session.create_model.call_args_list[0][1]["vpc_config"] is None

    e.subnets = vpc_config_a["Subnets"]
    e.security_group_ids = vpc_config_a["SecurityGroupIds"]
    e.deploy(INSTANCE_COUNT, INSTANCE_TYPE)
    assert sagemaker_session.create_model.call_args_list[1][1]["vpc_config"] == vpc_config_a

    e.deploy(INSTANCE_COUNT, INSTANCE_TYPE, vpc_config_override=vpc_config_b)
    assert sagemaker_session.create_model.call_args_list[2][1]["vpc_config"] == vpc_config_b

    e.deploy(INSTANCE_COUNT, INSTANCE_TYPE, vpc_config_override=None)
    assert sagemaker_session.create_model.call_args_list[3][1]["vpc_config"] is None


def test_generic_deploy_accelerator_type(sagemaker_session):
    e = Estimator(
        IMAGE_URI, ROLE, INSTANCE_COUNT, INSTANCE_TYPE, sagemaker_session=sagemaker_session
    )
    e.fit({"train": "s3://bucket/training-prefix"})
    e.deploy(INSTANCE_COUNT, INSTANCE_TYPE, accelerator_type=ACCELERATOR_TYPE)

    args = e.sagemaker_session.endpoint_from_production_variants.call_args[1]
    assert args["name"].startswith(IMAGE_URI)
    assert args["production_variants"][0]["AcceleratorType"] == ACCELERATOR_TYPE
    assert args["production_variants"][0]["InitialInstanceCount"] == INSTANCE_COUNT
    assert args["production_variants"][0]["InstanceType"] == INSTANCE_TYPE


def test_deploy_with_model_name(sagemaker_session):
    estimator = Estimator(
        IMAGE_URI,
        ROLE,
        INSTANCE_COUNT,
        INSTANCE_TYPE,
        output_path=OUTPUT_PATH,
        sagemaker_session=sagemaker_session,
    )
    estimator.set_hyperparameters(**HYPERPARAMS)
    estimator.fit({"train": "s3://bucket/training-prefix"})
    model_name = "model-name"
    estimator.deploy(INSTANCE_COUNT, INSTANCE_TYPE, model_name=model_name)

    sagemaker_session.create_model.assert_called_once()
    args, kwargs = sagemaker_session.create_model.call_args
    assert args[0] == model_name


def test_deploy_with_no_model_name(sagemaker_session):
    estimator = Estimator(
        IMAGE_URI,
        ROLE,
        INSTANCE_COUNT,
        INSTANCE_TYPE,
        output_path=OUTPUT_PATH,
        sagemaker_session=sagemaker_session,
    )
    estimator.set_hyperparameters(**HYPERPARAMS)
    estimator.fit({"train": "s3://bucket/training-prefix"})
    estimator.deploy(INSTANCE_COUNT, INSTANCE_TYPE)

    sagemaker_session.create_model.assert_called_once()
    args, kwargs = sagemaker_session.create_model.call_args
    assert args[0].startswith(IMAGE_URI)


def test_register_default_image(sagemaker_session):
    estimator = Estimator(
        IMAGE_URI,
        ROLE,
        INSTANCE_COUNT,
        INSTANCE_TYPE,
        output_path=OUTPUT_PATH,
        sagemaker_session=sagemaker_session,
    )
    estimator.set_hyperparameters(**HYPERPARAMS)
    estimator.fit({"train": "s3://bucket/training-prefix"})

    model_package_name = "test-estimator-register-model"
    content_types = ["application/json"]
    response_types = ["application/json"]
    inference_instances = ["ml.m4.xlarge"]
    transform_instances = ["ml.m4.xlarget"]

    estimator.register(
        content_types=content_types,
        response_types=response_types,
        inference_instances=inference_instances,
        transform_instances=transform_instances,
        model_package_name=model_package_name,
    )
    sagemaker_session.create_model.assert_not_called()

    expected_create_model_package_request = {
        "containers": [
            {
                "Image": estimator.image_uri,
                "ModelDataUrl": estimator.model_data,
            }
        ],
        "content_types": content_types,
        "response_types": response_types,
        "inference_instances": inference_instances,
        "transform_instances": transform_instances,
        "model_package_name": model_package_name,
        "marketplace_cert": False,
    }
    sagemaker_session.create_model_package_from_containers.assert_called_with(
        **expected_create_model_package_request
    )


def test_register_inference_image(sagemaker_session):
    estimator = Estimator(
        IMAGE_URI,
        ROLE,
        INSTANCE_COUNT,
        INSTANCE_TYPE,
        output_path=OUTPUT_PATH,
        sagemaker_session=sagemaker_session,
    )
    estimator.set_hyperparameters(**HYPERPARAMS)
    estimator.fit({"train": "s3://bucket/training-prefix"})

    model_package_name = "test-estimator-register-model"
    content_types = ["application/json"]
    response_types = ["application/json"]
    inference_instances = ["ml.m4.xlarge"]
    transform_instances = ["ml.m4.xlarget"]
    inference_image = "fake-inference-image"

    estimator.register(
        content_types=content_types,
        response_types=response_types,
        inference_instances=inference_instances,
        transform_instances=transform_instances,
        model_package_name=model_package_name,
        image_uri=inference_image,
    )
    sagemaker_session.create_model.assert_not_called()

    expected_create_model_package_request = {
        "containers": [
            {
                "Image": inference_image,
                "ModelDataUrl": estimator.model_data,
            }
        ],
        "content_types": content_types,
        "response_types": response_types,
        "inference_instances": inference_instances,
        "transform_instances": transform_instances,
        "model_package_name": model_package_name,
        "marketplace_cert": False,
    }
    sagemaker_session.create_model_package_from_containers.assert_called_with(
        **expected_create_model_package_request
    )


@patch("sagemaker.estimator.LocalSession")
@patch("sagemaker.estimator.Session")
def test_local_mode(session_class, local_session_class):
    local_session = Mock(spec=sagemaker.local.LocalSession)
    local_session.local_mode = True

    session = Mock()
    session.local_mode = False

    local_session_class.return_value = local_session
    session_class.return_value = session

    e = Estimator(IMAGE_URI, ROLE, INSTANCE_COUNT, "local")
    assert e.sagemaker_session.local_mode is True

    e2 = Estimator(IMAGE_URI, ROLE, INSTANCE_COUNT, "local_gpu")
    assert e2.sagemaker_session.local_mode is True

    e3 = Estimator(IMAGE_URI, ROLE, INSTANCE_COUNT, INSTANCE_TYPE)
    assert e3.sagemaker_session.local_mode is False


@patch("sagemaker.estimator.LocalSession")
def test_distributed_gpu_local_mode(LocalSession):
    with pytest.raises(RuntimeError):
        Estimator(IMAGE_URI, ROLE, 3, "local_gpu", output_path=OUTPUT_PATH)


@patch("sagemaker.estimator.LocalSession")
def test_local_mode_file_output_path(local_session_class):
    local_session = Mock(spec=sagemaker.local.LocalSession)
    local_session.local_mode = True
    local_session_class.return_value = local_session

    e = Estimator(IMAGE_URI, ROLE, INSTANCE_COUNT, "local", output_path="file:///tmp/model/")
    assert e.output_path == "file:///tmp/model/"


@patch("sagemaker.estimator.Session")
def test_file_output_path_not_supported_outside_local_mode(session_class):
    session = Mock()
    session.local_mode = False
    session_class.return_value = session

    with pytest.raises(RuntimeError):
        Estimator(IMAGE_URI, ROLE, INSTANCE_COUNT, INSTANCE_TYPE, output_path="file:///tmp/model")


def test_prepare_init_params_from_job_description_with_image_training_job():
    init_params = EstimatorBase._prepare_init_params_from_job_description(
        job_details=RETURNED_JOB_DESCRIPTION
    )

    assert init_params["role"] == "arn:aws:iam::366:role/SageMakerRole"
    assert init_params["instance_count"] == 1
    assert init_params["image_uri"] == "1.dkr.ecr.us-west-2.amazonaws.com/sagemaker-other:1.0.4"


def test_prepare_init_params_from_job_description_with_algorithm_training_job():
    algorithm_job_description = RETURNED_JOB_DESCRIPTION.copy()
    algorithm_job_description["AlgorithmSpecification"] = {
        "TrainingInputMode": "File",
        "AlgorithmName": "arn:aws:sagemaker:us-east-2:1234:algorithm/scikit-decision-trees",
        "TrainingImage": "",
    }

    init_params = EstimatorBase._prepare_init_params_from_job_description(
        job_details=algorithm_job_description
    )

    assert init_params["role"] == "arn:aws:iam::366:role/SageMakerRole"
    assert init_params["instance_count"] == 1
    assert (
        init_params["algorithm_arn"]
        == "arn:aws:sagemaker:us-east-2:1234:algorithm/scikit-decision-trees"
    )


def test_prepare_init_params_from_job_description_with_spot_training():
    job_description = RETURNED_JOB_DESCRIPTION.copy()
    job_description["EnableManagedSpotTraining"] = True
    job_description["StoppingCondition"] = {
        "MaxRuntimeInSeconds": 86400,
        "MaxWaitTimeInSeconds": 87000,
    }

    init_params = EstimatorBase._prepare_init_params_from_job_description(
        job_details=job_description
    )

    assert init_params["role"] == "arn:aws:iam::366:role/SageMakerRole"
    assert init_params["instance_count"] == 1
    assert init_params["use_spot_instances"]
    assert init_params["max_run"] == 86400
    assert init_params["max_wait"] == 87000


def test_prepare_init_params_from_job_description_with_retry_strategy():
    job_description = RETURNED_JOB_DESCRIPTION.copy()
    job_description["RetryStrategy"] = {"MaximumRetryAttempts": 2}
    job_description["StoppingCondition"] = {
        "MaxRuntimeInSeconds": 86400,
        "MaxWaitTimeInSeconds": 87000,
    }

    init_params = EstimatorBase._prepare_init_params_from_job_description(
        job_details=job_description
    )

    assert init_params["role"] == "arn:aws:iam::366:role/SageMakerRole"
    assert init_params["instance_count"] == 1
    assert init_params["max_run"] == 86400
    assert init_params["max_wait"] == 87000
    assert init_params["max_retry_attempts"] == 2


def test_prepare_init_params_from_job_description_with_invalid_training_job():

    invalid_job_description = RETURNED_JOB_DESCRIPTION.copy()
    invalid_job_description["AlgorithmSpecification"] = {"TrainingInputMode": "File"}

    with pytest.raises(RuntimeError) as error:
        EstimatorBase._prepare_init_params_from_job_description(job_details=invalid_job_description)
        assert "Invalid AlgorithmSpecification" in str(error)


def test_prepare_for_training_with_base_name(sagemaker_session):
    estimator = Estimator(
        image_uri="some-image",
        role="some_image",
        instance_count=1,
        instance_type="ml.m4.xlarge",
        sagemaker_session=sagemaker_session,
        base_job_name="base_job_name",
    )

    estimator._prepare_for_training()
    assert "base_job_name" in estimator._current_job_name


def test_prepare_for_training_with_name_based_on_image(sagemaker_session):
    estimator = Estimator(
        image_uri="some-image",
        role="some_image",
        instance_count=1,
        instance_type="ml.m4.xlarge",
        sagemaker_session=sagemaker_session,
    )

    estimator._prepare_for_training()
    assert "some-image" in estimator._current_job_name


@patch("sagemaker.algorithm.AlgorithmEstimator.validate_train_spec", Mock())
@patch("sagemaker.algorithm.AlgorithmEstimator._parse_hyperparameters", Mock(return_value={}))
def test_prepare_for_training_with_name_based_on_algorithm(sagemaker_session):
    estimator = AlgorithmEstimator(
        algorithm_arn="arn:aws:sagemaker:us-west-2:1234:algorithm/scikit-decision-trees-1542410022",
        role="some_image",
        instance_count=1,
        instance_type="ml.m4.xlarge",
        sagemaker_session=sagemaker_session,
    )

    estimator._prepare_for_training()
    assert "scikit-decision-trees-1542410022" in estimator._current_job_name


@patch(
    "sagemaker.estimator.Estimator.fit",
    Mock(
        side_effect=ClientError(
            error_response={
                "Error": {
                    "Code": 403,
                    "Message": '"EnableInterContainerTrafficEncryption" and '
                    '"VpcConfig" must be provided together',
                }
            },
            operation_name="Unit Test",
        )
    ),
)
def test_encryption_flag_in_non_vpc_mode_invalid(sagemaker_session):
    with pytest.raises(ClientError) as error:
        estimator = Estimator(
            image_uri="some-image",
            role="SageMakerRole",
            instance_count=1,
            instance_type="ml.c4.xlarge",
            sagemaker_session=sagemaker_session,
            base_job_name="test-non-vpc-encryption",
            encrypt_inter_container_traffic=True,
        )
        estimator.fit()
    assert (
        '"EnableInterContainerTrafficEncryption" and "VpcConfig" must be provided together'
        in str(error)
    )


def test_estimator_local_mode_error(sagemaker_session):
    # When using instance local with a session which is not LocalSession we should error out
    with pytest.raises(RuntimeError):
        Estimator(
            image_uri="some-image",
            role="some_image",
            instance_count=1,
            instance_type="local",
            sagemaker_session=sagemaker_session,
            base_job_name="base_job_name",
        )


def test_estimator_local_mode_ok(sagemaker_local_session):
    # When using instance local with a session which is not LocalSession we should error out
    Estimator(
        image_uri="some-image",
        role="some_image",
        instance_count=1,
        instance_type="local",
        sagemaker_session=sagemaker_local_session,
        base_job_name="base_job_name",
    )


def test_framework_distribution_configuration(sagemaker_session):
    framework = DummyFramework(
        entry_point="script",
        role=ROLE,
        sagemaker_session=sagemaker_session,
        instance_count=INSTANCE_COUNT,
        instance_type=INSTANCE_TYPE,
    )
    actual_ps = framework._distribution_configuration(distribution=DISTRIBUTION_PS_ENABLED)
    expected_ps = {"sagemaker_parameter_server_enabled": True}
    assert actual_ps == expected_ps

    actual_mpi = framework._distribution_configuration(distribution=DISTRIBUTION_MPI_ENABLED)
    expected_mpi = {
        "sagemaker_mpi_enabled": True,
        "sagemaker_mpi_num_of_processes_per_host": 2,
        "sagemaker_mpi_custom_mpi_options": "options",
    }
    assert actual_mpi == expected_mpi

    actual_ddp = framework._distribution_configuration(distribution=DISTRIBUTION_SM_DDP_ENABLED)
    expected_ddp = {
        "sagemaker_distributed_dataparallel_enabled": True,
        "sagemaker_distributed_dataparallel_custom_mpi_options": "options",
        "sagemaker_instance_type": INSTANCE_TYPE,
    }
    assert actual_ddp == expected_ddp


def test_image_name_map(sagemaker_session):
    e = DummyFramework(
        "my_script.py",
        image_name=IMAGE_URI,
        role=ROLE,
        sagemaker_session=sagemaker_session,
        instance_count=INSTANCE_COUNT,
        instance_type=INSTANCE_TYPE,
    )

    assert e.image_uri == IMAGE_URI


@patch("sagemaker.git_utils.git_clone_repo")
def test_git_support_with_branch_and_commit_succeed_estimator_class(
    git_clone_repo, sagemaker_session
):
    git_clone_repo.side_effect = lambda gitconfig, entrypoint, source_dir=None, dependencies=None: {
        "entry_point": "/tmp/repo_dir/entry_point",
        "source_dir": None,
        "dependencies": None,
    }
    git_config = {"repo": GIT_REPO, "branch": BRANCH, "commit": COMMIT}
    entry_point = "entry_point"
    fw = Estimator(
        entry_point=entry_point,
        git_config=git_config,
        role=ROLE,
        sagemaker_session=sagemaker_session,
        instance_count=INSTANCE_COUNT,
        instance_type=INSTANCE_TYPE,
        image_uri=IMAGE_URI,
    )
    fw.fit()
    git_clone_repo.assert_called_once_with(git_config, entry_point, None, None)


@patch("sagemaker.estimator.Estimator._stage_user_code_in_s3")
def test_script_mode_estimator(patched_stage_user_code, sagemaker_session):
    patched_stage_user_code.return_value = UploadedCode(
        s3_prefix="s3://bucket/key", script_name="script_name"
    )
    script_uri = "s3://codebucket/someprefix/sourcedir.tar.gz"
    image_uri = "763104351884.dkr.ecr.us-west-2.amazonaws.com/pytorch-training:1.9.0-gpu-py38"
    model_uri = "s3://someprefix2/models/model.tar.gz"
    t = Estimator(
        entry_point=SCRIPT_PATH,
        role=ROLE,
        sagemaker_session=sagemaker_session,
        instance_count=INSTANCE_COUNT,
        instance_type=INSTANCE_TYPE,
        source_dir=script_uri,
        image_uri=image_uri,
        model_uri=model_uri,
    )
    t.fit("s3://bucket/mydata")

    patched_stage_user_code.assert_called_once()
    sagemaker_session.train.assert_called_once()


@patch("time.time", return_value=TIME)
@patch("sagemaker.estimator.tar_and_upload_dir")
def test_script_mode_estimator_same_calls_as_framework(
    patched_tar_and_upload_dir, sagemaker_session
):

    patched_tar_and_upload_dir.return_value = UploadedCode(
        s3_prefix="s3://%s/%s" % ("bucket", "key"), script_name="script_name"
    )
    sagemaker_session.boto_region_name = REGION

    script_uri = "s3://codebucket/someprefix/sourcedir.tar.gz"

    instance_type = "ml.p2.xlarge"
    instance_count = 1

    model_uri = "s3://someprefix2/models/model.tar.gz"
    training_data_uri = "s3://bucket/mydata"

    generic_estimator = Estimator(
        entry_point=SCRIPT_PATH,
        role=ROLE,
        region=REGION,
        sagemaker_session=sagemaker_session,
        instance_count=instance_count,
        instance_type=instance_type,
        source_dir=script_uri,
        image_uri=IMAGE_URI,
        model_uri=model_uri,
        environment={"USE_SMDEBUG": "0"},
        dependencies=[],
        debugger_hook_config={},
    )
    generic_estimator.fit(training_data_uri)

    generic_estimator_tar_and_upload_dir_args = patched_tar_and_upload_dir.call_args_list
    generic_estimator_train_args = sagemaker_session.train.call_args_list

    patched_tar_and_upload_dir.reset_mock()
    sagemaker_session.train.reset_mock()

    framework_estimator = DummyFramework(
        entry_point=SCRIPT_PATH,
        role=ROLE,
        region=REGION,
        source_dir=script_uri,
        instance_count=instance_count,
        instance_type=instance_type,
        sagemaker_session=sagemaker_session,
        model_uri=model_uri,
        dependencies=[],
        debugger_hook_config={},
    )
    framework_estimator.fit(training_data_uri)

    assert len(generic_estimator_tar_and_upload_dir_args) == 1
    assert len(generic_estimator_train_args) == 1
    assert generic_estimator_tar_and_upload_dir_args == patched_tar_and_upload_dir.call_args_list
    assert generic_estimator_train_args == sagemaker_session.train.call_args_list


@patch("time.time", return_value=TIME)
@patch("sagemaker.estimator.tar_and_upload_dir")
@patch("sagemaker.model.Model._upload_code")
def test_script_mode_estimator_tags_jumpstart_estimators_and_models(
    patched_upload_code, patched_tar_and_upload_dir, sagemaker_session
):
    patched_tar_and_upload_dir.return_value = UploadedCode(
        s3_prefix="s3://%s/%s" % ("bucket", "key"), script_name="script_name"
    )
    sagemaker_session.boto_region_name = REGION

    instance_type = "ml.p2.xlarge"
    instance_count = 1

    training_data_uri = "s3://bucket/mydata"

    jumpstart_source_dir = f"s3://{list(JUMPSTART_BUCKET_NAME_SET)[0]}/source_dirs/source.tar.gz"
    jumpstart_source_dir_2 = f"s3://{list(JUMPSTART_BUCKET_NAME_SET)[1]}/source_dirs/source.tar.gz"

    generic_estimator = Estimator(
        entry_point=SCRIPT_PATH,
        role=ROLE,
        region=REGION,
        sagemaker_session=sagemaker_session,
        instance_count=instance_count,
        instance_type=instance_type,
        source_dir=jumpstart_source_dir,
        image_uri=IMAGE_URI,
        model_uri=jumpstart_source_dir_2,
        tags=[{"Key": "some", "Value": "tag"}],
    )
    generic_estimator.fit(training_data_uri)

    assert [
        {"Key": "some", "Value": "tag"},
        {
            "Key": JumpStartTag.TRAINING_MODEL_URI.value,
            "Value": jumpstart_source_dir_2,
        },
        {
            "Key": JumpStartTag.TRAINING_SCRIPT_URI.value,
            "Value": jumpstart_source_dir,
        },
    ] == sagemaker_session.train.call_args_list[0][1]["tags"]

    sagemaker_session.reset_mock()
    sagemaker_session.sagemaker_client.describe_training_job.return_value = {
        "ModelArtifacts": {"S3ModelArtifacts": "some-uri"}
    }

    inference_jumpstart_source_dir = (
        f"s3://{list(JUMPSTART_BUCKET_NAME_SET)[0]}/source_dirs/inference/source.tar.gz"
    )

    generic_estimator.deploy(
        initial_instance_count=INSTANCE_COUNT,
        instance_type=INSTANCE_TYPE,
        image_uri=IMAGE_URI,
        source_dir=inference_jumpstart_source_dir,
        entry_point="inference.py",
        role=ROLE,
        tags=[{"Key": "deploys", "Value": "tag"}],
    )

    assert sagemaker_session.create_model.call_args_list[0][1]["tags"] == [
        {"Key": "deploys", "Value": "tag"},
        {
            "Key": JumpStartTag.TRAINING_MODEL_URI.value,
            "Value": jumpstart_source_dir_2,
        },
        {
            "Key": JumpStartTag.TRAINING_SCRIPT_URI.value,
            "Value": jumpstart_source_dir,
        },
        {
            "Key": JumpStartTag.INFERENCE_SCRIPT_URI.value,
            "Value": inference_jumpstart_source_dir,
        },
    ]
    assert sagemaker_session.endpoint_from_production_variants.call_args_list[0][1]["tags"] == [
        {"Key": "deploys", "Value": "tag"},
        {
            "Key": JumpStartTag.TRAINING_MODEL_URI.value,
            "Value": jumpstart_source_dir_2,
        },
        {
            "Key": JumpStartTag.TRAINING_SCRIPT_URI.value,
            "Value": jumpstart_source_dir,
        },
        {
            "Key": JumpStartTag.INFERENCE_SCRIPT_URI.value,
            "Value": inference_jumpstart_source_dir,
        },
    ]


@patch("time.time", return_value=TIME)
@patch("sagemaker.estimator.tar_and_upload_dir")
@patch("sagemaker.model.Model._upload_code")
def test_script_mode_estimator_tags_jumpstart_models(
    patched_upload_code, patched_tar_and_upload_dir, sagemaker_session
):
    patched_tar_and_upload_dir.return_value = UploadedCode(
        s3_prefix="s3://%s/%s" % ("bucket", "key"), script_name="script_name"
    )
    sagemaker_session.boto_region_name = REGION

    instance_type = "ml.p2.xlarge"
    instance_count = 1

    training_data_uri = "s3://bucket/mydata"

    jumpstart_source_dir = f"s3://{list(JUMPSTART_BUCKET_NAME_SET)[0]}/source_dirs/source.tar.gz"

    generic_estimator = Estimator(
        entry_point=SCRIPT_PATH,
        role=ROLE,
        region=REGION,
        sagemaker_session=sagemaker_session,
        instance_count=instance_count,
        instance_type=instance_type,
        source_dir=jumpstart_source_dir,
        image_uri=IMAGE_URI,
        model_uri=MODEL_DATA,
    )
    generic_estimator.fit(training_data_uri)

    assert [
        {
            "Key": JumpStartTag.TRAINING_SCRIPT_URI.value,
            "Value": jumpstart_source_dir,
        },
    ] == sagemaker_session.train.call_args_list[0][1]["tags"]

    sagemaker_session.reset_mock()
    sagemaker_session.sagemaker_client.describe_training_job.return_value = {
        "ModelArtifacts": {"S3ModelArtifacts": "some-uri"}
    }

    inference_source_dir = "s3://dsfsdfsd/sdfsdfs/sdfsd"

    generic_estimator.deploy(
        initial_instance_count=INSTANCE_COUNT,
        instance_type=INSTANCE_TYPE,
        image_uri=IMAGE_URI,
        source_dir=inference_source_dir,
        entry_point="inference.py",
        role=ROLE,
    )

    assert sagemaker_session.create_model.call_args_list[0][1]["tags"] == [
        {
            "Key": JumpStartTag.TRAINING_SCRIPT_URI.value,
            "Value": jumpstart_source_dir,
        },
    ]
    assert sagemaker_session.endpoint_from_production_variants.call_args_list[0][1]["tags"] == [
        {
            "Key": JumpStartTag.TRAINING_SCRIPT_URI.value,
            "Value": jumpstart_source_dir,
        },
    ]


@patch("time.time", return_value=TIME)
@patch("sagemaker.estimator.tar_and_upload_dir")
@patch("sagemaker.model.Model._upload_code")
def test_script_mode_estimator_tags_jumpstart_models_with_no_estimator_js_tags(
    patched_upload_code, patched_tar_and_upload_dir, sagemaker_session
):
    patched_tar_and_upload_dir.return_value = UploadedCode(
        s3_prefix="s3://%s/%s" % ("bucket", "key"), script_name="script_name"
    )
    sagemaker_session.boto_region_name = REGION

    instance_type = "ml.p2.xlarge"
    instance_count = 1

    training_data_uri = "s3://bucket/mydata"

    source_dir = "s3://dsfsdfsd/sdfsdfs/sdfsd"

    generic_estimator = Estimator(
        entry_point=SCRIPT_PATH,
        role=ROLE,
        region=REGION,
        sagemaker_session=sagemaker_session,
        instance_count=instance_count,
        instance_type=instance_type,
        source_dir=source_dir,
        image_uri=IMAGE_URI,
        model_uri=MODEL_DATA,
    )
    generic_estimator.fit(training_data_uri)

    assert None is sagemaker_session.train.call_args_list[0][1]["tags"]

    sagemaker_session.reset_mock()
    sagemaker_session.sagemaker_client.describe_training_job.return_value = {
        "ModelArtifacts": {"S3ModelArtifacts": "some-uri"}
    }

    inference_jumpstart_source_dir = (
        f"s3://{list(JUMPSTART_BUCKET_NAME_SET)[0]}/source_dirs/inference/source.tar.gz"
    )

    generic_estimator.deploy(
        initial_instance_count=INSTANCE_COUNT,
        instance_type=INSTANCE_TYPE,
        image_uri=IMAGE_URI,
        source_dir=inference_jumpstart_source_dir,
        entry_point="inference.py",
        role=ROLE,
    )

    assert sagemaker_session.create_model.call_args_list[0][1]["tags"] == [
        {
            "Key": JumpStartTag.INFERENCE_SCRIPT_URI.value,
            "Value": inference_jumpstart_source_dir,
        },
    ]
    assert sagemaker_session.endpoint_from_production_variants.call_args_list[0][1]["tags"] == [
        {
            "Key": JumpStartTag.INFERENCE_SCRIPT_URI.value,
            "Value": inference_jumpstart_source_dir,
        },
    ]


@patch("time.time", return_value=TIME)
@patch("sagemaker.estimator.tar_and_upload_dir")
@patch("sagemaker.model.Model._upload_code")
@patch("sagemaker.utils.repack_model")
def test_all_framework_estimators_add_jumpstart_tags(
    patched_repack_model, patched_upload_code, patched_tar_and_upload_dir, sagemaker_session
):

    sagemaker_session.boto_region_name = REGION
    sagemaker_session.sagemaker_client.describe_training_job.return_value = {
        "ModelArtifacts": {"S3ModelArtifacts": "some-uri"}
    }

    patched_tar_and_upload_dir.return_value = UploadedCode(
        s3_prefix="s3://%s/%s" % ("bucket", "key"), script_name="script_name"
    )

    framework_estimator_classes_to_kwargs = {
        PyTorch: {
            "framework_version": "1.5.0",
            "py_version": "py3",
            "instance_type": "ml.p2.xlarge",
        },
        TensorFlow: {
            "framework_version": "2.3",
            "py_version": "py37",
            "instance_type": "ml.p2.xlarge",
        },
        HuggingFace: {
            "pytorch_version": "1.7.1",
            "py_version": "py36",
            "transformers_version": "4.6.1",
            "instance_type": "ml.p2.xlarge",
        },
        MXNet: {"framework_version": "1.7.0", "py_version": "py3", "instance_type": "ml.p2.xlarge"},
        SKLearn: {"framework_version": "0.23-1", "instance_type": "ml.m2.xlarge"},
        XGBoost: {"framework_version": "1.3-1", "instance_type": "ml.m2.xlarge"},
    }
    jumpstart_model_uri = f"s3://{list(JUMPSTART_BUCKET_NAME_SET)[0]}/model_dirs/model.tar.gz"
    jumpstart_model_uri_2 = f"s3://{list(JUMPSTART_BUCKET_NAME_SET)[1]}/model_dirs/model.tar.gz"
    for framework_estimator_class, kwargs in framework_estimator_classes_to_kwargs.items():
        estimator = framework_estimator_class(
            entry_point=ENTRY_POINT,
            role=ROLE,
            sagemaker_session=sagemaker_session,
            model_uri=jumpstart_model_uri,
            instance_count=INSTANCE_COUNT,
            **kwargs,
        )

        estimator.fit()

        assert {
            "Key": JumpStartTag.TRAINING_MODEL_URI.value,
            "Value": jumpstart_model_uri,
        } in sagemaker_session.train.call_args_list[0][1]["tags"]

        estimator.deploy(
            initial_instance_count=INSTANCE_COUNT,
            instance_type=kwargs["instance_type"],
            image_uri=IMAGE_URI,
            source_dir=jumpstart_model_uri_2,
            entry_point="inference.py",
            role=ROLE,
        )

        assert sagemaker_session.create_model.call_args_list[0][1]["tags"] == [
            {
                "Key": JumpStartTag.TRAINING_MODEL_URI.value,
                "Value": jumpstart_model_uri,
            },
            {
                "Key": JumpStartTag.INFERENCE_SCRIPT_URI.value,
                "Value": jumpstart_model_uri_2,
            },
        ]
        assert sagemaker_session.endpoint_from_production_variants.call_args_list[0][1]["tags"] == [
            {
                "Key": JumpStartTag.TRAINING_MODEL_URI.value,
                "Value": jumpstart_model_uri,
            },
            {
                "Key": JumpStartTag.INFERENCE_SCRIPT_URI.value,
                "Value": jumpstart_model_uri_2,
            },
        ]

        sagemaker_session.train.reset_mock()<|MERGE_RESOLUTION|>--- conflicted
+++ resolved
@@ -2815,8 +2815,6 @@
     assert predictor.sagemaker_session == sagemaker_session
 
 
-<<<<<<< HEAD
-=======
 def test_generic_to_deploy_async(sagemaker_session):
     e = Estimator(
         IMAGE_URI,
@@ -2843,7 +2841,6 @@
     assert predictor_async.sagemaker_session == sagemaker_session
 
 
->>>>>>> 4325fcda
 def test_generic_to_deploy_bad_arguments_combination(sagemaker_session):
     e = Estimator(
         IMAGE_URI,
@@ -2924,10 +2921,7 @@
         wait=True,
         kms_key=kms_key,
         data_capture_config=None,
-<<<<<<< HEAD
-=======
         async_inference_config=None,
->>>>>>> 4325fcda
         serverless_inference_config=None,
     )
 
