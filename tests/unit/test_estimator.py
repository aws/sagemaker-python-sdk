--- conflicted
+++ resolved
@@ -3217,18 +3217,6 @@
     )
 
 
-<<<<<<< HEAD
-def test_image_name_map(sagemaker_session):
-    e = DummyFramework(
-        "my_script.py",
-        image_name=IMAGE_URI,
-        role=ROLE,
-        instance_count=INSTANCE_COUNT,
-        instance_type=INSTANCE_TYPE,
-    )
-
-    assert e.image_uri == IMAGE_URI
-=======
 def test_framework_distribution_configuration(sagemaker_session):
     framework = DummyFramework(
         entry_point="script",
@@ -3255,4 +3243,15 @@
         "sagemaker_instance_type": INSTANCE_TYPE,
     }
     assert actual_ddp == expected_ddp
->>>>>>> 570c6780
+
+
+def test_image_name_map(sagemaker_session):
+    e = DummyFramework(
+        "my_script.py",
+        image_name=IMAGE_URI,
+        role=ROLE,
+        instance_count=INSTANCE_COUNT,
+        instance_type=INSTANCE_TYPE,
+    )
+
+    assert e.image_uri == IMAGE_URI