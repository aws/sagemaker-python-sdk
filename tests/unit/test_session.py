--- conflicted
+++ resolved
@@ -683,24 +683,12 @@
     }
 
     expected_args = {
-<<<<<<< HEAD
-        'TransformJobName': JOB_NAME,
-        'ModelName': model_name,
-        'TransformInput': in_config,
-        'TransformOutput': out_config,
-        'TransformResources': resource_config,
-        'DataProcessing': data_processing,
-    }
-
-    sagemaker_session.transform(job_name=JOB_NAME, model_name=model_name, strategy=None, max_concurrent_transforms=None,
-                                max_payload=None, env=None, input_config=in_config, output_config=out_config,
-                                resource_config=resource_config, tags=None, data_processing=data_processing)
-=======
         "TransformJobName": JOB_NAME,
         "ModelName": model_name,
         "TransformInput": in_config,
         "TransformOutput": out_config,
         "TransformResources": resource_config,
+        "DataProcessing": data_processing,
     }
 
     sagemaker_session.transform(
@@ -714,9 +702,8 @@
         output_config=out_config,
         resource_config=resource_config,
         tags=None,
-        data_processing=None,
-    )
->>>>>>> 40f1f987
+        data_processing=data_processing,
+    )
 
     _, _, actual_args = sagemaker_session.sagemaker_client.method_calls[0]
     assert actual_args == expected_args
