--- conflicted
+++ resolved
@@ -1942,8 +1942,6 @@
     )
 
 
-<<<<<<< HEAD
-=======
 def test_endpoint_from_production_variants_with_async_config(sagemaker_session):
     ims = sagemaker_session
     ims.sagemaker_client.describe_endpoint = Mock(return_value={"EndpointStatus": "InService"})
@@ -1970,7 +1968,6 @@
     )
 
 
->>>>>>> 4325fcda
 def test_update_endpoint_succeed(sagemaker_session):
     sagemaker_session.sagemaker_client.describe_endpoint = Mock(
         return_value={"EndpointStatus": "InService"}
