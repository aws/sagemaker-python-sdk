--- conflicted
+++ resolved
@@ -231,7 +231,6 @@
         'create_training_job', (), DEFAULT_EXPECTED_TRAIN_JOB_ARGS)
 
 
-<<<<<<< HEAD
 def test_stop_tuning_job(sagemaker_session):
     sms = sagemaker_session
     sms.sagemaker_client.stop_hyper_parameter_tuning_job = Mock(name='stop_hyper_parameter_tuning_job')
@@ -264,7 +263,8 @@
 
     sms.sagemaker_client.stop_hyper_parameter_tuning_job.assert_called_once_with(HyperParameterTuningJobName=JOB_NAME)
     assert 'An error occurred (MockException) when calling the Operation operation: MockMessage' in str(e)
-=======
+
+
 def test_train_pack_to_request_with_optional_params(sagemaker_session):
     in_config = [{
         'ChannelName': 'training',
@@ -296,7 +296,6 @@
 
     assert actual_train_args['HyperParameters'] == hyperparameters
     assert actual_train_args['Tags'] == tags
->>>>>>> 731641cc
 
 
 @patch('sys.stdout', new_callable=io.BytesIO if six.PY2 else io.StringIO)
