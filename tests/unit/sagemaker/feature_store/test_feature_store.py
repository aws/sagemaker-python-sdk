# Copyright Amazon.com, Inc. or its affiliates. All Rights Reserved.
#
# Licensed under the Apache License, Version 2.0 (the "License"). You
# may not use this file except in compliance with the License. A copy of
# the License is located at
#
#     http://aws.amazon.com/apache2.0/
#
# or in the "license" file accompanying this file. This file is
# distributed on an "AS IS" BASIS, WITHOUT WARRANTIES OR CONDITIONS OF
# ANY KIND, either express or implied. See the License for the specific
# language governing permissions and limitations under the License.
<<<<<<< HEAD
# language governing permissions and limitations under the License.
"""Test for Feature Store"""
=======
>>>>>>> e07f9441
from __future__ import absolute_import

import datetime

import pandas as pd
import pytest
from mock import Mock

<<<<<<< HEAD
class PicklableMock(Mock):
    """Mock class use for tests"""

    def __reduce__(self):
        return (Mock, ())
=======
from sagemaker.feature_store.feature_store import FeatureStore
>>>>>>> e07f9441

DATAFRAME = pd.DataFrame({"feature_1": [420, 380, 390], "feature_2": [50, 40, 45]})


@pytest.fixture
def sagemaker_session_mock():
    return Mock()


@pytest.fixture
def feature_group_mock():
    return Mock()


def test_minimal_create_dataset(sagemaker_session_mock, feature_group_mock):
    feature_store = FeatureStore(sagemaker_session=sagemaker_session_mock)
    dataset_builder = feature_store.create_dataset(
        base=feature_group_mock,
        output_path="file/to/path",
    )
    assert dataset_builder._sagemaker_session == sagemaker_session_mock
    assert dataset_builder._base == feature_group_mock
    assert dataset_builder._output_path == "file/to/path"


def test_complete_create_dataset(sagemaker_session_mock, feature_group_mock):
    feature_store = FeatureStore(sagemaker_session=sagemaker_session_mock)
    dataset_builder = feature_store.create_dataset(
        base=feature_group_mock,
        included_feature_names=["feature_1", "feature_2"],
        output_path="file/to/path",
        kms_key_id="kms-key-id",
    )
    assert dataset_builder._sagemaker_session == sagemaker_session_mock
    assert dataset_builder._base == feature_group_mock
    assert dataset_builder._included_feature_names == ["feature_1", "feature_2"]
    assert dataset_builder._output_path == "file/to/path"
    assert dataset_builder._kms_key_id == "kms-key-id"


def test_create_dataset_with_dataframe(sagemaker_session_mock):
    feature_store = FeatureStore(sagemaker_session=sagemaker_session_mock)
    dataset_builder = feature_store.create_dataset(
        base=DATAFRAME,
        record_identifier_feature_name="feature_1",
        event_time_identifier_feature_name="feature_2",
        included_feature_names=["feature_1", "feature_2"],
        output_path="file/to/path",
        kms_key_id="kms-key-id",
    )
    assert dataset_builder._sagemaker_session == sagemaker_session_mock
    assert dataset_builder._base.equals(DATAFRAME)
    assert dataset_builder._record_identifier_feature_name == "feature_1"
    assert dataset_builder._event_time_identifier_feature_name == "feature_2"
    assert dataset_builder._included_feature_names == ["feature_1", "feature_2"]
    assert dataset_builder._output_path == "file/to/path"
    assert dataset_builder._kms_key_id == "kms-key-id"


def test_create_dataset_with_dataframe_value_error(sagemaker_session_mock):
    feature_store = FeatureStore(sagemaker_session=sagemaker_session_mock)
    with pytest.raises(ValueError) as error:
        feature_store.create_dataset(
            base=DATAFRAME,
            included_feature_names=["feature_1", "feature_2"],
            output_path="file/to/path",
            kms_key_id="kms-key-id",
        )
<<<<<<< HEAD
        == feature_group.as_hive_ddl()
    )


def test_as_hive_ddl(create_table_ddl, feature_group_dummy_definitions, sagemaker_session_mock):
    sagemaker_session_mock.describe_feature_group.return_value = {
        "OfflineStoreConfig": {
            "S3StorageConfig": {
                "S3Uri": "s3://some-bucket",
                "ResolvedOutputS3Uri": "s3://resolved_output_s3_uri",
            }
        }
    }
    sagemaker_session_mock.account_id.return_value = "1234"
    sagemaker_session_mock.boto_session.region_name = "us-west-2"

    feature_group = FeatureGroup(name="MyGroup", sagemaker_session=sagemaker_session_mock)
    feature_group.feature_definitions = feature_group_dummy_definitions
    assert create_table_ddl.format(
        database="MyDatabase",
        table_name="MyTable",
        account="1234",
        region="us-west-2",
        feature_group_name="MyGroup",
    ) == feature_group.as_hive_ddl(database="MyDatabase", table_name="MyTable")


@patch(
    "sagemaker.feature_store.feature_group.IngestionManagerPandas._run_multi_process",
    MagicMock(),
)
def test_ingestion_manager_run_success():
    df = pd.DataFrame({"float": pd.Series([2.0], dtype="float64")})
    manager = IngestionManagerPandas(
        feature_group_name="MyGroup",
        sagemaker_fs_runtime_client_config=fs_runtime_client_config_mock,
        max_workers=10,
    )
    manager.run(df)

    manager._run_multi_process.assert_called_once_with(data_frame=df, wait=True, timeout=None)


@patch(
    "sagemaker.feature_store.feature_group.IngestionManagerPandas._run_multi_threaded",
    PicklableMock(return_value=[]),
)
def test_ingestion_manager_run_multi_process_with_multi_thread_success(
    fs_runtime_client_config_mock,
):
    df = pd.DataFrame({"float": pd.Series([2.0], dtype="float64")})
    manager = IngestionManagerPandas(
        feature_group_name="MyGroup",
        sagemaker_fs_runtime_client_config=fs_runtime_client_config_mock,
        max_workers=2,
        max_processes=2,
    )
    manager.run(df)


@patch(
    "sagemaker.feature_store.feature_group.IngestionManagerPandas._ingest_single_batch",
    MagicMock(return_value=[1]),
)
def test_ingestion_manager_run_failure():
    df = pd.DataFrame({"float": pd.Series([2.0], dtype="float64")})
    manager = IngestionManagerPandas(
        feature_group_name="MyGroup",
        sagemaker_fs_runtime_client_config=fs_runtime_client_config_mock,
        max_workers=1,
    )

    with pytest.raises(IngestionError) as error:
        manager.run(df)

    assert "Failed to ingest some data into FeatureGroup MyGroup" in str(error)
    assert error.value.failed_rows == [1]
    assert manager.failed_rows == [1]


@patch(
    "sagemaker.feature_store.feature_group.IngestionManagerPandas._ingest_single_batch",
    MagicMock(side_effect=ProfileNotFound(profile="non_exist")),
)
def test_ingestion_manager_with_profile_name_run_failure():
    df = pd.DataFrame({"float": pd.Series([2.0], dtype="float64")})
    manager = IngestionManagerPandas(
        feature_group_name="MyGroup",
        sagemaker_fs_runtime_client_config=fs_runtime_client_config_mock,
        max_workers=1,
        profile_name="non_exist",
    )

    try:
        manager.run(df)
    except Exception as e:
        assert "The config profile (non_exist) could not be found" in str(e)


@patch(
    "sagemaker.feature_store.feature_group.IngestionManagerPandas._ingest_single_batch",
    PicklableMock(return_value=[1]),
)
def test_ingestion_manager_run_multi_process_failure():
    df = pd.DataFrame({"float": pd.Series([2.0], dtype="float64")})
    manager = IngestionManagerPandas(
        feature_group_name="MyGroup",
        sagemaker_fs_runtime_client_config=None,
        max_workers=2,
        max_processes=2,
    )

    with pytest.raises(IngestionError) as error:
        manager.run(df)

    assert "Failed to ingest some data into FeatureGroup MyGroup" in str(error)
    assert error.value.failed_rows == [1, 1, 1, 1]
    assert manager.failed_rows == [1, 1, 1, 1]


@pytest.fixture
def query(sagemaker_session_mock):
    return AthenaQuery(
        catalog="catalog",
        database="database",
        table_name="table_name",
        sagemaker_session=sagemaker_session_mock,
    )


def test_athena_query_run(sagemaker_session_mock, query):
    WORKGROUP = "workgroup"
    sagemaker_session_mock.start_query_execution.return_value = {"QueryExecutionId": "query_id"}
    query.run(
        query_string="query",
        output_location="s3://some-bucket/some-path",
        workgroup=WORKGROUP,
    )
    sagemaker_session_mock.start_query_execution.assert_called_with(
        catalog="catalog",
        database="database",
        query_string="query",
        output_location="s3://some-bucket/some-path",
        kms_key=None,
        workgroup=WORKGROUP,
    )
    assert "some-bucket" == query._result_bucket
    assert "some-path" == query._result_file_prefix
    assert "query_id" == query._current_query_execution_id


def test_athena_query_wait(sagemaker_session_mock, query):
    query._current_query_execution_id = "query_id"
    query.wait()
    sagemaker_session_mock.wait_for_athena_query.assert_called_with(query_execution_id="query_id")


def test_athena_query_get_query_execution(sagemaker_session_mock, query):
    query._current_query_execution_id = "query_id"
    query.get_query_execution()
    sagemaker_session_mock.get_query_execution.assert_called_with(query_execution_id="query_id")


@patch("tempfile.gettempdir", Mock(return_value="tmp"))
@patch("pandas.read_csv")
def test_athena_query_as_dataframe(read_csv, sagemaker_session_mock, query):
    sagemaker_session_mock.get_query_execution.return_value = {
        "QueryExecution": {"Status": {"State": "SUCCEEDED"}}
    }
    query._current_query_execution_id = "query_id"
    query._result_bucket = "bucket"
    query._result_file_prefix = "prefix"
    query.as_dataframe()
    sagemaker_session_mock.download_athena_query_result.assert_called_with(
        bucket="bucket",
        prefix="prefix",
        query_execution_id="query_id",
        filename="tmp/query_id.csv",
    )
    read_csv.assert_called_with("tmp/query_id.csv", delimiter=",")


@patch("tempfile.gettempdir", Mock(return_value="tmp"))
def test_athena_query_as_dataframe_query_failed(sagemaker_session_mock, query):
    sagemaker_session_mock.get_query_execution.return_value = {
        "QueryExecution": {"Status": {"State": "FAILED"}}
    }
    query._current_query_execution_id = "query_id"
    with pytest.raises(RuntimeError) as error:
        query.as_dataframe()
    assert "Failed to execute query query_id" in str(error)


@patch("tempfile.gettempdir", Mock(return_value="tmp"))
def test_athena_query_as_dataframe_query_queued(sagemaker_session_mock, query):
    sagemaker_session_mock.get_query_execution.return_value = {
        "QueryExecution": {"Status": {"State": "QUEUED"}}
    }
    query._current_query_execution_id = "query_id"
    with pytest.raises(RuntimeError) as error:
        query.as_dataframe()
    assert "Current query query_id is still being executed" in str(error)


@patch("tempfile.gettempdir", Mock(return_value="tmp"))
def test_athena_query_as_dataframe_query_running(sagemaker_session_mock, query):
    sagemaker_session_mock.get_query_execution.return_value = {
        "QueryExecution": {"Status": {"State": "RUNNING"}}
    }
    query._current_query_execution_id = "query_id"
    with pytest.raises(RuntimeError) as error:
        query.as_dataframe()
    assert "Current query query_id is still being executed" in str(error)
=======
    assert (
        "You must provide a record identifier feature name and an event time identifier feature "
        + "name if specify DataFrame as base."
        in str(error)
    )


def test_list_feature_groups_with_no_filter(sagemaker_session_mock):
    feature_store = FeatureStore(sagemaker_session=sagemaker_session_mock)
    feature_store.list_feature_groups()
    sagemaker_session_mock.list_feature_groups.assert_called_with(
        name_contains=None,
        feature_group_status_equals=None,
        offline_store_status_equals=None,
        creation_time_after=None,
        creation_time_before=None,
        sort_order=None,
        sort_by=None,
        max_results=None,
        next_token=None,
    )


def test_list_feature_groups_with_all_filters(sagemaker_session_mock):
    feature_store = FeatureStore(sagemaker_session=sagemaker_session_mock)
    feature_store.list_feature_groups(
        name_contains="MyFeatureGroup",
        feature_group_status_equals="Created",
        offline_store_status_equals="Active",
        creation_time_after=datetime.datetime(2020, 12, 1),
        creation_time_before=datetime.datetime(2022, 7, 1),
        sort_order="Ascending",
        sort_by="Name",
        max_results=50,
        next_token="token",
    )
    sagemaker_session_mock.list_feature_groups.assert_called_with(
        name_contains="MyFeatureGroup",
        feature_group_status_equals="Created",
        offline_store_status_equals="Active",
        creation_time_after=datetime.datetime(2020, 12, 1),
        creation_time_before=datetime.datetime(2022, 7, 1),
        sort_order="Ascending",
        sort_by="Name",
        max_results=50,
        next_token="token",
    )
>>>>>>> e07f9441
<|MERGE_RESOLUTION|>--- conflicted
+++ resolved
@@ -10,11 +10,8 @@
 # distributed on an "AS IS" BASIS, WITHOUT WARRANTIES OR CONDITIONS OF
 # ANY KIND, either express or implied. See the License for the specific
 # language governing permissions and limitations under the License.
-<<<<<<< HEAD
 # language governing permissions and limitations under the License.
 """Test for Feature Store"""
-=======
->>>>>>> e07f9441
 from __future__ import absolute_import
 
 import datetime
@@ -23,17 +20,25 @@
 import pytest
 from mock import Mock
 
-<<<<<<< HEAD
+from sagemaker.feature_store.feature_store import FeatureStore
+
+DATAFRAME = pd.DataFrame({"feature_1": [420, 380, 390], "feature_2": [50, 40, 45]})
+
 class PicklableMock(Mock):
     """Mock class use for tests"""
 
     def __reduce__(self):
         return (Mock, ())
-=======
-from sagemaker.feature_store.feature_store import FeatureStore
->>>>>>> e07f9441
-
-DATAFRAME = pd.DataFrame({"feature_1": [420, 380, 390], "feature_2": [50, 40, 45]})
+
+
+@pytest.fixture
+def role_arn():
+    return "arn:role"
+
+
+@pytest.fixture
+def s3_uri():
+    return "s3://some/uri"
 
 
 @pytest.fixture
@@ -100,98 +105,52 @@
             output_path="file/to/path",
             kms_key_id="kms-key-id",
         )
-<<<<<<< HEAD
-        == feature_group.as_hive_ddl()
-    )
-
-
-def test_as_hive_ddl(create_table_ddl, feature_group_dummy_definitions, sagemaker_session_mock):
-    sagemaker_session_mock.describe_feature_group.return_value = {
-        "OfflineStoreConfig": {
-            "S3StorageConfig": {
-                "S3Uri": "s3://some-bucket",
-                "ResolvedOutputS3Uri": "s3://resolved_output_s3_uri",
-            }
-        }
-    }
-    sagemaker_session_mock.account_id.return_value = "1234"
-    sagemaker_session_mock.boto_session.region_name = "us-west-2"
-
-    feature_group = FeatureGroup(name="MyGroup", sagemaker_session=sagemaker_session_mock)
-    feature_group.feature_definitions = feature_group_dummy_definitions
-    assert create_table_ddl.format(
-        database="MyDatabase",
-        table_name="MyTable",
-        account="1234",
-        region="us-west-2",
-        feature_group_name="MyGroup",
-    ) == feature_group.as_hive_ddl(database="MyDatabase", table_name="MyTable")
-
-
-@patch(
-    "sagemaker.feature_store.feature_group.IngestionManagerPandas._run_multi_process",
-    MagicMock(),
-)
-def test_ingestion_manager_run_success():
-    df = pd.DataFrame({"float": pd.Series([2.0], dtype="float64")})
-    manager = IngestionManagerPandas(
-        feature_group_name="MyGroup",
-        sagemaker_fs_runtime_client_config=fs_runtime_client_config_mock,
-        max_workers=10,
-    )
-    manager.run(df)
-
-    manager._run_multi_process.assert_called_once_with(data_frame=df, wait=True, timeout=None)
-
-
-@patch(
-    "sagemaker.feature_store.feature_group.IngestionManagerPandas._run_multi_threaded",
-    PicklableMock(return_value=[]),
-)
-def test_ingestion_manager_run_multi_process_with_multi_thread_success(
-    fs_runtime_client_config_mock,
-):
-    df = pd.DataFrame({"float": pd.Series([2.0], dtype="float64")})
-    manager = IngestionManagerPandas(
-        feature_group_name="MyGroup",
-        sagemaker_fs_runtime_client_config=fs_runtime_client_config_mock,
-        max_workers=2,
-        max_processes=2,
-    )
-    manager.run(df)
-
-
-@patch(
-    "sagemaker.feature_store.feature_group.IngestionManagerPandas._ingest_single_batch",
-    MagicMock(return_value=[1]),
-)
-def test_ingestion_manager_run_failure():
-    df = pd.DataFrame({"float": pd.Series([2.0], dtype="float64")})
-    manager = IngestionManagerPandas(
-        feature_group_name="MyGroup",
-        sagemaker_fs_runtime_client_config=fs_runtime_client_config_mock,
-        max_workers=1,
-    )
-
-    with pytest.raises(IngestionError) as error:
-        manager.run(df)
-
-    assert "Failed to ingest some data into FeatureGroup MyGroup" in str(error)
-    assert error.value.failed_rows == [1]
-    assert manager.failed_rows == [1]
-
-
-@patch(
-    "sagemaker.feature_store.feature_group.IngestionManagerPandas._ingest_single_batch",
-    MagicMock(side_effect=ProfileNotFound(profile="non_exist")),
-)
-def test_ingestion_manager_with_profile_name_run_failure():
-    df = pd.DataFrame({"float": pd.Series([2.0], dtype="float64")})
-    manager = IngestionManagerPandas(
-        feature_group_name="MyGroup",
-        sagemaker_fs_runtime_client_config=fs_runtime_client_config_mock,
-        max_workers=1,
-        profile_name="non_exist",
+    assert (
+        "You must provide a record identifier feature name and an event time identifier feature "
+        + "name if specify DataFrame as base."
+        in str(error)
+    )
+
+
+def test_list_feature_groups_with_no_filter(sagemaker_session_mock):
+    feature_store = FeatureStore(sagemaker_session=sagemaker_session_mock)
+    feature_store.list_feature_groups()
+    sagemaker_session_mock.list_feature_groups.assert_called_with(
+        name_contains=None,
+        feature_group_status_equals=None,
+        offline_store_status_equals=None,
+        creation_time_after=None,
+        creation_time_before=None,
+        sort_order=None,
+        sort_by=None,
+        max_results=None,
+        next_token=None,
+    )
+
+
+def test_list_feature_groups_with_all_filters(sagemaker_session_mock):
+    feature_store = FeatureStore(sagemaker_session=sagemaker_session_mock)
+    feature_store.list_feature_groups(
+        name_contains="MyFeatureGroup",
+        feature_group_status_equals="Created",
+        offline_store_status_equals="Active",
+        creation_time_after=datetime.datetime(2020, 12, 1),
+        creation_time_before=datetime.datetime(2022, 7, 1),
+        sort_order="Ascending",
+        sort_by="Name",
+        max_results=50,
+        next_token="token",
+    )
+    sagemaker_session_mock.list_feature_groups.assert_called_with(
+        name_contains="MyFeatureGroup",
+        feature_group_status_equals="Created",
+        offline_store_status_equals="Active",
+        creation_time_after=datetime.datetime(2020, 12, 1),
+        creation_time_before=datetime.datetime(2022, 7, 1),
+        sort_order="Ascending",
+        sort_by="Name",
+        max_results=50,
+        next_token="token",
     )
 
     try:
@@ -313,53 +272,4 @@
     query._current_query_execution_id = "query_id"
     with pytest.raises(RuntimeError) as error:
         query.as_dataframe()
-    assert "Current query query_id is still being executed" in str(error)
-=======
-    assert (
-        "You must provide a record identifier feature name and an event time identifier feature "
-        + "name if specify DataFrame as base."
-        in str(error)
-    )
-
-
-def test_list_feature_groups_with_no_filter(sagemaker_session_mock):
-    feature_store = FeatureStore(sagemaker_session=sagemaker_session_mock)
-    feature_store.list_feature_groups()
-    sagemaker_session_mock.list_feature_groups.assert_called_with(
-        name_contains=None,
-        feature_group_status_equals=None,
-        offline_store_status_equals=None,
-        creation_time_after=None,
-        creation_time_before=None,
-        sort_order=None,
-        sort_by=None,
-        max_results=None,
-        next_token=None,
-    )
-
-
-def test_list_feature_groups_with_all_filters(sagemaker_session_mock):
-    feature_store = FeatureStore(sagemaker_session=sagemaker_session_mock)
-    feature_store.list_feature_groups(
-        name_contains="MyFeatureGroup",
-        feature_group_status_equals="Created",
-        offline_store_status_equals="Active",
-        creation_time_after=datetime.datetime(2020, 12, 1),
-        creation_time_before=datetime.datetime(2022, 7, 1),
-        sort_order="Ascending",
-        sort_by="Name",
-        max_results=50,
-        next_token="token",
-    )
-    sagemaker_session_mock.list_feature_groups.assert_called_with(
-        name_contains="MyFeatureGroup",
-        feature_group_status_equals="Created",
-        offline_store_status_equals="Active",
-        creation_time_after=datetime.datetime(2020, 12, 1),
-        creation_time_before=datetime.datetime(2022, 7, 1),
-        sort_order="Ascending",
-        sort_by="Name",
-        max_results=50,
-        next_token="token",
-    )
->>>>>>> e07f9441
+    assert "Current query query_id is still being executed" in str(error)