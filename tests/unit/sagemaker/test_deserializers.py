# Copyright 2017-2020 Amazon.com, Inc. or its affiliates. All Rights Reserved.
#
# Licensed under the Apache License, Version 2.0 (the "License"). You
# may not use this file except in compliance with the License. A copy of
# the License is located at
#
#     http://aws.amazon.com/apache2.0/
#
# or in the "license" file accompanying this file. This file is
# distributed on an "AS IS" BASIS, WITHOUT WARRANTIES OR CONDITIONS OF
# ANY KIND, either express or implied. See the License for the specific
# language governing permissions and limitations under the License.
from __future__ import absolute_import

import io

<<<<<<< HEAD
=======
import numpy as np
>>>>>>> f0d34ccc
import pytest

from sagemaker.deserializers import (
    StringDeserializer,
    BytesDeserializer,
<<<<<<< HEAD
    CSVDeserializer,
    StreamDeserializer,
=======
    StreamDeserializer,
    NumpyDeserializer,
>>>>>>> f0d34ccc
)


def test_string_deserializer():
    deserializer = StringDeserializer()

    result = deserializer.deserialize(io.BytesIO(b"[1, 2, 3]"), "application/json")

    assert result == "[1, 2, 3]"


def test_bytes_deserializer():
    deserializer = BytesDeserializer()

    result = deserializer.deserialize(io.BytesIO(b"[1, 2, 3]"), "application/json")

    assert result == b"[1, 2, 3]"


@pytest.fixture
def csv_deserializer():
    return CSVDeserializer()


def test_csv_deserializer_single_element(csv_deserializer):
    result = csv_deserializer.deserialize(io.BytesIO(b"1"), "text/csv")
    assert result == [["1"]]


def test_csv_deserializer_array(csv_deserializer):
    result = csv_deserializer.deserialize(io.BytesIO(b"1,2,3"), "text/csv")
    assert result == [["1", "2", "3"]]


def test_csv_deserializer_2dimensional(csv_deserializer):
    result = csv_deserializer.deserialize(io.BytesIO(b"1,2,3\n3,4,5"), "text/csv")
    assert result == [["1", "2", "3"], ["3", "4", "5"]]


def test_csv_deserializer_posix_compliant(csv_deserializer):
    result = csv_deserializer.deserialize(io.BytesIO(b"1,2,3\n3,4,5\n"), "text/csv")
    assert result == [["1", "2", "3"], ["3", "4", "5"]]


def test_stream_deserializer():
    deserializer = StreamDeserializer()

    stream, content_type = deserializer.deserialize(io.BytesIO(b"[1, 2, 3]"), "application/json")
    try:
        result = stream.read()
    finally:
        stream.close()

    assert result == b"[1, 2, 3]"
    assert content_type == "application/json"


@pytest.fixture
def numpy_deserializer():
    return NumpyDeserializer()


def test_numpy_deserializer_from_csv(numpy_deserializer):
    stream = io.BytesIO(b"1,2,3\n4,5,6")
    array = numpy_deserializer.deserialize(stream, "text/csv")
    assert np.array_equal(array, np.array([[1, 2, 3], [4, 5, 6]]))


def test_numpy_deserializer_from_csv_ragged(numpy_deserializer):
    stream = io.BytesIO(b"1,2,3\n4,5,6,7")
    with pytest.raises(ValueError) as error:
        numpy_deserializer.deserialize(stream, "text/csv")
    assert "errors were detected" in str(error)


def test_numpy_deserializer_from_csv_alpha():
    numpy_deserializer = NumpyDeserializer(dtype="U5")
    stream = io.BytesIO(b"hello,2,3\n4,5,6")
    array = numpy_deserializer.deserialize(stream, "text/csv")
    assert np.array_equal(array, np.array([["hello", 2, 3], [4, 5, 6]]))


def test_numpy_deserializer_from_json(numpy_deserializer):
    stream = io.BytesIO(b"[[1,2,3],\n[4,5,6]]")
    array = numpy_deserializer.deserialize(stream, "application/json")
    assert np.array_equal(array, np.array([[1, 2, 3], [4, 5, 6]]))


# Sadly, ragged arrays work fine in JSON (giving us a 1D array of Python lists)
def test_numpy_deserializer_from_json_ragged(numpy_deserializer):
    stream = io.BytesIO(b"[[1,2,3],\n[4,5,6,7]]")
    array = numpy_deserializer.deserialize(stream, "application/json")
    assert np.array_equal(array, np.array([[1, 2, 3], [4, 5, 6, 7]]))


def test_numpy_deserializer_from_json_alpha():
    numpy_deserializer = NumpyDeserializer(dtype="U5")
    stream = io.BytesIO(b'[["hello",2,3],\n[4,5,6]]')
    array = numpy_deserializer.deserialize(stream, "application/json")
    assert np.array_equal(array, np.array([["hello", 2, 3], [4, 5, 6]]))


def test_numpy_deserializer_from_npy(numpy_deserializer):
    array = np.ones((2, 3))
    stream = io.BytesIO()
    np.save(stream, array)
    stream.seek(0)

    result = numpy_deserializer.deserialize(stream, "application/x-npy")

    assert np.array_equal(array, result)


def test_numpy_deserializer_from_npy_object_array(numpy_deserializer):
    array = np.array(["one", "two"])
    stream = io.BytesIO()
    np.save(stream, array)
    stream.seek(0)

    result = numpy_deserializer.deserialize(stream, "application/x-npy")

    assert np.array_equal(array, result)<|MERGE_RESOLUTION|>--- conflicted
+++ resolved
@@ -14,22 +14,16 @@
 
 import io
 
-<<<<<<< HEAD
-=======
 import numpy as np
->>>>>>> f0d34ccc
 import pytest
 
 from sagemaker.deserializers import (
     StringDeserializer,
     BytesDeserializer,
-<<<<<<< HEAD
     CSVDeserializer,
     StreamDeserializer,
-=======
     StreamDeserializer,
     NumpyDeserializer,
->>>>>>> f0d34ccc
 )
 
 
