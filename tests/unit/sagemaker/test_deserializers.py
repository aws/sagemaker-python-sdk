--- conflicted
+++ resolved
@@ -14,13 +14,9 @@
 
 import io
 
-<<<<<<< HEAD
 import pytest
 
-from sagemaker.deserializers import StringDeserializer, BytesDeserializer, CSVDeserializer
-=======
-from sagemaker.deserializers import StringDeserializer, BytesDeserializer, StreamDeserializer
->>>>>>> fed2fe91
+from sagemaker.deserializers import StringDeserializer, BytesDeserializer, CSVDeserializer, StreamDeserializer
 
 
 def test_string_deserializer():
@@ -39,7 +35,6 @@
     assert result == b"[1, 2, 3]"
 
 
-<<<<<<< HEAD
 @pytest.fixture
 def csv_deserializer():
     return CSVDeserializer()
@@ -63,7 +58,8 @@
 def test_csv_deserializer_posix_compliant(csv_deserializer):
     result = csv_deserializer.deserialize(io.BytesIO(b"1,2,3\n3,4,5\n"), "text/csv")
     assert result == [["1", "2", "3"], ["3", "4", "5"]]
-=======
+
+
 def test_stream_deserializer():
     deserializer = StreamDeserializer()
 
@@ -74,5 +70,4 @@
         stream.close()
 
     assert result == b"[1, 2, 3]"
-    assert content_type == "application/json"
->>>>>>> fed2fe91
+    assert content_type == "application/json"