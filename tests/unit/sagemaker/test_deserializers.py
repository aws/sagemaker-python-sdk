# Copyright 2017-2020 Amazon.com, Inc. or its affiliates. All Rights Reserved.
#
# Licensed under the Apache License, Version 2.0 (the "License"). You
# may not use this file except in compliance with the License. A copy of
# the License is located at
#
#     http://aws.amazon.com/apache2.0/
#
# or in the "license" file accompanying this file. This file is
# distributed on an "AS IS" BASIS, WITHOUT WARRANTIES OR CONDITIONS OF
# ANY KIND, either express or implied. See the License for the specific
# language governing permissions and limitations under the License.
from __future__ import absolute_import

import io

<<<<<<< HEAD
import pytest

from sagemaker.deserializers import BytesDeserializer, CSVDeserializer
=======
from sagemaker.deserializers import StringDeserializer, BytesDeserializer


def test_string_deserializer():
    deserializer = StringDeserializer()

    result = deserializer.deserialize(io.BytesIO(b"[1, 2, 3]"), "application/json")

    assert result == "[1, 2, 3]"
>>>>>>> 4ffa2223


def test_bytes_deserializer():
    deserializer = BytesDeserializer()

    result = deserializer.deserialize(io.BytesIO(b"[1, 2, 3]"), "application/json")

    assert result == b"[1, 2, 3]"


@pytest.fixture
def csv_deserializer():
    return CSVDeserializer()


def test_csv_deserializer_single_element(csv_deserializer):
    result = csv_deserializer.deserialize(io.BytesIO(b"1"), "text/csv")
    assert result == [["1"]]


def test_csv_deserializer_array(csv_deserializer):
    result = csv_deserializer.deserialize(io.BytesIO(b"1,2,3"), "text/csv")
    assert result == [["1", "2", "3"]]


def test_csv_deserializer_2dimensional(csv_deserializer):
    result = csv_deserializer.deserialize(io.BytesIO(b"1,2,3\n3,4,5"), "text/csv")
    assert result == [["1", "2", "3"], ["3", "4", "5"]]


def test_csv_deserializer_posix_compliant(csv_deserializer):
    result = csv_deserializer.deserialize(io.BytesIO(b"1,2,3\n3,4,5\n"), "text/csv")
    assert result == [["1", "2", "3"], ["3", "4", "5"]]<|MERGE_RESOLUTION|>--- conflicted
+++ resolved
@@ -14,12 +14,9 @@
 
 import io
 
-<<<<<<< HEAD
 import pytest
 
-from sagemaker.deserializers import BytesDeserializer, CSVDeserializer
-=======
-from sagemaker.deserializers import StringDeserializer, BytesDeserializer
+from sagemaker.deserializers import StringDeserializer, BytesDeserializer, CSVDeserializer
 
 
 def test_string_deserializer():
@@ -28,8 +25,7 @@
     result = deserializer.deserialize(io.BytesIO(b"[1, 2, 3]"), "application/json")
 
     assert result == "[1, 2, 3]"
->>>>>>> 4ffa2223
-
+    
 
 def test_bytes_deserializer():
     deserializer = BytesDeserializer()
