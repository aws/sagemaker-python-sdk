--- conflicted
+++ resolved
@@ -15,10 +15,7 @@
 from sagemaker.lineage.artifact import DatasetArtifact, ModelArtifact, Artifact
 from sagemaker.lineage.context import EndpointContext, Context
 from sagemaker.lineage.action import Action
-<<<<<<< HEAD
-=======
 from sagemaker.lineage.lineage_trial_component import LineageTrialComponent
->>>>>>> 34b07c07
 from sagemaker.lineage.query import LineageEntityEnum, LineageSourceEnum, Vertex, LineageQuery
 import pytest
 
@@ -520,11 +517,7 @@
 def test_vertex_to_object_unconvertable(sagemaker_session):
     vertex = Vertex(
         arn="arn:aws:sagemaker:us-west-2:0123456789012:artifact/e66eef7f19c05e75284089183491bd4f",
-<<<<<<< HEAD
-        lineage_entity=LineageEntityEnum.TRIAL_COMPONENT.value,
-=======
         lineage_entity=LineageEntityEnum.TRIAL.value,
->>>>>>> 34b07c07
         lineage_source=LineageSourceEnum.TENSORBOARD.value,
         sagemaker_session=sagemaker_session,
     )
