# Copyright Amazon.com, Inc. or its affiliates. All Rights Reserved.
#
# Licensed under the Apache License, Version 2.0 (the "License"). You
# may not use this file except in compliance with the License. A copy of
# the License is located at
#
#     http://aws.amazon.com/apache2.0/
#
# or in the "license" file accompanying this file. This file is
# distributed on an "AS IS" BASIS, WITHOUT WARRANTIES OR CONDITIONS OF
# ANY KIND, either express or implied. See the License for the specific
# language governing permissions and limitations under the License.
from __future__ import absolute_import
from unittest.mock import MagicMock, patch, Mock

import unittest
from pathlib import Path

from sagemaker.serve.builder.model_builder import ModelBuilder
from sagemaker.serve.mode.function_pointers import Mode
from sagemaker.serve.utils import task
from sagemaker.serve.utils.exceptions import TaskNotFoundException
from sagemaker.serve.utils.types import ModelServer
from tests.unit.sagemaker.serve.constants import MOCK_IMAGE_CONFIG, MOCK_VPC_CONFIG

schema_builder = MagicMock()
mock_inference_spec = Mock()
mock_fw_model = Mock()
module = "module"
class_name = "class_name"
mock_fw_model.__class__.__module__ = module
mock_fw_model.__class__.__name__ = class_name
MODEL_PATH = "test_path"
CODE_PATH = Path(MODEL_PATH + "/code")
ENV_VAR_PAIR = [("some key", "some value")]
model_data = MagicMock()
framework = "framework"
version = "version"
ENV_VARS = {"some key": "some value", "MODEL_CLASS_NAME": f"{module}.{class_name}"}
ENV_VARS_INF_SPEC = {"some key": "some value"}
INSTANCE_GPU_INFO = (2, 8)

mock_image_uri = "abcd/efghijk"
mock_1p_dlc_image_uri = "763104351884.dkr.ecr.us-east-1.amazonaws.com"
mock_role_arn = "sample role arn"
mock_s3_model_data_url = "sample s3 data url"
mock_secret_key = "mock_secret_key"
mock_instance_type = "mock instance type"

supported_model_server = {
    ModelServer.TORCHSERVE,
    ModelServer.TRITON,
    ModelServer.DJL_SERVING,
}

MIB_CONVERSION_FACTOR = 0.00000095367431640625
MEMORY_BUFFER_MULTIPLIER = 1.2  # 20% buffer

mock_session = MagicMock()


class TestModelBuilder(unittest.TestCase):
    @patch("sagemaker.serve.builder.model_builder._ServeSettings")
    def test_validation_in_progress_mode_not_supported(self, mock_serveSettings):
        builder = ModelBuilder()
        self.assertRaisesRegex(
            Exception,
            "IN_PROCESS mode is not supported yet!",
            builder.build,
            Mode.IN_PROCESS,
            mock_role_arn,
            mock_session,
        )

    @patch("sagemaker.serve.builder.model_builder._ServeSettings")
    def test_validation_cannot_set_both_model_and_inference_spec(self, mock_serveSettings):
        builder = ModelBuilder(inference_spec="some value", model=Mock(spec=object))
        self.assertRaisesRegex(
            Exception,
            "Cannot have both the Model and Inference spec in the builder",
            builder.build,
            Mode.SAGEMAKER_ENDPOINT,
            mock_role_arn,
            mock_session,
        )

    @patch("sagemaker.serve.builder.model_builder._ServeSettings")
    def test_validation_unsupported_model_server_type(self, mock_serveSettings):
        builder = ModelBuilder(model_server="invalid_model_server")
        self.assertRaisesRegex(
            Exception,
            "%s is not supported yet! Supported model servers: %s"
            % (builder.model_server, supported_model_server),
            builder.build,
            Mode.SAGEMAKER_ENDPOINT,
            mock_role_arn,
            mock_session,
        )

    @patch("sagemaker.serve.builder.model_builder._ServeSettings")
    def test_validation_model_server_not_set_with_image_uri(self, mock_serveSettings):
        builder = ModelBuilder(image_uri="image_uri")
        self.assertRaisesRegex(
            Exception,
            "Model_server must be set when non-first-party image_uri is set. "
            + "Supported model servers: %s" % supported_model_server,
            builder.build,
            Mode.SAGEMAKER_ENDPOINT,
            mock_role_arn,
            mock_session,
        )

    @patch("sagemaker.serve.builder.model_builder._ServeSettings")
    def test_save_model_throw_exception_when_none_of_model_and_inference_spec_is_set(
        self, mock_serveSettings
    ):
        builder = ModelBuilder(inference_spec=None, model=None)
        self.assertRaisesRegex(
            Exception,
            "Cannot detect required model or inference spec",
            builder.build,
            Mode.SAGEMAKER_ENDPOINT,
            mock_role_arn,
            mock_session,
        )

    @patch("os.makedirs", Mock())
    @patch("sagemaker.serve.builder.model_builder._detect_framework_and_version")
    @patch("sagemaker.serve.builder.model_builder.prepare_for_torchserve")
    @patch("sagemaker.serve.builder.model_builder.save_pkl")
    @patch("sagemaker.serve.builder.model_builder.auto_detect_container")
    @patch("sagemaker.serve.builder.model_builder._ServeSettings")
    @patch("sagemaker.serve.builder.model_builder.SageMakerEndpointMode")
    @patch("sagemaker.serve.builder.model_builder.Model")
    @patch("os.path.exists")
    def test_build_happy_path_with_sagemaker_endpoint_mode_and_byoc(
        self,
        mock_path_exists,
        mock_sdk_model,
        mock_sageMakerEndpointMode,
        mock_serveSettings,
        mock_detect_container,
        mock_save_pkl,
        mock_prepare_for_torchserve,
        mock_detect_fw_version,
    ):
        # setup mocks
        mock_detect_container.side_effect = (
            lambda model, region, instance_type: mock_image_uri
            if model == mock_fw_model
            and region == mock_session.boto_region_name
            and instance_type == "ml.c5.xlarge"
            else None
        )

        mock_detect_fw_version.return_value = framework, version

        mock_prepare_for_torchserve.side_effect = (
            lambda model_path, shared_libs, dependencies, session, image_uri, inference_spec: mock_secret_key
            if model_path == MODEL_PATH
            and shared_libs == []
            and dependencies == {"auto": False}
            and session == session
            and image_uri == mock_image_uri
            and inference_spec is None
            else None
        )

        # Mock _ServeSettings
        mock_setting_object = mock_serveSettings.return_value
        mock_setting_object.role_arn = mock_role_arn
        mock_setting_object.s3_model_data_url = mock_s3_model_data_url

        mock_path_exists.side_effect = lambda path: True if path == "test_path" else False

        mock_mode = Mock()
        mock_sageMakerEndpointMode.side_effect = (
            lambda inference_spec, model_server: mock_mode
            if inference_spec is None and model_server == ModelServer.TORCHSERVE
            else None
        )
        mock_mode.prepare.side_effect = (
            lambda model_path, secret_key, s3_model_data_url, sagemaker_session, image_uri, jumpstart: (
                model_data,
                ENV_VAR_PAIR,
            )
            if model_path == MODEL_PATH
            and secret_key == mock_secret_key
            and s3_model_data_url == mock_s3_model_data_url
            and sagemaker_session == mock_session
            and image_uri == mock_image_uri
            else None
        )

        mock_model_obj = Mock()
        mock_sdk_model.side_effect = (
            lambda image_uri, image_config, vpc_config, model_data, role, env, sagemaker_session, predictor_cls: mock_model_obj  # noqa E501
            if image_uri == mock_image_uri
            and image_config == MOCK_IMAGE_CONFIG
            and vpc_config == MOCK_VPC_CONFIG
            and model_data == model_data
            and role == mock_role_arn
            and env == ENV_VARS
            and sagemaker_session == mock_session
            else None
        )

        mock_session.sagemaker_client._user_agent_creator.to_string = lambda: "sample agent"

        # run
        builder = ModelBuilder(
            model_path=MODEL_PATH,
            schema_builder=schema_builder,
            model=mock_fw_model,
            model_server=ModelServer.TORCHSERVE,
            image_uri=mock_image_uri,
            image_config=MOCK_IMAGE_CONFIG,
            vpc_config=MOCK_VPC_CONFIG,
        )
        build_result = builder.build(sagemaker_session=mock_session)

        # assert auto-detection was skipped
        mock_detect_container.assert_not_called()

        # assert model returned by builder is expected
        self.assertEqual(mock_model_obj, build_result)
        self.assertEqual(build_result.mode, Mode.SAGEMAKER_ENDPOINT)
        self.assertEqual(build_result.modes, {str(Mode.SAGEMAKER_ENDPOINT): mock_mode})
        self.assertEqual(build_result.serve_settings, mock_setting_object)

    @patch("os.makedirs", Mock())
    @patch("sagemaker.serve.builder.model_builder._detect_framework_and_version")
    @patch("sagemaker.serve.builder.model_builder.prepare_for_torchserve")
    @patch("sagemaker.serve.builder.model_builder.save_pkl")
    @patch("sagemaker.serve.builder.model_builder.auto_detect_container")
    @patch("sagemaker.serve.builder.model_builder._ServeSettings")
    @patch("sagemaker.serve.builder.model_builder.SageMakerEndpointMode")
    @patch("sagemaker.serve.builder.model_builder.Model")
    @patch("os.path.exists")
    def test_build_happy_path_with_sagemaker_endpoint_mode_and_1p_dlc_as_byoc(
        self,
        mock_path_exists,
        mock_sdk_model,
        mock_sageMakerEndpointMode,
        mock_serveSettings,
        mock_detect_container,
        mock_save_pkl,
        mock_prepare_for_torchserve,
        mock_detect_fw_version,
    ):
        # setup mocks
        mock_detect_container.side_effect = (
            lambda model, region, instance_type: mock_1p_dlc_image_uri
            if model == mock_fw_model
            and region == mock_session.boto_region_name
            and instance_type == "ml.c5.xlarge"
            else None
        )
        mock_detect_fw_version.return_value = framework, version

        mock_prepare_for_torchserve.side_effect = (
            lambda model_path, shared_libs, dependencies, session, image_uri, inference_spec: mock_secret_key
            if model_path == MODEL_PATH
            and shared_libs == []
            and dependencies == {"auto": False}
            and session == session
            and image_uri == mock_1p_dlc_image_uri
            and inference_spec is None
            else None
        )

        # Mock _ServeSettings
        mock_setting_object = mock_serveSettings.return_value
        mock_setting_object.role_arn = mock_role_arn
        mock_setting_object.s3_model_data_url = mock_s3_model_data_url

        mock_path_exists.side_effect = lambda path: True if path == "test_path" else False

        mock_mode = Mock()
        mock_sageMakerEndpointMode.side_effect = (
            lambda inference_spec, model_server: mock_mode
            if inference_spec is None and model_server == ModelServer.TORCHSERVE
            else None
        )
        mock_mode.prepare.side_effect = (
            lambda model_path, secret_key, s3_model_data_url, sagemaker_session, image_uri, jumpstart: (
                model_data,
                ENV_VAR_PAIR,
            )
            if model_path == MODEL_PATH
            and secret_key == mock_secret_key
            and s3_model_data_url == mock_s3_model_data_url
            and sagemaker_session == mock_session
            and image_uri == mock_1p_dlc_image_uri
            else None
        )

        mock_model_obj = Mock()
        mock_sdk_model.side_effect = (
            lambda image_uri, image_config, vpc_config, model_data, role, env, sagemaker_session, predictor_cls: mock_model_obj  # noqa E501
            if image_uri == mock_1p_dlc_image_uri
            and model_data == model_data
            and role == mock_role_arn
            and env == ENV_VARS
            and sagemaker_session == mock_session
            else None
        )

        mock_session.sagemaker_client._user_agent_creator.to_string = lambda: "sample agent"

        # run
        builder = ModelBuilder(
            model_path=MODEL_PATH,
            schema_builder=schema_builder,
            model=mock_fw_model,
            model_server=ModelServer.TORCHSERVE,
            image_uri=mock_1p_dlc_image_uri,
        )
        build_result = builder.build(sagemaker_session=mock_session)

        # assert auto-detection was skipped
        mock_detect_container.assert_not_called()

        # assert model returned by builder is expected
        self.assertEqual(mock_model_obj, build_result)
        self.assertEqual(build_result.mode, Mode.SAGEMAKER_ENDPOINT)
        self.assertEqual(build_result.modes, {str(Mode.SAGEMAKER_ENDPOINT): mock_mode})
        self.assertEqual(build_result.serve_settings, mock_setting_object)

    @patch("os.makedirs", Mock())
    @patch("sagemaker.serve.builder.model_builder._detect_framework_and_version")
    @patch("sagemaker.serve.builder.model_builder.prepare_for_torchserve")
    @patch("sagemaker.serve.builder.model_builder.save_pkl")
    @patch("sagemaker.serve.builder.model_builder.auto_detect_container")
    @patch("sagemaker.serve.builder.model_builder._ServeSettings")
    @patch("sagemaker.serve.builder.model_builder.SageMakerEndpointMode")
    @patch("sagemaker.serve.builder.model_builder.Model")
    @patch("os.path.exists")
    def test_build_happy_path_with_sagemaker_endpoint_mode_and_inference_spec(
        self,
        mock_path_exists,
        mock_sdk_model,
        mock_sageMakerEndpointMode,
        mock_serveSettings,
        mock_detect_container,
        mock_save_pkl,
        mock_prepare_for_torchserve,
        mock_detect_fw_version,
    ):
        # setup mocks
        mock_native_model = Mock()
        mock_inference_spec.load = (
            lambda model_path: mock_native_model if model_path == MODEL_PATH else None
        )

        mock_detect_fw_version.return_value = framework, version

        mock_detect_container.side_effect = (
            lambda model, region, instance_type: mock_image_uri
            if model == mock_native_model
            and region == mock_session.boto_region_name
            and instance_type == "ml.c5.xlarge"
            else None
        )

        mock_prepare_for_torchserve.side_effect = (
            lambda model_path, shared_libs, dependencies, session, image_uri, inference_spec: mock_secret_key
            if model_path == MODEL_PATH
            and shared_libs == []
            and dependencies == {"auto": False}
            and session == mock_session
            and image_uri == mock_image_uri
            and inference_spec == mock_inference_spec
            else None
        )

        # Mock _ServeSettings
        mock_setting_object = mock_serveSettings.return_value
        mock_setting_object.role_arn = mock_role_arn
        mock_setting_object.s3_model_data_url = mock_s3_model_data_url

        mock_path_exists.side_effect = lambda path: True if path == "test_path" else False

        mock_mode = Mock()
        mock_sageMakerEndpointMode.side_effect = (
            lambda inference_spec, model_server: mock_mode
            if inference_spec == mock_inference_spec and model_server == ModelServer.TORCHSERVE
            else None
        )
        mock_mode.prepare.side_effect = (
            lambda model_path, secret_key, s3_model_data_url, sagemaker_session, image_uri, jumpstart: (
                model_data,
                ENV_VAR_PAIR,
            )
            if model_path == MODEL_PATH
            and secret_key == mock_secret_key
            and s3_model_data_url == mock_s3_model_data_url
            and sagemaker_session == mock_session
            and image_uri == mock_image_uri
            else None
        )

        mock_model_obj = Mock()
        mock_sdk_model.side_effect = (
            lambda image_uri, image_config, vpc_config, model_data, role, env, sagemaker_session, predictor_cls: mock_model_obj  # noqa E501
            if image_uri == mock_image_uri
            and model_data == model_data
            and role == mock_role_arn
            and env == ENV_VARS_INF_SPEC
            and sagemaker_session == mock_session
            else None
        )

        # run
        builder = ModelBuilder(
            model_path=MODEL_PATH,
            schema_builder=schema_builder,
            inference_spec=mock_inference_spec,
        )
        build_result = builder.build(sagemaker_session=mock_session)

        # assert pkl file was saved
        mock_save_pkl.assert_called_once_with(CODE_PATH, (mock_inference_spec, schema_builder))

        # assert model returned by builder is expected
        self.assertEqual(mock_model_obj, build_result)
        self.assertEqual(build_result.mode, Mode.SAGEMAKER_ENDPOINT)
        self.assertEqual(build_result.modes, {str(Mode.SAGEMAKER_ENDPOINT): mock_mode})
        self.assertEqual(build_result.serve_settings, mock_setting_object)

    @patch("os.makedirs", Mock())
    @patch("sagemaker.serve.builder.model_builder._detect_framework_and_version")
    @patch("sagemaker.serve.builder.model_builder.prepare_for_torchserve")
    @patch("sagemaker.serve.builder.model_builder.save_pkl")
    @patch("sagemaker.serve.builder.model_builder.auto_detect_container")
    @patch("sagemaker.serve.builder.model_builder._ServeSettings")
    @patch("sagemaker.serve.builder.model_builder.SageMakerEndpointMode")
    @patch("sagemaker.serve.builder.model_builder.Model")
    @patch("os.path.exists")
    def test_build_happy_path_with_sagemakerEndpoint_mode_and_model(
        self,
        mock_path_exists,
        mock_sdk_model,
        mock_sageMakerEndpointMode,
        mock_serveSettings,
        mock_detect_container,
        mock_save_pkl,
        mock_prepare_for_torchserve,
        mock_detect_fw_version,
    ):
        # setup mocks
        mock_detect_container.side_effect = (
            lambda model, region, instance_type: mock_image_uri
            if model == mock_fw_model
            and region == mock_session.boto_region_name
            and instance_type == "ml.c5.xlarge"
            else None
        )

        mock_detect_fw_version.return_value = framework, version

        mock_prepare_for_torchserve.side_effect = (
            lambda model_path, shared_libs, dependencies, session, image_uri, inference_spec: mock_secret_key
            if model_path == MODEL_PATH
            and shared_libs == []
            and dependencies == {"auto": False}
            and session == session
            and image_uri == mock_image_uri
            and inference_spec is None
            else None
        )

        # Mock _ServeSettings
        mock_setting_object = mock_serveSettings.return_value
        mock_setting_object.role_arn = mock_role_arn
        mock_setting_object.s3_model_data_url = mock_s3_model_data_url

        mock_path_exists.side_effect = lambda path: True if path == "test_path" else False

        mock_mode = Mock()
        mock_sageMakerEndpointMode.side_effect = (
            lambda inference_spec, model_server: mock_mode
            if inference_spec is None and model_server == ModelServer.TORCHSERVE
            else None
        )
        mock_mode.prepare.side_effect = (
            lambda model_path, secret_key, s3_model_data_url, sagemaker_session, image_uri, jumpstart: (
                model_data,
                ENV_VAR_PAIR,
            )
            if model_path == MODEL_PATH
            and secret_key == mock_secret_key
            and s3_model_data_url == mock_s3_model_data_url
            and sagemaker_session == mock_session
            and image_uri == mock_image_uri
            else None
        )

        mock_model_obj = Mock()
        mock_sdk_model.side_effect = (
            lambda image_uri, image_config, vpc_config, model_data, role, env, sagemaker_session, predictor_cls: mock_model_obj  # noqa E501
            if image_uri == mock_image_uri
            and model_data == model_data
            and role == mock_role_arn
            and env == ENV_VARS
            and sagemaker_session == mock_session
            else None
        )

        mock_session.sagemaker_client._user_agent_creator.to_string = lambda: "sample agent"

        # run
        builder = ModelBuilder(
            model_path=MODEL_PATH,
            schema_builder=schema_builder,
            model=mock_fw_model,
        )
        build_result = builder.build(sagemaker_session=mock_session)

        # assert pkl file was saved
        mock_save_pkl.assert_called_once_with(CODE_PATH, (mock_fw_model, schema_builder))

        # assert model returned by builder is expected
        self.assertEqual(mock_model_obj, build_result)
        self.assertEqual(build_result.mode, Mode.SAGEMAKER_ENDPOINT)
        self.assertEqual(build_result.modes, {str(Mode.SAGEMAKER_ENDPOINT): mock_mode})
        self.assertEqual(build_result.serve_settings, mock_setting_object)

        # assert user agent
        user_agent = builder.sagemaker_session.sagemaker_client._user_agent_creator.to_string()
        self.assertEqual("sample agent ModelBuilder", user_agent)

    @patch("os.makedirs", Mock())
    @patch("sagemaker.serve.builder.model_builder.save_xgboost")
    @patch("sagemaker.serve.builder.model_builder._detect_framework_and_version")
    @patch("sagemaker.serve.builder.model_builder.prepare_for_torchserve")
    @patch("sagemaker.serve.builder.model_builder.save_pkl")
    @patch("sagemaker.serve.builder.model_builder.auto_detect_container")
    @patch("sagemaker.serve.builder.model_builder._ServeSettings")
    @patch("sagemaker.serve.builder.model_builder.SageMakerEndpointMode")
    @patch("sagemaker.serve.builder.model_builder.Model")
    @patch("os.path.exists")
    def test_build_happy_path_with_sagemakerEndpoint_mode_and_xgboost_model(
        self,
        mock_path_exists,
        mock_sdk_model,
        mock_sageMakerEndpointMode,
        mock_serveSettings,
        mock_detect_container,
        mock_save_pkl,
        mock_prepare_for_torchserve,
        mock_detect_fw_version,
        mock_save_xgb,
    ):
        # setup mocks
        mock_detect_container.side_effect = (
            lambda model, region, instance_type: mock_image_uri
            if model == mock_fw_model
            and region == mock_session.boto_region_name
            and instance_type == "ml.c5.xlarge"
            else None
        )

        mock_detect_fw_version.return_value = "xgboost", version

        mock_prepare_for_torchserve.side_effect = (
            lambda model_path, shared_libs, dependencies, session, image_uri, inference_spec: mock_secret_key
            if model_path == MODEL_PATH
            and shared_libs == []
            and dependencies == {"auto": False}
            and session == session
            and image_uri == mock_image_uri
            and inference_spec is None
            else None
        )

        # Mock _ServeSettings
        mock_setting_object = mock_serveSettings.return_value
        mock_setting_object.role_arn = mock_role_arn
        mock_setting_object.s3_model_data_url = mock_s3_model_data_url

        mock_path_exists.side_effect = lambda path: True if path == "test_path" else False

        mock_mode = Mock()
        mock_sageMakerEndpointMode.side_effect = (
            lambda inference_spec, model_server: mock_mode
            if inference_spec is None and model_server == ModelServer.TORCHSERVE
            else None
        )
        mock_mode.prepare.side_effect = (
            lambda model_path, secret_key, s3_model_data_url, sagemaker_session, image_uri, jumpstart: (
                model_data,
                ENV_VAR_PAIR,
            )
            if model_path == MODEL_PATH
            and secret_key == mock_secret_key
            and s3_model_data_url == mock_s3_model_data_url
            and sagemaker_session == mock_session
            and image_uri == mock_image_uri
            else None
        )

        mock_model_obj = Mock()
        mock_sdk_model.side_effect = (
            lambda image_uri, image_config, vpc_config, model_data, role, env, sagemaker_session, predictor_cls: mock_model_obj  # noqa E501
            if image_uri == mock_image_uri
            and model_data == model_data
            and role == mock_role_arn
            and env == ENV_VARS
            and sagemaker_session == mock_session
            else None
        )

        mock_session.sagemaker_client._user_agent_creator.to_string = lambda: "sample agent"

        # run
        builder = ModelBuilder(
            model_path=MODEL_PATH,
            schema_builder=schema_builder,
            model=mock_fw_model,
        )
        build_result = builder.build(sagemaker_session=mock_session)

        # assert xgboost model is saved
        mock_save_xgb.assert_called_once_with(CODE_PATH, mock_fw_model)

        # assert pkl file was saved
        mock_save_pkl.assert_called_once_with(CODE_PATH, ("xgboost", schema_builder))

        # assert model returned by builder is expected
        self.assertEqual(mock_model_obj, build_result)
        self.assertEqual(build_result.mode, Mode.SAGEMAKER_ENDPOINT)
        self.assertEqual(build_result.modes, {str(Mode.SAGEMAKER_ENDPOINT): mock_mode})
        self.assertEqual(build_result.serve_settings, mock_setting_object)

        # assert user agent
        user_agent = builder.sagemaker_session.sagemaker_client._user_agent_creator.to_string()
        self.assertEqual("sample agent ModelBuilder", user_agent)

    @patch("os.makedirs", Mock())
    @patch("sagemaker.serve.builder.model_builder.prepare_for_torchserve")
    @patch("sagemaker.serve.builder.model_builder.save_pkl")
    @patch("sagemaker.serve.builder.model_builder.auto_detect_container")
    @patch("sagemaker.serve.builder.model_builder._ServeSettings")
    @patch("sagemaker.serve.builder.model_builder.LocalContainerMode")
    @patch("sagemaker.serve.builder.model_builder.Model")
    @patch("os.path.exists")
    def test_build_happy_path_with_local_container_mode(
        self,
        mock_path_exists,
        mock_sdk_model,
        mock_localContainerMode,
        mock_serveSettings,
        mock_detect_container,
        mock_save_pkl,
        mock_prepare_for_torchserve,
    ):
        # setup mocks
        mock_native_model = Mock()
        mock_inference_spec.load = (
            lambda model_path: mock_native_model if model_path == MODEL_PATH else None
        )

        mock_detect_container.side_effect = (
            lambda model, region, instance_type: mock_image_uri
            if model == mock_native_model
            and region == mock_session.boto_region_name
            and instance_type == "ml.c5.xlarge"
            else None
        )

        mock_prepare_for_torchserve.side_effect = (
            lambda model_path, shared_libs, dependencies, session, image_uri, inference_spec: mock_secret_key
            if model_path == MODEL_PATH
            and shared_libs == []
            and dependencies == {"auto": False}
            and session == mock_session
            and image_uri == mock_image_uri
            and inference_spec == mock_inference_spec
            else None
        )

        # Mock _ServeSettings
        mock_setting_object = mock_serveSettings.return_value
        mock_setting_object.role_arn = mock_role_arn
        mock_setting_object.s3_model_data_url = mock_s3_model_data_url

        mock_path_exists.side_effect = lambda path: True if path == "test_path" else False

        mock_mode = Mock()
        mock_localContainerMode.side_effect = (
            lambda inference_spec, schema_builder, session, model_path, env_vars, model_server: mock_mode
            if inference_spec == mock_inference_spec
            and schema_builder == schema_builder
            and model_server == ModelServer.TORCHSERVE
            and session == mock_session
            and model_path == MODEL_PATH
            and env_vars == {}
            and model_server == ModelServer.TORCHSERVE
            else None
        )
        mock_mode.prepare.side_effect = lambda: None

        mock_model_obj = Mock()
        mock_sdk_model.side_effect = (
            lambda image_uri, image_config, vpc_config, model_data, role, env, sagemaker_session, predictor_cls: mock_model_obj  # noqa E501
            if image_uri == mock_image_uri
            and model_data is None
            and role == mock_role_arn
            and env == {}
            and sagemaker_session == mock_session
            else None
        )

        # run
        builder = ModelBuilder(
            model_path=MODEL_PATH,
            schema_builder=schema_builder,
            inference_spec=mock_inference_spec,
            mode=Mode.LOCAL_CONTAINER,
        )
        build_result = builder.build(sagemaker_session=mock_session)

        # assert pkl file was saved
        mock_save_pkl.assert_called_once_with(CODE_PATH, (mock_inference_spec, schema_builder))

        # assert model returned by builder is expected
        self.assertEqual(mock_model_obj, build_result)
        self.assertEqual(build_result.mode, Mode.LOCAL_CONTAINER)
        self.assertEqual(build_result.serve_settings, mock_setting_object)

    @patch("os.makedirs", Mock())
    @patch("sagemaker.serve.builder.model_builder._detect_framework_and_version")
    @patch("sagemaker.serve.builder.model_builder.prepare_for_torchserve")
    @patch("sagemaker.serve.builder.model_builder.save_pkl")
    @patch("sagemaker.serve.builder.model_builder.auto_detect_container")
    @patch("sagemaker.serve.builder.model_builder._ServeSettings")
    @patch("sagemaker.serve.builder.model_builder.SageMakerEndpointMode")
    @patch("sagemaker.serve.builder.model_builder.LocalContainerMode")
    @patch("sagemaker.serve.builder.model_builder.Model")
    @patch("os.path.exists")
    def test_build_happy_path_with_localContainer_mode_overwritten_with_sagemaker_mode(
        self,
        mock_path_exists,
        mock_sdk_model,
        mock_localContainerMode,
        mock_sageMakerEndpointMode,
        mock_serveSettings,
        mock_detect_container,
        mock_save_pkl,
        mock_prepare_for_torchserve,
        mock_detect_fw_version,
    ):
        # setup mocks
        mock_native_model = Mock()
        mock_inference_spec.load = (
            lambda model_path: mock_native_model if model_path == MODEL_PATH else None
        )

        mock_detect_fw_version.return_value = framework, version

        mock_detect_container.side_effect = (
            lambda model, region, instance_type: mock_image_uri
            if model == mock_native_model
            and region == mock_session.boto_region_name
            and instance_type == "ml.c5.xlarge"
            else None
        )

        mock_prepare_for_torchserve.side_effect = (
            lambda model_path, shared_libs, dependencies, session, image_uri, inference_spec: mock_secret_key
            if model_path == MODEL_PATH
            and shared_libs == []
            and dependencies == {"auto": False}
            and session == mock_session
            and image_uri == mock_image_uri
            and inference_spec == mock_inference_spec
            else None
        )

        # Mock _ServeSettings
        mock_setting_object = mock_serveSettings.return_value
        mock_setting_object.role_arn = mock_role_arn
        mock_setting_object.s3_model_data_url = mock_s3_model_data_url

        mock_path_exists.side_effect = lambda path: True if path == "test_path" else False

        mock_lc_mode = Mock()
        mock_localContainerMode.side_effect = (
            lambda inference_spec, schema_builder, session, model_path, env_vars, model_server: mock_lc_mode
            if inference_spec == mock_inference_spec
            and schema_builder == schema_builder
            and model_server == ModelServer.TORCHSERVE
            and session == mock_session
            and model_path == MODEL_PATH
            and env_vars == {}
            and model_server == ModelServer.TORCHSERVE
            else None
        )
        mock_lc_mode.prepare.side_effect = lambda: None

        mock_sagemaker_endpoint_mode = Mock()
        mock_sageMakerEndpointMode.side_effect = (
            lambda inference_spec, model_server: mock_sagemaker_endpoint_mode
            if inference_spec == mock_inference_spec and model_server == ModelServer.TORCHSERVE
            else None
        )
        mock_sagemaker_endpoint_mode.prepare.side_effect = (
            lambda model_path, secret_key, s3_model_data_url, sagemaker_session, image_uri, jumpstart: (
                model_data,
                ENV_VAR_PAIR,
            )
            if model_path == MODEL_PATH
            and secret_key == mock_secret_key
            and s3_model_data_url == mock_s3_model_data_url
            and sagemaker_session == mock_session
            and image_uri == mock_image_uri
            else None
        )

        mock_model_obj = Mock()
        mock_sdk_model.side_effect = (
            lambda image_uri, image_config, vpc_config, model_data, role, env, sagemaker_session, predictor_cls: mock_model_obj  # noqa E501
            if image_uri == mock_image_uri
            and model_data is None
            and role == mock_role_arn
            and env == {}
            and sagemaker_session == mock_session
            else None
        )

        # run
        builder = ModelBuilder(
            model_path=MODEL_PATH,
            schema_builder=schema_builder,
            inference_spec=mock_inference_spec,
            mode=Mode.LOCAL_CONTAINER,
        )

        build_result = builder.build(sagemaker_session=mock_session)

        # assert pkl file was saved
        mock_save_pkl.assert_called_once_with(CODE_PATH, (mock_inference_spec, schema_builder))

        # assert model returned by builder is expected
        self.assertEqual(mock_model_obj, build_result)
        self.assertEqual(build_result.mode, Mode.LOCAL_CONTAINER)
        self.assertEqual(build_result.serve_settings, mock_setting_object)

        mock_predictor = Mock()

        builder._original_deploy = Mock()
        builder._original_deploy.side_effect = (
            lambda *args, **kwargs: mock_predictor
            if kwargs.get("initial_instance_count") == 1
            and kwargs.get("instance_type") == mock_instance_type
            else None
        )

        build_result.deploy(
            initial_instance_count=1, instance_type=mock_instance_type, mode=Mode.SAGEMAKER_ENDPOINT
        )

        self.assertEqual(builder.mode, Mode.SAGEMAKER_ENDPOINT)
        self.assertEqual(build_result.mode, Mode.SAGEMAKER_ENDPOINT)
        self.assertEqual(build_result.model_data, model_data)

        build_result.env.update.assert_called_once_with(ENV_VAR_PAIR)
        mock_sageMakerEndpointMode.assert_called_once_with(
            inference_spec=mock_inference_spec, model_server=ModelServer.TORCHSERVE
        )

    @patch("os.makedirs", Mock())
    @patch("sagemaker.serve.builder.model_builder._detect_framework_and_version")
    @patch("sagemaker.serve.builder.model_builder.prepare_for_torchserve")
    @patch("sagemaker.serve.builder.model_builder.save_pkl")
    @patch("sagemaker.serve.builder.model_builder.auto_detect_container")
    @patch("sagemaker.serve.builder.model_builder._ServeSettings")
    @patch("sagemaker.serve.builder.model_builder.SageMakerEndpointMode")
    @patch("sagemaker.serve.builder.model_builder.LocalContainerMode")
    @patch("sagemaker.serve.builder.model_builder.Model")
    @patch("os.path.exists")
    def test_build_happy_path_with_sagemaker_endpoint_mode_overwritten_with_local_container(
        self,
        mock_path_exists,
        mock_sdk_model,
        mock_localContainerMode,
        mock_sageMakerEndpointMode,
        mock_serveSettings,
        mock_detect_container,
        mock_save_pkl,
        mock_prepare_for_torchserve,
        mock_detect_fw_version,
    ):
        # setup mocks
        mock_detect_fw_version.return_value = framework, version

        mock_detect_container.side_effect = (
            lambda model, region, instance_type: mock_image_uri
            if model == mock_fw_model
            and region == mock_session.boto_region_name
            and instance_type == "ml.c5.xlarge"
            else None
        )

        mock_prepare_for_torchserve.side_effect = (
            lambda model_path, shared_libs, dependencies, image_uri, session, inference_spec: mock_secret_key
            if model_path == MODEL_PATH
            and shared_libs == []
            and dependencies == {"auto": False}
            and session == mock_session
            and inference_spec is None
            and image_uri == mock_image_uri
            else None
        )

        # Mock _ServeSettings
        mock_setting_object = mock_serveSettings.return_value
        mock_setting_object.role_arn = mock_role_arn
        mock_setting_object.s3_model_data_url = mock_s3_model_data_url

        mock_path_exists.side_effect = lambda path: True if path == "test_path" else False

        mock_mode = Mock()
        mock_sageMakerEndpointMode.side_effect = (
            lambda inference_spec, model_server: mock_mode
            if inference_spec is None and model_server == ModelServer.TORCHSERVE
            else None
        )
        mock_mode.prepare.side_effect = (
            lambda model_path, secret_key, s3_model_data_url, sagemaker_session, image_uri, jumpstart: (
                model_data,
                ENV_VAR_PAIR,
            )
            if model_path == MODEL_PATH
            and secret_key == mock_secret_key
            and s3_model_data_url == mock_s3_model_data_url
            and sagemaker_session == mock_session
            and image_uri == mock_image_uri
            else None
        )

        mock_lc_mode = Mock()
        mock_localContainerMode.side_effect = (
            lambda inference_spec, schema_builder, session, model_path, env_vars, model_server: mock_lc_mode
            if inference_spec is None
            and schema_builder == schema_builder
            and model_server == ModelServer.TORCHSERVE
            and session == mock_session
            and model_path == MODEL_PATH
            and env_vars == ENV_VARS
            else None
        )
        mock_lc_mode.prepare.side_effect = lambda: None
        mock_lc_mode.create_server.side_effect = (
            lambda image_uri, container_timeout_seconds, secret_key, predictor: None
            if image_uri == mock_image_uri
            and secret_key == mock_secret_key
            and container_timeout_seconds == 60
            else None
        )

        mock_model_obj = Mock()
        mock_sdk_model.side_effect = (
            lambda image_uri, image_config, vpc_config, model_data, role, env, sagemaker_session, predictor_cls: mock_model_obj  # noqa E501
            if image_uri == mock_image_uri
            and model_data == model_data
            and role == mock_role_arn
            and env == ENV_VARS
            and sagemaker_session == mock_session
            else None
        )

        # run
        builder = ModelBuilder(
            model_path=MODEL_PATH,
            schema_builder=schema_builder,
            model=mock_fw_model,
        )
        build_result = builder.build(sagemaker_session=mock_session)

        # assert pkl file was saved
        mock_save_pkl.assert_called_once_with(CODE_PATH, (mock_fw_model, schema_builder))

        # assert model returned by builder is expected
        self.assertEqual(mock_model_obj, build_result)
        self.assertEqual(build_result.mode, Mode.SAGEMAKER_ENDPOINT)
        self.assertEqual(build_result.modes, {str(Mode.SAGEMAKER_ENDPOINT): mock_mode})
        self.assertEqual(build_result.serve_settings, mock_setting_object)

        build_result.deploy(mode=Mode.LOCAL_CONTAINER)

        self.assertEqual(builder.mode, Mode.LOCAL_CONTAINER)

    @patch("sagemaker.serve.builder.tgi_builder.HuggingFaceModel")
    @patch("sagemaker.image_uris.retrieve")
    @patch("sagemaker.djl_inference.model.urllib")
    @patch("sagemaker.djl_inference.model.json")
    @patch("sagemaker.huggingface.llm_utils.urllib")
    @patch("sagemaker.huggingface.llm_utils.json")
    @patch("sagemaker.model_uris.retrieve")
    @patch("sagemaker.serve.builder.model_builder._ServeSettings")
    def test_build_happy_path_when_schema_builder_not_present(
        self,
        mock_serveSettings,
        mock_model_uris_retrieve,
        mock_llm_utils_json,
        mock_llm_utils_urllib,
        mock_model_json,
        mock_model_urllib,
        mock_image_uris_retrieve,
        mock_hf_model,
    ):
        # Setup mocks

        mock_setting_object = mock_serveSettings.return_value
        mock_setting_object.role_arn = mock_role_arn
        mock_setting_object.s3_model_data_url = mock_s3_model_data_url

        # HF Pipeline Tag
        mock_model_uris_retrieve.side_effect = KeyError
        mock_llm_utils_json.load.return_value = {"pipeline_tag": "text-generation"}
        mock_llm_utils_urllib.request.Request.side_effect = Mock()

        # HF Model config
        mock_model_json.load.return_value = {"some": "config"}
        mock_model_urllib.request.Request.side_effect = Mock()

        mock_image_uris_retrieve.return_value = "https://some-image-uri"

        model_builder = ModelBuilder(model="meta-llama/Llama-2-7b-hf")
        model_builder.build(sagemaker_session=mock_session)

        self.assertIsNotNone(model_builder.schema_builder)
        sample_inputs, sample_outputs = task.retrieve_local_schemas("text-generation")
        self.assertEqual(
            sample_inputs["inputs"], model_builder.schema_builder.sample_input["inputs"]
        )
        self.assertEqual(sample_outputs, model_builder.schema_builder.sample_output)

    @patch("sagemaker.serve.builder.tgi_builder.HuggingFaceModel")
    @patch("sagemaker.image_uris.retrieve")
    @patch("sagemaker.djl_inference.model.urllib")
    @patch("sagemaker.djl_inference.model.json")
    @patch("sagemaker.huggingface.llm_utils.urllib")
    @patch("sagemaker.huggingface.llm_utils.json")
    @patch("sagemaker.model_uris.retrieve")
    @patch("sagemaker.serve.builder.model_builder._ServeSettings")
    def test_build_negative_path_when_schema_builder_not_present(
        self,
        mock_serveSettings,
        mock_model_uris_retrieve,
        mock_llm_utils_json,
        mock_llm_utils_urllib,
        mock_model_json,
        mock_model_urllib,
        mock_image_uris_retrieve,
        mock_hf_model,
    ):
        # Setup mocks

        mock_setting_object = mock_serveSettings.return_value
        mock_setting_object.role_arn = mock_role_arn
        mock_setting_object.s3_model_data_url = mock_s3_model_data_url

        # HF Pipeline Tag
        mock_model_uris_retrieve.side_effect = KeyError
        mock_llm_utils_json.load.return_value = {"pipeline_tag": "text-to-image"}
        mock_llm_utils_urllib.request.Request.side_effect = Mock()

        # HF Model config
        mock_model_json.load.return_value = {"some": "config"}
        mock_model_urllib.request.Request.side_effect = Mock()

        mock_image_uris_retrieve.return_value = "https://some-image-uri"

        model_builder = ModelBuilder(model="CompVis/stable-diffusion-v1-4")

        self.assertRaisesRegex(
            TaskNotFoundException,
            "Error Message: Schema builder for text-to-image could not be found.",
            lambda: model_builder.build(sagemaker_session=mock_session),
        )

<<<<<<< HEAD
    @patch("sagemaker.serve.builder.tgi_builder.HuggingFaceModel")
=======
    @patch("sagemaker.serve.builder.model_builder.ModelBuilder._build_for_transformers", Mock())
    @patch("sagemaker.serve.builder.model_builder.ModelBuilder._can_fit_on_single_gpu")
>>>>>>> 907731df
    @patch("sagemaker.image_uris.retrieve")
    @patch("sagemaker.djl_inference.model.urllib")
    @patch("sagemaker.djl_inference.model.json")
    @patch("sagemaker.huggingface.llm_utils.urllib")
    @patch("sagemaker.huggingface.llm_utils.json")
    @patch("sagemaker.model_uris.retrieve")
    @patch("sagemaker.serve.builder.model_builder._ServeSettings")
<<<<<<< HEAD
    def test_build_happy_path_override_with_task_provided(
=======
    def test_build_can_fit_on_single_gpu(
>>>>>>> 907731df
        self,
        mock_serveSettings,
        mock_model_uris_retrieve,
        mock_llm_utils_json,
        mock_llm_utils_urllib,
        mock_model_json,
        mock_model_urllib,
        mock_image_uris_retrieve,
<<<<<<< HEAD
        mock_hf_model,
    ):
        # Setup mocks

=======
        mock_can_fit_on_single_gpu,
    ):
        # Setup mocks
>>>>>>> 907731df
        mock_setting_object = mock_serveSettings.return_value
        mock_setting_object.role_arn = mock_role_arn
        mock_setting_object.s3_model_data_url = mock_s3_model_data_url

        # HF Pipeline Tag
        mock_model_uris_retrieve.side_effect = KeyError
<<<<<<< HEAD
        mock_llm_utils_json.load.return_value = {"pipeline_tag": "fill-mask"}
=======
        mock_llm_utils_json.load.return_value = {"pipeline_tag": "text-classification"}
>>>>>>> 907731df
        mock_llm_utils_urllib.request.Request.side_effect = Mock()

        # HF Model config
        mock_model_json.load.return_value = {"some": "config"}
        mock_model_urllib.request.Request.side_effect = Mock()

        mock_image_uris_retrieve.return_value = "https://some-image-uri"

<<<<<<< HEAD
        model_builder = ModelBuilder(
            model="bert-base-uncased", model_metadata={"HF_TASK": "text-generation"}
        )
        model_builder.build(sagemaker_session=mock_session)

        self.assertIsNotNone(model_builder.schema_builder)
        sample_inputs, sample_outputs = task.retrieve_local_schemas("text-generation")
        self.assertEqual(
            sample_inputs["inputs"], model_builder.schema_builder.sample_input["inputs"]
        )
        self.assertEqual(sample_outputs, model_builder.schema_builder.sample_output)

=======
        model_builder = ModelBuilder(model="meta-llama/Llama-2-7b-hf")
        model_builder.build(sagemaker_session=mock_session)

        mock_can_fit_on_single_gpu.assert_called_once()

    @patch("sagemaker.serve.builder.model_builder.ModelBuilder._build_for_djl")
    @patch("sagemaker.serve.builder.model_builder.ModelBuilder._can_fit_on_single_gpu")
>>>>>>> 907731df
    @patch("sagemaker.image_uris.retrieve")
    @patch("sagemaker.djl_inference.model.urllib")
    @patch("sagemaker.djl_inference.model.json")
    @patch("sagemaker.huggingface.llm_utils.urllib")
    @patch("sagemaker.huggingface.llm_utils.json")
    @patch("sagemaker.model_uris.retrieve")
    @patch("sagemaker.serve.builder.model_builder._ServeSettings")
<<<<<<< HEAD
    def test_build_task_override_with_invalid_task_provided(
=======
    def test_build_is_deepspeed_model(
>>>>>>> 907731df
        self,
        mock_serveSettings,
        mock_model_uris_retrieve,
        mock_llm_utils_json,
        mock_llm_utils_urllib,
        mock_model_json,
        mock_model_urllib,
        mock_image_uris_retrieve,
<<<<<<< HEAD
    ):
        # Setup mocks

=======
        mock_can_fit_on_single_gpu,
        mock_build_for_djl,
    ):
        mock_setting_object = mock_serveSettings.return_value
        mock_setting_object.role_arn = mock_role_arn
        mock_setting_object.s3_model_data_url = mock_s3_model_data_url

        mock_model_uris_retrieve.side_effect = KeyError
        mock_llm_utils_json.load.return_value = {"pipeline_tag": "text-classification"}
        mock_llm_utils_urllib.request.Request.side_effect = Mock()

        mock_model_json.load.return_value = {"some": "config"}
        mock_model_urllib.request.Request.side_effect = Mock()

        mock_image_uris_retrieve.return_value = "https://some-image-uri"
        mock_can_fit_on_single_gpu.return_value = False

        model_builder = ModelBuilder(model="stable-diffusion")
        model_builder.build(sagemaker_session=mock_session)

        mock_build_for_djl.assert_called_once()

    @patch("sagemaker.serve.builder.model_builder.ModelBuilder._build_for_transformers")
    @patch("sagemaker.serve.builder.model_builder.ModelBuilder._can_fit_on_single_gpu")
    @patch("sagemaker.image_uris.retrieve")
    @patch("sagemaker.djl_inference.model.urllib")
    @patch("sagemaker.djl_inference.model.json")
    @patch("sagemaker.huggingface.llm_utils.urllib")
    @patch("sagemaker.huggingface.llm_utils.json")
    @patch("sagemaker.model_uris.retrieve")
    @patch("sagemaker.serve.builder.model_builder._ServeSettings")
    def test_build_for_transformers_happy_case(
        self,
        mock_serveSettings,
        mock_model_uris_retrieve,
        mock_llm_utils_json,
        mock_llm_utils_urllib,
        mock_model_json,
        mock_model_urllib,
        mock_image_uris_retrieve,
        mock_can_fit_on_single_gpu,
        mock_build_for_transformers,
    ):
>>>>>>> 907731df
        mock_setting_object = mock_serveSettings.return_value
        mock_setting_object.role_arn = mock_role_arn
        mock_setting_object.s3_model_data_url = mock_s3_model_data_url

<<<<<<< HEAD
        # HF Pipeline Tag
        mock_model_uris_retrieve.side_effect = KeyError
        mock_llm_utils_json.load.return_value = {"pipeline_tag": "fill-mask"}
        mock_llm_utils_urllib.request.Request.side_effect = Mock()

        # HF Model config
=======
        mock_model_uris_retrieve.side_effect = KeyError
        mock_llm_utils_json.load.return_value = {"pipeline_tag": "text-classification"}
        mock_llm_utils_urllib.request.Request.side_effect = Mock()

>>>>>>> 907731df
        mock_model_json.load.return_value = {"some": "config"}
        mock_model_urllib.request.Request.side_effect = Mock()

        mock_image_uris_retrieve.return_value = "https://some-image-uri"
<<<<<<< HEAD
        model_ids_with_invalid_task = {
            "bert-base-uncased": "invalid-task",
            "bert-large-uncased-whole-word-masking-finetuned-squad": "",
        }
        for model_id in model_ids_with_invalid_task:
            provided_task = model_ids_with_invalid_task[model_id]
            model_builder = ModelBuilder(model=model_id, model_metadata={"HF_TASK": provided_task})

            self.assertRaisesRegex(
                TaskNotFoundException,
                f"Error Message: Schema builder for {provided_task} could not be found.",
                lambda: model_builder.build(sagemaker_session=mock_session),
            )

    @patch("sagemaker.image_uris.retrieve")
    @patch("sagemaker.model_uris.retrieve")
    @patch("sagemaker.serve.builder.model_builder._ServeSettings")
    def test_build_task_override_with_invalid_model_provided(
        self,
        mock_serveSettings,
        mock_model_uris_retrieve,
        mock_image_uris_retrieve,
    ):
        # Setup mocks

=======
        mock_can_fit_on_single_gpu.return_value = True

        model_builder = ModelBuilder(model="stable-diffusion")
        model_builder.build(sagemaker_session=mock_session)

        mock_build_for_transformers.assert_called_once()

    @patch("sagemaker.serve.builder.model_builder.ModelBuilder._build_for_transformers")
    @patch("sagemaker.serve.builder.model_builder.ModelBuilder._try_fetch_gpu_info")
    @patch("sagemaker.serve.builder.model_builder.ModelBuilder._total_inference_model_size_mib")
    @patch("sagemaker.image_uris.retrieve")
    @patch("sagemaker.djl_inference.model.urllib")
    @patch("sagemaker.djl_inference.model.json")
    @patch("sagemaker.huggingface.llm_utils.urllib")
    @patch("sagemaker.huggingface.llm_utils.json")
    @patch("sagemaker.model_uris.retrieve")
    @patch("sagemaker.serve.builder.model_builder._ServeSettings")
    def test_build_for_transformers_happy_case_with_values(
        self,
        mock_serveSettings,
        mock_model_uris_retrieve,
        mock_llm_utils_json,
        mock_llm_utils_urllib,
        mock_model_json,
        mock_model_urllib,
        mock_image_uris_retrieve,
        mock_total_inference_model_size_mib,
        mock_try_fetch_gpu_info,
        mock_build_for_transformers,
    ):
        mock_setting_object = mock_serveSettings.return_value
        mock_setting_object.role_arn = mock_role_arn
        mock_setting_object.s3_model_data_url = mock_s3_model_data_url

        mock_model_uris_retrieve.side_effect = KeyError
        mock_llm_utils_json.load.return_value = {"pipeline_tag": "text-classification"}
        mock_llm_utils_urllib.request.Request.side_effect = Mock()

        mock_model_json.load.return_value = {"some": "config"}
        mock_model_urllib.request.Request.side_effect = Mock()
        mock_try_fetch_gpu_info.return_value = 2
        mock_total_inference_model_size_mib.return_value = 2

        mock_image_uris_retrieve.return_value = "https://some-image-uri"

        model_builder = ModelBuilder(model="stable-diffusion")
        model_builder.build(sagemaker_session=mock_session)

        mock_build_for_transformers.assert_called_once()

    @patch("sagemaker.serve.builder.model_builder.ModelBuilder._build_for_djl", Mock())
    @patch("sagemaker.serve.builder.model_builder._get_gpu_info")
    @patch("sagemaker.serve.builder.model_builder.ModelBuilder._total_inference_model_size_mib")
    @patch("sagemaker.image_uris.retrieve")
    @patch("sagemaker.djl_inference.model.urllib")
    @patch("sagemaker.djl_inference.model.json")
    @patch("sagemaker.huggingface.llm_utils.urllib")
    @patch("sagemaker.huggingface.llm_utils.json")
    @patch("sagemaker.model_uris.retrieve")
    @patch("sagemaker.serve.builder.model_builder._ServeSettings")
    def test_build_for_transformers_happy_case_with_valid_gpu_info(
        self,
        mock_serveSettings,
        mock_model_uris_retrieve,
        mock_llm_utils_json,
        mock_llm_utils_urllib,
        mock_model_json,
        mock_model_urllib,
        mock_image_uris_retrieve,
        mock_total_inference_model_size_mib,
        mock_try_fetch_gpu_info,
    ):
>>>>>>> 907731df
        mock_setting_object = mock_serveSettings.return_value
        mock_setting_object.role_arn = mock_role_arn
        mock_setting_object.s3_model_data_url = mock_s3_model_data_url

<<<<<<< HEAD
        # HF Pipeline Tag
        mock_model_uris_retrieve.side_effect = KeyError

        mock_image_uris_retrieve.return_value = "https://some-image-uri"
        invalid_model_id = ""
        provided_task = "fill-mask"

        model_builder = ModelBuilder(
            model=invalid_model_id, model_metadata={"HF_TASK": provided_task}
        )
        with self.assertRaises(Exception):
            model_builder.build(sagemaker_session=mock_session)
=======
        mock_model_uris_retrieve.side_effect = KeyError
        mock_llm_utils_json.load.return_value = {"pipeline_tag": "text-classification"}
        mock_llm_utils_urllib.request.Request.side_effect = Mock()

        mock_model_json.load.return_value = {"some": "config"}
        mock_model_urllib.request.Request.side_effect = Mock()
        mock_try_fetch_gpu_info.return_value = INSTANCE_GPU_INFO
        mock_total_inference_model_size_mib.return_value = 10_000

        mock_image_uris_retrieve.return_value = "https://some-image-uri"

        model_builder = ModelBuilder(model="stable-diffusion")
        model_builder.build(sagemaker_session=mock_session)
        self.assertEqual(
            model_builder._try_fetch_gpu_info(), INSTANCE_GPU_INFO[1] / INSTANCE_GPU_INFO[0]
        )
        self.assertEqual(model_builder._can_fit_on_single_gpu(), False)

    @patch("sagemaker.serve.builder.model_builder.ModelBuilder._build_for_transformers", Mock())
    @patch("sagemaker.serve.builder.model_builder._get_gpu_info")
    @patch("sagemaker.serve.builder.model_builder._get_gpu_info_fallback")
    @patch("sagemaker.serve.builder.model_builder.ModelBuilder._total_inference_model_size_mib")
    @patch("sagemaker.image_uris.retrieve")
    @patch("sagemaker.djl_inference.model.urllib")
    @patch("sagemaker.djl_inference.model.json")
    @patch("sagemaker.huggingface.llm_utils.urllib")
    @patch("sagemaker.huggingface.llm_utils.json")
    @patch("sagemaker.model_uris.retrieve")
    @patch("sagemaker.serve.builder.model_builder._ServeSettings")
    def test_build_for_transformers_happy_case_with_valid_gpu_fallback(
        self,
        mock_serveSettings,
        mock_model_uris_retrieve,
        mock_llm_utils_json,
        mock_llm_utils_urllib,
        mock_model_json,
        mock_model_urllib,
        mock_image_uris_retrieve,
        mock_total_inference_model_size_mib,
        mock_gpu_fallback,
        mock_try_fetch_gpu_info,
    ):
        mock_setting_object = mock_serveSettings.return_value
        mock_setting_object.role_arn = mock_role_arn
        mock_setting_object.s3_model_data_url = mock_s3_model_data_url

        mock_model_uris_retrieve.side_effect = KeyError
        mock_llm_utils_json.load.return_value = {"pipeline_tag": "text-classification"}
        mock_llm_utils_urllib.request.Request.side_effect = Mock()

        mock_model_json.load.return_value = {"some": "config"}
        mock_model_urllib.request.Request.side_effect = Mock()
        mock_try_fetch_gpu_info.side_effect = ValueError
        mock_gpu_fallback.return_value = INSTANCE_GPU_INFO
        mock_total_inference_model_size_mib.return_value = (
            INSTANCE_GPU_INFO[1] / INSTANCE_GPU_INFO[0] - 1
        )

        mock_image_uris_retrieve.return_value = "https://some-image-uri"

        model_builder = ModelBuilder(
            model="stable-diffusion",
            sagemaker_session=mock_session,
            instance_type=mock_instance_type,
        )
        self.assertEqual(
            model_builder._try_fetch_gpu_info(), INSTANCE_GPU_INFO[1] / INSTANCE_GPU_INFO[0]
        )
        self.assertEqual(model_builder._can_fit_on_single_gpu(), True)

    @patch("sagemaker.serve.builder.model_builder.ModelBuilder._build_for_transformers", Mock())
    @patch("sagemaker.serve.builder.model_builder.estimate_command_parser")
    @patch("sagemaker.serve.builder.model_builder.gather_data")
    @patch("sagemaker.image_uris.retrieve")
    @patch("sagemaker.djl_inference.model.urllib")
    @patch("sagemaker.djl_inference.model.json")
    @patch("sagemaker.huggingface.llm_utils.urllib")
    @patch("sagemaker.huggingface.llm_utils.json")
    @patch("sagemaker.model_uris.retrieve")
    @patch("sagemaker.serve.builder.model_builder._ServeSettings")
    def test_build_for_transformers_happy_case_hugging_face_responses(
        self,
        mock_serveSettings,
        mock_model_uris_retrieve,
        mock_llm_utils_json,
        mock_llm_utils_urllib,
        mock_model_json,
        mock_model_urllib,
        mock_image_uris_retrieve,
        mock_gather_data,
        mock_parser,
    ):
        mock_setting_object = mock_serveSettings.return_value
        mock_setting_object.role_arn = mock_role_arn
        mock_setting_object.s3_model_data_url = mock_s3_model_data_url

        mock_model_uris_retrieve.side_effect = KeyError
        mock_llm_utils_json.load.return_value = {"pipeline_tag": "text-classification"}
        mock_llm_utils_urllib.request.Request.side_effect = Mock()

        mock_model_json.load.return_value = {"some": "config"}
        mock_model_urllib.request.Request.side_effect = Mock()
        mock_image_uris_retrieve.return_value = "https://some-image-uri"

        mock_parser.return_value = Mock()
        mock_gather_data.return_value = [[1, 1, 1, 1]]
        product = MIB_CONVERSION_FACTOR * 1 * MEMORY_BUFFER_MULTIPLIER

        model_builder = ModelBuilder(
            model="stable-diffusion",
            sagemaker_session=mock_session,
            instance_type=mock_instance_type,
        )
        self.assertEqual(model_builder._total_inference_model_size_mib(), product)

        mock_parser.return_value = Mock()
        mock_gather_data.return_value = None
        model_builder = ModelBuilder(
            model="stable-diffusion",
            sagemaker_session=mock_session,
            instance_type=mock_instance_type,
        )
        with self.assertRaises(ValueError) as _:
            model_builder._total_inference_model_size_mib()

    @patch("sagemaker.serve.builder.model_builder.ModelBuilder._build_for_djl")
    @patch("sagemaker.serve.builder.model_builder.ModelBuilder._can_fit_on_single_gpu")
    @patch("sagemaker.image_uris.retrieve")
    @patch("sagemaker.djl_inference.model.urllib")
    @patch("sagemaker.djl_inference.model.json")
    @patch("sagemaker.huggingface.llm_utils.urllib")
    @patch("sagemaker.huggingface.llm_utils.json")
    @patch("sagemaker.model_uris.retrieve")
    @patch("sagemaker.serve.builder.model_builder._ServeSettings")
    def test_build_is_fast_transformers_model(
        self,
        mock_serveSettings,
        mock_model_uris_retrieve,
        mock_llm_utils_json,
        mock_llm_utils_urllib,
        mock_model_json,
        mock_model_urllib,
        mock_image_uris_retrieve,
        mock_can_fit_on_single_gpu,
        mock_build_for_djl,
    ):
        mock_setting_object = mock_serveSettings.return_value
        mock_setting_object.role_arn = mock_role_arn
        mock_setting_object.s3_model_data_url = mock_s3_model_data_url

        mock_model_uris_retrieve.side_effect = KeyError
        mock_llm_utils_json.load.return_value = {"pipeline_tag": "text-classification"}
        mock_llm_utils_urllib.request.Request.side_effect = Mock()

        mock_model_json.load.return_value = {"some": "config"}
        mock_model_urllib.request.Request.side_effect = Mock()

        mock_image_uris_retrieve.return_value = "https://some-image-uri"
        mock_can_fit_on_single_gpu.return_value = False

        model_builder = ModelBuilder(model="gpt_neo")
        model_builder.build(sagemaker_session=mock_session)

        mock_build_for_djl.assert_called_once()

    @patch("sagemaker.serve.builder.model_builder.ModelBuilder._build_for_transformers")
    @patch("sagemaker.serve.builder.model_builder.ModelBuilder._can_fit_on_single_gpu")
    @patch("sagemaker.image_uris.retrieve")
    @patch("sagemaker.djl_inference.model.urllib")
    @patch("sagemaker.djl_inference.model.json")
    @patch("sagemaker.huggingface.llm_utils.urllib")
    @patch("sagemaker.huggingface.llm_utils.json")
    @patch("sagemaker.model_uris.retrieve")
    @patch("sagemaker.serve.builder.model_builder._ServeSettings")
    def test_build_fallback_to_transformers(
        self,
        mock_serveSettings,
        mock_model_uris_retrieve,
        mock_llm_utils_json,
        mock_llm_utils_urllib,
        mock_model_json,
        mock_model_urllib,
        mock_image_uris_retrieve,
        mock_can_fit_on_single_gpu,
        mock_build_for_transformers,
    ):
        mock_setting_object = mock_serveSettings.return_value
        mock_setting_object.role_arn = mock_role_arn
        mock_setting_object.s3_model_data_url = mock_s3_model_data_url

        mock_model_uris_retrieve.side_effect = KeyError
        mock_llm_utils_json.load.return_value = {"pipeline_tag": "text-classification"}
        mock_llm_utils_urllib.request.Request.side_effect = Mock()

        mock_model_json.load.return_value = {"some": "config"}
        mock_model_urllib.request.Request.side_effect = Mock()
        mock_build_for_transformers.side_effect = Mock()

        mock_image_uris_retrieve.return_value = "https://some-image-uri"
        mock_can_fit_on_single_gpu.return_value = False

        model_builder = ModelBuilder(model="gpt_llm_burt")
        model_builder.build(sagemaker_session=mock_session)

        mock_build_for_transformers.assert_called_once()

    @patch("sagemaker.serve.builder.model_builder.ModelBuilder._build_for_tgi")
    @patch("sagemaker.image_uris.retrieve")
    @patch("sagemaker.djl_inference.model.urllib")
    @patch("sagemaker.djl_inference.model.json")
    @patch("sagemaker.huggingface.llm_utils.urllib")
    @patch("sagemaker.huggingface.llm_utils.json")
    @patch("sagemaker.model_uris.retrieve")
    @patch("sagemaker.serve.builder.model_builder._ServeSettings")
    def test_text_generation(
        self,
        mock_serveSettings,
        mock_model_uris_retrieve,
        mock_llm_utils_json,
        mock_llm_utils_urllib,
        mock_model_json,
        mock_model_urllib,
        mock_image_uris_retrieve,
        mock_build_for_tgi,
    ):
        mock_setting_object = mock_serveSettings.return_value
        mock_setting_object.role_arn = mock_role_arn
        mock_setting_object.s3_model_data_url = mock_s3_model_data_url

        mock_model_uris_retrieve.side_effect = KeyError
        mock_llm_utils_json.load.return_value = {"pipeline_tag": "text-generation"}
        mock_llm_utils_urllib.request.Request.side_effect = Mock()

        mock_model_json.load.return_value = {"some": "config"}
        mock_model_urllib.request.Request.side_effect = Mock()
        mock_build_for_tgi.side_effect = Mock()

        mock_image_uris_retrieve.return_value = "https://some-image-uri"

        model_builder = ModelBuilder(model="bloom-560m")
        model_builder.build(sagemaker_session=mock_session)

        mock_build_for_tgi.assert_called_once()

    @patch("sagemaker.serve.builder.model_builder.ModelBuilder._build_for_transformers", Mock())
    @patch("sagemaker.serve.builder.model_builder.ModelBuilder._try_fetch_gpu_info")
    @patch("sagemaker.image_uris.retrieve")
    @patch("sagemaker.djl_inference.model.urllib")
    @patch("sagemaker.djl_inference.model.json")
    @patch("sagemaker.huggingface.llm_utils.urllib")
    @patch("sagemaker.huggingface.llm_utils.json")
    @patch("sagemaker.model_uris.retrieve")
    @patch("sagemaker.serve.builder.model_builder._ServeSettings")
    def test_try_fetch_gpu_info_throws(
        self,
        mock_serveSettings,
        mock_model_uris_retrieve,
        mock_llm_utils_json,
        mock_llm_utils_urllib,
        mock_model_json,
        mock_model_urllib,
        mock_image_uris_retrieve,
        mock_can_fit_on_single_gpu,
    ):
        mock_setting_object = mock_serveSettings.return_value
        mock_setting_object.role_arn = mock_role_arn
        mock_setting_object.s3_model_data_url = mock_s3_model_data_url

        mock_model_uris_retrieve.side_effect = KeyError
        mock_llm_utils_json.load.return_value = {"pipeline_tag": "text-classification"}
        mock_llm_utils_urllib.request.Request.side_effect = Mock()

        mock_model_json.load.return_value = {"some": "config"}
        mock_model_urllib.request.Request.side_effect = Mock()

        mock_image_uris_retrieve.return_value = "https://some-image-uri"
        mock_can_fit_on_single_gpu.side_effect = ValueError

        model_builder = ModelBuilder(model="gpt_llm_burt")
        model_builder.build(sagemaker_session=mock_session)

        self.assertEqual(model_builder._can_fit_on_single_gpu(), False)

    @patch("sagemaker.serve.builder.model_builder.ModelBuilder._build_for_transformers", Mock())
    @patch("sagemaker.serve.builder.model_builder.ModelBuilder._total_inference_model_size_mib")
    @patch("sagemaker.image_uris.retrieve")
    @patch("sagemaker.djl_inference.model.urllib")
    @patch("sagemaker.djl_inference.model.json")
    @patch("sagemaker.huggingface.llm_utils.urllib")
    @patch("sagemaker.huggingface.llm_utils.json")
    @patch("sagemaker.model_uris.retrieve")
    @patch("sagemaker.serve.builder.model_builder._ServeSettings")
    def test_total_inference_model_size_mib_throws(
        self,
        mock_serveSettings,
        mock_model_uris_retrieve,
        mock_llm_utils_json,
        mock_llm_utils_urllib,
        mock_model_json,
        mock_model_urllib,
        mock_image_uris_retrieve,
        mock_total_inference_model_size_mib,
    ):
        mock_setting_object = mock_serveSettings.return_value
        mock_setting_object.role_arn = mock_role_arn
        mock_setting_object.s3_model_data_url = mock_s3_model_data_url

        mock_model_uris_retrieve.side_effect = KeyError
        mock_llm_utils_json.load.return_value = {"pipeline_tag": "text-classification"}
        mock_llm_utils_urllib.request.Request.side_effect = Mock()

        mock_model_json.load.return_value = {"some": "config"}
        mock_model_urllib.request.Request.side_effect = Mock()

        mock_image_uris_retrieve.return_value = "https://some-image-uri"
        mock_total_inference_model_size_mib.side_effect = ValueError

        model_builder = ModelBuilder(model="gpt_llm_burt")
        model_builder.build(sagemaker_session=mock_session)

        self.assertEqual(model_builder._can_fit_on_single_gpu(), False)
>>>>>>> 907731df
<|MERGE_RESOLUTION|>--- conflicted
+++ resolved
@@ -1082,12 +1082,8 @@
             lambda: model_builder.build(sagemaker_session=mock_session),
         )
 
-<<<<<<< HEAD
-    @patch("sagemaker.serve.builder.tgi_builder.HuggingFaceModel")
-=======
     @patch("sagemaker.serve.builder.model_builder.ModelBuilder._build_for_transformers", Mock())
     @patch("sagemaker.serve.builder.model_builder.ModelBuilder._can_fit_on_single_gpu")
->>>>>>> 907731df
     @patch("sagemaker.image_uris.retrieve")
     @patch("sagemaker.djl_inference.model.urllib")
     @patch("sagemaker.djl_inference.model.json")
@@ -1095,11 +1091,7 @@
     @patch("sagemaker.huggingface.llm_utils.json")
     @patch("sagemaker.model_uris.retrieve")
     @patch("sagemaker.serve.builder.model_builder._ServeSettings")
-<<<<<<< HEAD
-    def test_build_happy_path_override_with_task_provided(
-=======
     def test_build_can_fit_on_single_gpu(
->>>>>>> 907731df
         self,
         mock_serveSettings,
         mock_model_uris_retrieve,
@@ -1108,27 +1100,16 @@
         mock_model_json,
         mock_model_urllib,
         mock_image_uris_retrieve,
-<<<<<<< HEAD
-        mock_hf_model,
+        mock_can_fit_on_single_gpu,
     ):
         # Setup mocks
-
-=======
-        mock_can_fit_on_single_gpu,
-    ):
-        # Setup mocks
->>>>>>> 907731df
         mock_setting_object = mock_serveSettings.return_value
         mock_setting_object.role_arn = mock_role_arn
         mock_setting_object.s3_model_data_url = mock_s3_model_data_url
 
         # HF Pipeline Tag
         mock_model_uris_retrieve.side_effect = KeyError
-<<<<<<< HEAD
-        mock_llm_utils_json.load.return_value = {"pipeline_tag": "fill-mask"}
-=======
         mock_llm_utils_json.load.return_value = {"pipeline_tag": "text-classification"}
->>>>>>> 907731df
         mock_llm_utils_urllib.request.Request.side_effect = Mock()
 
         # HF Model config
@@ -1137,20 +1118,6 @@
 
         mock_image_uris_retrieve.return_value = "https://some-image-uri"
 
-<<<<<<< HEAD
-        model_builder = ModelBuilder(
-            model="bert-base-uncased", model_metadata={"HF_TASK": "text-generation"}
-        )
-        model_builder.build(sagemaker_session=mock_session)
-
-        self.assertIsNotNone(model_builder.schema_builder)
-        sample_inputs, sample_outputs = task.retrieve_local_schemas("text-generation")
-        self.assertEqual(
-            sample_inputs["inputs"], model_builder.schema_builder.sample_input["inputs"]
-        )
-        self.assertEqual(sample_outputs, model_builder.schema_builder.sample_output)
-
-=======
         model_builder = ModelBuilder(model="meta-llama/Llama-2-7b-hf")
         model_builder.build(sagemaker_session=mock_session)
 
@@ -1158,7 +1125,6 @@
 
     @patch("sagemaker.serve.builder.model_builder.ModelBuilder._build_for_djl")
     @patch("sagemaker.serve.builder.model_builder.ModelBuilder._can_fit_on_single_gpu")
->>>>>>> 907731df
     @patch("sagemaker.image_uris.retrieve")
     @patch("sagemaker.djl_inference.model.urllib")
     @patch("sagemaker.djl_inference.model.json")
@@ -1166,11 +1132,7 @@
     @patch("sagemaker.huggingface.llm_utils.json")
     @patch("sagemaker.model_uris.retrieve")
     @patch("sagemaker.serve.builder.model_builder._ServeSettings")
-<<<<<<< HEAD
-    def test_build_task_override_with_invalid_task_provided(
-=======
     def test_build_is_deepspeed_model(
->>>>>>> 907731df
         self,
         mock_serveSettings,
         mock_model_uris_retrieve,
@@ -1179,11 +1141,6 @@
         mock_model_json,
         mock_model_urllib,
         mock_image_uris_retrieve,
-<<<<<<< HEAD
-    ):
-        # Setup mocks
-
-=======
         mock_can_fit_on_single_gpu,
         mock_build_for_djl,
     ):
@@ -1227,55 +1184,18 @@
         mock_can_fit_on_single_gpu,
         mock_build_for_transformers,
     ):
->>>>>>> 907731df
-        mock_setting_object = mock_serveSettings.return_value
-        mock_setting_object.role_arn = mock_role_arn
-        mock_setting_object.s3_model_data_url = mock_s3_model_data_url
-
-<<<<<<< HEAD
-        # HF Pipeline Tag
-        mock_model_uris_retrieve.side_effect = KeyError
-        mock_llm_utils_json.load.return_value = {"pipeline_tag": "fill-mask"}
-        mock_llm_utils_urllib.request.Request.side_effect = Mock()
-
-        # HF Model config
-=======
+        mock_setting_object = mock_serveSettings.return_value
+        mock_setting_object.role_arn = mock_role_arn
+        mock_setting_object.s3_model_data_url = mock_s3_model_data_url
+
         mock_model_uris_retrieve.side_effect = KeyError
         mock_llm_utils_json.load.return_value = {"pipeline_tag": "text-classification"}
         mock_llm_utils_urllib.request.Request.side_effect = Mock()
 
->>>>>>> 907731df
         mock_model_json.load.return_value = {"some": "config"}
         mock_model_urllib.request.Request.side_effect = Mock()
 
         mock_image_uris_retrieve.return_value = "https://some-image-uri"
-<<<<<<< HEAD
-        model_ids_with_invalid_task = {
-            "bert-base-uncased": "invalid-task",
-            "bert-large-uncased-whole-word-masking-finetuned-squad": "",
-        }
-        for model_id in model_ids_with_invalid_task:
-            provided_task = model_ids_with_invalid_task[model_id]
-            model_builder = ModelBuilder(model=model_id, model_metadata={"HF_TASK": provided_task})
-
-            self.assertRaisesRegex(
-                TaskNotFoundException,
-                f"Error Message: Schema builder for {provided_task} could not be found.",
-                lambda: model_builder.build(sagemaker_session=mock_session),
-            )
-
-    @patch("sagemaker.image_uris.retrieve")
-    @patch("sagemaker.model_uris.retrieve")
-    @patch("sagemaker.serve.builder.model_builder._ServeSettings")
-    def test_build_task_override_with_invalid_model_provided(
-        self,
-        mock_serveSettings,
-        mock_model_uris_retrieve,
-        mock_image_uris_retrieve,
-    ):
-        # Setup mocks
-
-=======
         mock_can_fit_on_single_gpu.return_value = True
 
         model_builder = ModelBuilder(model="stable-diffusion")
@@ -1348,25 +1268,10 @@
         mock_total_inference_model_size_mib,
         mock_try_fetch_gpu_info,
     ):
->>>>>>> 907731df
-        mock_setting_object = mock_serveSettings.return_value
-        mock_setting_object.role_arn = mock_role_arn
-        mock_setting_object.s3_model_data_url = mock_s3_model_data_url
-
-<<<<<<< HEAD
-        # HF Pipeline Tag
-        mock_model_uris_retrieve.side_effect = KeyError
-
-        mock_image_uris_retrieve.return_value = "https://some-image-uri"
-        invalid_model_id = ""
-        provided_task = "fill-mask"
-
-        model_builder = ModelBuilder(
-            model=invalid_model_id, model_metadata={"HF_TASK": provided_task}
-        )
-        with self.assertRaises(Exception):
-            model_builder.build(sagemaker_session=mock_session)
-=======
+        mock_setting_object = mock_serveSettings.return_value
+        mock_setting_object.role_arn = mock_role_arn
+        mock_setting_object.s3_model_data_url = mock_s3_model_data_url
+
         mock_model_uris_retrieve.side_effect = KeyError
         mock_llm_utils_json.load.return_value = {"pipeline_tag": "text-classification"}
         mock_llm_utils_urllib.request.Request.side_effect = Mock()
@@ -1688,4 +1593,126 @@
         model_builder.build(sagemaker_session=mock_session)
 
         self.assertEqual(model_builder._can_fit_on_single_gpu(), False)
->>>>>>> 907731df
+
+    @patch("sagemaker.serve.builder.tgi_builder.HuggingFaceModel")
+    @patch("sagemaker.image_uris.retrieve")
+    @patch("sagemaker.djl_inference.model.urllib")
+    @patch("sagemaker.djl_inference.model.json")
+    @patch("sagemaker.huggingface.llm_utils.urllib")
+    @patch("sagemaker.huggingface.llm_utils.json")
+    @patch("sagemaker.model_uris.retrieve")
+    @patch("sagemaker.serve.builder.model_builder._ServeSettings")
+    def test_build_happy_path_override_with_task_provided(
+        self,
+        mock_serveSettings,
+        mock_model_uris_retrieve,
+        mock_llm_utils_json,
+        mock_llm_utils_urllib,
+        mock_model_json,
+        mock_model_urllib,
+        mock_image_uris_retrieve,
+        mock_hf_model,
+    ):
+        # Setup mocks
+
+        mock_setting_object = mock_serveSettings.return_value
+        mock_setting_object.role_arn = mock_role_arn
+        mock_setting_object.s3_model_data_url = mock_s3_model_data_url
+
+        # HF Pipeline Tag
+        mock_model_uris_retrieve.side_effect = KeyError
+        mock_llm_utils_json.load.return_value = {"pipeline_tag": "fill-mask"}
+        mock_llm_utils_urllib.request.Request.side_effect = Mock()
+
+        # HF Model config
+        mock_model_json.load.return_value = {"some": "config"}
+        mock_model_urllib.request.Request.side_effect = Mock()
+
+        mock_image_uris_retrieve.return_value = "https://some-image-uri"
+
+        model_builder = ModelBuilder(
+            model="bert-base-uncased", model_metadata={"HF_TASK": "text-generation"}
+        )
+        model_builder.build(sagemaker_session=mock_session)
+
+        self.assertIsNotNone(model_builder.schema_builder)
+        sample_inputs, sample_outputs = task.retrieve_local_schemas("text-generation")
+        self.assertEqual(
+            sample_inputs["inputs"], model_builder.schema_builder.sample_input["inputs"]
+        )
+        self.assertEqual(sample_outputs, model_builder.schema_builder.sample_output)
+
+    @patch("sagemaker.image_uris.retrieve")
+    @patch("sagemaker.djl_inference.model.urllib")
+    @patch("sagemaker.djl_inference.model.json")
+    @patch("sagemaker.huggingface.llm_utils.urllib")
+    @patch("sagemaker.huggingface.llm_utils.json")
+    @patch("sagemaker.model_uris.retrieve")
+    @patch("sagemaker.serve.builder.model_builder._ServeSettings")
+    def test_build_task_override_with_invalid_task_provided(
+        self,
+        mock_serveSettings,
+        mock_model_uris_retrieve,
+        mock_llm_utils_json,
+        mock_llm_utils_urllib,
+        mock_model_json,
+        mock_model_urllib,
+        mock_image_uris_retrieve,
+    ):
+        # Setup mocks
+
+        mock_setting_object = mock_serveSettings.return_value
+        mock_setting_object.role_arn = mock_role_arn
+        mock_setting_object.s3_model_data_url = mock_s3_model_data_url
+
+        # HF Pipeline Tag
+        mock_model_uris_retrieve.side_effect = KeyError
+        mock_llm_utils_json.load.return_value = {"pipeline_tag": "fill-mask"}
+        mock_llm_utils_urllib.request.Request.side_effect = Mock()
+
+        # HF Model config
+        mock_model_json.load.return_value = {"some": "config"}
+        mock_model_urllib.request.Request.side_effect = Mock()
+
+        mock_image_uris_retrieve.return_value = "https://some-image-uri"
+        model_ids_with_invalid_task = {
+            "bert-base-uncased": "invalid-task",
+            "bert-large-uncased-whole-word-masking-finetuned-squad": "",
+        }
+        for model_id in model_ids_with_invalid_task:
+            provided_task = model_ids_with_invalid_task[model_id]
+            model_builder = ModelBuilder(model=model_id, model_metadata={"HF_TASK": provided_task})
+
+            self.assertRaisesRegex(
+                TaskNotFoundException,
+                f"Error Message: Schema builder for {provided_task} could not be found.",
+                lambda: model_builder.build(sagemaker_session=mock_session),
+            )
+
+    @patch("sagemaker.image_uris.retrieve")
+    @patch("sagemaker.model_uris.retrieve")
+    @patch("sagemaker.serve.builder.model_builder._ServeSettings")
+    def test_build_task_override_with_invalid_model_provided(
+        self,
+        mock_serveSettings,
+        mock_model_uris_retrieve,
+        mock_image_uris_retrieve,
+    ):
+        # Setup mocks
+
+        mock_setting_object = mock_serveSettings.return_value
+        mock_setting_object.role_arn = mock_role_arn
+        mock_setting_object.s3_model_data_url = mock_s3_model_data_url
+
+        # HF Pipeline Tag
+        mock_model_uris_retrieve.side_effect = KeyError
+
+        mock_image_uris_retrieve.return_value = "https://some-image-uri"
+        invalid_model_id = ""
+        provided_task = "fill-mask"
+
+        model_builder = ModelBuilder(
+            model=invalid_model_id, model_metadata={"HF_TASK": provided_task}
+        )
+        with self.assertRaises(Exception):
+            model_builder.build(sagemaker_session=mock_session)