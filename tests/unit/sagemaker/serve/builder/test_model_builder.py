# Copyright Amazon.com, Inc. or its affiliates. All Rights Reserved.
#
# Licensed under the Apache License, Version 2.0 (the "License"). You
# may not use this file except in compliance with the License. A copy of
# the License is located at
#
#     http://aws.amazon.com/apache2.0/
#
# or in the "license" file accompanying this file. This file is
# distributed on an "AS IS" BASIS, WITHOUT WARRANTIES OR CONDITIONS OF
# ANY KIND, either express or implied. See the License for the specific
# language governing permissions and limitations under the License.
from __future__ import absolute_import
from unittest.mock import MagicMock, patch, Mock, mock_open

import unittest
from pathlib import Path
from copy import deepcopy

from sagemaker.serve.builder.model_builder import ModelBuilder
from sagemaker.serve.mode.function_pointers import Mode
from sagemaker.serve.utils import task
from sagemaker.serve.utils.exceptions import TaskNotFoundException
from sagemaker.serve.utils.predictors import TensorflowServingLocalPredictor
from sagemaker.serve.utils.types import ModelServer
from tests.unit.sagemaker.serve.constants import MOCK_IMAGE_CONFIG, MOCK_VPC_CONFIG

schema_builder = MagicMock()
mock_inference_spec = Mock()
mock_fw_model = Mock()
module = "module"
class_name = "class_name"
mock_fw_model.__class__.__module__ = module
mock_fw_model.__class__.__name__ = class_name
MODEL_PATH = "test_path"
CODE_PATH = Path(MODEL_PATH + "/code")
ENV_VAR_PAIR = [("some key", "some value")]
model_data = MagicMock()
framework = "framework"
version = "version"
ENV_VARS = {"some key": "some value", "MODEL_CLASS_NAME": f"{module}.{class_name}"}
ENV_VARS_INF_SPEC = {"some key": "some value"}
INSTANCE_GPU_INFO = (2, 8)

mock_image_uri = "abcd/efghijk"
mock_1p_dlc_image_uri = "763104351884.dkr.ecr.us-east-1.amazonaws.com"
mock_role_arn = "sample role arn"
mock_s3_model_data_url = "sample s3 data url"
mock_secret_key = "mock_secret_key"
mock_instance_type = "mock instance type"

supported_model_server = {
    ModelServer.TORCHSERVE,
    ModelServer.TRITON,
    ModelServer.DJL_SERVING,
    ModelServer.TENSORFLOW_SERVING,
}

mock_session = MagicMock()


class TestModelBuilder(unittest.TestCase):
    @patch("sagemaker.serve.builder.model_builder._ServeSettings")
    def test_validation_in_progress_mode_not_supported(self, mock_serveSettings):
        builder = ModelBuilder()
        self.assertRaisesRegex(
            Exception,
            "IN_PROCESS mode is not supported yet!",
            builder.build,
            Mode.IN_PROCESS,
            mock_role_arn,
            mock_session,
        )

    @patch("sagemaker.serve.builder.model_builder._ServeSettings")
    def test_validation_cannot_set_both_model_and_inference_spec(self, mock_serveSettings):
        builder = ModelBuilder(inference_spec="some value", model=Mock(spec=object))
        self.assertRaisesRegex(
            Exception,
            "Cannot have both the Model and Inference spec in the builder",
            builder.build,
            Mode.SAGEMAKER_ENDPOINT,
            mock_role_arn,
            mock_session,
        )

    @patch("sagemaker.serve.builder.model_builder._ServeSettings")
    def test_validation_unsupported_model_server_type(self, mock_serveSettings):
        builder = ModelBuilder(model_server="invalid_model_server")
        self.assertRaisesRegex(
            Exception,
            "%s is not supported yet! Supported model servers: %s"
            % (builder.model_server, supported_model_server),
            builder.build,
            Mode.SAGEMAKER_ENDPOINT,
            mock_role_arn,
            mock_session,
        )

    @patch("sagemaker.serve.builder.model_builder._ServeSettings")
    def test_validation_model_server_not_set_with_image_uri(self, mock_serveSettings):
        builder = ModelBuilder(image_uri="image_uri")
        self.assertRaisesRegex(
            Exception,
            "Model_server must be set when non-first-party image_uri is set. "
            + "Supported model servers: %s" % supported_model_server,
            builder.build,
            Mode.SAGEMAKER_ENDPOINT,
            mock_role_arn,
            mock_session,
        )

    @patch("sagemaker.serve.builder.model_builder._ServeSettings")
    def test_save_model_throw_exception_when_none_of_model_and_inference_spec_is_set(
        self, mock_serveSettings
    ):
        builder = ModelBuilder(inference_spec=None, model=None)
        self.assertRaisesRegex(
            Exception,
            "Cannot detect required model or inference spec",
            builder.build,
            Mode.SAGEMAKER_ENDPOINT,
            mock_role_arn,
            mock_session,
        )

    @patch("os.makedirs", Mock())
    @patch("sagemaker.serve.builder.model_builder._detect_framework_and_version")
    @patch("sagemaker.serve.builder.model_builder.prepare_for_torchserve")
    @patch("sagemaker.serve.builder.model_builder.save_pkl")
    @patch("sagemaker.serve.builder.model_builder.auto_detect_container")
    @patch("sagemaker.serve.builder.model_builder._ServeSettings")
    @patch("sagemaker.serve.builder.model_builder.SageMakerEndpointMode")
    @patch("sagemaker.serve.builder.model_builder.Model")
    @patch("os.path.exists")
    def test_build_happy_path_with_sagemaker_endpoint_mode_and_byoc(
        self,
        mock_path_exists,
        mock_sdk_model,
        mock_sageMakerEndpointMode,
        mock_serveSettings,
        mock_detect_container,
        mock_save_pkl,
        mock_prepare_for_torchserve,
        mock_detect_fw_version,
    ):
        # setup mocks
        mock_detect_container.side_effect = lambda model, region, instance_type: (
            mock_image_uri
            if model == mock_fw_model
            and region == mock_session.boto_region_name
            and instance_type == "ml.c5.xlarge"
            else None
        )

        mock_detect_fw_version.return_value = framework, version

        mock_prepare_for_torchserve.side_effect = (
            lambda model_path, shared_libs, dependencies, session, image_uri, inference_spec: (
                mock_secret_key
                if model_path == MODEL_PATH
                and shared_libs == []
                and dependencies == {"auto": False}
                and session == session
                and image_uri == mock_image_uri
                and inference_spec is None
                else None
            )
        )

        # Mock _ServeSettings
        mock_setting_object = mock_serveSettings.return_value
        mock_setting_object.role_arn = mock_role_arn
        mock_setting_object.s3_model_data_url = mock_s3_model_data_url

        mock_path_exists.side_effect = lambda path: True if path == "test_path" else False

        mock_mode = Mock()
        mock_sageMakerEndpointMode.side_effect = lambda inference_spec, model_server: (
            mock_mode if inference_spec is None and model_server == ModelServer.TORCHSERVE else None
        )
        mock_mode.prepare.side_effect = lambda model_path, secret_key, s3_model_data_url, sagemaker_session, image_uri, jumpstart: (  # noqa E501
            (
                model_data,
                ENV_VAR_PAIR,
            )
            if model_path == MODEL_PATH
            and secret_key == mock_secret_key
            and s3_model_data_url == mock_s3_model_data_url
            and sagemaker_session == mock_session
            and image_uri == mock_image_uri
            else None
        )

        mock_model_obj = Mock()
        mock_sdk_model.side_effect = lambda image_uri, image_config, vpc_config, model_data, role, env, sagemaker_session, predictor_cls: (  # noqa E501
            mock_model_obj
            if image_uri == mock_image_uri
            and image_config == MOCK_IMAGE_CONFIG
            and vpc_config == MOCK_VPC_CONFIG
            and model_data == model_data
            and role == mock_role_arn
            and env == ENV_VARS
            and sagemaker_session == mock_session
            else None
        )

        mock_session.sagemaker_client._user_agent_creator.to_string = lambda: "sample agent"

        # run
        builder = ModelBuilder(
            model_path=MODEL_PATH,
            schema_builder=schema_builder,
            model=mock_fw_model,
            model_server=ModelServer.TORCHSERVE,
            image_uri=mock_image_uri,
            image_config=MOCK_IMAGE_CONFIG,
            vpc_config=MOCK_VPC_CONFIG,
        )
        build_result = builder.build(sagemaker_session=mock_session)

        # assert auto-detection was skipped
        mock_detect_container.assert_not_called()

        # assert model returned by builder is expected
        self.assertEqual(mock_model_obj, build_result)
        self.assertEqual(build_result.mode, Mode.SAGEMAKER_ENDPOINT)
        self.assertEqual(build_result.modes, {str(Mode.SAGEMAKER_ENDPOINT): mock_mode})
        self.assertEqual(build_result.serve_settings, mock_setting_object)

    @patch("os.makedirs", Mock())
    @patch("sagemaker.serve.builder.model_builder._detect_framework_and_version")
    @patch("sagemaker.serve.builder.model_builder.prepare_for_torchserve")
    @patch("sagemaker.serve.builder.model_builder.save_pkl")
    @patch("sagemaker.serve.builder.model_builder.auto_detect_container")
    @patch("sagemaker.serve.builder.model_builder._ServeSettings")
    @patch("sagemaker.serve.builder.model_builder.SageMakerEndpointMode")
    @patch("sagemaker.serve.builder.model_builder.Model")
    @patch("os.path.exists")
    def test_build_happy_path_with_sagemaker_endpoint_mode_and_1p_dlc_as_byoc(
        self,
        mock_path_exists,
        mock_sdk_model,
        mock_sageMakerEndpointMode,
        mock_serveSettings,
        mock_detect_container,
        mock_save_pkl,
        mock_prepare_for_torchserve,
        mock_detect_fw_version,
    ):
        # setup mocks
        mock_detect_container.side_effect = lambda model, region, instance_type: (
            mock_1p_dlc_image_uri
            if model == mock_fw_model
            and region == mock_session.boto_region_name
            and instance_type == "ml.c5.xlarge"
            else None
        )
        mock_detect_fw_version.return_value = framework, version

        mock_prepare_for_torchserve.side_effect = (
            lambda model_path, shared_libs, dependencies, session, image_uri, inference_spec: (
                mock_secret_key
                if model_path == MODEL_PATH
                and shared_libs == []
                and dependencies == {"auto": False}
                and session == session
                and image_uri == mock_1p_dlc_image_uri
                and inference_spec is None
                else None
            )
        )

        # Mock _ServeSettings
        mock_setting_object = mock_serveSettings.return_value
        mock_setting_object.role_arn = mock_role_arn
        mock_setting_object.s3_model_data_url = mock_s3_model_data_url

        mock_path_exists.side_effect = lambda path: True if path == "test_path" else False

        mock_mode = Mock()
        mock_sageMakerEndpointMode.side_effect = lambda inference_spec, model_server: (
            mock_mode if inference_spec is None and model_server == ModelServer.TORCHSERVE else None
        )
        mock_mode.prepare.side_effect = lambda model_path, secret_key, s3_model_data_url, sagemaker_session, image_uri, jumpstart: (  # noqa E501
            (
                model_data,
                ENV_VAR_PAIR,
            )
            if model_path == MODEL_PATH
            and secret_key == mock_secret_key
            and s3_model_data_url == mock_s3_model_data_url
            and sagemaker_session == mock_session
            and image_uri == mock_1p_dlc_image_uri
            else None
        )

        mock_model_obj = Mock()
        mock_sdk_model.side_effect = lambda image_uri, image_config, vpc_config, model_data, role, env, sagemaker_session, predictor_cls: (  # noqa E501
            mock_model_obj
            if image_uri == mock_1p_dlc_image_uri
            and model_data == model_data
            and role == mock_role_arn
            and env == ENV_VARS
            and sagemaker_session == mock_session
            else None
        )

        mock_session.sagemaker_client._user_agent_creator.to_string = lambda: "sample agent"

        # run
        builder = ModelBuilder(
            model_path=MODEL_PATH,
            schema_builder=schema_builder,
            model=mock_fw_model,
            model_server=ModelServer.TORCHSERVE,
            image_uri=mock_1p_dlc_image_uri,
        )
        build_result = builder.build(sagemaker_session=mock_session)

        # assert auto-detection was skipped
        mock_detect_container.assert_not_called()

        # assert model returned by builder is expected
        self.assertEqual(mock_model_obj, build_result)
        self.assertEqual(build_result.mode, Mode.SAGEMAKER_ENDPOINT)
        self.assertEqual(build_result.modes, {str(Mode.SAGEMAKER_ENDPOINT): mock_mode})
        self.assertEqual(build_result.serve_settings, mock_setting_object)

    @patch("os.makedirs", Mock())
    @patch("sagemaker.serve.builder.model_builder._detect_framework_and_version")
    @patch("sagemaker.serve.builder.model_builder.prepare_for_torchserve")
    @patch("sagemaker.serve.builder.model_builder.save_pkl")
    @patch("sagemaker.serve.builder.model_builder.auto_detect_container")
    @patch("sagemaker.serve.builder.model_builder._ServeSettings")
    @patch("sagemaker.serve.builder.model_builder.SageMakerEndpointMode")
    @patch("sagemaker.serve.builder.model_builder.Model")
    @patch("os.path.exists")
    def test_build_happy_path_with_sagemaker_endpoint_mode_and_inference_spec(
        self,
        mock_path_exists,
        mock_sdk_model,
        mock_sageMakerEndpointMode,
        mock_serveSettings,
        mock_detect_container,
        mock_save_pkl,
        mock_prepare_for_torchserve,
        mock_detect_fw_version,
    ):
        # setup mocks
        mock_native_model = Mock()
        mock_inference_spec.load = lambda model_path: (
            mock_native_model if model_path == MODEL_PATH else None
        )

        mock_detect_fw_version.return_value = framework, version

        mock_detect_container.side_effect = lambda model, region, instance_type: (
            mock_image_uri
            if model == mock_native_model
            and region == mock_session.boto_region_name
            and instance_type == "ml.c5.xlarge"
            else None
        )

        mock_prepare_for_torchserve.side_effect = (
            lambda model_path, shared_libs, dependencies, session, image_uri, inference_spec: (
                mock_secret_key
                if model_path == MODEL_PATH
                and shared_libs == []
                and dependencies == {"auto": False}
                and session == mock_session
                and image_uri == mock_image_uri
                and inference_spec == mock_inference_spec
                else None
            )
        )

        # Mock _ServeSettings
        mock_setting_object = mock_serveSettings.return_value
        mock_setting_object.role_arn = mock_role_arn
        mock_setting_object.s3_model_data_url = mock_s3_model_data_url

        mock_path_exists.side_effect = lambda path: True if path == "test_path" else False

        mock_mode = Mock()
        mock_sageMakerEndpointMode.side_effect = lambda inference_spec, model_server: (
            mock_mode
            if inference_spec == mock_inference_spec and model_server == ModelServer.TORCHSERVE
            else None
        )
        mock_mode.prepare.side_effect = lambda model_path, secret_key, s3_model_data_url, sagemaker_session, image_uri, jumpstart: (  # noqa E501
            (
                model_data,
                ENV_VAR_PAIR,
            )
            if model_path == MODEL_PATH
            and secret_key == mock_secret_key
            and s3_model_data_url == mock_s3_model_data_url
            and sagemaker_session == mock_session
            and image_uri == mock_image_uri
            else None
        )

        mock_model_obj = Mock()
        mock_sdk_model.side_effect = lambda image_uri, image_config, vpc_config, model_data, role, env, sagemaker_session, predictor_cls: (  # noqa E501
            mock_model_obj
            if image_uri == mock_image_uri
            and model_data == model_data
            and role == mock_role_arn
            and env == ENV_VARS_INF_SPEC
            and sagemaker_session == mock_session
            else None
        )

        # run
        builder = ModelBuilder(
            model_path=MODEL_PATH,
            schema_builder=schema_builder,
            inference_spec=mock_inference_spec,
        )
        build_result = builder.build(sagemaker_session=mock_session)

        # assert pkl file was saved
        mock_save_pkl.assert_called_once_with(CODE_PATH, (mock_inference_spec, schema_builder))

        # assert model returned by builder is expected
        self.assertEqual(mock_model_obj, build_result)
        self.assertEqual(build_result.mode, Mode.SAGEMAKER_ENDPOINT)
        self.assertEqual(build_result.modes, {str(Mode.SAGEMAKER_ENDPOINT): mock_mode})
        self.assertEqual(build_result.serve_settings, mock_setting_object)

    @patch("os.makedirs", Mock())
    @patch("sagemaker.serve.builder.model_builder._detect_framework_and_version")
    @patch("sagemaker.serve.builder.model_builder.prepare_for_torchserve")
    @patch("sagemaker.serve.builder.model_builder.save_pkl")
    @patch("sagemaker.serve.builder.model_builder.auto_detect_container")
    @patch("sagemaker.serve.builder.model_builder._ServeSettings")
    @patch("sagemaker.serve.builder.model_builder.SageMakerEndpointMode")
    @patch("sagemaker.serve.builder.model_builder.Model")
    @patch("os.path.exists")
    def test_build_happy_path_with_sagemakerEndpoint_mode_and_model(
        self,
        mock_path_exists,
        mock_sdk_model,
        mock_sageMakerEndpointMode,
        mock_serveSettings,
        mock_detect_container,
        mock_save_pkl,
        mock_prepare_for_torchserve,
        mock_detect_fw_version,
    ):
        # setup mocks
        mock_detect_container.side_effect = lambda model, region, instance_type: (
            mock_image_uri
            if model == mock_fw_model
            and region == mock_session.boto_region_name
            and instance_type == "ml.c5.xlarge"
            else None
        )

        mock_detect_fw_version.return_value = framework, version

        mock_prepare_for_torchserve.side_effect = (
            lambda model_path, shared_libs, dependencies, session, image_uri, inference_spec: (
                mock_secret_key
                if model_path == MODEL_PATH
                and shared_libs == []
                and dependencies == {"auto": False}
                and session == session
                and image_uri == mock_image_uri
                and inference_spec is None
                else None
            )
        )

        # Mock _ServeSettings
        mock_setting_object = mock_serveSettings.return_value
        mock_setting_object.role_arn = mock_role_arn
        mock_setting_object.s3_model_data_url = mock_s3_model_data_url

        mock_path_exists.side_effect = lambda path: True if path == "test_path" else False

        mock_mode = Mock()
        mock_sageMakerEndpointMode.side_effect = lambda inference_spec, model_server: (
            mock_mode if inference_spec is None and model_server == ModelServer.TORCHSERVE else None
        )
        mock_mode.prepare.side_effect = lambda model_path, secret_key, s3_model_data_url, sagemaker_session, image_uri, jumpstart: (  # noqa E501
            (
                model_data,
                ENV_VAR_PAIR,
            )
            if model_path == MODEL_PATH
            and secret_key == mock_secret_key
            and s3_model_data_url == mock_s3_model_data_url
            and sagemaker_session == mock_session
            and image_uri == mock_image_uri
            else None
        )

        mock_model_obj = Mock()
        mock_sdk_model.side_effect = lambda image_uri, image_config, vpc_config, model_data, role, env, sagemaker_session, predictor_cls: (  # noqa E501
            mock_model_obj
            if image_uri == mock_image_uri
            and model_data == model_data
            and role == mock_role_arn
            and env == ENV_VARS
            and sagemaker_session == mock_session
            else None
        )

        mock_session.sagemaker_client._user_agent_creator.to_string = lambda: "sample agent"

        # run
        builder = ModelBuilder(
            model_path=MODEL_PATH,
            schema_builder=schema_builder,
            model=mock_fw_model,
        )
        build_result = builder.build(sagemaker_session=mock_session)

        # assert pkl file was saved
        mock_save_pkl.assert_called_once_with(CODE_PATH, (mock_fw_model, schema_builder))

        # assert model returned by builder is expected
        self.assertEqual(mock_model_obj, build_result)
        self.assertEqual(build_result.mode, Mode.SAGEMAKER_ENDPOINT)
        self.assertEqual(build_result.modes, {str(Mode.SAGEMAKER_ENDPOINT): mock_mode})
        self.assertEqual(build_result.serve_settings, mock_setting_object)

        # assert user agent
        user_agent = builder.sagemaker_session.sagemaker_client._user_agent_creator.to_string()
        self.assertEqual("sample agent ModelBuilder", user_agent)

    @patch("os.makedirs", Mock())
    @patch("sagemaker.serve.builder.model_builder.save_xgboost")
    @patch("sagemaker.serve.builder.model_builder._detect_framework_and_version")
    @patch("sagemaker.serve.builder.model_builder.prepare_for_torchserve")
    @patch("sagemaker.serve.builder.model_builder.save_pkl")
    @patch("sagemaker.serve.builder.model_builder.auto_detect_container")
    @patch("sagemaker.serve.builder.model_builder._ServeSettings")
    @patch("sagemaker.serve.builder.model_builder.SageMakerEndpointMode")
    @patch("sagemaker.serve.builder.model_builder.Model")
    @patch("os.path.exists")
    def test_build_happy_path_with_sagemakerEndpoint_mode_and_xgboost_model(
        self,
        mock_path_exists,
        mock_sdk_model,
        mock_sageMakerEndpointMode,
        mock_serveSettings,
        mock_detect_container,
        mock_save_pkl,
        mock_prepare_for_torchserve,
        mock_detect_fw_version,
        mock_save_xgb,
    ):
        # setup mocks
        mock_detect_container.side_effect = lambda model, region, instance_type: (
            mock_image_uri
            if model == mock_fw_model
            and region == mock_session.boto_region_name
            and instance_type == "ml.c5.xlarge"
            else None
        )

        mock_detect_fw_version.return_value = "xgboost", version

        mock_prepare_for_torchserve.side_effect = (
            lambda model_path, shared_libs, dependencies, session, image_uri, inference_spec: (
                mock_secret_key
                if model_path == MODEL_PATH
                and shared_libs == []
                and dependencies == {"auto": False}
                and session == session
                and image_uri == mock_image_uri
                and inference_spec is None
                else None
            )
        )

        # Mock _ServeSettings
        mock_setting_object = mock_serveSettings.return_value
        mock_setting_object.role_arn = mock_role_arn
        mock_setting_object.s3_model_data_url = mock_s3_model_data_url

        mock_path_exists.side_effect = lambda path: True if path == "test_path" else False

        mock_mode = Mock()
        mock_sageMakerEndpointMode.side_effect = lambda inference_spec, model_server: (
            mock_mode if inference_spec is None and model_server == ModelServer.TORCHSERVE else None
        )
        mock_mode.prepare.side_effect = lambda model_path, secret_key, s3_model_data_url, sagemaker_session, image_uri, jumpstart: (  # noqa E501
            (
                model_data,
                ENV_VAR_PAIR,
            )
            if model_path == MODEL_PATH
            and secret_key == mock_secret_key
            and s3_model_data_url == mock_s3_model_data_url
            and sagemaker_session == mock_session
            and image_uri == mock_image_uri
            else None
        )

        mock_model_obj = Mock()
        mock_sdk_model.side_effect = lambda image_uri, image_config, vpc_config, model_data, role, env, sagemaker_session, predictor_cls: (  # noqa E501
            mock_model_obj
            if image_uri == mock_image_uri
            and model_data == model_data
            and role == mock_role_arn
            and env == ENV_VARS
            and sagemaker_session == mock_session
            else None
        )

        mock_session.sagemaker_client._user_agent_creator.to_string = lambda: "sample agent"

        # run
        builder = ModelBuilder(
            model_path=MODEL_PATH,
            schema_builder=schema_builder,
            model=mock_fw_model,
        )
        build_result = builder.build(sagemaker_session=mock_session)

        # assert xgboost model is saved
        mock_save_xgb.assert_called_once_with(CODE_PATH, mock_fw_model)

        # assert pkl file was saved
        mock_save_pkl.assert_called_once_with(CODE_PATH, ("xgboost", schema_builder))

        # assert model returned by builder is expected
        self.assertEqual(mock_model_obj, build_result)
        self.assertEqual(build_result.mode, Mode.SAGEMAKER_ENDPOINT)
        self.assertEqual(build_result.modes, {str(Mode.SAGEMAKER_ENDPOINT): mock_mode})
        self.assertEqual(build_result.serve_settings, mock_setting_object)

        # assert user agent
        user_agent = builder.sagemaker_session.sagemaker_client._user_agent_creator.to_string()
        self.assertEqual("sample agent ModelBuilder", user_agent)

    @patch("os.makedirs", Mock())
    @patch("sagemaker.serve.builder.model_builder.prepare_for_torchserve")
    @patch("sagemaker.serve.builder.model_builder.save_pkl")
    @patch("sagemaker.serve.builder.model_builder.auto_detect_container")
    @patch("sagemaker.serve.builder.model_builder._ServeSettings")
    @patch("sagemaker.serve.builder.model_builder.LocalContainerMode")
    @patch("sagemaker.serve.builder.model_builder.Model")
    @patch("os.path.exists")
    def test_build_happy_path_with_local_container_mode(
        self,
        mock_path_exists,
        mock_sdk_model,
        mock_localContainerMode,
        mock_serveSettings,
        mock_detect_container,
        mock_save_pkl,
        mock_prepare_for_torchserve,
    ):
        # setup mocks
        mock_native_model = Mock()
        mock_inference_spec.load = lambda model_path: (
            mock_native_model if model_path == MODEL_PATH else None
        )

        mock_detect_container.side_effect = lambda model, region, instance_type: (
            mock_image_uri
            if model == mock_native_model
            and region == mock_session.boto_region_name
            and instance_type == "ml.c5.xlarge"
            else None
        )

        mock_prepare_for_torchserve.side_effect = (
            lambda model_path, shared_libs, dependencies, session, image_uri, inference_spec: (
                mock_secret_key
                if model_path == MODEL_PATH
                and shared_libs == []
                and dependencies == {"auto": False}
                and session == mock_session
                and image_uri == mock_image_uri
                and inference_spec == mock_inference_spec
                else None
            )
        )

        # Mock _ServeSettings
        mock_setting_object = mock_serveSettings.return_value
        mock_setting_object.role_arn = mock_role_arn
        mock_setting_object.s3_model_data_url = mock_s3_model_data_url

        mock_path_exists.side_effect = lambda path: True if path == "test_path" else False

        mock_mode = Mock()
        mock_localContainerMode.side_effect = (
            lambda inference_spec, schema_builder, session, model_path, env_vars, model_server: (
                mock_mode
                if inference_spec == mock_inference_spec
                and schema_builder == schema_builder
                and model_server == ModelServer.TORCHSERVE
                and session == mock_session
                and model_path == MODEL_PATH
                and env_vars == {}
                and model_server == ModelServer.TORCHSERVE
                else None
            )
        )
        mock_mode.prepare.side_effect = lambda: None

        mock_model_obj = Mock()
        mock_sdk_model.side_effect = lambda image_uri, image_config, vpc_config, model_data, role, env, sagemaker_session, predictor_cls: (  # noqa E501
            mock_model_obj
            if image_uri == mock_image_uri
            and model_data is None
            and role == mock_role_arn
            and env == {}
            and sagemaker_session == mock_session
            else None
        )

        # run
        builder = ModelBuilder(
            model_path=MODEL_PATH,
            schema_builder=schema_builder,
            inference_spec=mock_inference_spec,
            mode=Mode.LOCAL_CONTAINER,
        )
        build_result = builder.build(sagemaker_session=mock_session)

        # assert pkl file was saved
        mock_save_pkl.assert_called_once_with(CODE_PATH, (mock_inference_spec, schema_builder))

        # assert model returned by builder is expected
        self.assertEqual(mock_model_obj, build_result)
        self.assertEqual(build_result.mode, Mode.LOCAL_CONTAINER)
        self.assertEqual(build_result.serve_settings, mock_setting_object)

    @patch("os.makedirs", Mock())
    @patch("sagemaker.serve.builder.model_builder._detect_framework_and_version")
    @patch("sagemaker.serve.builder.model_builder.prepare_for_torchserve")
    @patch("sagemaker.serve.builder.model_builder.save_pkl")
    @patch("sagemaker.serve.builder.model_builder.auto_detect_container")
    @patch("sagemaker.serve.builder.model_builder._ServeSettings")
    @patch("sagemaker.serve.builder.model_builder.SageMakerEndpointMode")
    @patch("sagemaker.serve.builder.model_builder.LocalContainerMode")
    @patch("sagemaker.serve.builder.model_builder.Model")
    @patch("os.path.exists")
    def test_build_happy_path_with_localContainer_mode_overwritten_with_sagemaker_mode(
        self,
        mock_path_exists,
        mock_sdk_model,
        mock_localContainerMode,
        mock_sageMakerEndpointMode,
        mock_serveSettings,
        mock_detect_container,
        mock_save_pkl,
        mock_prepare_for_torchserve,
        mock_detect_fw_version,
    ):
        # setup mocks
        mock_native_model = Mock()
        mock_inference_spec.load = lambda model_path: (
            mock_native_model if model_path == MODEL_PATH else None
        )

        mock_detect_fw_version.return_value = framework, version

        mock_detect_container.side_effect = lambda model, region, instance_type: (
            mock_image_uri
            if model == mock_native_model
            and region == mock_session.boto_region_name
            and instance_type == "ml.c5.xlarge"
            else None
        )

        mock_prepare_for_torchserve.side_effect = (
            lambda model_path, shared_libs, dependencies, session, image_uri, inference_spec: (
                mock_secret_key
                if model_path == MODEL_PATH
                and shared_libs == []
                and dependencies == {"auto": False}
                and session == mock_session
                and image_uri == mock_image_uri
                and inference_spec == mock_inference_spec
                else None
            )
        )

        # Mock _ServeSettings
        mock_setting_object = mock_serveSettings.return_value
        mock_setting_object.role_arn = mock_role_arn
        mock_setting_object.s3_model_data_url = mock_s3_model_data_url

        mock_path_exists.side_effect = lambda path: True if path == "test_path" else False

        mock_lc_mode = Mock()
        mock_localContainerMode.side_effect = (
            lambda inference_spec, schema_builder, session, model_path, env_vars, model_server: (
                mock_lc_mode
                if inference_spec == mock_inference_spec
                and schema_builder == schema_builder
                and model_server == ModelServer.TORCHSERVE
                and session == mock_session
                and model_path == MODEL_PATH
                and env_vars == {}
                and model_server == ModelServer.TORCHSERVE
                else None
            )
        )
        mock_lc_mode.prepare.side_effect = lambda: None

        mock_sagemaker_endpoint_mode = Mock()
        mock_sageMakerEndpointMode.side_effect = lambda inference_spec, model_server: (
            mock_sagemaker_endpoint_mode
            if inference_spec == mock_inference_spec and model_server == ModelServer.TORCHSERVE
            else None
        )
        mock_sagemaker_endpoint_mode.prepare.side_effect = lambda model_path, secret_key, s3_model_data_url, sagemaker_session, image_uri, jumpstart: (  # noqa E501
            (
                model_data,
                ENV_VAR_PAIR,
            )
            if model_path == MODEL_PATH
            and secret_key == mock_secret_key
            and s3_model_data_url == mock_s3_model_data_url
            and sagemaker_session == mock_session
            and image_uri == mock_image_uri
            else None
        )

        mock_model_obj = Mock()
        mock_sdk_model.side_effect = lambda image_uri, image_config, vpc_config, model_data, role, env, sagemaker_session, predictor_cls: (  # noqa E501
            mock_model_obj
            if image_uri == mock_image_uri
            and model_data is None
            and role == mock_role_arn
            and env == {}
            and sagemaker_session == mock_session
            else None
        )

        # run
        builder = ModelBuilder(
            model_path=MODEL_PATH,
            schema_builder=schema_builder,
            inference_spec=mock_inference_spec,
            mode=Mode.LOCAL_CONTAINER,
        )

        build_result = builder.build(sagemaker_session=mock_session)

        # assert pkl file was saved
        mock_save_pkl.assert_called_once_with(CODE_PATH, (mock_inference_spec, schema_builder))

        # assert model returned by builder is expected
        self.assertEqual(mock_model_obj, build_result)
        self.assertEqual(build_result.mode, Mode.LOCAL_CONTAINER)
        self.assertEqual(build_result.serve_settings, mock_setting_object)

        mock_predictor = Mock()

        builder._original_deploy = Mock()
        builder._original_deploy.side_effect = lambda *args, **kwargs: (
            mock_predictor
            if kwargs.get("initial_instance_count") == 1
            and kwargs.get("instance_type") == mock_instance_type
            else None
        )

        build_result.deploy(
            initial_instance_count=1, instance_type=mock_instance_type, mode=Mode.SAGEMAKER_ENDPOINT
        )

        self.assertEqual(builder.mode, Mode.SAGEMAKER_ENDPOINT)
        self.assertEqual(build_result.mode, Mode.SAGEMAKER_ENDPOINT)
        self.assertEqual(build_result.model_data, model_data)

        build_result.env.update.assert_called_once_with(ENV_VAR_PAIR)
        mock_sageMakerEndpointMode.assert_called_once_with(
            inference_spec=mock_inference_spec, model_server=ModelServer.TORCHSERVE
        )

    @patch("os.makedirs", Mock())
    @patch("sagemaker.serve.builder.model_builder._detect_framework_and_version")
    @patch("sagemaker.serve.builder.model_builder.prepare_for_torchserve")
    @patch("sagemaker.serve.builder.model_builder.save_pkl")
    @patch("sagemaker.serve.builder.model_builder.auto_detect_container")
    @patch("sagemaker.serve.builder.model_builder._ServeSettings")
    @patch("sagemaker.serve.builder.model_builder.SageMakerEndpointMode")
    @patch("sagemaker.serve.builder.model_builder.LocalContainerMode")
    @patch("sagemaker.serve.builder.model_builder.Model")
    @patch("os.path.exists")
    def test_build_happy_path_with_sagemaker_endpoint_mode_overwritten_with_local_container(
        self,
        mock_path_exists,
        mock_sdk_model,
        mock_localContainerMode,
        mock_sageMakerEndpointMode,
        mock_serveSettings,
        mock_detect_container,
        mock_save_pkl,
        mock_prepare_for_torchserve,
        mock_detect_fw_version,
    ):
        # setup mocks
        mock_detect_fw_version.return_value = framework, version

        mock_detect_container.side_effect = lambda model, region, instance_type: (
            mock_image_uri
            if model == mock_fw_model
            and region == mock_session.boto_region_name
            and instance_type == "ml.c5.xlarge"
            else None
        )

        mock_prepare_for_torchserve.side_effect = (
            lambda model_path, shared_libs, dependencies, image_uri, session, inference_spec: (
                mock_secret_key
                if model_path == MODEL_PATH
                and shared_libs == []
                and dependencies == {"auto": False}
                and session == mock_session
                and inference_spec is None
                and image_uri == mock_image_uri
                else None
            )
        )

        # Mock _ServeSettings
        mock_setting_object = mock_serveSettings.return_value
        mock_setting_object.role_arn = mock_role_arn
        mock_setting_object.s3_model_data_url = mock_s3_model_data_url

        mock_path_exists.side_effect = lambda path: True if path == "test_path" else False

        mock_mode = Mock()
        mock_sageMakerEndpointMode.side_effect = lambda inference_spec, model_server: (
            mock_mode if inference_spec is None and model_server == ModelServer.TORCHSERVE else None
        )
        mock_mode.prepare.side_effect = lambda model_path, secret_key, s3_model_data_url, sagemaker_session, image_uri, jumpstart: (  # noqa E501
            (
                model_data,
                ENV_VAR_PAIR,
            )
            if model_path == MODEL_PATH
            and secret_key == mock_secret_key
            and s3_model_data_url == mock_s3_model_data_url
            and sagemaker_session == mock_session
            and image_uri == mock_image_uri
            else None
        )

        mock_lc_mode = Mock()
        mock_localContainerMode.side_effect = (
            lambda inference_spec, schema_builder, session, model_path, env_vars, model_server: (
                mock_lc_mode
                if inference_spec is None
                and schema_builder == schema_builder
                and model_server == ModelServer.TORCHSERVE
                and session == mock_session
                and model_path == MODEL_PATH
                and env_vars == ENV_VARS
                else None
            )
        )
        mock_lc_mode.prepare.side_effect = lambda: None
        mock_lc_mode.create_server.side_effect = (
            lambda image_uri, container_timeout_seconds, secret_key, predictor: (
                None
                if image_uri == mock_image_uri
                and secret_key == mock_secret_key
                and container_timeout_seconds == 60
                else None
            )
        )

        mock_model_obj = Mock()
        mock_sdk_model.side_effect = lambda image_uri, image_config, vpc_config, model_data, role, env, sagemaker_session, predictor_cls: (  # noqa E501
            mock_model_obj
            if image_uri == mock_image_uri
            and model_data == model_data
            and role == mock_role_arn
            and env == ENV_VARS
            and sagemaker_session == mock_session
            else None
        )

        # run
        builder = ModelBuilder(
            model_path=MODEL_PATH,
            schema_builder=schema_builder,
            model=mock_fw_model,
        )
        build_result = builder.build(sagemaker_session=mock_session)

        # assert pkl file was saved
        mock_save_pkl.assert_called_once_with(CODE_PATH, (mock_fw_model, schema_builder))

        # assert model returned by builder is expected
        self.assertEqual(mock_model_obj, build_result)
        self.assertEqual(build_result.mode, Mode.SAGEMAKER_ENDPOINT)
        self.assertEqual(build_result.modes, {str(Mode.SAGEMAKER_ENDPOINT): mock_mode})
        self.assertEqual(build_result.serve_settings, mock_setting_object)

        build_result.deploy(mode=Mode.LOCAL_CONTAINER)

        self.assertEqual(builder.mode, Mode.LOCAL_CONTAINER)

    @patch("sagemaker.serve.builder.tgi_builder.HuggingFaceModel")
    @patch("sagemaker.image_uris.retrieve")
    @patch("sagemaker.djl_inference.model.urllib")
    @patch("sagemaker.djl_inference.model.json")
    @patch("sagemaker.huggingface.llm_utils.urllib")
    @patch("sagemaker.huggingface.llm_utils.json")
    @patch("sagemaker.model_uris.retrieve")
    @patch("sagemaker.serve.builder.model_builder._ServeSettings")
    def test_build_happy_path_when_schema_builder_not_present(
        self,
        mock_serveSettings,
        mock_model_uris_retrieve,
        mock_llm_utils_json,
        mock_llm_utils_urllib,
        mock_model_json,
        mock_model_urllib,
        mock_image_uris_retrieve,
        mock_hf_model,
    ):
        # Setup mocks

        mock_setting_object = mock_serveSettings.return_value
        mock_setting_object.role_arn = mock_role_arn
        mock_setting_object.s3_model_data_url = mock_s3_model_data_url

        # HF Pipeline Tag
        mock_model_uris_retrieve.side_effect = KeyError
        mock_llm_utils_json.load.return_value = {"pipeline_tag": "text-generation"}
        mock_llm_utils_urllib.request.Request.side_effect = Mock()

        # HF Model config
        mock_model_json.load.return_value = {"some": "config"}
        mock_model_urllib.request.Request.side_effect = Mock()

        mock_image_uris_retrieve.return_value = "https://some-image-uri"

        model_builder = ModelBuilder(model="meta-llama/Llama-2-7b-hf")
        model_builder.build(sagemaker_session=mock_session)

        self.assertIsNotNone(model_builder.schema_builder)
        sample_inputs, sample_outputs = task.retrieve_local_schemas("text-generation")
        self.assertEqual(
            sample_inputs["inputs"], model_builder.schema_builder.sample_input["inputs"]
        )
        self.assertEqual(sample_outputs, model_builder.schema_builder.sample_output)

    @patch("sagemaker.serve.builder.tgi_builder.HuggingFaceModel")
    @patch("sagemaker.image_uris.retrieve")
    @patch("sagemaker.djl_inference.model.urllib")
    @patch("sagemaker.djl_inference.model.json")
    @patch("sagemaker.huggingface.llm_utils.urllib")
    @patch("sagemaker.huggingface.llm_utils.json")
    @patch("sagemaker.model_uris.retrieve")
    @patch("sagemaker.serve.builder.model_builder._ServeSettings")
    def test_build_negative_path_when_schema_builder_not_present(
        self,
        mock_serveSettings,
        mock_model_uris_retrieve,
        mock_llm_utils_json,
        mock_llm_utils_urllib,
        mock_model_json,
        mock_model_urllib,
        mock_image_uris_retrieve,
        mock_hf_model,
    ):
        # Setup mocks

        mock_setting_object = mock_serveSettings.return_value
        mock_setting_object.role_arn = mock_role_arn
        mock_setting_object.s3_model_data_url = mock_s3_model_data_url

        # HF Pipeline Tag
        mock_model_uris_retrieve.side_effect = KeyError
        mock_llm_utils_json.load.return_value = {"pipeline_tag": "unsupported-task"}
        mock_llm_utils_urllib.request.Request.side_effect = Mock()

        # HF Model config
        mock_model_json.load.return_value = {"some": "config"}
        mock_model_urllib.request.Request.side_effect = Mock()

        mock_image_uris_retrieve.return_value = "https://some-image-uri"

        model_builder = ModelBuilder(model="CompVis/stable-diffusion-v1-4")

        self.assertRaisesRegex(
            TaskNotFoundException,
            "Error Message: HuggingFace Schema builder samples for unsupported-task could not be found locally or via "
            "remote.",
            lambda: model_builder.build(sagemaker_session=mock_session),
        )

    @patch("sagemaker.serve.builder.model_builder.ModelBuilder._build_for_transformers", Mock())
    @patch("sagemaker.serve.builder.model_builder.ModelBuilder._can_fit_on_single_gpu")
    @patch("sagemaker.image_uris.retrieve")
    @patch("sagemaker.djl_inference.model.urllib")
    @patch("sagemaker.djl_inference.model.json")
    @patch("sagemaker.huggingface.llm_utils.urllib")
    @patch("sagemaker.huggingface.llm_utils.json")
    @patch("sagemaker.model_uris.retrieve")
    @patch("sagemaker.serve.builder.model_builder._ServeSettings")
    def test_build_can_fit_on_single_gpu(
        self,
        mock_serveSettings,
        mock_model_uris_retrieve,
        mock_llm_utils_json,
        mock_llm_utils_urllib,
        mock_model_json,
        mock_model_urllib,
        mock_image_uris_retrieve,
        mock_can_fit_on_single_gpu,
    ):
        # Setup mocks
        mock_setting_object = mock_serveSettings.return_value
        mock_setting_object.role_arn = mock_role_arn
        mock_setting_object.s3_model_data_url = mock_s3_model_data_url

        # HF Pipeline Tag
        mock_model_uris_retrieve.side_effect = KeyError
        mock_llm_utils_json.load.return_value = {"pipeline_tag": "text-classification"}
        mock_llm_utils_urllib.request.Request.side_effect = Mock()

        # HF Model config
        mock_model_json.load.return_value = {"some": "config"}
        mock_model_urllib.request.Request.side_effect = Mock()

        mock_image_uris_retrieve.return_value = "https://some-image-uri"

        model_builder = ModelBuilder(model="meta-llama/Llama-2-7b-hf")
        model_builder.build(sagemaker_session=mock_session)

        mock_can_fit_on_single_gpu.assert_called_once()

    @patch("sagemaker.serve.builder.model_builder.ModelBuilder._build_for_djl")
    @patch("sagemaker.serve.builder.model_builder.ModelBuilder._can_fit_on_single_gpu")
    @patch("sagemaker.image_uris.retrieve")
    @patch("sagemaker.djl_inference.model.urllib")
    @patch("sagemaker.djl_inference.model.json")
    @patch("sagemaker.huggingface.llm_utils.urllib")
    @patch("sagemaker.huggingface.llm_utils.json")
    @patch("sagemaker.model_uris.retrieve")
    @patch("sagemaker.serve.builder.model_builder._ServeSettings")
    def test_build_is_deepspeed_model(
        self,
        mock_serveSettings,
        mock_model_uris_retrieve,
        mock_llm_utils_json,
        mock_llm_utils_urllib,
        mock_model_json,
        mock_model_urllib,
        mock_image_uris_retrieve,
        mock_can_fit_on_single_gpu,
        mock_build_for_djl,
    ):
        mock_setting_object = mock_serveSettings.return_value
        mock_setting_object.role_arn = mock_role_arn
        mock_setting_object.s3_model_data_url = mock_s3_model_data_url

        mock_model_uris_retrieve.side_effect = KeyError
        mock_llm_utils_json.load.return_value = {"pipeline_tag": "text-classification"}
        mock_llm_utils_urllib.request.Request.side_effect = Mock()

        mock_model_json.load.return_value = {"some": "config"}
        mock_model_urllib.request.Request.side_effect = Mock()

        mock_image_uris_retrieve.return_value = "https://some-image-uri"
        mock_can_fit_on_single_gpu.return_value = False

        model_builder = ModelBuilder(model="stable-diffusion")
        model_builder.build(sagemaker_session=mock_session)

        mock_build_for_djl.assert_called_once()

    @patch("sagemaker.serve.builder.model_builder.ModelBuilder._build_for_transformers")
    @patch("sagemaker.serve.builder.model_builder.ModelBuilder._can_fit_on_single_gpu")
    @patch("sagemaker.image_uris.retrieve")
    @patch("sagemaker.djl_inference.model.urllib")
    @patch("sagemaker.djl_inference.model.json")
    @patch("sagemaker.huggingface.llm_utils.urllib")
    @patch("sagemaker.huggingface.llm_utils.json")
    @patch("sagemaker.model_uris.retrieve")
    @patch("sagemaker.serve.builder.model_builder._ServeSettings")
    def test_build_for_transformers_happy_case(
        self,
        mock_serveSettings,
        mock_model_uris_retrieve,
        mock_llm_utils_json,
        mock_llm_utils_urllib,
        mock_model_json,
        mock_model_urllib,
        mock_image_uris_retrieve,
        mock_can_fit_on_single_gpu,
        mock_build_for_transformers,
    ):
        mock_setting_object = mock_serveSettings.return_value
        mock_setting_object.role_arn = mock_role_arn
        mock_setting_object.s3_model_data_url = mock_s3_model_data_url

        mock_model_uris_retrieve.side_effect = KeyError
        mock_llm_utils_json.load.return_value = {"pipeline_tag": "text-classification"}
        mock_llm_utils_urllib.request.Request.side_effect = Mock()

        mock_model_json.load.return_value = {"some": "config"}
        mock_model_urllib.request.Request.side_effect = Mock()

        mock_image_uris_retrieve.return_value = "https://some-image-uri"
        mock_can_fit_on_single_gpu.return_value = True

        model_builder = ModelBuilder(model="stable-diffusion")
        model_builder.build(sagemaker_session=mock_session)

        mock_build_for_transformers.assert_called_once()

    @patch("sagemaker.serve.builder.model_builder.ModelBuilder._build_for_transformers")
    @patch("sagemaker.serve.builder.model_builder.ModelBuilder._try_fetch_gpu_info")
    @patch("sagemaker.serve.builder.model_builder._total_inference_model_size_mib")
    @patch("sagemaker.image_uris.retrieve")
    @patch("sagemaker.djl_inference.model.urllib")
    @patch("sagemaker.djl_inference.model.json")
    @patch("sagemaker.huggingface.llm_utils.urllib")
    @patch("sagemaker.huggingface.llm_utils.json")
    @patch("sagemaker.model_uris.retrieve")
    @patch("sagemaker.serve.builder.model_builder._ServeSettings")
    def test_build_for_transformers_happy_case_with_values(
        self,
        mock_serveSettings,
        mock_model_uris_retrieve,
        mock_llm_utils_json,
        mock_llm_utils_urllib,
        mock_model_json,
        mock_model_urllib,
        mock_image_uris_retrieve,
        mock_total_inference_model_size_mib,
        mock_try_fetch_gpu_info,
        mock_build_for_transformers,
    ):
        mock_setting_object = mock_serveSettings.return_value
        mock_setting_object.role_arn = mock_role_arn
        mock_setting_object.s3_model_data_url = mock_s3_model_data_url

        mock_model_uris_retrieve.side_effect = KeyError
        mock_llm_utils_json.load.return_value = {"pipeline_tag": "text-classification"}
        mock_llm_utils_urllib.request.Request.side_effect = Mock()

        mock_model_json.load.return_value = {"some": "config"}
        mock_model_urllib.request.Request.side_effect = Mock()
        mock_try_fetch_gpu_info.return_value = 2
        mock_total_inference_model_size_mib.return_value = 2

        mock_image_uris_retrieve.return_value = "https://some-image-uri"

        model_builder = ModelBuilder(model="stable-diffusion")
        model_builder.build(sagemaker_session=mock_session)

        mock_build_for_transformers.assert_called_once()

    @patch("sagemaker.serve.builder.model_builder.ModelBuilder._build_for_djl", Mock())
    @patch("sagemaker.serve.builder.model_builder._get_gpu_info")
    @patch("sagemaker.serve.builder.model_builder._total_inference_model_size_mib")
    @patch("sagemaker.image_uris.retrieve")
    @patch("sagemaker.djl_inference.model.urllib")
    @patch("sagemaker.djl_inference.model.json")
    @patch("sagemaker.huggingface.llm_utils.urllib")
    @patch("sagemaker.huggingface.llm_utils.json")
    @patch("sagemaker.model_uris.retrieve")
    @patch("sagemaker.serve.builder.model_builder._ServeSettings")
    def test_build_for_transformers_happy_case_with_valid_gpu_info(
        self,
        mock_serveSettings,
        mock_model_uris_retrieve,
        mock_llm_utils_json,
        mock_llm_utils_urllib,
        mock_model_json,
        mock_model_urllib,
        mock_image_uris_retrieve,
        mock_total_inference_model_size_mib,
        mock_try_fetch_gpu_info,
    ):
        mock_setting_object = mock_serveSettings.return_value
        mock_setting_object.role_arn = mock_role_arn
        mock_setting_object.s3_model_data_url = mock_s3_model_data_url

        mock_model_uris_retrieve.side_effect = KeyError
        mock_llm_utils_json.load.return_value = {"pipeline_tag": "text-classification"}
        mock_llm_utils_urllib.request.Request.side_effect = Mock()

        mock_model_json.load.return_value = {"some": "config"}
        mock_model_urllib.request.Request.side_effect = Mock()
        mock_try_fetch_gpu_info.return_value = INSTANCE_GPU_INFO
        mock_total_inference_model_size_mib.return_value = 10_000

        mock_image_uris_retrieve.return_value = "https://some-image-uri"

        model_builder = ModelBuilder(model="stable-diffusion")
        model_builder.build(sagemaker_session=mock_session)
        self.assertEqual(
            model_builder._try_fetch_gpu_info(), INSTANCE_GPU_INFO[1] / INSTANCE_GPU_INFO[0]
        )
        self.assertEqual(model_builder._can_fit_on_single_gpu(), False)

    @patch("sagemaker.serve.builder.model_builder.ModelBuilder._build_for_transformers", Mock())
    @patch("sagemaker.serve.builder.model_builder._get_gpu_info")
    @patch("sagemaker.serve.builder.model_builder._get_gpu_info_fallback")
    @patch("sagemaker.serve.builder.model_builder._total_inference_model_size_mib")
    @patch("sagemaker.image_uris.retrieve")
    @patch("sagemaker.djl_inference.model.urllib")
    @patch("sagemaker.djl_inference.model.json")
    @patch("sagemaker.huggingface.llm_utils.urllib")
    @patch("sagemaker.huggingface.llm_utils.json")
    @patch("sagemaker.model_uris.retrieve")
    @patch("sagemaker.serve.builder.model_builder._ServeSettings")
    def test_build_for_transformers_happy_case_with_valid_gpu_fallback(
        self,
        mock_serveSettings,
        mock_model_uris_retrieve,
        mock_llm_utils_json,
        mock_llm_utils_urllib,
        mock_model_json,
        mock_model_urllib,
        mock_image_uris_retrieve,
        mock_total_inference_model_size_mib,
        mock_gpu_fallback,
        mock_try_fetch_gpu_info,
    ):
        mock_setting_object = mock_serveSettings.return_value
        mock_setting_object.role_arn = mock_role_arn
        mock_setting_object.s3_model_data_url = mock_s3_model_data_url

        mock_model_uris_retrieve.side_effect = KeyError
        mock_llm_utils_json.load.return_value = {"pipeline_tag": "text-classification"}
        mock_llm_utils_urllib.request.Request.side_effect = Mock()

        mock_model_json.load.return_value = {"some": "config"}
        mock_model_urllib.request.Request.side_effect = Mock()
        mock_try_fetch_gpu_info.side_effect = ValueError
        mock_gpu_fallback.return_value = INSTANCE_GPU_INFO
        mock_total_inference_model_size_mib.return_value = (
            INSTANCE_GPU_INFO[1] / INSTANCE_GPU_INFO[0] - 1
        )

        mock_image_uris_retrieve.return_value = "https://some-image-uri"

        model_builder = ModelBuilder(
            model="stable-diffusion",
            sagemaker_session=mock_session,
            instance_type=mock_instance_type,
        )
        self.assertEqual(
            model_builder._try_fetch_gpu_info(), INSTANCE_GPU_INFO[1] / INSTANCE_GPU_INFO[0]
        )
        self.assertEqual(model_builder._can_fit_on_single_gpu(), True)

    @patch("sagemaker.serve.builder.model_builder.ModelBuilder._build_for_djl")
    @patch("sagemaker.serve.builder.model_builder.ModelBuilder._can_fit_on_single_gpu")
    @patch("sagemaker.image_uris.retrieve")
    @patch("sagemaker.djl_inference.model.urllib")
    @patch("sagemaker.djl_inference.model.json")
    @patch("sagemaker.huggingface.llm_utils.urllib")
    @patch("sagemaker.huggingface.llm_utils.json")
    @patch("sagemaker.model_uris.retrieve")
    @patch("sagemaker.serve.builder.model_builder._ServeSettings")
    def test_build_is_fast_transformers_model(
        self,
        mock_serveSettings,
        mock_model_uris_retrieve,
        mock_llm_utils_json,
        mock_llm_utils_urllib,
        mock_model_json,
        mock_model_urllib,
        mock_image_uris_retrieve,
        mock_can_fit_on_single_gpu,
        mock_build_for_djl,
    ):
        mock_setting_object = mock_serveSettings.return_value
        mock_setting_object.role_arn = mock_role_arn
        mock_setting_object.s3_model_data_url = mock_s3_model_data_url

        mock_model_uris_retrieve.side_effect = KeyError
        mock_llm_utils_json.load.return_value = {"pipeline_tag": "text-classification"}
        mock_llm_utils_urllib.request.Request.side_effect = Mock()

        mock_model_json.load.return_value = {"some": "config"}
        mock_model_urllib.request.Request.side_effect = Mock()

        mock_image_uris_retrieve.return_value = "https://some-image-uri"
        mock_can_fit_on_single_gpu.return_value = False

        model_builder = ModelBuilder(model="gpt_neo")
        model_builder.build(sagemaker_session=mock_session)

        mock_build_for_djl.assert_called_once()

    @patch("sagemaker.serve.builder.model_builder.ModelBuilder._build_for_transformers")
    @patch("sagemaker.serve.builder.model_builder.ModelBuilder._can_fit_on_single_gpu")
    @patch("sagemaker.image_uris.retrieve")
    @patch("sagemaker.djl_inference.model.urllib")
    @patch("sagemaker.djl_inference.model.json")
    @patch("sagemaker.huggingface.llm_utils.urllib")
    @patch("sagemaker.huggingface.llm_utils.json")
    @patch("sagemaker.model_uris.retrieve")
    @patch("sagemaker.serve.builder.model_builder._ServeSettings")
    def test_build_fallback_to_transformers(
        self,
        mock_serveSettings,
        mock_model_uris_retrieve,
        mock_llm_utils_json,
        mock_llm_utils_urllib,
        mock_model_json,
        mock_model_urllib,
        mock_image_uris_retrieve,
        mock_can_fit_on_single_gpu,
        mock_build_for_transformers,
    ):
        mock_setting_object = mock_serveSettings.return_value
        mock_setting_object.role_arn = mock_role_arn
        mock_setting_object.s3_model_data_url = mock_s3_model_data_url

        mock_model_uris_retrieve.side_effect = KeyError
        mock_llm_utils_json.load.return_value = {"pipeline_tag": "text-classification"}
        mock_llm_utils_urllib.request.Request.side_effect = Mock()

        mock_model_json.load.return_value = {"some": "config"}
        mock_model_urllib.request.Request.side_effect = Mock()
        mock_build_for_transformers.side_effect = Mock()

        mock_image_uris_retrieve.return_value = "https://some-image-uri"
        mock_can_fit_on_single_gpu.return_value = False

        model_builder = ModelBuilder(model="gpt_llm_burt")
        model_builder.build(sagemaker_session=mock_session)

        mock_build_for_transformers.assert_called_once()

    @patch("sagemaker.serve.builder.model_builder.ModelBuilder._build_for_tgi")
    @patch("sagemaker.image_uris.retrieve")
    @patch("sagemaker.djl_inference.model.urllib")
    @patch("sagemaker.djl_inference.model.json")
    @patch("sagemaker.huggingface.llm_utils.urllib")
    @patch("sagemaker.huggingface.llm_utils.json")
    @patch("sagemaker.model_uris.retrieve")
    @patch("sagemaker.serve.builder.model_builder._ServeSettings")
    def test_text_generation(
        self,
        mock_serveSettings,
        mock_model_uris_retrieve,
        mock_llm_utils_json,
        mock_llm_utils_urllib,
        mock_model_json,
        mock_model_urllib,
        mock_image_uris_retrieve,
        mock_build_for_tgi,
    ):
        mock_setting_object = mock_serveSettings.return_value
        mock_setting_object.role_arn = mock_role_arn
        mock_setting_object.s3_model_data_url = mock_s3_model_data_url

        mock_model_uris_retrieve.side_effect = KeyError
        mock_llm_utils_json.load.return_value = {"pipeline_tag": "text-generation"}
        mock_llm_utils_urllib.request.Request.side_effect = Mock()

        mock_model_json.load.return_value = {"some": "config"}
        mock_model_urllib.request.Request.side_effect = Mock()
        mock_build_for_tgi.side_effect = Mock()

        mock_image_uris_retrieve.return_value = "https://some-image-uri"

        model_builder = ModelBuilder(model="bloom-560m")
        model_builder.build(sagemaker_session=mock_session)

        mock_build_for_tgi.assert_called_once()

    @patch("sagemaker.serve.builder.model_builder.ModelBuilder._build_for_transformers", Mock())
    @patch("sagemaker.serve.builder.model_builder.ModelBuilder._try_fetch_gpu_info")
    @patch("sagemaker.image_uris.retrieve")
    @patch("sagemaker.djl_inference.model.urllib")
    @patch("sagemaker.djl_inference.model.json")
    @patch("sagemaker.huggingface.llm_utils.urllib")
    @patch("sagemaker.huggingface.llm_utils.json")
    @patch("sagemaker.model_uris.retrieve")
    @patch("sagemaker.serve.builder.model_builder._ServeSettings")
    def test_try_fetch_gpu_info_throws(
        self,
        mock_serveSettings,
        mock_model_uris_retrieve,
        mock_llm_utils_json,
        mock_llm_utils_urllib,
        mock_model_json,
        mock_model_urllib,
        mock_image_uris_retrieve,
        mock_can_fit_on_single_gpu,
    ):
        mock_setting_object = mock_serveSettings.return_value
        mock_setting_object.role_arn = mock_role_arn
        mock_setting_object.s3_model_data_url = mock_s3_model_data_url

        mock_model_uris_retrieve.side_effect = KeyError
        mock_llm_utils_json.load.return_value = {"pipeline_tag": "text-classification"}
        mock_llm_utils_urllib.request.Request.side_effect = Mock()

        mock_model_json.load.return_value = {"some": "config"}
        mock_model_urllib.request.Request.side_effect = Mock()

        mock_image_uris_retrieve.return_value = "https://some-image-uri"
        mock_can_fit_on_single_gpu.side_effect = ValueError

        model_builder = ModelBuilder(model="gpt_llm_burt")
        model_builder.build(sagemaker_session=mock_session)

        self.assertEqual(model_builder._can_fit_on_single_gpu(), False)

    @patch("sagemaker.serve.builder.model_builder.ModelBuilder._build_for_transformers", Mock())
    @patch("sagemaker.serve.builder.model_builder._total_inference_model_size_mib")
    @patch("sagemaker.image_uris.retrieve")
    @patch("sagemaker.djl_inference.model.urllib")
    @patch("sagemaker.djl_inference.model.json")
    @patch("sagemaker.huggingface.llm_utils.urllib")
    @patch("sagemaker.huggingface.llm_utils.json")
    @patch("sagemaker.model_uris.retrieve")
    @patch("sagemaker.serve.builder.model_builder._ServeSettings")
    def test_total_inference_model_size_mib_throws(
        self,
        mock_serveSettings,
        mock_model_uris_retrieve,
        mock_llm_utils_json,
        mock_llm_utils_urllib,
        mock_model_json,
        mock_model_urllib,
        mock_image_uris_retrieve,
        mock_total_inference_model_size_mib,
    ):
        mock_setting_object = mock_serveSettings.return_value
        mock_setting_object.role_arn = mock_role_arn
        mock_setting_object.s3_model_data_url = mock_s3_model_data_url

        mock_model_uris_retrieve.side_effect = KeyError
        mock_llm_utils_json.load.return_value = {"pipeline_tag": "text-classification"}
        mock_llm_utils_urllib.request.Request.side_effect = Mock()

        mock_model_json.load.return_value = {"some": "config"}
        mock_model_urllib.request.Request.side_effect = Mock()

        mock_image_uris_retrieve.return_value = "https://some-image-uri"
        mock_total_inference_model_size_mib.side_effect = ValueError

        model_builder = ModelBuilder(model="gpt_llm_burt")
        model_builder.build(sagemaker_session=mock_session)

        self.assertEqual(model_builder._can_fit_on_single_gpu(), False)

    @patch("sagemaker.serve.builder.tgi_builder.HuggingFaceModel")
    @patch("sagemaker.image_uris.retrieve")
    @patch("sagemaker.djl_inference.model.urllib")
    @patch("sagemaker.djl_inference.model.json")
    @patch("sagemaker.huggingface.llm_utils.urllib")
    @patch("sagemaker.huggingface.llm_utils.json")
    @patch("sagemaker.model_uris.retrieve")
    @patch("sagemaker.serve.builder.model_builder._ServeSettings")
    def test_build_happy_path_override_with_task_provided(
        self,
        mock_serveSettings,
        mock_model_uris_retrieve,
        mock_llm_utils_json,
        mock_llm_utils_urllib,
        mock_model_json,
        mock_model_urllib,
        mock_image_uris_retrieve,
        mock_hf_model,
    ):
        # Setup mocks

        mock_setting_object = mock_serveSettings.return_value
        mock_setting_object.role_arn = mock_role_arn
        mock_setting_object.s3_model_data_url = mock_s3_model_data_url

        # HF Pipeline Tag
        mock_model_uris_retrieve.side_effect = KeyError
        mock_llm_utils_json.load.return_value = {"pipeline_tag": "fill-mask"}
        mock_llm_utils_urllib.request.Request.side_effect = Mock()

        # HF Model config
        mock_model_json.load.return_value = {"some": "config"}
        mock_model_urllib.request.Request.side_effect = Mock()

        mock_image_uris_retrieve.return_value = "https://some-image-uri"

        model_builder = ModelBuilder(
            model="bert-base-uncased", model_metadata={"HF_TASK": "text-generation"}
        )
        model_builder.build(sagemaker_session=mock_session)

        self.assertIsNotNone(model_builder.schema_builder)
        sample_inputs, sample_outputs = task.retrieve_local_schemas("text-generation")
        self.assertEqual(
            sample_inputs["inputs"], model_builder.schema_builder.sample_input["inputs"]
        )
        self.assertEqual(sample_outputs, model_builder.schema_builder.sample_output)

    @patch("sagemaker.image_uris.retrieve")
    @patch("sagemaker.djl_inference.model.urllib")
    @patch("sagemaker.djl_inference.model.json")
    @patch("sagemaker.huggingface.llm_utils.urllib")
    @patch("sagemaker.huggingface.llm_utils.json")
    @patch("sagemaker.model_uris.retrieve")
    @patch("sagemaker.serve.builder.model_builder._ServeSettings")
    def test_build_task_override_with_invalid_task_provided(
        self,
        mock_serveSettings,
        mock_model_uris_retrieve,
        mock_llm_utils_json,
        mock_llm_utils_urllib,
        mock_model_json,
        mock_model_urllib,
        mock_image_uris_retrieve,
    ):
        # Setup mocks

        mock_setting_object = mock_serveSettings.return_value
        mock_setting_object.role_arn = mock_role_arn
        mock_setting_object.s3_model_data_url = mock_s3_model_data_url

        # HF Pipeline Tag
        mock_model_uris_retrieve.side_effect = KeyError
        mock_llm_utils_json.load.return_value = {"pipeline_tag": "fill-mask"}
        mock_llm_utils_urllib.request.Request.side_effect = Mock()

        # HF Model config
        mock_model_json.load.return_value = {"some": "config"}
        mock_model_urllib.request.Request.side_effect = Mock()

        mock_image_uris_retrieve.return_value = "https://some-image-uri"
        model_ids_with_invalid_task = {
            "bert-base-uncased": "invalid-task",
            "bert-large-uncased-whole-word-masking-finetuned-squad": "",
        }
        for model_id in model_ids_with_invalid_task:
            provided_task = model_ids_with_invalid_task[model_id]
            model_builder = ModelBuilder(model=model_id, model_metadata={"HF_TASK": provided_task})

            self.assertRaisesRegex(
                TaskNotFoundException,
                f"Error Message: HuggingFace Schema builder samples for {provided_task} could not be found locally or "
                f"via remote.",
                lambda: model_builder.build(sagemaker_session=mock_session),
            )

    @patch("sagemaker.image_uris.retrieve")
    @patch("sagemaker.model_uris.retrieve")
    @patch("sagemaker.serve.builder.model_builder._ServeSettings")
    def test_build_task_override_with_invalid_model_provided(
        self,
        mock_serveSettings,
        mock_model_uris_retrieve,
        mock_image_uris_retrieve,
    ):
        # Setup mocks

        mock_setting_object = mock_serveSettings.return_value
        mock_setting_object.role_arn = mock_role_arn
        mock_setting_object.s3_model_data_url = mock_s3_model_data_url

        # HF Pipeline Tag
        mock_model_uris_retrieve.side_effect = KeyError

        mock_image_uris_retrieve.return_value = "https://some-image-uri"
        invalid_model_id = ""
        provided_task = "fill-mask"

        model_builder = ModelBuilder(
            model=invalid_model_id, model_metadata={"HF_TASK": provided_task}
        )
        with self.assertRaises(Exception):
            model_builder.build(sagemaker_session=mock_session)

    @patch("os.makedirs", Mock())
    @patch("sagemaker.serve.builder.model_builder._maintain_lineage_tracking_for_mlflow_model")
    @patch("sagemaker.serve.builder.model_builder._detect_framework_and_version")
    @patch("sagemaker.serve.builder.model_builder.prepare_for_torchserve")
    @patch("sagemaker.serve.builder.model_builder.save_pkl")
    @patch("sagemaker.serve.builder.model_builder._copy_directory_contents")
    @patch("sagemaker.serve.builder.model_builder._generate_mlflow_artifact_path")
    @patch("sagemaker.serve.builder.model_builder._get_all_flavor_metadata")
    @patch("sagemaker.serve.builder.model_builder._select_container_for_mlflow_model")
    @patch("sagemaker.serve.builder.model_builder._ServeSettings")
    @patch("sagemaker.serve.builder.model_builder.SageMakerEndpointMode")
    @patch("sagemaker.serve.builder.model_builder.Model")
    @patch("builtins.open", new_callable=mock_open, read_data="data")
    @patch("os.path.isfile", return_value=True)
    @patch("os.path.exists")
    def test_build_mlflow_model_local_input_happy(
        self,
        mock_path_exists,
        mock_is_file,
        mock_open,
        mock_sdk_model,
        mock_sageMakerEndpointMode,
        mock_serveSettings,
        mock_detect_container,
        mock_get_all_flavor_metadata,
        mock_generate_mlflow_artifact_path,
        mock_copy_directory_contents,
        mock_save_pkl,
        mock_prepare_for_torchserve,
        mock_detect_fw_version,
        mock_lineage_tracking,
    ):
        # setup mocks

        mock_detect_container.return_value = mock_image_uri
        mock_get_all_flavor_metadata.return_value = {"sklearn": "some_data"}
        mock_generate_mlflow_artifact_path.return_value = "some_path"

        mock_prepare_for_torchserve.return_value = mock_secret_key

        # Mock _ServeSettings
        mock_setting_object = mock_serveSettings.return_value
        mock_setting_object.role_arn = mock_role_arn
        mock_setting_object.s3_model_data_url = mock_s3_model_data_url

        mock_path_exists.side_effect = lambda path: True if path == "test_path" else False

        mock_mode = Mock()
        mock_sageMakerEndpointMode.side_effect = lambda inference_spec, model_server: (
            mock_mode if inference_spec is None and model_server == ModelServer.TORCHSERVE else None
        )
        mock_mode.prepare.return_value = (
            model_data,
            ENV_VAR_PAIR,
        )

        updated_env_var = deepcopy(ENV_VARS)
        updated_env_var.update({"MLFLOW_MODEL_FLAVOR": "sklearn"})
        mock_model_obj = Mock()
        mock_sdk_model.return_value = mock_model_obj

        mock_session.sagemaker_client._user_agent_creator.to_string = lambda: "sample agent"

        # run
        builder = ModelBuilder(
            schema_builder=schema_builder, model_metadata={"MLFLOW_MODEL_PATH": MODEL_PATH}
        )
        build_result = builder.build(sagemaker_session=mock_session)

        # assert model returned by builder is expected
        self.assertEqual(mock_model_obj, build_result)
        self.assertEqual(build_result.mode, Mode.SAGEMAKER_ENDPOINT)
        self.assertEqual(build_result.modes, {str(Mode.SAGEMAKER_ENDPOINT): mock_mode})
        self.assertEqual(build_result.serve_settings, mock_setting_object)
        self.assertEqual(builder.env_vars["MLFLOW_MODEL_FLAVOR"], "sklearn")

        build_result.deploy(
            initial_instance_count=1, instance_type=mock_instance_type, mode=Mode.SAGEMAKER_ENDPOINT
        )
        mock_lineage_tracking.assert_called_once()

    @patch("os.makedirs", Mock())
    @patch("sagemaker.serve.builder.model_builder._detect_framework_and_version")
    @patch("sagemaker.serve.builder.model_builder.prepare_for_torchserve")
    @patch("sagemaker.serve.builder.model_builder.save_pkl")
    @patch("sagemaker.serve.builder.model_builder._copy_directory_contents")
    @patch("sagemaker.serve.builder.model_builder._generate_mlflow_artifact_path")
    @patch("sagemaker.serve.builder.model_builder._get_all_flavor_metadata")
    @patch("sagemaker.serve.builder.model_builder._select_container_for_mlflow_model")
    @patch("sagemaker.serve.builder.model_builder._ServeSettings")
    @patch("sagemaker.serve.builder.model_builder.SageMakerEndpointMode")
    @patch("sagemaker.serve.builder.model_builder.Model")
    @patch("builtins.open", new_callable=mock_open, read_data="data")
    @patch("os.path.isfile", return_value=True)
    @patch("os.path.exists")
    def test_build_mlflow_model_local_input_happy_flavor_server_mismatch(
        self,
        mock_path_exists,
        mock_is_file,
        mock_open,
        mock_sdk_model,
        mock_sageMakerEndpointMode,
        mock_serveSettings,
        mock_detect_container,
        mock_get_all_flavor_metadata,
        mock_generate_mlflow_artifact_path,
        mock_copy_directory_contents,
        mock_save_pkl,
        mock_prepare_for_torchserve,
        mock_detect_fw_version,
    ):
        # setup mocks

        mock_detect_container.return_value = mock_image_uri
        mock_get_all_flavor_metadata.return_value = {"sklearn": "some_data"}
        mock_generate_mlflow_artifact_path.return_value = "some_path"

        mock_prepare_for_torchserve.return_value = mock_secret_key

        # Mock _ServeSettings
        mock_setting_object = mock_serveSettings.return_value
        mock_setting_object.role_arn = mock_role_arn
        mock_setting_object.s3_model_data_url = mock_s3_model_data_url

        mock_path_exists.side_effect = lambda path: True if path == "test_path" else False

        mock_mode = Mock()
        mock_sageMakerEndpointMode.side_effect = lambda inference_spec, model_server: (
            mock_mode if inference_spec is None and model_server == ModelServer.TORCHSERVE else None
        )
        mock_mode.prepare.return_value = (
            model_data,
            ENV_VAR_PAIR,
        )

        updated_env_var = deepcopy(ENV_VARS)
        updated_env_var.update({"MLFLOW_MODEL_FLAVOR": "sklearn"})
        mock_model_obj = Mock()
        mock_sdk_model.return_value = mock_model_obj

        mock_session.sagemaker_client._user_agent_creator.to_string = lambda: "sample agent"

        # run
        builder = ModelBuilder(
            schema_builder=schema_builder,
            model_metadata={"MLFLOW_MODEL_PATH": MODEL_PATH},
            model_server=ModelServer.TENSORFLOW_SERVING,
        )
        with self.assertRaises(ValueError):
            builder.build(
                Mode.SAGEMAKER_ENDPOINT,
                mock_role_arn,
                mock_session,
            )

    @patch("os.makedirs", Mock())
    @patch("sagemaker.serve.builder.model_builder._detect_framework_and_version")
    @patch("sagemaker.serve.builder.model_builder.prepare_for_torchserve")
    @patch("sagemaker.serve.builder.model_builder.save_pkl")
    @patch("sagemaker.serve.builder.model_builder._copy_directory_contents")
    @patch("sagemaker.serve.builder.model_builder._generate_mlflow_artifact_path")
    @patch("sagemaker.serve.builder.model_builder._get_all_flavor_metadata")
    @patch("sagemaker.serve.builder.model_builder._select_container_for_mlflow_model")
    @patch("sagemaker.serve.builder.model_builder._ServeSettings")
    @patch("sagemaker.serve.builder.model_builder.SageMakerEndpointMode")
    @patch("sagemaker.serve.builder.model_builder.Model")
    @patch("builtins.open", new_callable=mock_open, read_data="data")
    @patch("os.path.isfile", return_value=True)
    @patch("os.path.exists")
    def test_build_mlflow_model_local_input_happy_flavor_server_mismatch(
        self,
        mock_path_exists,
        mock_is_file,
        mock_open,
        mock_sdk_model,
        mock_sageMakerEndpointMode,
        mock_serveSettings,
        mock_detect_container,
        mock_get_all_flavor_metadata,
        mock_generate_mlflow_artifact_path,
        mock_copy_directory_contents,
        mock_save_pkl,
        mock_prepare_for_torchserve,
        mock_detect_fw_version,
    ):
        # setup mocks

        mock_detect_container.return_value = mock_image_uri
        mock_get_all_flavor_metadata.return_value = {"sklearn": "some_data"}
        mock_generate_mlflow_artifact_path.return_value = "some_path"

        mock_prepare_for_torchserve.return_value = mock_secret_key

        # Mock _ServeSettings
        mock_setting_object = mock_serveSettings.return_value
        mock_setting_object.role_arn = mock_role_arn
        mock_setting_object.s3_model_data_url = mock_s3_model_data_url

        mock_path_exists.side_effect = lambda path: True if path == "test_path" else False

        mock_mode = Mock()
        mock_sageMakerEndpointMode.side_effect = lambda inference_spec, model_server: (
            mock_mode if inference_spec is None and model_server == ModelServer.TORCHSERVE else None
        )
        mock_mode.prepare.return_value = (
            model_data,
            ENV_VAR_PAIR,
        )

        updated_env_var = deepcopy(ENV_VARS)
        updated_env_var.update({"MLFLOW_MODEL_FLAVOR": "sklearn"})
        mock_model_obj = Mock()
        mock_sdk_model.return_value = mock_model_obj

        mock_session.sagemaker_client._user_agent_creator.to_string = lambda: "sample agent"

        # run
        builder = ModelBuilder(
            schema_builder=schema_builder,
            model_metadata={"MLFLOW_MODEL_PATH": MODEL_PATH},
            model_server=ModelServer.TENSORFLOW_SERVING,
        )
        with self.assertRaises(ValueError):
            builder.build(
                Mode.SAGEMAKER_ENDPOINT,
                mock_role_arn,
                mock_session,
            )

    @patch("os.makedirs", Mock())
    @patch("sagemaker.serve.builder.model_builder.S3Downloader.list")
    @patch("sagemaker.serve.builder.model_builder._detect_framework_and_version")
    @patch("sagemaker.serve.builder.model_builder.prepare_for_torchserve")
    @patch("sagemaker.serve.builder.model_builder.save_pkl")
    @patch("sagemaker.serve.builder.model_builder._download_s3_artifacts")
    @patch("sagemaker.serve.builder.model_builder._generate_mlflow_artifact_path")
    @patch("sagemaker.serve.builder.model_builder._get_all_flavor_metadata")
    @patch("sagemaker.serve.builder.model_builder._select_container_for_mlflow_model")
    @patch("sagemaker.serve.builder.model_builder._ServeSettings")
    @patch("sagemaker.serve.builder.model_builder.SageMakerEndpointMode")
    @patch("sagemaker.serve.builder.model_builder.Model")
    @patch("builtins.open", new_callable=mock_open, read_data="data")
    @patch("os.path.exists")
    def test_build_mlflow_model_s3_input_happy(
        self,
        mock_path_exists,
        mock_open,
        mock_sdk_model,
        mock_sageMakerEndpointMode,
        mock_serveSettings,
        mock_detect_container,
        mock_get_all_flavor_metadata,
        mock_generate_mlflow_artifact_path,
        mock_download_s3_artifacts,
        mock_save_pkl,
        mock_prepare_for_torchserve,
        mock_detect_fw_version,
        mock_s3_downloader,
    ):
        # setup mocks
        mock_s3_downloader.return_value = ["s3://some_path/MLmodel"]

        mock_detect_container.return_value = mock_image_uri
        mock_get_all_flavor_metadata.return_value = {"sklearn": "some_data"}
        mock_generate_mlflow_artifact_path.return_value = "some_path"

        mock_prepare_for_torchserve.return_value = mock_secret_key

        # Mock _ServeSettings
        mock_setting_object = mock_serveSettings.return_value
        mock_setting_object.role_arn = mock_role_arn
        mock_setting_object.s3_model_data_url = mock_s3_model_data_url

        mock_path_exists.side_effect = lambda path: True if path == "test_path" else False

        mock_mode = Mock()
        mock_sageMakerEndpointMode.side_effect = lambda inference_spec, model_server: (
            mock_mode if inference_spec is None and model_server == ModelServer.TORCHSERVE else None
        )
        mock_mode.prepare.return_value = (
            model_data,
            ENV_VAR_PAIR,
        )

        updated_env_var = deepcopy(ENV_VARS)
        updated_env_var.update({"MLFLOW_MODEL_FLAVOR": "sklearn"})
        mock_model_obj = Mock()
        mock_sdk_model.return_value = mock_model_obj

        mock_session.sagemaker_client._user_agent_creator.to_string = lambda: "sample agent"

        # run
        builder = ModelBuilder(
            schema_builder=schema_builder, model_metadata={"MLFLOW_MODEL_PATH": "s3://test_path/"}
        )
        build_result = builder.build(sagemaker_session=mock_session)

        # assert model returned by builder is expected
        self.assertEqual(mock_model_obj, build_result)
        self.assertEqual(build_result.mode, Mode.SAGEMAKER_ENDPOINT)
        self.assertEqual(build_result.modes, {str(Mode.SAGEMAKER_ENDPOINT): mock_mode})
        self.assertEqual(build_result.serve_settings, mock_setting_object)
        self.assertEqual(builder.env_vars["MLFLOW_MODEL_FLAVOR"], "sklearn")

    @patch("os.makedirs", Mock())
    @patch("sagemaker.serve.builder.model_builder.S3Downloader.list")
    @patch("sagemaker.serve.builder.model_builder._detect_framework_and_version")
    @patch("sagemaker.serve.builder.model_builder.prepare_for_torchserve")
    @patch("sagemaker.serve.builder.model_builder.save_pkl")
    @patch("sagemaker.serve.builder.model_builder._download_s3_artifacts")
    @patch("sagemaker.serve.builder.model_builder._generate_mlflow_artifact_path")
    @patch("sagemaker.serve.builder.model_builder._get_all_flavor_metadata")
    @patch("sagemaker.serve.builder.model_builder._select_container_for_mlflow_model")
    @patch("sagemaker.serve.builder.model_builder._ServeSettings")
    @patch("sagemaker.serve.builder.model_builder.SageMakerEndpointMode")
    @patch("sagemaker.serve.builder.model_builder.Model")
    @patch("builtins.open", new_callable=mock_open, read_data="data")
    @patch("os.path.exists")
    def test_build_mlflow_model_s3_input_non_mlflow_case(
        self,
        mock_path_exists,
        mock_open,
        mock_sdk_model,
        mock_sageMakerEndpointMode,
        mock_serveSettings,
        mock_detect_container,
        mock_get_all_flavor_metadata,
        mock_generate_mlflow_artifact_path,
        mock_download_s3_artifacts,
        mock_save_pkl,
        mock_prepare_for_torchserve,
        mock_detect_fw_version,
        mock_s3_downloader,
    ):
        # setup mocks
        mock_s3_downloader.return_value = []
        mock_detect_container.return_value = mock_image_uri
        mock_get_all_flavor_metadata.return_value = {"sklearn": "some_data"}
        mock_generate_mlflow_artifact_path.return_value = "some_path"

        mock_prepare_for_torchserve.return_value = mock_secret_key

        # Mock _ServeSettings
        mock_setting_object = mock_serveSettings.return_value
        mock_setting_object.role_arn = mock_role_arn
        mock_setting_object.s3_model_data_url = mock_s3_model_data_url

        mock_path_exists.side_effect = lambda path: True if path == "test_path" else False

        mock_mode = Mock()
        mock_sageMakerEndpointMode.side_effect = lambda inference_spec, model_server: (
            mock_mode if inference_spec is None and model_server == ModelServer.TORCHSERVE else None
        )
        mock_mode.prepare.return_value = (
            model_data,
            ENV_VAR_PAIR,
        )

        updated_env_var = deepcopy(ENV_VARS)
        updated_env_var.update({"MLFLOW_MODEL_FLAVOR": "sklearn"})
        mock_model_obj = Mock()
        mock_sdk_model.return_value = mock_model_obj

        mock_session.sagemaker_client._user_agent_creator.to_string = lambda: "sample agent"

        # run
        builder = ModelBuilder(
            schema_builder=schema_builder, model_metadata={"MLFLOW_MODEL_PATH": "s3://test_path/"}
        )

        self.assertRaisesRegex(
            Exception,
            "Cannot detect required model or inference spec",
            builder.build,
            Mode.SAGEMAKER_ENDPOINT,
            mock_role_arn,
            mock_session,
        )

    @patch("os.makedirs", Mock())
<<<<<<< HEAD
    @patch("sagemaker.serve.builder.model_builder._maintain_lineage_tracking_for_mlflow_model")
=======
>>>>>>> f0440f1a
    @patch("sagemaker.serve.builder.tf_serving_builder.prepare_for_tf_serving")
    @patch("sagemaker.serve.builder.model_builder.S3Downloader.list")
    @patch("sagemaker.serve.builder.model_builder._detect_framework_and_version")
    @patch("sagemaker.serve.builder.tf_serving_builder.save_pkl")
    @patch("sagemaker.serve.builder.model_builder._download_s3_artifacts")
    @patch("sagemaker.serve.builder.model_builder._generate_mlflow_artifact_path")
    @patch("sagemaker.serve.builder.model_builder._get_all_flavor_metadata")
    @patch("sagemaker.serve.builder.model_builder._select_container_for_mlflow_model")
    @patch("sagemaker.serve.builder.model_builder._ServeSettings")
    @patch("sagemaker.serve.builder.model_builder.SageMakerEndpointMode")
    @patch("sagemaker.serve.builder.tf_serving_builder.TensorFlowModel")
    @patch("builtins.open", new_callable=mock_open, read_data="data")
    @patch("os.path.exists")
    def test_build_mlflow_model_s3_input_tensorflow_serving_happy(
        self,
        mock_path_exists,
        mock_open,
        mock_sdk_model,
        mock_sageMakerEndpointMode,
        mock_serveSettings,
        mock_detect_container,
        mock_get_all_flavor_metadata,
        mock_generate_mlflow_artifact_path,
        mock_download_s3_artifacts,
        mock_save_pkl,
        mock_detect_fw_version,
        mock_s3_downloader,
        mock_prepare_for_tf_serving,
<<<<<<< HEAD
        mock_lineage_tracking,
=======
>>>>>>> f0440f1a
    ):
        # setup mocks
        mock_s3_downloader.return_value = ["s3://some_path/MLmodel"]

        mock_detect_container.return_value = mock_image_uri
        mock_get_all_flavor_metadata.return_value = {"tensorflow": "some_data"}
        mock_generate_mlflow_artifact_path.return_value = "some_path"

        mock_prepare_for_tf_serving.return_value = mock_secret_key

        # Mock _ServeSettings
        mock_setting_object = mock_serveSettings.return_value
        mock_setting_object.role_arn = mock_role_arn
        mock_setting_object.s3_model_data_url = mock_s3_model_data_url

        mock_path_exists.side_effect = lambda path: True if path == "test_path" else False

        mock_mode = Mock()
        mock_sageMakerEndpointMode.side_effect = lambda inference_spec, model_server: (
            mock_mode
            if inference_spec is None and model_server == ModelServer.TENSORFLOW_SERVING
            else None
        )
        mock_mode.prepare.return_value = (
            model_data,
            ENV_VAR_PAIR,
        )

        updated_env_var = deepcopy(ENV_VARS)
        updated_env_var.update({"MLFLOW_MODEL_FLAVOR": "tensorflow"})
        mock_model_obj = Mock()
        mock_sdk_model.return_value = mock_model_obj

        mock_session.sagemaker_client._user_agent_creator.to_string = lambda: "sample agent"

        # run
        builder = ModelBuilder(
            schema_builder=schema_builder, model_metadata={"MLFLOW_MODEL_PATH": "s3://test_path/"}
        )
        build_result = builder.build(sagemaker_session=mock_session)
        self.assertEqual(mock_model_obj, build_result)
        self.assertEqual(build_result.mode, Mode.SAGEMAKER_ENDPOINT)
        self.assertEqual(build_result.modes, {str(Mode.SAGEMAKER_ENDPOINT): mock_mode})
        self.assertEqual(build_result.serve_settings, mock_setting_object)
        self.assertEqual(builder.env_vars["MLFLOW_MODEL_FLAVOR"], "tensorflow")

<<<<<<< HEAD
        build_result.deploy(
            initial_instance_count=1, instance_type=mock_instance_type, mode=Mode.SAGEMAKER_ENDPOINT
        )
        mock_lineage_tracking.assert_called_once()

    @patch("os.makedirs", Mock())
    @patch("sagemaker.serve.builder.tf_serving_builder.prepare_for_tf_serving")
    @patch("sagemaker.serve.builder.model_builder.S3Downloader.list")
    @patch("sagemaker.serve.builder.model_builder._detect_framework_and_version")
    @patch("sagemaker.serve.builder.tf_serving_builder.save_pkl")
    @patch("sagemaker.serve.builder.model_builder._download_s3_artifacts")
    @patch("sagemaker.serve.builder.model_builder._generate_mlflow_artifact_path")
    @patch("sagemaker.serve.builder.model_builder._get_all_flavor_metadata")
    @patch("sagemaker.serve.builder.model_builder._select_container_for_mlflow_model")
    @patch("sagemaker.serve.builder.model_builder._ServeSettings")
    @patch("sagemaker.serve.builder.model_builder.LocalContainerMode")
    @patch("sagemaker.serve.builder.tf_serving_builder.TensorFlowModel")
    @patch("builtins.open", new_callable=mock_open, read_data="data")
    @patch("os.path.exists")
    def test_build_mlflow_model_s3_input_tensorflow_serving_local_mode_happy(
        self,
        mock_path_exists,
        mock_open,
        mock_sdk_model,
        mock_local_container_mode,
        mock_serveSettings,
        mock_detect_container,
        mock_get_all_flavor_metadata,
        mock_generate_mlflow_artifact_path,
        mock_download_s3_artifacts,
        mock_save_pkl,
        mock_detect_fw_version,
        mock_s3_downloader,
        mock_prepare_for_tf_serving,
    ):
        # setup mocks
        mock_s3_downloader.return_value = ["s3://some_path/MLmodel"]

        mock_detect_container.return_value = mock_image_uri
        mock_get_all_flavor_metadata.return_value = {"tensorflow": "some_data"}
        mock_generate_mlflow_artifact_path.return_value = "some_path"

        mock_prepare_for_tf_serving.return_value = mock_secret_key

        # Mock _ServeSettings
        mock_setting_object = mock_serveSettings.return_value
        mock_setting_object.role_arn = mock_role_arn
        mock_setting_object.s3_model_data_url = mock_s3_model_data_url

        mock_path_exists.side_effect = lambda path: True if path == "test_path" else False

        mock_mode = Mock()
        mock_mode.prepare.side_effect = lambda: None
        mock_local_container_mode.return_value = mock_mode
        mock_mode.prepare.return_value = (
            model_data,
            ENV_VAR_PAIR,
        )

        updated_env_var = deepcopy(ENV_VARS)
        updated_env_var.update({"MLFLOW_MODEL_FLAVOR": "tensorflow"})
        mock_model_obj = Mock()
        mock_sdk_model.return_value = mock_model_obj

        mock_session.sagemaker_client._user_agent_creator.to_string = lambda: "sample agent"

        # run
        builder = ModelBuilder(
            mode=Mode.LOCAL_CONTAINER,
            schema_builder=schema_builder,
            model_metadata={"MLFLOW_MODEL_PATH": "s3://test_path/"},
        )
        build_result = builder.build(sagemaker_session=mock_session)
        self.assertEqual(mock_model_obj, build_result)
        self.assertEqual(build_result.mode, Mode.LOCAL_CONTAINER)
        self.assertEqual(build_result.modes, {str(Mode.LOCAL_CONTAINER): mock_mode})
        self.assertEqual(build_result.serve_settings, mock_setting_object)
        self.assertEqual(builder.env_vars["MLFLOW_MODEL_FLAVOR"], "tensorflow")

        predictor = build_result.deploy()
        assert isinstance(predictor, TensorflowServingLocalPredictor)

=======
>>>>>>> f0440f1a
    @patch("os.makedirs", Mock())
    @patch("sagemaker.serve.builder.tf_serving_builder.prepare_for_tf_serving")
    @patch("sagemaker.serve.builder.model_builder.S3Downloader.list")
    @patch("sagemaker.serve.builder.model_builder._detect_framework_and_version")
    @patch("sagemaker.serve.builder.model_builder.save_pkl")
    @patch("sagemaker.serve.builder.model_builder._download_s3_artifacts")
    @patch("sagemaker.serve.builder.model_builder._generate_mlflow_artifact_path")
    @patch("sagemaker.serve.builder.model_builder._get_all_flavor_metadata")
    @patch("sagemaker.serve.builder.model_builder._select_container_for_mlflow_model")
    @patch("sagemaker.serve.builder.model_builder._ServeSettings")
    @patch("sagemaker.serve.builder.model_builder.SageMakerEndpointMode")
    @patch("sagemaker.serve.builder.tf_serving_builder.TensorFlowModel")
    @patch("builtins.open", new_callable=mock_open, read_data="data")
    @patch("os.path.exists")
    def test_build_tensorflow_serving_non_mlflow_case(
        self,
        mock_path_exists,
        mock_open,
        mock_sdk_model,
        mock_sageMakerEndpointMode,
        mock_serveSettings,
        mock_detect_container,
        mock_get_all_flavor_metadata,
        mock_generate_mlflow_artifact_path,
        mock_download_s3_artifacts,
        mock_save_pkl,
        mock_detect_fw_version,
        mock_s3_downloader,
        mock_prepare_for_tf_serving,
    ):
        mock_s3_downloader.return_value = []
        mock_detect_container.return_value = mock_image_uri
        mock_get_all_flavor_metadata.return_value = {"tensorflow": "some_data"}
        mock_generate_mlflow_artifact_path.return_value = "some_path"

        mock_prepare_for_tf_serving.return_value = mock_secret_key

        # Mock _ServeSettings
        mock_setting_object = mock_serveSettings.return_value
        mock_setting_object.role_arn = mock_role_arn
        mock_setting_object.s3_model_data_url = mock_s3_model_data_url

        mock_path_exists.side_effect = lambda path: True if path == "test_path" else False

        mock_mode = Mock()
        mock_sageMakerEndpointMode.side_effect = lambda inference_spec, model_server: (
            mock_mode
            if inference_spec is None and model_server == ModelServer.TENSORFLOW_SERVING
            else None
        )
        mock_mode.prepare.return_value = (
            model_data,
            ENV_VAR_PAIR,
        )

        updated_env_var = deepcopy(ENV_VARS)
        updated_env_var.update({"MLFLOW_MODEL_FLAVOR": "tensorflow"})
        mock_model_obj = Mock()
        mock_sdk_model.return_value = mock_model_obj

        mock_session.sagemaker_client._user_agent_creator.to_string = lambda: "sample agent"

        # run
        builder = ModelBuilder(
            model=mock_fw_model,
            schema_builder=schema_builder,
            model_server=ModelServer.TENSORFLOW_SERVING,
        )

        self.assertRaisesRegex(
            Exception,
            "Tensorflow Serving is currently only supported for mlflow models.",
            builder.build,
            Mode.SAGEMAKER_ENDPOINT,
            mock_role_arn,
            mock_session,
        )<|MERGE_RESOLUTION|>--- conflicted
+++ resolved
@@ -2058,10 +2058,7 @@
         )
 
     @patch("os.makedirs", Mock())
-<<<<<<< HEAD
     @patch("sagemaker.serve.builder.model_builder._maintain_lineage_tracking_for_mlflow_model")
-=======
->>>>>>> f0440f1a
     @patch("sagemaker.serve.builder.tf_serving_builder.prepare_for_tf_serving")
     @patch("sagemaker.serve.builder.model_builder.S3Downloader.list")
     @patch("sagemaker.serve.builder.model_builder._detect_framework_and_version")
@@ -2090,10 +2087,7 @@
         mock_detect_fw_version,
         mock_s3_downloader,
         mock_prepare_for_tf_serving,
-<<<<<<< HEAD
         mock_lineage_tracking,
-=======
->>>>>>> f0440f1a
     ):
         # setup mocks
         mock_s3_downloader.return_value = ["s3://some_path/MLmodel"]
@@ -2140,7 +2134,6 @@
         self.assertEqual(build_result.serve_settings, mock_setting_object)
         self.assertEqual(builder.env_vars["MLFLOW_MODEL_FLAVOR"], "tensorflow")
 
-<<<<<<< HEAD
         build_result.deploy(
             initial_instance_count=1, instance_type=mock_instance_type, mode=Mode.SAGEMAKER_ENDPOINT
         )
@@ -2223,8 +2216,6 @@
         predictor = build_result.deploy()
         assert isinstance(predictor, TensorflowServingLocalPredictor)
 
-=======
->>>>>>> f0440f1a
     @patch("os.makedirs", Mock())
     @patch("sagemaker.serve.builder.tf_serving_builder.prepare_for_tf_serving")
     @patch("sagemaker.serve.builder.model_builder.S3Downloader.list")
