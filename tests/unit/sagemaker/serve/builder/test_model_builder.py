--- conflicted
+++ resolved
@@ -149,11 +149,7 @@
         )
         self.assertRaisesRegex(
             Exception,
-<<<<<<< HEAD
             "Missing required parameter `model` or 'ml_flow' path",
-=======
-            "Missing required parameter `model` or 'ml_flow' path or inf_spec",
->>>>>>> f66b866a
             builder.build,
             Mode.SAGEMAKER_ENDPOINT,
             mock_role_arn,
@@ -175,32 +171,11 @@
         mock_build_for_ts.assert_called_once()
 
     @patch("sagemaker.serve.builder.model_builder._ServeSettings")
-<<<<<<< HEAD
-=======
-    @patch("sagemaker.serve.builder.model_builder.ModelBuilder._build_for_torchserve")
-    def test_model_server_override_torchserve_with_inf_spec(
-        self, mock_build_for_ts, mock_serve_settings
-    ):
-        mock_setting_object = mock_serve_settings.return_value
-        mock_setting_object.role_arn = mock_role_arn
-        mock_setting_object.s3_model_data_url = mock_s3_model_data_url
-
-        builder = ModelBuilder(model_server=ModelServer.TORCHSERVE, inference_spec="some value")
-        builder.build(sagemaker_session=mock_session)
-
-        mock_build_for_ts.assert_called_once()
-
-    @patch("sagemaker.serve.builder.model_builder._ServeSettings")
->>>>>>> f66b866a
     def test_model_server_override_torchserve_without_model_or_mlflow(self, mock_serve_settings):
         builder = ModelBuilder(model_server=ModelServer.TORCHSERVE)
         self.assertRaisesRegex(
             Exception,
-<<<<<<< HEAD
             "Missing required parameter `model` or 'ml_flow' path",
-=======
-            "Missing required parameter `model` or 'ml_flow' path or inf_spec",
->>>>>>> f66b866a
             builder.build,
             Mode.SAGEMAKER_ENDPOINT,
             mock_role_arn,
@@ -2352,9 +2327,6 @@
             mock_role_arn,
             mock_session,
         )
-
-<<<<<<< HEAD
-        # builder.build(sagemaker_session=mock_session, role_arn=mock_role_arn, mode=Mode.SAGEMAKER_ENDPOINT)
 
     @pytest.mark.skip(reason="Implementation not completed")
     @patch.object(ModelBuilder, "_get_serve_setting", autospec=True)
@@ -2438,8 +2410,6 @@
             **expected_create_optimization_job_args
         )
 
-=======
->>>>>>> f66b866a
     def test_handle_mlflow_input_without_mlflow_model_path(self):
         builder = ModelBuilder(model_metadata={})
         assert not builder._has_mlflow_arguments()
@@ -2622,7 +2592,6 @@
             "Unable to import sagemaker_mlflow, check if sagemaker_mlflow is installed",
             builder.set_tracking_arn,
             tracking_arn,
-<<<<<<< HEAD
         )
 
     @patch.object(ModelBuilder, "_get_serve_setting", autospec=True)
@@ -2775,6 +2744,4 @@
                 ],
                 "OutputConfig": {"S3OutputLocation": "s3://bucket/code/"},
             },
-=======
->>>>>>> f66b866a
         )