# Copyright Amazon.com, Inc. or its affiliates. All Rights Reserved.
#
# Licensed under the Apache License, Version 2.0 (the "License"). You
# may not use this file except in compliance with the License. A copy of
# the License is located at
#
#     http://aws.amazon.com/apache2.0/
#
# or in the "license" file accompanying this file. This file is
# distributed on an "AS IS" BASIS, WITHOUT WARRANTIES OR CONDITIONS OF
# ANY KIND, either express or implied. See the License for the specific
# language governing permissions and limitations under the License.
from __future__ import absolute_import
from unittest.mock import MagicMock, patch

import unittest
from sagemaker.serve.builder.model_builder import ModelBuilder
from sagemaker.serve.mode.function_pointers import Mode
from tests.unit.sagemaker.serve.constants import MOCK_VPC_CONFIG

from sagemaker.serve.utils.predictors import TransformersLocalModePredictor

mock_model_id = "bert-base-uncased"
mock_prompt = "The man worked as a [MASK]."
mock_sample_input = {"inputs": mock_prompt}
mock_sample_output = [
    {
        "score": 0.0974755585193634,
        "token": 10533,
        "token_str": "carpenter",
        "sequence": "the man worked as a carpenter.",
    },
    {
        "score": 0.052383411675691605,
        "token": 15610,
        "token_str": "waiter",
        "sequence": "the man worked as a waiter.",
    },
    {
        "score": 0.04962712526321411,
        "token": 13362,
        "token_str": "barber",
        "sequence": "the man worked as a barber.",
    },
    {
        "score": 0.0378861166536808,
        "token": 15893,
        "token_str": "mechanic",
        "sequence": "the man worked as a mechanic.",
    },
    {
        "score": 0.037680838257074356,
        "token": 18968,
        "token_str": "salesman",
        "sequence": "the man worked as a salesman.",
    },
]
mock_schema_builder = MagicMock()
mock_schema_builder.sample_input = mock_sample_input
mock_schema_builder.sample_output = mock_sample_output
MOCK_IMAGE_CONFIG = (
    "763104351884.dkr.ecr.us-west-2.amazonaws.com/"
    "huggingface-pytorch-inference:2.0.0-transformers4.28.1-gpu-py310-cu118-ubuntu20.04-v1.0"
)


class TestTransformersBuilder(unittest.TestCase):
    @patch(
        "sagemaker.serve.builder.transformers_builder._get_nb_instance",
        return_value="ml.g5.24xlarge",
    )
    @patch("sagemaker.serve.builder.transformers_builder._capture_telemetry", side_effect=None)
    def test_build_deploy_for_transformers_local_container_and_remote_container(
        self,
        mock_get_nb_instance,
        mock_telemetry,
    ):
        builder = ModelBuilder(
            model=mock_model_id,
            schema_builder=mock_schema_builder,
            mode=Mode.LOCAL_CONTAINER,
            vpc_config=MOCK_VPC_CONFIG,
        )

        builder._prepare_for_mode = MagicMock()
        builder._prepare_for_mode.side_effect = None

        model = builder.build()
        builder.serve_settings.telemetry_opt_out = True

        builder.modes[str(Mode.LOCAL_CONTAINER)] = MagicMock()
        predictor = model.deploy(model_data_download_timeout=1800)

        assert model.vpc_config == MOCK_VPC_CONFIG
        assert builder.env_vars["MODEL_LOADING_TIMEOUT"] == "1800"
        assert isinstance(predictor, TransformersLocalModePredictor)

        assert builder.nb_instance_type == "ml.g5.24xlarge"

        builder._original_deploy = MagicMock()
        builder._prepare_for_mode.return_value = (None, {})
        predictor = model.deploy(mode=Mode.SAGEMAKER_ENDPOINT, role="mock_role_arn")
        assert "HF_MODEL_ID" in model.env

        with self.assertRaises(ValueError) as _:
            model.deploy(mode=Mode.IN_PROCESS)

    @patch(
        "sagemaker.serve.builder.transformers_builder._get_nb_instance",
        return_value="ml.g5.24xlarge",
    )
    @patch("sagemaker.serve.builder.transformers_builder._capture_telemetry", side_effect=None)
<<<<<<< HEAD
    def test_image_uri(
=======
    def test_image_uri_override(
>>>>>>> 2b357172
        self,
        mock_get_nb_instance,
        mock_telemetry,
    ):
        builder = ModelBuilder(
            model=mock_model_id,
            schema_builder=mock_schema_builder,
            mode=Mode.LOCAL_CONTAINER,
            image_uri=MOCK_IMAGE_CONFIG,
        )

        builder._prepare_for_mode = MagicMock()
        builder._prepare_for_mode.side_effect = None

        model = builder.build()
        builder.serve_settings.telemetry_opt_out = True

        builder.modes[str(Mode.LOCAL_CONTAINER)] = MagicMock()
        predictor = model.deploy(model_data_download_timeout=1800)

        assert builder.image_uri == MOCK_IMAGE_CONFIG
        assert builder.env_vars["MODEL_LOADING_TIMEOUT"] == "1800"
        assert isinstance(predictor, TransformersLocalModePredictor)

        assert builder.nb_instance_type == "ml.g5.24xlarge"

        builder._original_deploy = MagicMock()
        builder._prepare_for_mode.return_value = (None, {})
        predictor = model.deploy(mode=Mode.SAGEMAKER_ENDPOINT, role="mock_role_arn")
        assert "HF_MODEL_ID" in model.env

        with self.assertRaises(ValueError) as _:
<<<<<<< HEAD
            model.deploy(mode=Mode.IN_PROCESS)
=======
            model.deploy(mode=Mode.IN_PROCESS)

    @patch("sagemaker.serve.builder.model_builder.ModelBuilder._build_for_transformers")
    @patch(
        "sagemaker.serve.builder.transformers_builder._get_nb_instance",
        return_value="ml.g5.24xlarge",
    )
    @patch("sagemaker.serve.builder.transformers_builder._capture_telemetry", side_effect=None)
    @patch(
        "sagemaker.huggingface.llm_utils.get_huggingface_model_metadata",
        return_value=None,
    )
    def test_failure_hf_md(
        self, mock_model_md, mock_get_nb_instance, mock_telemetry, mock_build_for_transformers
    ):
        builder = ModelBuilder(
            model=mock_model_id,
            schema_builder=mock_schema_builder,
            mode=Mode.LOCAL_CONTAINER,
        )

        builder._prepare_for_mode = MagicMock()
        builder._prepare_for_mode.side_effect = None

        builder.build()

        mock_build_for_transformers.assert_called_once()
>>>>>>> 2b357172
<|MERGE_RESOLUTION|>--- conflicted
+++ resolved
@@ -110,11 +110,7 @@
         return_value="ml.g5.24xlarge",
     )
     @patch("sagemaker.serve.builder.transformers_builder._capture_telemetry", side_effect=None)
-<<<<<<< HEAD
-    def test_image_uri(
-=======
     def test_image_uri_override(
->>>>>>> 2b357172
         self,
         mock_get_nb_instance,
         mock_telemetry,
@@ -147,9 +143,6 @@
         assert "HF_MODEL_ID" in model.env
 
         with self.assertRaises(ValueError) as _:
-<<<<<<< HEAD
-            model.deploy(mode=Mode.IN_PROCESS)
-=======
             model.deploy(mode=Mode.IN_PROCESS)
 
     @patch("sagemaker.serve.builder.model_builder.ModelBuilder._build_for_transformers")
@@ -176,5 +169,4 @@
 
         builder.build()
 
-        mock_build_for_transformers.assert_called_once()
->>>>>>> 2b357172
+        mock_build_for_transformers.assert_called_once()