# Copyright 2017-2020 Amazon.com, Inc. or its affiliates. All Rights Reserved.
#
# Licensed under the Apache License, Version 2.0 (the "License"). You
# may not use this file except in compliance with the License. A copy of
# the License is located at
#
#     http://aws.amazon.com/apache2.0/
#
# or in the "license" file accompanying this file. This file is
# distributed on an "AS IS" BASIS, WITHOUT WARRANTIES OR CONDITIONS OF
# ANY KIND, either express or implied. See the License for the specific
# language governing permissions and limitations under the License.
from __future__ import absolute_import

import io
import json
import os

import numpy as np
import pytest
import scipy

from sagemaker.serializers import (
    CSVSerializer,
    NumpySerializer,
    JSONSerializer,
    IdentitySerializer,
    SparseMatrixSerializer,
    JSONLinesSerializer,
)
from tests.unit import DATA_DIR


@pytest.fixture
def csv_serializer():
    return CSVSerializer()


def test_csv_serializer_str(csv_serializer):
    original = "1,2,3"
    result = csv_serializer.serialize("1,2,3")

    assert result == original


def test_csv_serializer_python_array(csv_serializer):
    result = csv_serializer.serialize([1, 2, 3])

    assert result == "1,2,3"


def test_csv_serializer_numpy_valid(csv_serializer):
    result = csv_serializer.serialize(np.array([1, 2, 3]))

    assert result == "1,2,3"


def test_csv_serializer_numpy_valid_2dimensional(csv_serializer):
    result = csv_serializer.serialize(np.array([[1, 2, 3], [3, 4, 5]]))

    assert result == "1,2,3\n3,4,5"


def test_csv_serializer_list_of_str(csv_serializer):
    result = csv_serializer.serialize(["1,2,3", "4,5,6"])

    assert result == "1,2,3\n4,5,6"


def test_csv_serializer_list_of_list(csv_serializer):
    result = csv_serializer.serialize([[1, 2, 3], [3, 4, 5]])

    assert result == "1,2,3\n3,4,5"


def test_csv_serializer_list_of_empty(csv_serializer):
    with pytest.raises(ValueError) as invalid_input:
        csv_serializer.serialize(np.array([[], []]))

    assert "empty array" in str(invalid_input)


def test_csv_serializer_numpy_invalid_empty(csv_serializer):
    with pytest.raises(ValueError) as invalid_input:
        csv_serializer.serialize(np.array([]))

    assert "empty array" in str(invalid_input)


def test_csv_serializer_python_invalid_empty(csv_serializer):
    with pytest.raises(ValueError) as error:
        csv_serializer.serialize([])
    assert "empty array" in str(error)


def test_csv_serializer_csv_reader(csv_serializer):
    csv_file_path = os.path.join(DATA_DIR, "with_integers.csv")
    with open(csv_file_path) as csv_file:
        validation_data = csv_file.read()
        csv_file.seek(0)
        result = csv_serializer.serialize(csv_file)
        assert result == validation_data


@pytest.fixture
def numpy_serializer():
    return NumpySerializer()


def test_numpy_serializer_python_array(numpy_serializer):
    array = [1, 2, 3]
    result = numpy_serializer.serialize(array)

    assert np.array_equal(array, np.load(io.BytesIO(result)))


def test_numpy_serializer_python_array_with_dtype():
    numpy_serializer = NumpySerializer(dtype="float16")
    array = [1, 2, 3]

    result = numpy_serializer.serialize(array)

    deserialized = np.load(io.BytesIO(result))
    assert np.array_equal(array, deserialized)
    assert deserialized.dtype == "float16"


def test_numpy_serializer_numpy_valid_2_dimensional(numpy_serializer):
    array = np.array([[1, 2, 3], [3, 4, 5]])
    result = numpy_serializer.serialize(array)

    assert np.array_equal(array, np.load(io.BytesIO(result)))


def test_numpy_serializer_numpy_valid_multidimensional(numpy_serializer):
    array = np.ones((10, 10, 10, 10))
    result = numpy_serializer.serialize(array)

    assert np.array_equal(array, np.load(io.BytesIO(result)))


def test_numpy_serializer_numpy_valid_list_of_strings(numpy_serializer):
    array = np.array(["one", "two", "three"])
    result = numpy_serializer.serialize(array)

    assert np.array_equal(array, np.load(io.BytesIO(result)))


def test_numpy_serializer_from_buffer_or_file(numpy_serializer):
    array = np.ones((2, 3))
    stream = io.BytesIO()
    np.save(stream, array)
    stream.seek(0)

    result = numpy_serializer.serialize(stream)

    assert np.array_equal(array, np.load(io.BytesIO(result)))


def test_numpy_serializer_object(numpy_serializer):
    object = {1, 2, 3}

    result = numpy_serializer.serialize(object)

    assert np.array_equal(np.array(object), np.load(io.BytesIO(result), allow_pickle=True))


def test_numpy_serializer_list_of_empty(numpy_serializer):
    with pytest.raises(ValueError) as invalid_input:
        numpy_serializer.serialize(np.array([[], []]))

    assert "empty array" in str(invalid_input)


def test_numpy_serializer_numpy_invalid_empty(numpy_serializer):
    with pytest.raises(ValueError) as invalid_input:
        numpy_serializer.serialize(np.array([]))

    assert "empty array" in str(invalid_input)


def test_numpy_serializer_python_invalid_empty(numpy_serializer):
    with pytest.raises(ValueError) as error:
        numpy_serializer.serialize([])
    assert "empty array" in str(error)


@pytest.fixture
def json_serializer():
    return JSONSerializer()


def test_json_serializer_numpy_valid(json_serializer):
    result = json_serializer.serialize(np.array([1, 2, 3]))

    assert result == "[1, 2, 3]"


def test_json_serializer_numpy_valid_2dimensional(json_serializer):
    result = json_serializer.serialize(np.array([[1, 2, 3], [3, 4, 5]]))

    assert result == "[[1, 2, 3], [3, 4, 5]]"


def test_json_serializer_empty(json_serializer):
    assert json_serializer.serialize(np.array([])) == "[]"


def test_json_serializer_python_array(json_serializer):
    result = json_serializer.serialize([1, 2, 3])

    assert result == "[1, 2, 3]"


def test_json_serializer_python_dictionary(json_serializer):
    d = {"gender": "m", "age": 22, "city": "Paris"}

    result = json_serializer.serialize(d)

    assert json.loads(result) == d


def test_json_serializer_python_invalid_empty(json_serializer):
    assert json_serializer.serialize([]) == "[]"


def test_json_serializer_python_dictionary_invalid_empty(json_serializer):
    assert json_serializer.serialize({}) == "{}"


def test_json_serializer_csv_buffer(json_serializer):
    csv_file_path = os.path.join(DATA_DIR, "with_integers.csv")
    with open(csv_file_path) as csv_file:
        validation_value = csv_file.read()
        csv_file.seek(0)
        result = json_serializer.serialize(csv_file)
        assert result == validation_value


@pytest.fixture
<<<<<<< HEAD
def identity_serializer():
    return IdentitySerializer()


def test_identity_serializer(identity_serializer):
    assert identity_serializer.serialize(b"{}") == b"{}"
=======
def json_lines_serializer():
    return JSONLinesSerializer()


@pytest.mark.parametrize(
    "input, expected",
    [
        ('["Name", "Score"]\n["Gilbert", 24]', '["Name", "Score"]\n["Gilbert", 24]'),
        (
            '{"Name": "Gilbert", "Score": 24}\n{"Name": "Alexa", "Score": 29}',
            '{"Name": "Gilbert", "Score": 24}\n{"Name": "Alexa", "Score": 29}',
        ),
    ],
)
def test_json_lines_serializer_string(json_lines_serializer, input, expected):
    actual = json_lines_serializer.serialize(input)
    assert actual == expected


@pytest.mark.parametrize(
    "input, expected",
    [
        ([["Name", "Score"], ["Gilbert", 24]], '["Name", "Score"]\n["Gilbert", 24]'),
        (
            [{"Name": "Gilbert", "Score": 24}, {"Name": "Alexa", "Score": 29}],
            '{"Name": "Gilbert", "Score": 24}\n{"Name": "Alexa", "Score": 29}',
        ),
    ],
)
def test_json_lines_serializer_list(json_lines_serializer, input, expected):
    actual = json_lines_serializer.serialize(input)
    assert actual == expected


@pytest.mark.parametrize(
    "source, expected",
    [
        ('["Name", "Score"]\n["Gilbert", 24]', '["Name", "Score"]\n["Gilbert", 24]'),
        (
            '{"Name": "Gilbert", "Score": 24}\n{"Name": "Alexa", "Score": 29}',
            '{"Name": "Gilbert", "Score": 24}\n{"Name": "Alexa", "Score": 29}',
        ),
    ],
)
def test_json_lines_serializer_file_like(json_lines_serializer, source, expected):
    input = io.StringIO(source)
    actual = json_lines_serializer.serialize(input)
    assert actual == expected
>>>>>>> 60310350


@pytest.fixture
def sparse_matrix_serializer():
    return SparseMatrixSerializer()


def test_sparse_matrix_serializer(sparse_matrix_serializer):
    data = scipy.sparse.csc_matrix(np.array([[0, 0, 3], [4, 0, 0]]))
    stream = io.BytesIO(sparse_matrix_serializer.serialize(data))
    result = scipy.sparse.load_npz(stream).toarray()
    expected = data.toarray()
    assert np.array_equal(result, expected)<|MERGE_RESOLUTION|>--- conflicted
+++ resolved
@@ -238,14 +238,14 @@
 
 
 @pytest.fixture
-<<<<<<< HEAD
 def identity_serializer():
     return IdentitySerializer()
 
 
 def test_identity_serializer(identity_serializer):
     assert identity_serializer.serialize(b"{}") == b"{}"
-=======
+
+
 def json_lines_serializer():
     return JSONLinesSerializer()
 
@@ -294,7 +294,6 @@
     input = io.StringIO(source)
     actual = json_lines_serializer.serialize(input)
     assert actual == expected
->>>>>>> 60310350
 
 
 @pytest.fixture
