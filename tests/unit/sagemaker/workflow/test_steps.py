--- conflicted
+++ resolved
@@ -617,10 +617,7 @@
         inputs=step.inputs,
         outputs=step.outputs,
         code=step.code,
-<<<<<<< HEAD
-=======
         kms_key=None,
->>>>>>> 34b07c07
     )
 
 
@@ -693,40 +690,6 @@
         outputs=step.outputs,
         code=None,
         kms_key=None,
-    )
-
-
-@patch("sagemaker.processing.ScriptProcessor._normalize_args")
-def test_processing_step_normalizes_args_with_no_code(mock_normalize_args, script_processor):
-    cache_config = CacheConfig(enable_caching=True, expire_after="PT1H")
-    inputs = [
-        ProcessingInput(
-            source=f"s3://{BUCKET}/processing_manifest",
-            destination="processing_manifest",
-        )
-    ]
-    outputs = [
-        ProcessingOutput(
-            source=f"s3://{BUCKET}/processing_manifest",
-            destination="processing_manifest",
-        )
-    ]
-    step = ProcessingStep(
-        name="MyProcessingStep",
-        processor=script_processor,
-        inputs=inputs,
-        outputs=outputs,
-        job_arguments=["arg1", "arg2"],
-        cache_config=cache_config,
-    )
-    mock_normalize_args.return_value = [step.inputs, step.outputs]
-    step.to_request()
-    mock_normalize_args.assert_called_with(
-        job_name=None,
-        arguments=step.job_arguments,
-        inputs=step.inputs,
-        outputs=step.outputs,
-        code=None,
     )
 
 
