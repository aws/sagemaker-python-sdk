--- conflicted
+++ resolved
@@ -230,9 +230,6 @@
         outputs=[],
     )
     lambda_step._get_function_arn()
-<<<<<<< HEAD
-    sagemaker_session.account_id.assert_called_once()
-=======
     sagemaker_session.account_id.assert_called_once()
 
 
@@ -267,5 +264,4 @@
         outputs=[],
     )
     with pytest.raises(ValueError):
-        lambda_step2._get_function_arn()
->>>>>>> 4325fcda
+        lambda_step2._get_function_arn()