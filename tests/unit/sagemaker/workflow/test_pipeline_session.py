# Copyright Amazon.com, Inc. or its affiliates. All Rights Reserved.
#
# Licensed under the Apache License, Version 2.0 (the "License"). You
# may not use this file except in compliance with the License. A copy of
# the License is located at
#
#     http://aws.amazon.com/apache2.0/
#
# or in the "license" file accompanying this file. This file is
# distributed on an "AS IS" BASIS, WITHOUT WARRANTIES OR CONDITIONS OF
# ANY KIND, either express or implied. See the License for the specific
# language governing permissions and limitations under the License.
"""This module contains code to test ``sagemaker.workflow.pipeline_session.PipelineSession``"""
from __future__ import absolute_import

import pytest
from mock import Mock, PropertyMock

from sagemaker import Model
from sagemaker.workflow.pipeline_context import PipelineSession
from sagemaker.workflow import is_pipeline_variable, is_pipeline_parameter_string
from sagemaker.workflow.parameters import (
    ParameterString,
    ParameterInteger,
    ParameterBoolean,
    ParameterFloat,
)
from sagemaker.workflow.functions import Join, JsonGet
from tests.unit.sagemaker.workflow.helpers import CustomStep

from botocore.config import Config

from tests.unit import DATA_DIR

_REGION = "us-west-2"
_ROLE = "DummyRole"
_BUCKET = "my-bucket"


def test_pipeline_session_init(sagemaker_client_config, boto_session):
    sagemaker_client_config.setdefault("config", Config(retries=dict(max_attempts=10)))
    sagemaker_client = (
        boto_session.client("sagemaker", **sagemaker_client_config)
        if sagemaker_client_config
        else None
    )

    sess = PipelineSession(
        boto_session=boto_session,
        sagemaker_client=sagemaker_client,
    )
    assert sess.sagemaker_client is not None
    assert sess.default_bucket() is not None
    assert sess.context is None


@pytest.fixture
def client_mock():
    """Mock client.

    Considerations when appropriate:

        * utilize botocore.stub.Stubber
        * separate runtime client from client
    """
    client_mock = Mock()
    client_mock._client_config.user_agent = (
        "Boto3/1.14.24 Python/3.8.5 Linux/5.4.0-42-generic Botocore/1.17.24 Resource"
    )
    return client_mock


@pytest.fixture
def boto_session_mock(client_mock):
    role_mock = Mock()
    type(role_mock).arn = PropertyMock(return_value=_ROLE)

    resource_mock = Mock()
    resource_mock.Role.return_value = role_mock

    session_mock = Mock(region_name=_REGION)
    session_mock.resource.return_value = resource_mock
    session_mock.client.return_value = client_mock

    return session_mock


@pytest.fixture
def pipeline_session_mock(boto_session_mock, client_mock):
    return PipelineSession(
        boto_session=boto_session_mock,
        sagemaker_client=client_mock,
        default_bucket=_BUCKET,
    )


def test_pipeline_session_context_for_model_step(pipeline_session_mock):
    model = Model(
        name="MyModel",
        image_uri="fakeimage",
        model_data=ParameterString(name="ModelData", default_value="s3://my-bucket/file"),
        sagemaker_session=pipeline_session_mock,
        entry_point=f"{DATA_DIR}/dummy_script.py",
        source_dir=f"{DATA_DIR}",
        role=_ROLE,
    )
    # CreateModelStep requires runtime repack
    create_step_args = model.create(
        instance_type="c4.4xlarge",
        accelerator_type="ml.eia1.medium",
    )
    # The context should be cleaned up before return
    assert pipeline_session_mock.context is None
    assert create_step_args.create_model_request
    assert not create_step_args.create_model_package_request
    assert len(create_step_args.need_runtime_repack) == 1

    # _RegisterModelStep does not require runtime repack
    model.entry_point = None
    model.source_dir = None
    register_step_args = model.register(
        content_types=["text/csv"],
        response_types=["text/csv"],
        inference_instances=["ml.t2.medium", "ml.m5.xlarge"],
        transform_instances=["ml.m5.xlarge"],
        model_package_group_name="MyModelPackageGroup",
    )
    # The context should be cleaned up before return
    assert not pipeline_session_mock.context
    assert not register_step_args.create_model_request
    assert register_step_args.create_model_package_request
    assert len(register_step_args.need_runtime_repack) == 0


<<<<<<< HEAD
@pytest.mark.parametrize(
    "item",
    [
        (ParameterString(name="my-str"), True),
        (ParameterBoolean(name="my-bool"), True),
        (ParameterFloat(name="my-float"), True),
        (ParameterInteger(name="my-int"), True),
        (Join(on="/", values=["my", "value"]), True),
        (JsonGet(step_name="my-step", property_file="pf", json_path="path"), True),
        (CustomStep(name="my-step").properties.OutputDataConfig.S3OutputPath, True),
        ("my-str", False),
        (1, False),
        (CustomStep(name="my-ste"), False),
    ],
)
def test_is_pipeline_variable(item):
    var, assertion = item
    assert is_pipeline_variable(var) == assertion


@pytest.mark.parametrize(
    "item",
    [
        (ParameterString(name="my-str"), True),
        (ParameterBoolean(name="my-bool"), False),
        (ParameterFloat(name="my-float"), False),
        (ParameterInteger(name="my-int"), False),
        (Join(on="/", values=["my", "value"]), False),
        (JsonGet(step_name="my-step", property_file="pf", json_path="path"), False),
        (CustomStep(name="my-step").properties.OutputDataConfig.S3OutputPath, False),
        ("my-str", False),
        (1, False),
        (CustomStep(name="my-ste"), False),
    ],
)
def test_is_pipeline_parameter_string(item):
    var, assertion = item
    assert is_pipeline_parameter_string(var) == assertion
=======
def test_pipeline_session_context_for_model_step_without_instance_types(
    pipeline_session_mock,
):
    model = Model(
        name="MyModel",
        image_uri="fakeimage",
        model_data=ParameterString(name="ModelData", default_value="s3://my-bucket/file"),
        sagemaker_session=pipeline_session_mock,
        entry_point=f"{DATA_DIR}/dummy_script.py",
        source_dir=f"{DATA_DIR}",
        role=_ROLE,
    )

    register_step_args = model.register(
        content_types=["text/csv"],
        response_types=["text/csv"],
        model_package_group_name="MyModelPackageGroup",
    )

    expected_output = {
        "ModelPackageGroupName": "MyModelPackageGroup",
        "InferenceSpecification": {
            "Containers": [
                {
                    "Image": "fakeimage",
                    "Environment": {
                        "SAGEMAKER_PROGRAM": "dummy_script.py",
                        "SAGEMAKER_SUBMIT_DIRECTORY": "/opt/ml/model/code",
                        "SAGEMAKER_CONTAINER_LOG_LEVEL": "20",
                        "SAGEMAKER_REGION": "us-west-2",
                    },
                    "ModelDataUrl": ParameterString(
                        name="ModelData",
                        default_value="s3://my-bucket/file",
                    ),
                }
            ],
            "SupportedContentTypes": ["text/csv"],
            "SupportedResponseMIMETypes": ["text/csv"],
            "SupportedRealtimeInferenceInstanceTypes": None,
            "SupportedTransformInstanceTypes": None,
        },
        "CertifyForMarketplace": False,
        "ModelApprovalStatus": "PendingManualApproval",
    }

    assert register_step_args.create_model_package_request == expected_output
>>>>>>> b2d47449
<|MERGE_RESOLUTION|>--- conflicted
+++ resolved
@@ -132,7 +132,6 @@
     assert len(register_step_args.need_runtime_repack) == 0
 
 
-<<<<<<< HEAD
 @pytest.mark.parametrize(
     "item",
     [
@@ -171,7 +170,8 @@
 def test_is_pipeline_parameter_string(item):
     var, assertion = item
     assert is_pipeline_parameter_string(var) == assertion
-=======
+
+    
 def test_pipeline_session_context_for_model_step_without_instance_types(
     pipeline_session_mock,
 ):
@@ -218,5 +218,4 @@
         "ModelApprovalStatus": "PendingManualApproval",
     }
 
-    assert register_step_args.create_model_package_request == expected_output
->>>>>>> b2d47449
+    assert register_step_args.create_model_package_request == expected_output