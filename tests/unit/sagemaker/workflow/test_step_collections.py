--- conflicted
+++ resolved
@@ -899,24 +899,15 @@
             raise Exception("A step exists in the collection of an invalid type.")
 
 
-<<<<<<< HEAD
-def test_estimator_transformer_with_model_repack(estimator):
-    model_data = f"s3://{BUCKET}/model.tar.gz"
-    dummy_requirements = f"{DATA_DIR}/dummy_requirements.txt"
-=======
 def test_estimator_transformer_with_model_repack_with_estimator(estimator):
     model_data = f"s3://{BUCKET}/model.tar.gz"
->>>>>>> 4325fcda
     model_inputs = CreateModelInput(
         instance_type="c4.4xlarge",
         accelerator_type="ml.eia1.medium",
     )
-<<<<<<< HEAD
-=======
     service_fault_retry_policy = StepRetryPolicy(
         exception_types=[StepExceptionTypeEnum.SERVICE_FAULT], max_attempts=10
     )
->>>>>>> 4325fcda
     transform_inputs = TransformInput(data=f"s3://{BUCKET}/transform_manifest")
     estimator_transformer = EstimatorTransformer(
         name="EstimatorTransformerStep",
@@ -927,15 +918,10 @@
         instance_type="ml.c4.4xlarge",
         transform_inputs=transform_inputs,
         depends_on=["TestStep"],
-<<<<<<< HEAD
-        entry_point=f"{DATA_DIR}/dummy_script.py",
-        dependencies=[dummy_requirements],
-=======
         model_step_retry_policies=[service_fault_retry_policy],
         transform_step_retry_policies=[service_fault_retry_policy],
         repack_model_step_retry_policies=[service_fault_retry_policy],
         entry_point=f"{DATA_DIR}/dummy_script.py",
->>>>>>> 4325fcda
     )
     request_dicts = estimator_transformer.request_dicts()
     assert len(request_dicts) == 3
@@ -943,128 +929,6 @@
     for request_dict in request_dicts:
         if request_dict["Type"] == "Training":
             assert request_dict["Name"] == "EstimatorTransformerStepRepackModel"
-<<<<<<< HEAD
-            assert len(request_dict["DependsOn"]) == 1
-            assert request_dict["DependsOn"][0] == "TestStep"
-            arguments = request_dict["Arguments"]
-            repacker_job_name = arguments["HyperParameters"]["sagemaker_job_name"]
-            assert ordered(arguments) == ordered(
-                {
-                    "AlgorithmSpecification": {
-                        "TrainingImage": MODEL_REPACKING_IMAGE_URI,
-                        "TrainingInputMode": "File",
-                    },
-                    "DebugHookConfig": {
-                        "CollectionConfigurations": [],
-                        "S3OutputPath": f"s3://{BUCKET}/",
-                    },
-                    "HyperParameters": {
-                        "inference_script": '"dummy_script.py"',
-                        "dependencies": f'"{dummy_requirements}"',
-                        "model_archive": '"model.tar.gz"',
-                        "sagemaker_submit_directory": '"s3://{}/{}/source/sourcedir.tar.gz"'.format(
-                            BUCKET, repacker_job_name.replace('"', "")
-                        ),
-                        "sagemaker_program": '"_repack_model.py"',
-                        "sagemaker_container_log_level": "20",
-                        "sagemaker_job_name": repacker_job_name,
-                        "sagemaker_region": f'"{REGION}"',
-                        "source_dir": "null",
-                    },
-                    "InputDataConfig": [
-                        {
-                            "ChannelName": "training",
-                            "DataSource": {
-                                "S3DataSource": {
-                                    "S3DataDistributionType": "FullyReplicated",
-                                    "S3DataType": "S3Prefix",
-                                    "S3Uri": f"s3://{BUCKET}",
-                                }
-                            },
-                        }
-                    ],
-                    "OutputDataConfig": {"S3OutputPath": f"s3://{BUCKET}/"},
-                    "ResourceConfig": {
-                        "InstanceCount": 1,
-                        "InstanceType": "ml.m5.large",
-                        "VolumeSizeInGB": 30,
-                    },
-                    "RoleArn": ROLE,
-                    "StoppingCondition": {"MaxRuntimeInSeconds": 86400},
-                    "VpcConfig": [
-                        ("SecurityGroupIds", ["123", "456"]),
-                        ("Subnets", ["abc", "def"]),
-                    ],
-                }
-            )
-        elif request_dict["Type"] == "Model":
-            assert request_dict["Name"] == "EstimatorTransformerStepCreateModelStep"
-            assert "DependsOn" not in request_dict
-            arguments = request_dict["Arguments"]
-            assert isinstance(arguments["PrimaryContainer"]["ModelDataUrl"], Properties)
-            del arguments["PrimaryContainer"]["ModelDataUrl"]
-            assert ordered(arguments) == ordered(
-                {
-                    "ExecutionRoleArn": "DummyRole",
-                    "PrimaryContainer": {
-                        "Environment": {},
-                        "Image": "fakeimage",
-                    },
-                }
-            )
-        elif request_dict["Type"] == "Transform":
-            assert request_dict["Name"] == "EstimatorTransformerStepTransformStep"
-            assert "DependsOn" not in request_dict
-            arguments = request_dict["Arguments"]
-            assert isinstance(arguments["ModelName"], Properties)
-            arguments.pop("ModelName")
-            assert ordered(arguments) == ordered(
-                {
-                    "TransformInput": {
-                        "DataSource": {
-                            "S3DataSource": {
-                                "S3DataType": "S3Prefix",
-                                "S3Uri": f"s3://{BUCKET}/transform_manifest",
-                            }
-                        }
-                    },
-                    "TransformOutput": {"S3OutputPath": None},
-                    "TransformResources": {"InstanceCount": 1, "InstanceType": "ml.c4.4xlarge"},
-                }
-            )
-        else:
-            raise Exception("A step exists in the collection of an invalid type.")
-
-
-def test_estimator_transformer_with_model_repack_with_repack_output_path(estimator):
-    repack_output_path = "s3://{BUCKET}/repack_output"
-    model_data = f"s3://{BUCKET}/model.tar.gz"
-    model_inputs = CreateModelInput(
-        instance_type="c4.4xlarge",
-        accelerator_type="ml.eia1.medium",
-    )
-    transform_inputs = TransformInput(data=f"s3://{BUCKET}/transform_manifest")
-    estimator_transformer = EstimatorTransformer(
-        name="EstimatorTransformerStep",
-        estimator=estimator,
-        model_data=model_data,
-        model_inputs=model_inputs,
-        instance_count=1,
-        instance_type="ml.c4.4xlarge",
-        transform_inputs=transform_inputs,
-        depends_on=["TestStep"],
-        entry_point=f"{DATA_DIR}/dummy_script.py",
-        repack_output_path=repack_output_path,
-    )
-
-    request_dicts = estimator_transformer.request_dicts()
-
-    for request_dict in request_dicts:
-        if request_dict["Type"] == "Training":
-            arguments = request_dict["Arguments"]
-            assert arguments["DebugHookConfig"]["S3OutputPath"] == repack_output_path
-            assert arguments["OutputDataConfig"]["S3OutputPath"] == repack_output_path
-=======
             assert request_dict["DependsOn"] == ["TestStep"]
             assert request_dict["RetryPolicies"] == [service_fault_retry_policy.to_request()]
             arguments = request_dict["Arguments"]
@@ -1145,5 +1009,4 @@
                 "TransformResources": {"InstanceCount": 1, "InstanceType": "ml.c4.4xlarge"},
             }
         else:
-            raise Exception("A step exists in the collection of an invalid type.")
->>>>>>> 4325fcda
+            raise Exception("A step exists in the collection of an invalid type.")