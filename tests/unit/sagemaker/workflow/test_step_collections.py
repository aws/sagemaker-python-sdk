--- conflicted
+++ resolved
@@ -270,21 +270,11 @@
         Model(
             image_uri="fakeimage1",
             model_data="Url1",
-<<<<<<< HEAD
             env=[{"k1": "v1"}, {"k2": "v2"}]),
         Model(
             image_uri="fakeimage2",
             model_data="Url2",
             env=[{"k3": "v3"}, {"k4": "v4"}]),
-=======
-            env=[{"k1": "v1"}, {"k2": "v2"}]
-             ),
-        Model(
-            image_uri="fakeimage2",
-            model_data="Url2",
-            env=[{"k3": "v3"}, {"k4": "v4"}]
-            ),
->>>>>>> 9528898b
     ]
 
     register_model = RegisterModel(
