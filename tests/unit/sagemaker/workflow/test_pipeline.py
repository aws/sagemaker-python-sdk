# Copyright Amazon.com, Inc. or its affiliates. All Rights Reserved.
#
# Licensed under the Apache License, Version 2.0 (the "License"). You
# may not use this file except in compliance with the License. A copy of
# the License is located at
#
#     http://aws.amazon.com/apache2.0/
#
# or in the "license" file accompanying this file. This file is
# distributed on an "AS IS" BASIS, WITHOUT WARRANTIES OR CONDITIONS OF
# ANY KIND, either express or implied. See the License for the specific
# language governing permissions and limitations under the License.
# language governing permissions and limitations under the License.
from __future__ import absolute_import

import json

import pytest

from mock import Mock, patch

from sagemaker import s3
from sagemaker.workflow.condition_step import ConditionStep
from sagemaker.workflow.conditions import ConditionEquals
from sagemaker.workflow.execution_variables import ExecutionVariables
from sagemaker.workflow.parameters import ParameterString
from sagemaker.workflow.pipeline import Pipeline, PipelineGraph
from sagemaker.workflow.parallelism_config import ParallelismConfiguration
from sagemaker.workflow.pipeline_experiment_config import (
    PipelineExperimentConfig,
    PipelineExperimentConfigProperties,
)
from sagemaker.workflow.step_collections import StepCollection
from tests.unit.sagemaker.workflow.helpers import ordered, CustomStep
from sagemaker.local.local_session import LocalSession


@pytest.fixture
def role_arn():
    return "arn:role"


@pytest.fixture
def sagemaker_session_mock():
    session_mock = Mock()
    session_mock.default_bucket = Mock(name="default_bucket", return_value="s3_bucket")
    session_mock.local_mode = False
    return session_mock


def test_pipeline_create(sagemaker_session_mock, role_arn):
    pipeline = Pipeline(
        name="MyPipeline",
        parameters=[],
        steps=[],
        sagemaker_session=sagemaker_session_mock,
    )
    pipeline.create(role_arn=role_arn)
    assert sagemaker_session_mock.sagemaker_client.create_pipeline.called_with(
        PipelineName="MyPipeline", PipelineDefinition=pipeline.definition(), RoleArn=role_arn
    )


def test_pipeline_create_with_parallelism_config(sagemaker_session_mock, role_arn):
    pipeline = Pipeline(
        name="MyPipeline",
        parameters=[],
        steps=[],
        pipeline_experiment_config=ParallelismConfiguration(max_parallel_execution_steps=10),
        sagemaker_session=sagemaker_session_mock,
    )
    pipeline.create(role_arn=role_arn)
    assert sagemaker_session_mock.sagemaker_client.create_pipeline.called_with(
        PipelineName="MyPipeline",
        PipelineDefinition=pipeline.definition(),
        RoleArn=role_arn,
        ParallelismConfiguration={"MaxParallelExecutionSteps": 10},
    )


<<<<<<< HEAD
@patch("sagemaker.spark.processing.S3Uploader.upload_string_as_file_body")
=======
@patch("sagemaker.s3.S3Uploader.upload_string_as_file_body")
>>>>>>> c2be61ff
def test_large_pipeline_create(sagemaker_session_mock, role_arn):
    parameter = ParameterString("MyStr")
    pipeline = Pipeline(
        name="MyPipeline",
        parameters=[parameter],
        steps=_generate_large_pipeline_steps(parameter),
        sagemaker_session=sagemaker_session_mock,
    )

    pipeline.create(role_arn=role_arn)

    assert s3.S3Uploader.upload_string_as_file_body.called_with(
        body=pipeline.definition(), s3_uri="s3://s3_bucket/MyPipeline"
    )

    assert sagemaker_session_mock.sagemaker_client.create_pipeline.called_with(
        PipelineName="MyPipeline",
        PipelineDefinitionS3Location={"Bucket": "s3_bucket", "ObjectKey": "MyPipeline"},
        RoleArn=role_arn,
    )


def test_pipeline_update(sagemaker_session_mock, role_arn):
    pipeline = Pipeline(
        name="MyPipeline",
        parameters=[],
        steps=[],
        sagemaker_session=sagemaker_session_mock,
    )
    pipeline.update(role_arn=role_arn)
    assert len(json.loads(pipeline.definition())["Steps"]) == 0
    assert sagemaker_session_mock.sagemaker_client.update_pipeline.called_with(
        PipelineName="MyPipeline", PipelineDefinition=pipeline.definition(), RoleArn=role_arn
    )

    step1 = CustomStep(name="MyStep1")
    step2 = CustomStep(name="MyStep2", input_data=step1.properties)
    step_collection = StepCollection(name="MyStepCollection", steps=[step1, step2])
    cond_step = ConditionStep(
        name="MyConditionStep",
        depends_on=[],
        conditions=[ConditionEquals(left=2, right=1)],
        if_steps=[step_collection],
        else_steps=[],
    )
    step3 = CustomStep(name="MyStep3", depends_on=[step_collection])
    pipeline.steps = [cond_step, step3]
    pipeline.update(role_arn=role_arn)
    assert len(json.loads(pipeline.definition())["Steps"]) > 0
    assert sagemaker_session_mock.sagemaker_client.update_pipeline.called_with(
        PipelineName="MyPipeline", PipelineDefinition=pipeline.definition(), RoleArn=role_arn
    )


def test_pipeline_update_with_parallelism_config(sagemaker_session_mock, role_arn):
    pipeline = Pipeline(
        name="MyPipeline",
        parameters=[],
        steps=[],
        pipeline_experiment_config=ParallelismConfiguration(max_parallel_execution_steps=10),
        sagemaker_session=sagemaker_session_mock,
    )
    pipeline.create(role_arn=role_arn)
    assert sagemaker_session_mock.sagemaker_client.update_pipeline.called_with(
        PipelineName="MyPipeline",
        PipelineDefinition=pipeline.definition(),
        RoleArn=role_arn,
        ParallelismConfiguration={"MaxParallelExecutionSteps": 10},
    )

<<<<<<< HEAD
@patch("sagemaker.spark.processing.S3Uploader.upload_string_as_file_body")
=======

@patch("sagemaker.s3.S3Uploader.upload_string_as_file_body")
>>>>>>> c2be61ff
def test_large_pipeline_update(sagemaker_session_mock, role_arn):
    parameter = ParameterString("MyStr")
    pipeline = Pipeline(
        name="MyPipeline",
        parameters=[parameter],
        steps=_generate_large_pipeline_steps(parameter),
        sagemaker_session=sagemaker_session_mock,
    )

    pipeline.create(role_arn=role_arn)

    assert s3.S3Uploader.upload_string_as_file_body.called_with(
        body=pipeline.definition(), s3_uri="s3://s3_bucket/MyPipeline"
    )

    assert sagemaker_session_mock.sagemaker_client.update_pipeline.called_with(
        PipelineName="MyPipeline",
        PipelineDefinitionS3Location={"Bucket": "s3_bucket", "ObjectKey": "MyPipeline"},
        RoleArn=role_arn,
    )


def test_pipeline_upsert(sagemaker_session_mock, role_arn):
    sagemaker_session_mock.sagemaker_client.describe_pipeline.return_value = {
        "PipelineArn": "pipeline-arn"
    }
    sagemaker_session_mock.sagemaker_client.update_pipeline.return_value = {
        "PipelineArn": "pipeline-arn"
    }
    sagemaker_session_mock.sagemaker_client.list_tags.return_value = {
        "Tags": [{"Key": "dummy", "Value": "dummy_tag"}]
    }

    pipeline = Pipeline(
        name="MyPipeline",
        parameters=[],
        steps=[],
        sagemaker_session=sagemaker_session_mock,
    )

    tags = [
        {"Key": "foo", "Value": "abc"},
        {"Key": "bar", "Value": "xyz"},
    ]
    pipeline.upsert(role_arn=role_arn, tags=tags)

    sagemaker_session_mock.sagemaker_client.create_pipeline.assert_not_called()

    assert sagemaker_session_mock.sagemaker_client.update_pipeline.called_with(
        PipelineName="MyPipeline", PipelineDefinition=pipeline.definition(), RoleArn=role_arn
    )
    assert sagemaker_session_mock.sagemaker_client.list_tags.called_with(
        ResourceArn="mock_pipeline_arn"
    )

    tags.append({"Key": "dummy", "Value": "dummy_tag"})
    assert sagemaker_session_mock.sagemaker_client.add_tags.called_with(
        ResourceArn="mock_pipeline_arn", Tags=tags
    )


def test_pipeline_delete(sagemaker_session_mock):
    pipeline = Pipeline(
        name="MyPipeline",
        parameters=[],
        steps=[],
        sagemaker_session=sagemaker_session_mock,
    )
    pipeline.delete()
    assert sagemaker_session_mock.sagemaker_client.delete_pipeline.called_with(
        PipelineName="MyPipeline",
    )


def test_pipeline_describe(sagemaker_session_mock):
    pipeline = Pipeline(
        name="MyPipeline",
        parameters=[],
        steps=[],
        sagemaker_session=sagemaker_session_mock,
    )
    pipeline.describe()
    assert sagemaker_session_mock.sagemaker_client.describe_pipeline.called_with(
        PipelineName="MyPipeline",
    )


def test_pipeline_start(sagemaker_session_mock):
    sagemaker_session_mock.sagemaker_client.start_pipeline_execution.return_value = {
        "PipelineExecutionArn": "my:arn"
    }
    pipeline = Pipeline(
        name="MyPipeline",
        parameters=[ParameterString("alpha", "beta"), ParameterString("gamma", "delta")],
        steps=[],
        sagemaker_session=sagemaker_session_mock,
    )
    pipeline.start()
    assert sagemaker_session_mock.start_pipeline_execution.called_with(
        PipelineName="MyPipeline",
    )

    pipeline.start(execution_display_name="pipeline-execution")
    assert sagemaker_session_mock.start_pipeline_execution.called_with(
        PipelineName="MyPipeline", PipelineExecutionDisplayName="pipeline-execution"
    )

    pipeline.start(parameters=dict(alpha="epsilon"))
    assert sagemaker_session_mock.start_pipeline_execution.called_with(
        PipelineName="MyPipeline", PipelineParameters=[{"Name": "alpha", "Value": "epsilon"}]
    )


def test_pipeline_basic():
    parameter = ParameterString("MyStr")
    pipeline = Pipeline(
        name="MyPipeline",
        parameters=[parameter],
        steps=[CustomStep(name="MyStep", input_data=parameter)],
        sagemaker_session=sagemaker_session_mock,
    )
    assert pipeline.to_request() == {
        "Version": "2020-12-01",
        "Metadata": {},
        "Parameters": [{"Name": "MyStr", "Type": "String"}],
        "PipelineExperimentConfig": {
            "ExperimentName": ExecutionVariables.PIPELINE_NAME,
            "TrialName": ExecutionVariables.PIPELINE_EXECUTION_ID,
        },
        "Steps": [{"Name": "MyStep", "Type": "Training", "Arguments": {"input_data": parameter}}],
    }
    assert ordered(json.loads(pipeline.definition())) == ordered(
        {
            "Version": "2020-12-01",
            "Metadata": {},
            "Parameters": [{"Name": "MyStr", "Type": "String"}],
            "PipelineExperimentConfig": {
                "ExperimentName": {"Get": "Execution.PipelineName"},
                "TrialName": {"Get": "Execution.PipelineExecutionId"},
            },
            "Steps": [
                {
                    "Name": "MyStep",
                    "Type": "Training",
                    "Arguments": {"input_data": {"Get": "Parameters.MyStr"}},
                }
            ],
        }
    )


def test_pipeline_two_step(sagemaker_session_mock):
    parameter = ParameterString("MyStr")
    step1 = CustomStep(
        name="MyStep1",
        input_data=[
            parameter,  # parameter reference
            ExecutionVariables.PIPELINE_EXECUTION_ID,  # execution variable
            PipelineExperimentConfigProperties.EXPERIMENT_NAME,  # experiment config property
        ],
    )
    step2 = CustomStep(
        name="MyStep2", input_data=[step1.properties.ModelArtifacts.S3ModelArtifacts]
    )  # step property
    pipeline = Pipeline(
        name="MyPipeline",
        parameters=[parameter],
        steps=[step1, step2],
        sagemaker_session=sagemaker_session_mock,
    )
    assert pipeline.to_request() == {
        "Version": "2020-12-01",
        "Metadata": {},
        "Parameters": [{"Name": "MyStr", "Type": "String"}],
        "PipelineExperimentConfig": {
            "ExperimentName": ExecutionVariables.PIPELINE_NAME,
            "TrialName": ExecutionVariables.PIPELINE_EXECUTION_ID,
        },
        "Steps": [
            {
                "Name": "MyStep1",
                "Type": "Training",
                "Arguments": {
                    "input_data": [
                        parameter,
                        ExecutionVariables.PIPELINE_EXECUTION_ID,
                        PipelineExperimentConfigProperties.EXPERIMENT_NAME,
                    ]
                },
            },
            {
                "Name": "MyStep2",
                "Type": "Training",
                "Arguments": {"input_data": [step1.properties.ModelArtifacts.S3ModelArtifacts]},
            },
        ],
    }
    assert ordered(json.loads(pipeline.definition())) == ordered(
        {
            "Version": "2020-12-01",
            "Metadata": {},
            "Parameters": [{"Name": "MyStr", "Type": "String"}],
            "PipelineExperimentConfig": {
                "ExperimentName": {"Get": "Execution.PipelineName"},
                "TrialName": {"Get": "Execution.PipelineExecutionId"},
            },
            "Steps": [
                {
                    "Name": "MyStep1",
                    "Type": "Training",
                    "Arguments": {
                        "input_data": [
                            {"Get": "Parameters.MyStr"},
                            {"Get": "Execution.PipelineExecutionId"},
                            {"Get": "PipelineExperimentConfig.ExperimentName"},
                        ]
                    },
                },
                {
                    "Name": "MyStep2",
                    "Type": "Training",
                    "Arguments": {
                        "input_data": [{"Get": "Steps.MyStep1.ModelArtifacts.S3ModelArtifacts"}]
                    },
                },
            ],
        }
    )

    adjacency_list = PipelineGraph.from_pipeline(pipeline).adjacency_list
    assert ordered(adjacency_list) == ordered({"MyStep1": ["MyStep2"], "MyStep2": []})


def test_pipeline_override_experiment_config():
    pipeline = Pipeline(
        name="MyPipeline",
        pipeline_experiment_config=PipelineExperimentConfig("MyExperiment", "MyTrial"),
        steps=[CustomStep(name="MyStep", input_data="input")],
        sagemaker_session=sagemaker_session_mock,
    )
    assert ordered(json.loads(pipeline.definition())) == ordered(
        {
            "Version": "2020-12-01",
            "Metadata": {},
            "Parameters": [],
            "PipelineExperimentConfig": {"ExperimentName": "MyExperiment", "TrialName": "MyTrial"},
            "Steps": [
                {
                    "Name": "MyStep",
                    "Type": "Training",
                    "Arguments": {"input_data": "input"},
                }
            ],
        }
    )


def test_pipeline_disable_experiment_config():
    pipeline = Pipeline(
        name="MyPipeline",
        pipeline_experiment_config=None,
        steps=[CustomStep(name="MyStep", input_data="input")],
        sagemaker_session=sagemaker_session_mock,
    )
    assert ordered(json.loads(pipeline.definition())) == ordered(
        {
            "Version": "2020-12-01",
            "Metadata": {},
            "Parameters": [],
            "PipelineExperimentConfig": None,
            "Steps": [
                {
                    "Name": "MyStep",
                    "Type": "Training",
                    "Arguments": {"input_data": "input"},
                }
            ],
        }
    )


def test_pipeline_execution_basics(sagemaker_session_mock):
    sagemaker_session_mock.sagemaker_client.start_pipeline_execution.return_value = {
        "PipelineExecutionArn": "my:arn"
    }
    sagemaker_session_mock.sagemaker_client.list_pipeline_execution_steps.return_value = {
        "PipelineExecutionSteps": [Mock()]
    }
    pipeline = Pipeline(
        name="MyPipeline",
        parameters=[ParameterString("alpha", "beta"), ParameterString("gamma", "delta")],
        steps=[],
        sagemaker_session=sagemaker_session_mock,
    )
    execution = pipeline.start()
    execution.stop()
    assert sagemaker_session_mock.sagemaker_client.stop_pipeline_execution.called_with(
        PipelineExecutionArn="my:arn"
    )
    execution.describe()
    assert sagemaker_session_mock.sagemaker_client.describe_pipeline_execution.called_with(
        PipelineExecutionArn="my:arn"
    )
    steps = execution.list_steps()
    assert sagemaker_session_mock.sagemaker_client.describe_pipeline_execution_steps.called_with(
        PipelineExecutionArn="my:arn"
    )
    assert len(steps) == 1


def _generate_large_pipeline_steps(input_data: object):
    steps = []
    for i in range(2000):
        steps.append(CustomStep(name=f"MyStep{i}", input_data=input_data))
    return steps


def test_local_pipeline():
    parameter = ParameterString("MyStr", default_value="test")
    pipeline = Pipeline(
        name="MyPipeline",
        parameters=[parameter],
        steps=[CustomStep(name="MyStep", input_data=parameter)],
        sagemaker_session=LocalSession(),
    )
    pipeline.create("dummy-role", "pipeline-description")

    pipeline_describe_response1 = pipeline.describe()
    assert pipeline_describe_response1["PipelineArn"] == "MyPipeline"
    assert pipeline_describe_response1["PipelineDefinition"] == pipeline.definition()
    assert pipeline_describe_response1["PipelineDescription"] == "pipeline-description"

    pipeline.update("dummy-role", "pipeline-description-2")
    pipeline_describe_response2 = pipeline.describe()
    assert pipeline_describe_response2["PipelineDescription"] == "pipeline-description-2"
    assert (
        pipeline_describe_response2["CreationTime"]
        != pipeline_describe_response2["LastModifiedTime"]
    )

    pipeline_execution_describe_response = pipeline.start().describe()
    assert pipeline_execution_describe_response["PipelineArn"] == "MyPipeline"
    assert pipeline_execution_describe_response["PipelineExecutionArn"] is not None<|MERGE_RESOLUTION|>--- conflicted
+++ resolved
@@ -78,11 +78,7 @@
     )
 
 
-<<<<<<< HEAD
-@patch("sagemaker.spark.processing.S3Uploader.upload_string_as_file_body")
-=======
 @patch("sagemaker.s3.S3Uploader.upload_string_as_file_body")
->>>>>>> c2be61ff
 def test_large_pipeline_create(sagemaker_session_mock, role_arn):
     parameter = ParameterString("MyStr")
     pipeline = Pipeline(
@@ -153,12 +149,8 @@
         ParallelismConfiguration={"MaxParallelExecutionSteps": 10},
     )
 
-<<<<<<< HEAD
-@patch("sagemaker.spark.processing.S3Uploader.upload_string_as_file_body")
-=======
 
 @patch("sagemaker.s3.S3Uploader.upload_string_as_file_body")
->>>>>>> c2be61ff
 def test_large_pipeline_update(sagemaker_session_mock, role_arn):
     parameter = ParameterString("MyStr")
     pipeline = Pipeline(
