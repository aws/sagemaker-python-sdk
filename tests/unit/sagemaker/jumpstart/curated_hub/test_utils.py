# Copyright Amazon.com, Inc. or its affiliates. All Rights Reserved.
#
# Licensed under the Apache License, Version 2.0 (the "License"). You
# may not use this file except in compliance with the License. A copy of
# the License is located at
#
#     http://aws.amazon.com/apache2.0/
#
# or in the "license" file accompanying this file. This file is
# distributed on an "AS IS" BASIS, WITHOUT WARRANTIES OR CONDITIONS OF
# ANY KIND, either express or implied. See the License for the specific
# language governing permissions and limitations under the License.
from __future__ import absolute_import

from unittest.mock import Mock
from sagemaker.jumpstart.types import HubArnExtractedInfo
from sagemaker.jumpstart.constants import JUMPSTART_DEFAULT_REGION_NAME
from sagemaker.jumpstart.curated_hub import utils


def test_get_info_from_hub_resource_arn():
    model_arn = (
        "arn:aws:sagemaker:us-west-2:000000000000:hub-content/MockHub/Model/my-mock-model/1.0.2"
    )
    assert utils.get_info_from_hub_resource_arn(model_arn) == HubArnExtractedInfo(
        partition="aws",
        region="us-west-2",
        account_id="000000000000",
        hub_name="MockHub",
        hub_content_type="Model",
        hub_content_name="my-mock-model",
        hub_content_version="1.0.2",
    )

    notebook_arn = "arn:aws:sagemaker:us-west-2:000000000000:hub-content/MockHub/Notebook/my-mock-notebook/1.0.2"
    assert utils.get_info_from_hub_resource_arn(notebook_arn) == HubArnExtractedInfo(
        partition="aws",
        region="us-west-2",
        account_id="000000000000",
        hub_name="MockHub",
        hub_content_type="Notebook",
        hub_content_name="my-mock-notebook",
        hub_content_version="1.0.2",
    )

    hub_arn = "arn:aws:sagemaker:us-west-2:000000000000:hub/MockHub"
    assert utils.get_info_from_hub_resource_arn(hub_arn) == HubArnExtractedInfo(
        partition="aws",
        region="us-west-2",
        account_id="000000000000",
        hub_name="MockHub",
    )

    invalid_arn = "arn:aws:sagemaker:us-west-2:000000000000:endpoint/my-endpoint-123"
    assert None is utils.get_info_from_hub_resource_arn(invalid_arn)

    invalid_arn = "nonsense-string"
    assert None is utils.get_info_from_hub_resource_arn(invalid_arn)

    invalid_arn = ""
    assert None is utils.get_info_from_hub_resource_arn(invalid_arn)


def test_construct_hub_arn_from_name():
    mock_sagemaker_session = Mock()
    mock_sagemaker_session.account_id.return_value = "123456789123"
    mock_sagemaker_session.boto_region_name = "us-west-2"
    hub_name = "my-cool-hub"

    assert (
        utils.construct_hub_arn_from_name(hub_name=hub_name, session=mock_sagemaker_session)
        == "arn:aws:sagemaker:us-west-2:123456789123:hub/my-cool-hub"
    )

    assert (
        utils.construct_hub_arn_from_name(
            hub_name=hub_name, region="us-east-1", session=mock_sagemaker_session
        )
        == "arn:aws:sagemaker:us-east-1:123456789123:hub/my-cool-hub"
    )


def test_construct_hub_model_arn_from_inputs():
    model_name, version = "pytorch-ic-imagenet-v2", "1.0.2"
    hub_arn = "arn:aws:sagemaker:us-west-2:123456789123:hub/my-mock-hub"

    assert (
        utils.construct_hub_model_arn_from_inputs(hub_arn, model_name, version)
        == "arn:aws:sagemaker:us-west-2:123456789123:hub-content/my-mock-hub/Model/pytorch-ic-imagenet-v2/1.0.2"
    )

    version = "*"
    assert (
        utils.construct_hub_model_arn_from_inputs(hub_arn, model_name, version)
        == "arn:aws:sagemaker:us-west-2:123456789123:hub-content/my-mock-hub/Model/pytorch-ic-imagenet-v2/*"
    )


def test_generate_hub_arn_for_init_kwargs():
    hub_name = "my-hub-name"
    hub_arn = "arn:aws:sagemaker:us-west-2:12346789123:hub/my-awesome-hub"
    # Mock default session with default values
    mock_default_session = Mock()
    mock_default_session.account_id.return_value = "123456789123"
    mock_default_session.boto_region_name = JUMPSTART_DEFAULT_REGION_NAME
    # Mock custom session with custom values
    mock_custom_session = Mock()
    mock_custom_session.account_id.return_value = "000000000000"
    mock_custom_session.boto_region_name = "us-east-2"

    assert (
        utils.generate_hub_arn_for_init_kwargs(hub_name, session=mock_default_session)
        == "arn:aws:sagemaker:us-west-2:123456789123:hub/my-hub-name"
    )

    assert (
        utils.generate_hub_arn_for_init_kwargs(hub_name, "us-east-1", session=mock_default_session)
        == "arn:aws:sagemaker:us-east-1:123456789123:hub/my-hub-name"
    )

    assert (
        utils.generate_hub_arn_for_init_kwargs(hub_name, "eu-west-1", mock_custom_session)
        == "arn:aws:sagemaker:eu-west-1:000000000000:hub/my-hub-name"
    )

    assert (
        utils.generate_hub_arn_for_init_kwargs(hub_name, None, mock_custom_session)
        == "arn:aws:sagemaker:us-east-2:000000000000:hub/my-hub-name"
    )

    assert utils.generate_hub_arn_for_init_kwargs(hub_arn, session=mock_default_session) == hub_arn

    assert (
        utils.generate_hub_arn_for_init_kwargs(hub_arn, "us-east-1", session=mock_default_session)
        == hub_arn
    )

    assert (
        utils.generate_hub_arn_for_init_kwargs(hub_arn, "us-east-1", mock_custom_session) == hub_arn
    )

<<<<<<< HEAD
    assert (
        utils.generate_hub_arn_for_estimator_init_kwargs(hub_arn, None, mock_custom_session)
        == hub_arn
    )


def test_generate_default_hub_bucket_name():
    mock_sagemaker_session = Mock()
    mock_sagemaker_session.account_id.return_value = "123456789123"
    mock_sagemaker_session.boto_region_name = "us-east-1"

    assert (
        utils.generate_default_hub_bucket_name(sagemaker_session=mock_sagemaker_session)
        == "sagemaker-hubs-us-east-1-123456789123"
    )


def test_create_hub_bucket_if_it_does_not_exist():
    mock_sagemaker_session = Mock()
    mock_sagemaker_session.account_id.return_value = "123456789123"
    mock_sagemaker_session.client("sts").get_caller_identity.return_value = {
        "Account": "123456789123"
    }
    mock_sagemaker_session.boto_session.resource("s3").Bucket().creation_date = None
    mock_sagemaker_session.boto_region_name = "us-east-1"
    bucket_name = "sagemaker-hubs-us-east-1-123456789123"
    created_hub_bucket_name = utils.create_hub_bucket_if_it_does_not_exist(
        sagemaker_session=mock_sagemaker_session
    )

    mock_sagemaker_session.boto_session.resource("s3").create_bucketassert_called_once()
    assert created_hub_bucket_name == bucket_name
=======
    assert utils.generate_hub_arn_for_init_kwargs(hub_arn, None, mock_custom_session) == hub_arn
>>>>>>> ec04711d
<|MERGE_RESOLUTION|>--- conflicted
+++ resolved
@@ -139,7 +139,6 @@
         utils.generate_hub_arn_for_init_kwargs(hub_arn, "us-east-1", mock_custom_session) == hub_arn
     )
 
-<<<<<<< HEAD
     assert (
         utils.generate_hub_arn_for_estimator_init_kwargs(hub_arn, None, mock_custom_session)
         == hub_arn
@@ -172,6 +171,4 @@
 
     mock_sagemaker_session.boto_session.resource("s3").create_bucketassert_called_once()
     assert created_hub_bucket_name == bucket_name
-=======
-    assert utils.generate_hub_arn_for_init_kwargs(hub_arn, None, mock_custom_session) == hub_arn
->>>>>>> ec04711d
+    assert utils.generate_hub_arn_for_init_kwargs(hub_arn, None, mock_custom_session) == hub_arn