# Copyright Amazon.com, Inc. or its affiliates. All Rights Reserved.
#
# Licensed under the Apache License, Version 2.0 (the "License"). You
# may not use this file except in compliance with the License. A copy of
# the License is located at
#
#     http://aws.amazon.com/apache2.0/
#
# or in the "license" file accompanying this file. This file is
# distributed on an "AS IS" BASIS, WITHOUT WARRANTIES OR CONDITIONS OF
# ANY KIND, either express or implied. See the License for the specific
# language governing permissions and limitations under the License.
from __future__ import absolute_import
import os
from unittest import TestCase

from botocore.exceptions import ClientError
from mock.mock import Mock, patch
import pytest
import boto3
import random
from sagemaker import session
from sagemaker.jumpstart import utils
from sagemaker.jumpstart.constants import (
    DEFAULT_JUMPSTART_SAGEMAKER_SESSION,
    ENV_VARIABLE_DISABLE_JUMPSTART_LOGGING,
    ENV_VARIABLE_JUMPSTART_CONTENT_BUCKET_OVERRIDE,
    ENV_VARIABLE_JUMPSTART_GATED_CONTENT_BUCKET_OVERRIDE,
    EXTRA_MODEL_ID_TAGS,
    EXTRA_MODEL_VERSION_TAGS,
    JUMPSTART_DEFAULT_REGION_NAME,
    JUMPSTART_GATED_AND_PUBLIC_BUCKET_NAME_SET,
    JUMPSTART_LOGGER,
    JUMPSTART_REGION_NAME_SET,
    JUMPSTART_RESOURCE_BASE_NAME,
    JumpStartScriptScope,
)
from functools import partial
from sagemaker.jumpstart.enums import JumpStartTag, MIMEType, JumpStartModelType
from sagemaker.jumpstart.exceptions import (
    DeprecatedJumpStartModelError,
    VulnerableJumpStartModelError,
)
from sagemaker.jumpstart.types import (
    JumpStartBenchmarkStat,
    JumpStartModelHeader,
    JumpStartVersionedModelId,
)
from tests.unit.sagemaker.jumpstart.utils import (
    get_base_spec_with_prototype_configs,
    get_spec_from_base_spec,
    get_special_model_spec,
    get_prototype_manifest,
    get_base_deployment_configs_metadata,
    get_base_deployment_configs,
)
from mock import MagicMock


MOCK_CLIENT = MagicMock()


def random_jumpstart_s3_uri(key):
    return f"s3://{random.choice(list(JUMPSTART_GATED_AND_PUBLIC_BUCKET_NAME_SET))}/{key}"


def test_get_jumpstart_content_bucket():
    bad_region = "bad_region"
    assert bad_region not in JUMPSTART_REGION_NAME_SET
    with pytest.raises(ValueError):
        utils.get_jumpstart_content_bucket(bad_region)


def test_get_jumpstart_content_bucket_no_args():
    assert (
        utils.get_jumpstart_content_bucket(JUMPSTART_DEFAULT_REGION_NAME)
        == utils.get_jumpstart_content_bucket()
    )


def test_get_jumpstart_content_bucket_override():
    with patch.dict(os.environ, {ENV_VARIABLE_JUMPSTART_CONTENT_BUCKET_OVERRIDE: "some-val"}):
        with patch("logging.Logger.info") as mocked_info_log:
            random_region = "random_region"
            assert "some-val" == utils.get_jumpstart_content_bucket(random_region)
            mocked_info_log.assert_called_with("Using JumpStart bucket override: 'some-val'")


def test_get_jumpstart_gated_content_bucket():
    bad_region = "bad_region"
    assert bad_region not in JUMPSTART_REGION_NAME_SET
    with pytest.raises(ValueError):
        utils.get_jumpstart_gated_content_bucket(bad_region)


def test_get_jumpstart_gated_content_bucket_no_args():
    assert (
        utils.get_jumpstart_gated_content_bucket(JUMPSTART_DEFAULT_REGION_NAME)
        == utils.get_jumpstart_gated_content_bucket()
    )


def test_get_jumpstart_gated_content_bucket_override():
    with patch.dict(os.environ, {ENV_VARIABLE_JUMPSTART_GATED_CONTENT_BUCKET_OVERRIDE: "some-val"}):
        with patch("logging.Logger.info") as mocked_info_log:
            random_region = "random_region"
            assert "some-val" == utils.get_jumpstart_gated_content_bucket(random_region)
            mocked_info_log.assert_called_once_with(
                "Using JumpStart gated bucket override: 'some-val'"
            )


def test_get_jumpstart_launched_regions_message():

    with patch("sagemaker.jumpstart.constants.JUMPSTART_REGION_NAME_SET", {}):
        assert (
            utils.get_jumpstart_launched_regions_message()
            == "JumpStart is not available in any region."
        )

    with patch("sagemaker.jumpstart.constants.JUMPSTART_REGION_NAME_SET", {"some_region"}):
        assert (
            utils.get_jumpstart_launched_regions_message()
            == "JumpStart is available in some_region region."
        )

    with patch(
        "sagemaker.jumpstart.constants.JUMPSTART_REGION_NAME_SET", {"some_region1", "some_region2"}
    ):
        assert (
            utils.get_jumpstart_launched_regions_message()
            == "JumpStart is available in some_region1 and some_region2 regions."
        )

    with patch("sagemaker.jumpstart.constants.JUMPSTART_REGION_NAME_SET", {"a", "b", "c"}):
        assert (
            utils.get_jumpstart_launched_regions_message()
            == "JumpStart is available in a, b, and c regions."
        )


def test_get_formatted_manifest():
    mock_manifest = [
        {
            "model_id": "tensorflow-ic-imagenet-inception-v3-classification-4",
            "version": "1.0.0",
            "min_version": "2.49.0",
            "spec_key": "community_models_specs/tensorflow-ic-imagenet-inception-v3-classification-4/specs_v1.0.0.json",
        },
    ]

    assert utils.get_formatted_manifest(mock_manifest) == {
        JumpStartVersionedModelId(
            "tensorflow-ic-imagenet-inception-v3-classification-4", "1.0.0"
        ): JumpStartModelHeader(mock_manifest[0])
    }

    assert utils.get_formatted_manifest([]) == {}


def test_parse_sagemaker_version():

    with patch("sagemaker.__version__", "1.2.3"):
        assert utils.parse_sagemaker_version() == "1.2.3"

    with patch("sagemaker.__version__", "1.2.3.3332j"):
        assert utils.parse_sagemaker_version() == "1.2.3"

    with patch("sagemaker.__version__", "1.2.3."):
        assert utils.parse_sagemaker_version() == "1.2.3"

    with pytest.raises(ValueError):
        with patch("sagemaker.__version__", "1.2.3dfsdfs"):
            utils.parse_sagemaker_version()

    with pytest.raises(RuntimeError):
        with patch("sagemaker.__version__", "1.2"):
            utils.parse_sagemaker_version()

    with pytest.raises(RuntimeError):
        with patch("sagemaker.__version__", "1"):
            utils.parse_sagemaker_version()

    with pytest.raises(RuntimeError):
        with patch("sagemaker.__version__", ""):
            utils.parse_sagemaker_version()

    with pytest.raises(RuntimeError):
        with patch("sagemaker.__version__", "1.2.3.4.5"):
            utils.parse_sagemaker_version()


@patch("sagemaker.jumpstart.utils.parse_sagemaker_version")
@patch("sagemaker.jumpstart.accessors.SageMakerSettings._parsed_sagemaker_version", "")
def test_get_sagemaker_version(patched_parse_sm_version: Mock):
    utils.get_sagemaker_version()
    utils.get_sagemaker_version()
    utils.get_sagemaker_version()
    assert patched_parse_sm_version.called_only_once()


def test_is_jumpstart_model_uri():

    assert not utils.is_jumpstart_model_uri("fdsfdsf")
    assert not utils.is_jumpstart_model_uri("s3://not-jumpstart-bucket/sdfsdfds")
    assert not utils.is_jumpstart_model_uri("some/actual/localfile")

    assert utils.is_jumpstart_model_uri(
        random_jumpstart_s3_uri("source_directory_tarballs/sourcedir.tar.gz")
    )
    assert utils.is_jumpstart_model_uri(random_jumpstart_s3_uri("random_key"))


def test_add_jumpstart_model_info_tags():
    tags = None
    model_id = "model_id"
    version = "version"
    inference_config_name = "inference_config_name"
    training_config_name = "training_config_name"
    assert [
        {"Key": "sagemaker-sdk:jumpstart-model-id", "Value": "model_id"},
        {"Key": "sagemaker-sdk:jumpstart-model-version", "Value": "version"},
    ] == utils.add_jumpstart_model_info_tags(tags=tags, model_id=model_id, model_version=version)

    tags = [
        {"Key": "sagemaker-sdk:jumpstart-model-id", "Value": "model_id_2"},
        {"Key": "sagemaker-sdk:jumpstart-model-version", "Value": "version_2"},
    ]
    model_id = "model_id"
    version = "version"
    # If tags are already present, don't modify existing tags
    assert [
        {"Key": "sagemaker-sdk:jumpstart-model-id", "Value": "model_id_2"},
        {"Key": "sagemaker-sdk:jumpstart-model-version", "Value": "version_2"},
    ] == utils.add_jumpstart_model_info_tags(tags=tags, model_id=model_id, model_version=version)

    tags = [
        {"Key": "random key", "Value": "random_value"},
    ]
    model_id = "model_id"
    version = "version"
    assert [
        {"Key": "random key", "Value": "random_value"},
        {"Key": "sagemaker-sdk:jumpstart-model-id", "Value": "model_id"},
        {"Key": "sagemaker-sdk:jumpstart-model-version", "Value": "version"},
    ] == utils.add_jumpstart_model_info_tags(tags=tags, model_id=model_id, model_version=version)

    tags = [
        {"Key": "sagemaker-sdk:jumpstart-model-id", "Value": "model_id_2"},
    ]
    model_id = "model_id"
    version = "version"
    # If tags are already present, don't modify existing tags
    assert [
        {"Key": "sagemaker-sdk:jumpstart-model-id", "Value": "model_id_2"},
        {"Key": "sagemaker-sdk:jumpstart-model-version", "Value": "version"},
    ] == utils.add_jumpstart_model_info_tags(tags=tags, model_id=model_id, model_version=version)

    tags = [
        {"Key": "random key", "Value": "random_value"},
    ]
    model_id = None
    version = None
    assert [
        {"Key": "random key", "Value": "random_value"},
    ] == utils.add_jumpstart_model_info_tags(tags=tags, model_id=model_id, model_version=version)

    tags = [
        {"Key": "random key", "Value": "random_value"},
    ]
    model_id = "model_id"
    version = "version"
    assert [
        {"Key": "random key", "Value": "random_value"},
        {"Key": "sagemaker-sdk:jumpstart-model-id", "Value": "model_id"},
        {"Key": "sagemaker-sdk:jumpstart-model-version", "Value": "version"},
        {"Key": "sagemaker-sdk:jumpstart-inference-config-name", "Value": "inference_config_name"},
    ] == utils.add_jumpstart_model_info_tags(
        tags=tags,
        model_id=model_id,
        model_version=version,
        config_name=inference_config_name,
        scope=JumpStartScriptScope.INFERENCE,
    )

    tags = [
        {"Key": "random key", "Value": "random_value"},
    ]
    model_id = "model_id"
    version = "version"
    assert [
        {"Key": "random key", "Value": "random_value"},
        {"Key": "sagemaker-sdk:jumpstart-model-id", "Value": "model_id"},
        {"Key": "sagemaker-sdk:jumpstart-model-version", "Value": "version"},
        {"Key": "sagemaker-sdk:jumpstart-training-config-name", "Value": "training_config_name"},
    ] == utils.add_jumpstart_model_info_tags(
        tags=tags,
        model_id=model_id,
        model_version=version,
        config_name=training_config_name,
        scope=JumpStartScriptScope.TRAINING,
    )

    tags = [
        {"Key": "random key", "Value": "random_value"},
    ]
    model_id = "model_id"
    version = "version"
    assert [
        {"Key": "random key", "Value": "random_value"},
        {"Key": "sagemaker-sdk:jumpstart-model-id", "Value": "model_id"},
        {"Key": "sagemaker-sdk:jumpstart-model-version", "Value": "version"},
    ] == utils.add_jumpstart_model_info_tags(
        tags=tags,
        model_id=model_id,
        model_version=version,
        config_name=training_config_name,
    )


def test_add_jumpstart_uri_tags_inference():
    tags = None
    inference_model_uri = "dfsdfsd"
    inference_script_uri = "dfsdfs"
    assert (
        utils.add_jumpstart_uri_tags(
            tags=tags,
            inference_model_uri=inference_model_uri,
            inference_script_uri=inference_script_uri,
        )
        is None
    )

    tags = []
    inference_model_uri = "dfsdfsd"
    inference_script_uri = "dfsdfs"
    assert (
        utils.add_jumpstart_uri_tags(
            tags=tags,
            inference_model_uri=inference_model_uri,
            inference_script_uri=inference_script_uri,
        )
        == []
    )

    tags = [{"Key": "some", "Value": "tag"}]
    inference_model_uri = "dfsdfsd"
    inference_script_uri = "dfsdfs"
    assert utils.add_jumpstart_uri_tags(
        tags=tags,
        inference_model_uri=inference_model_uri,
        inference_script_uri=inference_script_uri,
    ) == [{"Key": "some", "Value": "tag"}]

    tags = None
    inference_model_uri = random_jumpstart_s3_uri("random_key")
    inference_script_uri = "dfsdfs"
    assert utils.add_jumpstart_uri_tags(
        tags=tags,
        inference_model_uri=inference_model_uri,
        inference_script_uri=inference_script_uri,
    ) == [{"Key": JumpStartTag.INFERENCE_MODEL_URI.value, "Value": inference_model_uri}]

    tags = []
    inference_model_uri = random_jumpstart_s3_uri("random_key")
    inference_script_uri = "dfsdfs"
    assert utils.add_jumpstart_uri_tags(
        tags=tags,
        inference_model_uri=inference_model_uri,
        inference_script_uri=inference_script_uri,
    ) == [{"Key": JumpStartTag.INFERENCE_MODEL_URI.value, "Value": inference_model_uri}]

    tags = []
    inference_model_uri = {"S3DataSource": {"S3Uri": random_jumpstart_s3_uri("random_key")}}
    inference_script_uri = "dfsdfs"
    assert utils.add_jumpstart_uri_tags(
        tags=tags,
        inference_model_uri=inference_model_uri,
        inference_script_uri=inference_script_uri,
    ) == [
        {
            "Key": JumpStartTag.INFERENCE_MODEL_URI.value,
            "Value": inference_model_uri["S3DataSource"]["S3Uri"],
        }
    ]

    tags = []
    inference_model_uri = {"S3DataSource": {"S3Uri": random_jumpstart_s3_uri("random_key/prefix/")}}
    inference_script_uri = "dfsdfs"
    assert utils.add_jumpstart_uri_tags(
        tags=tags,
        inference_model_uri=inference_model_uri,
        inference_script_uri=inference_script_uri,
    ) == [
        {
            "Key": JumpStartTag.INFERENCE_MODEL_URI.value,
            "Value": inference_model_uri["S3DataSource"]["S3Uri"],
        }
    ]

    tags = [{"Key": "some", "Value": "tag"}]
    inference_model_uri = random_jumpstart_s3_uri("random_key")
    inference_script_uri = "dfsdfs"
    assert utils.add_jumpstart_uri_tags(
        tags=tags,
        inference_model_uri=inference_model_uri,
        inference_script_uri=inference_script_uri,
    ) == [
        {"Key": "some", "Value": "tag"},
        {"Key": JumpStartTag.INFERENCE_MODEL_URI.value, "Value": inference_model_uri},
    ]

    tags = None
    inference_script_uri = random_jumpstart_s3_uri("random_key")
    inference_model_uri = "dfsdfs"
    assert utils.add_jumpstart_uri_tags(
        tags=tags,
        inference_model_uri=inference_model_uri,
        inference_script_uri=inference_script_uri,
    ) == [{"Key": JumpStartTag.INFERENCE_SCRIPT_URI.value, "Value": inference_script_uri}]

    tags = []
    inference_script_uri = random_jumpstart_s3_uri("random_key")
    inference_model_uri = "dfsdfs"
    assert utils.add_jumpstart_uri_tags(
        tags=tags,
        inference_model_uri=inference_model_uri,
        inference_script_uri=inference_script_uri,
    ) == [{"Key": JumpStartTag.INFERENCE_SCRIPT_URI.value, "Value": inference_script_uri}]

    tags = [{"Key": "some", "Value": "tag"}]
    inference_script_uri = random_jumpstart_s3_uri("random_key")
    inference_model_uri = "dfsdfs"
    assert utils.add_jumpstart_uri_tags(
        tags=tags,
        inference_model_uri=inference_model_uri,
        inference_script_uri=inference_script_uri,
    ) == [
        {"Key": "some", "Value": "tag"},
        {"Key": JumpStartTag.INFERENCE_SCRIPT_URI.value, "Value": inference_script_uri},
    ]

    tags = None
    inference_script_uri = random_jumpstart_s3_uri("random_key")
    inference_model_uri = random_jumpstart_s3_uri("random_key")
    assert utils.add_jumpstart_uri_tags(
        tags=tags,
        inference_model_uri=inference_model_uri,
        inference_script_uri=inference_script_uri,
    ) == [
        {
            "Key": JumpStartTag.INFERENCE_MODEL_URI.value,
            "Value": inference_model_uri,
        },
        {"Key": JumpStartTag.INFERENCE_SCRIPT_URI.value, "Value": inference_script_uri},
    ]

    tags = []
    inference_script_uri = random_jumpstart_s3_uri("random_key")
    inference_model_uri = random_jumpstart_s3_uri("random_key")
    assert utils.add_jumpstart_uri_tags(
        tags=tags,
        inference_model_uri=inference_model_uri,
        inference_script_uri=inference_script_uri,
    ) == [
        {
            "Key": JumpStartTag.INFERENCE_MODEL_URI.value,
            "Value": inference_model_uri,
        },
        {"Key": JumpStartTag.INFERENCE_SCRIPT_URI.value, "Value": inference_script_uri},
    ]

    tags = [{"Key": "some", "Value": "tag"}]
    inference_script_uri = random_jumpstart_s3_uri("random_key")
    inference_model_uri = random_jumpstart_s3_uri("random_key")
    assert utils.add_jumpstart_uri_tags(
        tags=tags,
        inference_model_uri=inference_model_uri,
        inference_script_uri=inference_script_uri,
    ) == [
        {"Key": "some", "Value": "tag"},
        {
            "Key": JumpStartTag.INFERENCE_MODEL_URI.value,
            "Value": inference_model_uri,
        },
        {"Key": JumpStartTag.INFERENCE_SCRIPT_URI.value, "Value": inference_script_uri},
    ]

    tags = [{"Key": JumpStartTag.INFERENCE_MODEL_URI.value, "Value": "garbage-value"}]
    inference_script_uri = random_jumpstart_s3_uri("random_key")
    inference_model_uri = random_jumpstart_s3_uri("random_key")
    assert utils.add_jumpstart_uri_tags(
        tags=tags,
        inference_model_uri=inference_model_uri,
        inference_script_uri=inference_script_uri,
    ) == [
        {"Key": JumpStartTag.INFERENCE_MODEL_URI.value, "Value": "garbage-value"},
        {"Key": JumpStartTag.INFERENCE_SCRIPT_URI.value, "Value": inference_script_uri},
    ]

    tags = [{"Key": JumpStartTag.INFERENCE_SCRIPT_URI.value, "Value": "garbage-value"}]
    inference_script_uri = random_jumpstart_s3_uri("random_key")
    inference_model_uri = random_jumpstart_s3_uri("random_key")
    assert utils.add_jumpstart_uri_tags(
        tags=tags,
        inference_model_uri=inference_model_uri,
        inference_script_uri=inference_script_uri,
    ) == [
        {"Key": JumpStartTag.INFERENCE_SCRIPT_URI.value, "Value": "garbage-value"},
        {"Key": JumpStartTag.INFERENCE_MODEL_URI.value, "Value": inference_model_uri},
    ]

    tags = [
        {"Key": JumpStartTag.INFERENCE_SCRIPT_URI.value, "Value": "garbage-value"},
        {"Key": JumpStartTag.INFERENCE_MODEL_URI.value, "Value": "garbage-value-2"},
    ]
    inference_script_uri = random_jumpstart_s3_uri("random_key")
    inference_model_uri = random_jumpstart_s3_uri("random_key")
    assert utils.add_jumpstart_uri_tags(
        tags=tags,
        inference_model_uri=inference_model_uri,
        inference_script_uri=inference_script_uri,
    ) == [
        {"Key": JumpStartTag.INFERENCE_SCRIPT_URI.value, "Value": "garbage-value"},
        {"Key": JumpStartTag.INFERENCE_MODEL_URI.value, "Value": "garbage-value-2"},
    ]


def test_add_jumpstart_uri_tags_training():
    tags = None
    training_model_uri = "dfsdfsd"
    training_script_uri = "dfsdfs"
    assert (
        utils.add_jumpstart_uri_tags(
            tags=tags,
            training_model_uri=training_model_uri,
            training_script_uri=training_script_uri,
        )
        is None
    )

    tags = []
    training_model_uri = "dfsdfsd"
    training_script_uri = "dfsdfs"
    assert (
        utils.add_jumpstart_uri_tags(
            tags=tags,
            training_model_uri=training_model_uri,
            training_script_uri=training_script_uri,
        )
        == []
    )

    tags = [{"Key": "some", "Value": "tag"}]
    training_model_uri = "dfsdfsd"
    training_script_uri = "dfsdfs"
    assert utils.add_jumpstart_uri_tags(
        tags=tags,
        training_model_uri=training_model_uri,
        training_script_uri=training_script_uri,
    ) == [{"Key": "some", "Value": "tag"}]

    tags = None
    training_model_uri = random_jumpstart_s3_uri("random_key")
    training_script_uri = "dfsdfs"
    assert utils.add_jumpstart_uri_tags(
        tags=tags,
        training_model_uri=training_model_uri,
        training_script_uri=training_script_uri,
    ) == [{"Key": JumpStartTag.TRAINING_MODEL_URI.value, "Value": training_model_uri}]

    tags = []
    training_model_uri = random_jumpstart_s3_uri("random_key")
    training_script_uri = "dfsdfs"
    assert utils.add_jumpstart_uri_tags(
        tags=tags,
        training_model_uri=training_model_uri,
        training_script_uri=training_script_uri,
    ) == [{"Key": JumpStartTag.TRAINING_MODEL_URI.value, "Value": training_model_uri}]

    tags = [{"Key": "some", "Value": "tag"}]
    training_model_uri = random_jumpstart_s3_uri("random_key")
    training_script_uri = "dfsdfs"
    assert utils.add_jumpstart_uri_tags(
        tags=tags,
        training_model_uri=training_model_uri,
        training_script_uri=training_script_uri,
    ) == [
        {"Key": "some", "Value": "tag"},
        {"Key": JumpStartTag.TRAINING_MODEL_URI.value, "Value": training_model_uri},
    ]

    tags = None
    training_script_uri = random_jumpstart_s3_uri("random_key")
    training_model_uri = "dfsdfs"
    assert utils.add_jumpstart_uri_tags(
        tags=tags,
        training_model_uri=training_model_uri,
        training_script_uri=training_script_uri,
    ) == [{"Key": JumpStartTag.TRAINING_SCRIPT_URI.value, "Value": training_script_uri}]

    tags = []
    training_script_uri = random_jumpstart_s3_uri("random_key")
    training_model_uri = "dfsdfs"
    assert utils.add_jumpstart_uri_tags(
        tags=tags,
        training_model_uri=training_model_uri,
        training_script_uri=training_script_uri,
    ) == [{"Key": JumpStartTag.TRAINING_SCRIPT_URI.value, "Value": training_script_uri}]

    tags = [{"Key": "some", "Value": "tag"}]
    training_script_uri = random_jumpstart_s3_uri("random_key")
    training_model_uri = "dfsdfs"
    assert utils.add_jumpstart_uri_tags(
        tags=tags,
        training_model_uri=training_model_uri,
        training_script_uri=training_script_uri,
    ) == [
        {"Key": "some", "Value": "tag"},
        {"Key": JumpStartTag.TRAINING_SCRIPT_URI.value, "Value": training_script_uri},
    ]

    tags = None
    training_script_uri = random_jumpstart_s3_uri("random_key")
    training_model_uri = random_jumpstart_s3_uri("random_key")
    assert utils.add_jumpstart_uri_tags(
        tags=tags,
        training_model_uri=training_model_uri,
        training_script_uri=training_script_uri,
    ) == [
        {
            "Key": JumpStartTag.TRAINING_MODEL_URI.value,
            "Value": training_model_uri,
        },
        {"Key": JumpStartTag.TRAINING_SCRIPT_URI.value, "Value": training_script_uri},
    ]

    tags = []
    training_script_uri = random_jumpstart_s3_uri("random_key")
    training_model_uri = random_jumpstart_s3_uri("random_key")
    assert utils.add_jumpstart_uri_tags(
        tags=tags,
        training_model_uri=training_model_uri,
        training_script_uri=training_script_uri,
    ) == [
        {
            "Key": JumpStartTag.TRAINING_MODEL_URI.value,
            "Value": training_model_uri,
        },
        {"Key": JumpStartTag.TRAINING_SCRIPT_URI.value, "Value": training_script_uri},
    ]

    tags = [{"Key": "some", "Value": "tag"}]
    training_script_uri = random_jumpstart_s3_uri("random_key")
    training_model_uri = random_jumpstart_s3_uri("random_key")
    assert utils.add_jumpstart_uri_tags(
        tags=tags,
        training_model_uri=training_model_uri,
        training_script_uri=training_script_uri,
    ) == [
        {"Key": "some", "Value": "tag"},
        {
            "Key": JumpStartTag.TRAINING_MODEL_URI.value,
            "Value": training_model_uri,
        },
        {"Key": JumpStartTag.TRAINING_SCRIPT_URI.value, "Value": training_script_uri},
    ]

    tags = [{"Key": JumpStartTag.TRAINING_MODEL_URI.value, "Value": "garbage-value"}]
    training_script_uri = random_jumpstart_s3_uri("random_key")
    training_model_uri = random_jumpstart_s3_uri("random_key")
    assert utils.add_jumpstart_uri_tags(
        tags=tags,
        training_model_uri=training_model_uri,
        training_script_uri=training_script_uri,
    ) == [
        {"Key": JumpStartTag.TRAINING_MODEL_URI.value, "Value": "garbage-value"},
        {"Key": JumpStartTag.TRAINING_SCRIPT_URI.value, "Value": training_script_uri},
    ]

    tags = [{"Key": JumpStartTag.TRAINING_SCRIPT_URI.value, "Value": "garbage-value"}]
    training_script_uri = random_jumpstart_s3_uri("random_key")
    training_model_uri = random_jumpstart_s3_uri("random_key")
    assert utils.add_jumpstart_uri_tags(
        tags=tags,
        training_model_uri=training_model_uri,
        training_script_uri=training_script_uri,
    ) == [
        {"Key": JumpStartTag.TRAINING_SCRIPT_URI.value, "Value": "garbage-value"},
        {"Key": JumpStartTag.TRAINING_MODEL_URI.value, "Value": training_model_uri},
    ]

    tags = [
        {"Key": JumpStartTag.TRAINING_SCRIPT_URI.value, "Value": "garbage-value"},
        {"Key": JumpStartTag.TRAINING_MODEL_URI.value, "Value": "garbage-value-2"},
    ]
    training_script_uri = random_jumpstart_s3_uri("random_key")
    training_model_uri = random_jumpstart_s3_uri("random_key")
    assert utils.add_jumpstart_uri_tags(
        tags=tags,
        training_model_uri=training_model_uri,
        training_script_uri=training_script_uri,
    ) == [
        {"Key": JumpStartTag.TRAINING_SCRIPT_URI.value, "Value": "garbage-value"},
        {"Key": JumpStartTag.TRAINING_MODEL_URI.value, "Value": "garbage-value-2"},
    ]


def test_update_inference_tags_with_jumpstart_training_script_tags():

    random_tag_1 = {"Key": "tag-key-1", "Value": "tag-val-1"}
    random_tag_2 = {"Key": "tag-key-2", "Value": "tag-val-2"}

    js_tag = {"Key": JumpStartTag.TRAINING_SCRIPT_URI.value, "Value": "garbage-value"}
    js_tag_2 = {"Key": JumpStartTag.TRAINING_SCRIPT_URI.value, "Value": "garbage-value-2"}

    assert [random_tag_2] == utils.update_inference_tags_with_jumpstart_training_tags(
        inference_tags=[random_tag_2], training_tags=None
    )

    assert [random_tag_2] == utils.update_inference_tags_with_jumpstart_training_tags(
        inference_tags=[random_tag_2], training_tags=[]
    )

    assert [random_tag_2] == utils.update_inference_tags_with_jumpstart_training_tags(
        inference_tags=[random_tag_2], training_tags=[random_tag_1]
    )

    assert [random_tag_2, js_tag] == utils.update_inference_tags_with_jumpstart_training_tags(
        inference_tags=[random_tag_2], training_tags=[random_tag_1, js_tag]
    )

    assert [random_tag_2, js_tag_2] == utils.update_inference_tags_with_jumpstart_training_tags(
        inference_tags=[random_tag_2, js_tag_2], training_tags=[random_tag_1, js_tag]
    )

    assert [] == utils.update_inference_tags_with_jumpstart_training_tags(
        inference_tags=[], training_tags=None
    )

    assert [] == utils.update_inference_tags_with_jumpstart_training_tags(
        inference_tags=[], training_tags=[]
    )

    assert [] == utils.update_inference_tags_with_jumpstart_training_tags(
        inference_tags=[], training_tags=[random_tag_1]
    )

    assert [js_tag] == utils.update_inference_tags_with_jumpstart_training_tags(
        inference_tags=[], training_tags=[random_tag_1, js_tag]
    )

    assert None is utils.update_inference_tags_with_jumpstart_training_tags(
        inference_tags=None, training_tags=None
    )

    assert None is utils.update_inference_tags_with_jumpstart_training_tags(
        inference_tags=None, training_tags=[]
    )

    assert None is utils.update_inference_tags_with_jumpstart_training_tags(
        inference_tags=None, training_tags=[random_tag_1]
    )

    assert [js_tag] == utils.update_inference_tags_with_jumpstart_training_tags(
        inference_tags=None, training_tags=[random_tag_1, js_tag]
    )


def test_update_inference_tags_with_jumpstart_training_model_tags():

    random_tag_1 = {"Key": "tag-key-1", "Value": "tag-val-1"}
    random_tag_2 = {"Key": "tag-key-2", "Value": "tag-val-2"}

    js_tag = {"Key": JumpStartTag.TRAINING_MODEL_URI.value, "Value": "garbage-value"}
    js_tag_2 = {"Key": JumpStartTag.TRAINING_MODEL_URI.value, "Value": "garbage-value-2"}

    assert [random_tag_2] == utils.update_inference_tags_with_jumpstart_training_tags(
        inference_tags=[random_tag_2], training_tags=None
    )

    assert [random_tag_2] == utils.update_inference_tags_with_jumpstart_training_tags(
        inference_tags=[random_tag_2], training_tags=[]
    )

    assert [random_tag_2] == utils.update_inference_tags_with_jumpstart_training_tags(
        inference_tags=[random_tag_2], training_tags=[random_tag_1]
    )

    assert [random_tag_2, js_tag] == utils.update_inference_tags_with_jumpstart_training_tags(
        inference_tags=[random_tag_2], training_tags=[random_tag_1, js_tag]
    )

    assert [random_tag_2, js_tag_2] == utils.update_inference_tags_with_jumpstart_training_tags(
        inference_tags=[random_tag_2, js_tag_2], training_tags=[random_tag_1, js_tag]
    )

    assert [] == utils.update_inference_tags_with_jumpstart_training_tags(
        inference_tags=[], training_tags=None
    )

    assert [] == utils.update_inference_tags_with_jumpstart_training_tags(
        inference_tags=[], training_tags=[]
    )

    assert [] == utils.update_inference_tags_with_jumpstart_training_tags(
        inference_tags=[], training_tags=[random_tag_1]
    )

    assert [js_tag] == utils.update_inference_tags_with_jumpstart_training_tags(
        inference_tags=[], training_tags=[random_tag_1, js_tag]
    )

    assert None is utils.update_inference_tags_with_jumpstart_training_tags(
        inference_tags=None, training_tags=None
    )

    assert None is utils.update_inference_tags_with_jumpstart_training_tags(
        inference_tags=None, training_tags=[]
    )

    assert None is utils.update_inference_tags_with_jumpstart_training_tags(
        inference_tags=None, training_tags=[random_tag_1]
    )

    assert [js_tag] == utils.update_inference_tags_with_jumpstart_training_tags(
        inference_tags=None, training_tags=[random_tag_1, js_tag]
    )


def test_update_inference_tags_with_jumpstart_training_script_tags_inference():

    random_tag_1 = {"Key": "tag-key-1", "Value": "tag-val-1"}
    random_tag_2 = {"Key": "tag-key-2", "Value": "tag-val-2"}

    js_tag = {"Key": JumpStartTag.INFERENCE_SCRIPT_URI.value, "Value": "garbage-value"}
    js_tag_2 = {"Key": JumpStartTag.INFERENCE_SCRIPT_URI.value, "Value": "garbage-value-2"}

    assert [random_tag_2] == utils.update_inference_tags_with_jumpstart_training_tags(
        inference_tags=[random_tag_2], training_tags=None
    )

    assert [random_tag_2] == utils.update_inference_tags_with_jumpstart_training_tags(
        inference_tags=[random_tag_2], training_tags=[]
    )

    assert [random_tag_2] == utils.update_inference_tags_with_jumpstart_training_tags(
        inference_tags=[random_tag_2], training_tags=[random_tag_1]
    )

    assert [random_tag_2, js_tag] == utils.update_inference_tags_with_jumpstart_training_tags(
        inference_tags=[random_tag_2], training_tags=[random_tag_1, js_tag]
    )

    assert [random_tag_2, js_tag_2] == utils.update_inference_tags_with_jumpstart_training_tags(
        inference_tags=[random_tag_2, js_tag_2], training_tags=[random_tag_1, js_tag]
    )

    assert [] == utils.update_inference_tags_with_jumpstart_training_tags(
        inference_tags=[], training_tags=None
    )

    assert [] == utils.update_inference_tags_with_jumpstart_training_tags(
        inference_tags=[], training_tags=[]
    )

    assert [] == utils.update_inference_tags_with_jumpstart_training_tags(
        inference_tags=[], training_tags=[random_tag_1]
    )

    assert [js_tag] == utils.update_inference_tags_with_jumpstart_training_tags(
        inference_tags=[], training_tags=[random_tag_1, js_tag]
    )

    assert None is utils.update_inference_tags_with_jumpstart_training_tags(
        inference_tags=None, training_tags=None
    )

    assert None is utils.update_inference_tags_with_jumpstart_training_tags(
        inference_tags=None, training_tags=[]
    )

    assert None is utils.update_inference_tags_with_jumpstart_training_tags(
        inference_tags=None, training_tags=[random_tag_1]
    )

    assert [js_tag] == utils.update_inference_tags_with_jumpstart_training_tags(
        inference_tags=None, training_tags=[random_tag_1, js_tag]
    )


def test_update_inference_tags_with_jumpstart_training_model_tags_inference():

    random_tag_1 = {"Key": "tag-key-1", "Value": "tag-val-1"}
    random_tag_2 = {"Key": "tag-key-2", "Value": "tag-val-2"}

    js_tag = {"Key": JumpStartTag.INFERENCE_MODEL_URI.value, "Value": "garbage-value"}
    js_tag_2 = {"Key": JumpStartTag.INFERENCE_MODEL_URI.value, "Value": "garbage-value-2"}

    assert [random_tag_2] == utils.update_inference_tags_with_jumpstart_training_tags(
        inference_tags=[random_tag_2], training_tags=None
    )

    assert [random_tag_2] == utils.update_inference_tags_with_jumpstart_training_tags(
        inference_tags=[random_tag_2], training_tags=[]
    )

    assert [random_tag_2] == utils.update_inference_tags_with_jumpstart_training_tags(
        inference_tags=[random_tag_2], training_tags=[random_tag_1]
    )

    assert [random_tag_2, js_tag] == utils.update_inference_tags_with_jumpstart_training_tags(
        inference_tags=[random_tag_2], training_tags=[random_tag_1, js_tag]
    )

    assert [random_tag_2, js_tag_2] == utils.update_inference_tags_with_jumpstart_training_tags(
        inference_tags=[random_tag_2, js_tag_2], training_tags=[random_tag_1, js_tag]
    )

    assert [] == utils.update_inference_tags_with_jumpstart_training_tags(
        inference_tags=[], training_tags=None
    )

    assert [] == utils.update_inference_tags_with_jumpstart_training_tags(
        inference_tags=[], training_tags=[]
    )

    assert [] == utils.update_inference_tags_with_jumpstart_training_tags(
        inference_tags=[], training_tags=[random_tag_1]
    )

    assert [js_tag] == utils.update_inference_tags_with_jumpstart_training_tags(
        inference_tags=[], training_tags=[random_tag_1, js_tag]
    )

    assert None is utils.update_inference_tags_with_jumpstart_training_tags(
        inference_tags=None, training_tags=None
    )

    assert None is utils.update_inference_tags_with_jumpstart_training_tags(
        inference_tags=None, training_tags=[]
    )

    assert None is utils.update_inference_tags_with_jumpstart_training_tags(
        inference_tags=None, training_tags=[random_tag_1]
    )

    assert [js_tag] == utils.update_inference_tags_with_jumpstart_training_tags(
        inference_tags=None, training_tags=[random_tag_1, js_tag]
    )


@patch("sagemaker.jumpstart.utils.accessors.JumpStartModelsAccessor._get_manifest")
def test_jumpstart_accept_eula_logs(mock_get_manifest):
    mock_get_manifest.return_value = []

    def make_accept_eula_inference_spec(*largs, **kwargs):
        spec = get_spec_from_base_spec(model_id="pytorch-eqa-bert-base-cased", version="*")
        spec.hosting_eula_key = "read/the/fine/print.txt"
        return spec

    with patch("logging.Logger.info") as mocked_info_log:
        utils.emit_logs_based_on_model_specs(
            make_accept_eula_inference_spec(), "us-east-1", MOCK_CLIENT
        )
        mocked_info_log.assert_any_call(
            "Model 'pytorch-eqa-bert-base-cased' requires accepting end-user license agreement (EULA). "
            "See https://jumpstart-cache-prod-us-east-1.s3.us-east-1.amazonaws.com/read/the/fine/print.txt"
            " for terms of use.",
        )


@patch("sagemaker.jumpstart.utils.accessors.JumpStartModelsAccessor._get_manifest")
def test_jumpstart_vulnerable_model_warnings(mock_get_manifest):
    mock_get_manifest.return_value = []

    def make_vulnerable_inference_spec(*largs, **kwargs):
        spec = get_spec_from_base_spec(model_id="pytorch-eqa-bert-base-cased", version="*")
        spec.inference_vulnerable = True
        spec.inference_vulnerabilities = ["some", "vulnerability"]
        return spec

    with patch("logging.Logger.warning") as mocked_warning_log:
        utils.emit_logs_based_on_model_specs(
            make_vulnerable_inference_spec(), "us-west-2", MOCK_CLIENT
        )
        mocked_warning_log.assert_called_once_with(
            "Using vulnerable JumpStart model '%s' and version '%s'.",
            "pytorch-eqa-bert-base-cased",
            "*",
        )


@patch("sagemaker.jumpstart.utils.accessors.JumpStartModelsAccessor._get_manifest")
def test_jumpstart_old_model_spec(mock_get_manifest):

    mock_get_manifest.return_value = [
        JumpStartModelHeader(
            {
                "model_id": "tensorflow-ic-imagenet-inception-v3-classification-4",
                "version": "1.1.0",
                "min_version": "2.49.0",
                "spec_key": "community_models_specs/tensorflow-ic-imagenet-in"
                "ception-v3-classification-4/specs_v1.1.0.json",
            }
        ),
        JumpStartModelHeader(
            {
                "model_id": "tensorflow-ic-imagenet-inception-v3-classification-4",
                "version": "1.0.0",
                "min_version": "2.49.0",
                "spec_key": "community_models_specs/tensorflow-ic-imagenet-"
                "inception-v3-classification-4/specs_v1.0.0.json",
            }
        ),
    ]

    with patch("logging.Logger.info") as mocked_info_log:
        utils.emit_logs_based_on_model_specs(
            get_spec_from_base_spec(
                model_id="tensorflow-ic-imagenet-inception-v3-classification-4", version="1.0.0"
            ),
            "us-west-2",
            MOCK_CLIENT,
        )

        mocked_info_log.assert_called_once_with(
            "Using model 'tensorflow-ic-imagenet-inception-v3-classification-4' with version '1.0.0'. "
            "You can upgrade to version '1.1.0' to get the latest model specifications. Note that models "
            "may have different input/output signatures after a major version upgrade."
        )

        mocked_info_log.reset_mock()

        utils.emit_logs_based_on_model_specs(
            get_spec_from_base_spec(
                model_id="tensorflow-ic-imagenet-inception-v3-classification-4", version="1.1.0"
            ),
            "us-west-2",
            MOCK_CLIENT,
        )

        mocked_info_log.assert_not_called()


@patch("sagemaker.jumpstart.utils.accessors.JumpStartModelsAccessor._get_manifest")
def test_jumpstart_deprecated_model_warnings(mock_get_manifest):
    mock_get_manifest.return_value = []

    def make_deprecated_spec(*largs, **kwargs):
        spec = get_spec_from_base_spec(model_id="pytorch-eqa-bert-base-cased", version="*")
        spec.deprecated = True
        return spec

    with patch("logging.Logger.warning") as mocked_warning_log:
        utils.emit_logs_based_on_model_specs(make_deprecated_spec(), "us-west-2", MOCK_CLIENT)

        mocked_warning_log.assert_called_once_with(
            "Using deprecated JumpStart model 'pytorch-eqa-bert-base-cased' and version '*'."
        )

    deprecated_message = "this model is deprecated"

    def make_deprecated_message_spec(*largs, **kwargs):
        spec = get_spec_from_base_spec(model_id="pytorch-eqa-bert-base-cased", version="*")
        spec.deprecated_message = deprecated_message
        spec.deprecated = True
        return spec

    with patch("logging.Logger.warning") as mocked_warning_log:
        utils.emit_logs_based_on_model_specs(
            make_deprecated_message_spec(), "us-west-2", MOCK_CLIENT
        )

        mocked_warning_log.assert_called_once_with(deprecated_message)

    deprecate_warn_message = "warn-msg"

    def make_deprecated_warning_message_spec(*largs, **kwargs):
        spec = get_spec_from_base_spec(model_id="pytorch-eqa-bert-base-cased", version="*")
        spec.deprecate_warn_message = deprecate_warn_message
        return spec

    with patch("logging.Logger.warning") as mocked_warning_log:
        utils.emit_logs_based_on_model_specs(
            make_deprecated_warning_message_spec(), "us-west-2", MOCK_CLIENT
        )
        mocked_warning_log.assert_called_once_with(
            deprecate_warn_message,
        )


@patch("sagemaker.jumpstart.utils.accessors.JumpStartModelsAccessor._get_manifest")
def test_jumpstart_usage_info_message(mock_get_manifest):
    mock_get_manifest.return_value = []

    usage_info_message = "This model might change your life."

    def make_info_spec(*largs, **kwargs):
        spec = get_spec_from_base_spec(model_id="pytorch-eqa-bert-base-cased", version="*")
        spec.usage_info_message = usage_info_message
        return spec

    with patch("logging.Logger.info") as mocked_info_log:
        utils.emit_logs_based_on_model_specs(make_info_spec(), "us-west-2", MOCK_CLIENT)

        mocked_info_log.assert_called_with(usage_info_message)


@patch("sagemaker.jumpstart.accessors.JumpStartModelsAccessor.get_model_specs")
def test_jumpstart_vulnerable_model_errors(patched_get_model_specs):
    def make_vulnerable_inference_spec(*largs, **kwargs):
        spec = get_spec_from_base_spec(*largs, **kwargs)
        spec.inference_vulnerable = True
        spec.inference_vulnerabilities = ["some", "vulnerability"]
        return spec

    patched_get_model_specs.side_effect = make_vulnerable_inference_spec

    with pytest.raises(VulnerableJumpStartModelError) as e:
        utils.verify_model_region_and_return_specs(
            model_id="pytorch-eqa-bert-base-cased",
            version="*",
            scope=JumpStartScriptScope.INFERENCE.value,
            region="us-west-2",
        )
    assert (
        "Version '*' of JumpStart model 'pytorch-eqa-bert-base-cased' has at least 1 "
        "vulnerable dependency in the inference script. "
        "We recommend that you specify a more recent model version or "
        "choose a different model. To access the "
        "latest models and model versions, be sure to upgrade "
        "to the latest version of the SageMaker Python SDK. "
        "List of vulnerabilities: some, vulnerability"
    ) == str(e.value.message)

    def make_vulnerable_training_spec(*largs, **kwargs):
        spec = get_spec_from_base_spec(*largs, **kwargs)
        spec.training_vulnerable = True
        spec.training_vulnerabilities = ["some", "vulnerability"]
        return spec

    patched_get_model_specs.side_effect = make_vulnerable_training_spec

    with pytest.raises(VulnerableJumpStartModelError) as e:
        utils.verify_model_region_and_return_specs(
            model_id="pytorch-eqa-bert-base-cased",
            version="*",
            scope=JumpStartScriptScope.TRAINING.value,
            region="us-west-2",
        )
    assert (
        "Version '*' of JumpStart model 'pytorch-eqa-bert-base-cased' has at least 1 "
        "vulnerable dependency in the training script. "
        "We recommend that you specify a more recent model version or "
        "choose a different model. To access the "
        "latest models and model versions, be sure to upgrade "
        "to the latest version of the SageMaker Python SDK. "
        "List of vulnerabilities: some, vulnerability"
    ) == str(e.value.message)


@patch("sagemaker.jumpstart.accessors.JumpStartModelsAccessor.get_model_specs")
def test_jumpstart_deprecated_model_errors(patched_get_model_specs):
    def make_deprecated_spec(*largs, **kwargs):
        spec = get_spec_from_base_spec(*largs, **kwargs)
        spec.deprecated = True
        return spec

    patched_get_model_specs.side_effect = make_deprecated_spec

    with pytest.raises(DeprecatedJumpStartModelError) as e:
        utils.verify_model_region_and_return_specs(
            model_id="pytorch-eqa-bert-base-cased",
            version="*",
            scope=JumpStartScriptScope.INFERENCE.value,
            region="us-west-2",
        )
    assert "Version '*' of JumpStart model 'pytorch-eqa-bert-base-cased' is deprecated. "
    "Please try targeting a higher version of the model or using a different model." == str(
        e.value.message
    )

    deprecated_message = "this model is deprecated"

    def make_deprecated_message_spec(*largs, **kwargs):
        spec = get_spec_from_base_spec(*largs, **kwargs)
        spec.deprecated_message = deprecated_message
        spec.deprecated = True
        return spec

    patched_get_model_specs.side_effect = make_deprecated_message_spec

    with pytest.raises(DeprecatedJumpStartModelError) as e:
        utils.verify_model_region_and_return_specs(
            model_id="pytorch-eqa-bert-base-cased",
            version="*",
            scope=JumpStartScriptScope.INFERENCE.value,
            region="us-west-2",
        )
    assert deprecated_message == str(e.value.message)


def test_get_jumpstart_base_name_if_jumpstart_model():
    uris = [random_jumpstart_s3_uri("random_key") for _ in range(random.randint(1, 10))]
    assert JUMPSTART_RESOURCE_BASE_NAME == utils.get_jumpstart_base_name_if_jumpstart_model(*uris)

    uris = ["s3://not-jumpstart-bucket/some-key" for _ in range(random.randint(0, 10))]
    assert utils.get_jumpstart_base_name_if_jumpstart_model(*uris) is None

    uris = ["s3://not-jumpstart-bucket/some-key" for _ in range(random.randint(1, 10))] + [
        random_jumpstart_s3_uri("random_key")
    ]
    assert JUMPSTART_RESOURCE_BASE_NAME == utils.get_jumpstart_base_name_if_jumpstart_model(*uris)

    uris = (
        ["s3://not-jumpstart-bucket/some-key" for _ in range(random.randint(1, 10))]
        + [random_jumpstart_s3_uri("random_key")]
        + ["s3://not-jumpstart-bucket/some-key-2" for _ in range(random.randint(1, 10))]
    )
    assert JUMPSTART_RESOURCE_BASE_NAME == utils.get_jumpstart_base_name_if_jumpstart_model(*uris)


def test_mime_type_enum_from_str():
    mime_types = {elt.value for elt in MIMEType}

    suffixes = {"", "; ", ";fsdfsdfsdfsd", ";;;;;", ";sdfsafd;fdasfs;"}

    for mime_type in mime_types:
        for suffix in suffixes:
            mime_type_with_suffix = mime_type + suffix
            assert MIMEType.from_suffixed_type(mime_type_with_suffix) == mime_type


class TestIsValidModelId(TestCase):
    @patch("sagemaker.jumpstart.utils.accessors.JumpStartModelsAccessor._get_manifest")
    @patch("sagemaker.jumpstart.utils.accessors.JumpStartModelsAccessor.get_model_specs")
    def test_validate_model_id_and_get_type_open_weights(
        self,
        mock_get_model_specs: Mock,
        mock_get_manifest: Mock,
    ):
        mock_get_manifest.return_value = [
            Mock(model_id="ay"),
            Mock(model_id="bee"),
            Mock(model_id="see"),
        ]

        mock_session_value = DEFAULT_JUMPSTART_SAGEMAKER_SESSION
        mock_s3_client_value = mock_session_value.s3_client

        patched = partial(
            utils.validate_model_id_and_get_type, sagemaker_session=mock_session_value
        )

        with patch("sagemaker.jumpstart.utils.validate_model_id_and_get_type", patched):
            assert utils.validate_model_id_and_get_type("bee") == JumpStartModelType.OPEN_WEIGHTS
            mock_get_manifest.assert_called_with(
                region=JUMPSTART_DEFAULT_REGION_NAME,
                s3_client=mock_s3_client_value,
                model_type=JumpStartModelType.OPEN_WEIGHTS,
            )
            mock_get_model_specs.assert_not_called()

            mock_get_manifest.reset_mock()
            mock_get_model_specs.reset_mock()

            mock_get_manifest.return_value = [
                Mock(model_id="ay"),
                Mock(model_id="bee"),
                Mock(model_id="see"),
            ]

            mock_get_model_specs.return_value = Mock(training_supported=True)
            self.assertIsNone(
                utils.validate_model_id_and_get_type(
                    "invalid", script=JumpStartScriptScope.TRAINING
                )
            )
            assert (
                utils.validate_model_id_and_get_type("bee", script=JumpStartScriptScope.TRAINING)
                == JumpStartModelType.OPEN_WEIGHTS
            )

            mock_get_manifest.assert_called_with(
                region=JUMPSTART_DEFAULT_REGION_NAME,
                s3_client=mock_s3_client_value,
                model_type=JumpStartModelType.OPEN_WEIGHTS,
            )

    @patch("sagemaker.jumpstart.utils.accessors.JumpStartModelsAccessor._get_manifest")
    @patch("sagemaker.jumpstart.utils.accessors.JumpStartModelsAccessor.get_model_specs")
    def test_validate_model_id_and_get_type_invalid(
        self, mock_get_model_specs: Mock, mock_get_manifest: Mock
    ):
        mock_get_manifest.side_effect = (
            lambda region, model_type, *args, **kwargs: get_prototype_manifest(region, model_type)
        )

        mock_session_value = DEFAULT_JUMPSTART_SAGEMAKER_SESSION
        mock_s3_client_value = mock_session_value.s3_client

        patched = partial(
            utils.validate_model_id_and_get_type, sagemaker_session=mock_session_value
        )

        with patch("sagemaker.jumpstart.utils.validate_model_id_and_get_type", patched):

            self.assertIsNone(utils.validate_model_id_and_get_type("dee"))
            self.assertIsNone(utils.validate_model_id_and_get_type(""))
            self.assertIsNone(utils.validate_model_id_and_get_type(None))
            self.assertIsNone(utils.validate_model_id_and_get_type(set()))

            mock_get_manifest.assert_called()

            mock_get_model_specs.assert_not_called()

            mock_get_manifest.reset_mock()
            mock_get_model_specs.reset_mock()

            assert (
                utils.validate_model_id_and_get_type("ai21-summarization")
                == JumpStartModelType.PROPRIETARY
            )
            self.assertIsNone(utils.validate_model_id_and_get_type("ai21-summarization-2"))

            mock_get_manifest.assert_called_with(
                region=JUMPSTART_DEFAULT_REGION_NAME,
                s3_client=mock_s3_client_value,
                model_type=JumpStartModelType.PROPRIETARY,
            )

            self.assertIsNone(
                utils.validate_model_id_and_get_type("dee", script=JumpStartScriptScope.TRAINING)
            )
            self.assertIsNone(
                utils.validate_model_id_and_get_type("", script=JumpStartScriptScope.TRAINING)
            )
            self.assertIsNone(
                utils.validate_model_id_and_get_type(None, script=JumpStartScriptScope.TRAINING)
            )
            self.assertIsNone(
                utils.validate_model_id_and_get_type(set(), script=JumpStartScriptScope.TRAINING)
            )

            assert (
                utils.validate_model_id_and_get_type("pytorch-eqa-bert-base-cased")
                == JumpStartModelType.OPEN_WEIGHTS
            )
            mock_get_manifest.assert_called_with(
                region=JUMPSTART_DEFAULT_REGION_NAME,
                s3_client=mock_s3_client_value,
                model_type=JumpStartModelType.OPEN_WEIGHTS,
            )

        with pytest.raises(ValueError):
            utils.validate_model_id_and_get_type(
                "ai21-summarization", script=JumpStartScriptScope.TRAINING
            )


class TestGetModelIdVersionFromResourceArn(TestCase):
    def test_no_model_id_no_version_found(self):
        mock_list_tags = Mock()
        mock_sagemaker_session = Mock()
        mock_sagemaker_session.list_tags = mock_list_tags
        mock_list_tags.return_value = [{"Key": "blah", "Value": "blah1"}]

        self.assertEquals(
            utils.get_jumpstart_model_info_from_resource_arn("some-arn", mock_sagemaker_session),
            (None, None, None, None),
        )
        mock_list_tags.assert_called_once_with("some-arn")

    def test_model_id_no_version_found(self):
        mock_list_tags = Mock()
        mock_sagemaker_session = Mock()
        mock_sagemaker_session.list_tags = mock_list_tags
        mock_list_tags.return_value = [
            {"Key": "blah", "Value": "blah1"},
            {"Key": JumpStartTag.MODEL_ID, "Value": "model_id"},
        ]

        self.assertEquals(
            utils.get_jumpstart_model_info_from_resource_arn("some-arn", mock_sagemaker_session),
            ("model_id", None, None, None),
        )
        mock_list_tags.assert_called_once_with("some-arn")

    def test_no_model_id_version_found(self):
        mock_list_tags = Mock()
        mock_sagemaker_session = Mock()
        mock_sagemaker_session.list_tags = mock_list_tags
        mock_list_tags.return_value = [
            {"Key": "blah", "Value": "blah1"},
            {"Key": JumpStartTag.MODEL_VERSION, "Value": "model_version"},
        ]

        self.assertEquals(
            utils.get_jumpstart_model_info_from_resource_arn("some-arn", mock_sagemaker_session),
            (None, "model_version", None, None),
        )
        mock_list_tags.assert_called_once_with("some-arn")

    def test_no_config_name_found(self):
        mock_list_tags = Mock()
        mock_sagemaker_session = Mock()
        mock_sagemaker_session.list_tags = mock_list_tags
        mock_list_tags.return_value = [{"Key": "blah", "Value": "blah1"}]

        self.assertEquals(
            utils.get_jumpstart_model_info_from_resource_arn("some-arn", mock_sagemaker_session),
            (None, None, None, None),
        )
        mock_list_tags.assert_called_once_with("some-arn")

    def test_inference_config_name_found(self):
        mock_list_tags = Mock()
        mock_sagemaker_session = Mock()
        mock_sagemaker_session.list_tags = mock_list_tags
        mock_list_tags.return_value = [
            {"Key": "blah", "Value": "blah1"},
            {"Key": JumpStartTag.INFERENCE_CONFIG_NAME, "Value": "config_name"},
        ]

        self.assertEquals(
            utils.get_jumpstart_model_info_from_resource_arn("some-arn", mock_sagemaker_session),
            (None, None, "config_name", None),
        )
        mock_list_tags.assert_called_once_with("some-arn")

    def test_training_config_name_found(self):
        mock_list_tags = Mock()
        mock_sagemaker_session = Mock()
        mock_sagemaker_session.list_tags = mock_list_tags
        mock_list_tags.return_value = [
            {"Key": "blah", "Value": "blah1"},
            {"Key": JumpStartTag.TRAINING_CONFIG_NAME, "Value": "config_name"},
        ]

        self.assertEquals(
            utils.get_jumpstart_model_info_from_resource_arn("some-arn", mock_sagemaker_session),
            (None, None, None, "config_name"),
        )
        mock_list_tags.assert_called_once_with("some-arn")

    def test_both_config_name_found(self):
        mock_list_tags = Mock()
        mock_sagemaker_session = Mock()
        mock_sagemaker_session.list_tags = mock_list_tags
        mock_list_tags.return_value = [
            {"Key": "blah", "Value": "blah1"},
            {"Key": JumpStartTag.INFERENCE_CONFIG_NAME, "Value": "inference_config_name"},
            {"Key": JumpStartTag.TRAINING_CONFIG_NAME, "Value": "training_config_name"},
        ]

        self.assertEquals(
            utils.get_jumpstart_model_info_from_resource_arn("some-arn", mock_sagemaker_session),
            (None, None, "inference_config_name", "training_config_name"),
        )
        mock_list_tags.assert_called_once_with("some-arn")

    def test_model_id_version_found(self):
        mock_list_tags = Mock()
        mock_sagemaker_session = Mock()
        mock_sagemaker_session.list_tags = mock_list_tags
        mock_list_tags.return_value = [
            {"Key": "blah", "Value": "blah1"},
            {"Key": JumpStartTag.MODEL_ID, "Value": "model_id"},
            {"Key": JumpStartTag.MODEL_VERSION, "Value": "model_version"},
        ]

        self.assertEquals(
            utils.get_jumpstart_model_info_from_resource_arn("some-arn", mock_sagemaker_session),
            ("model_id", "model_version", None, None),
        )
        mock_list_tags.assert_called_once_with("some-arn")

    def test_multiple_model_id_versions_found(self):
        mock_list_tags = Mock()
        mock_sagemaker_session = Mock()
        mock_sagemaker_session.list_tags = mock_list_tags
        mock_list_tags.return_value = [
            {"Key": "blah", "Value": "blah1"},
            {"Key": JumpStartTag.MODEL_ID, "Value": "model_id_1"},
            {"Key": JumpStartTag.MODEL_VERSION, "Value": "model_version_1"},
            {"Key": JumpStartTag.MODEL_ID, "Value": "model_id_2"},
            {"Key": JumpStartTag.MODEL_VERSION, "Value": "model_version_2"},
        ]

        self.assertEquals(
            utils.get_jumpstart_model_info_from_resource_arn("some-arn", mock_sagemaker_session),
            (None, None, None, None),
        )
        mock_list_tags.assert_called_once_with("some-arn")

    def test_multiple_model_id_versions_found_aliases_consistent(self):
        mock_list_tags = Mock()
        mock_sagemaker_session = Mock()
        mock_sagemaker_session.list_tags = mock_list_tags
        mock_list_tags.return_value = [
            {"Key": "blah", "Value": "blah1"},
            {"Key": JumpStartTag.MODEL_ID, "Value": "model_id_1"},
            {"Key": JumpStartTag.MODEL_VERSION, "Value": "model_version_1"},
            {"Key": random.choice(EXTRA_MODEL_ID_TAGS), "Value": "model_id_1"},
            {"Key": random.choice(EXTRA_MODEL_VERSION_TAGS), "Value": "model_version_1"},
        ]

        self.assertEquals(
            utils.get_jumpstart_model_info_from_resource_arn("some-arn", mock_sagemaker_session),
            ("model_id_1", "model_version_1", None, None),
        )
        mock_list_tags.assert_called_once_with("some-arn")

    def test_multiple_model_id_versions_found_aliases_inconsistent(self):
        mock_list_tags = Mock()
        mock_sagemaker_session = Mock()
        mock_sagemaker_session.list_tags = mock_list_tags
        mock_list_tags.return_value = [
            {"Key": "blah", "Value": "blah1"},
            {"Key": JumpStartTag.MODEL_ID, "Value": "model_id_1"},
            {"Key": JumpStartTag.MODEL_VERSION, "Value": "model_version_1"},
            {"Key": random.choice(EXTRA_MODEL_ID_TAGS), "Value": "model_id_2"},
            {"Key": random.choice(EXTRA_MODEL_VERSION_TAGS), "Value": "model_version_2"},
        ]

        self.assertEquals(
            utils.get_jumpstart_model_info_from_resource_arn("some-arn", mock_sagemaker_session),
            (None, None, None, None),
        )
        mock_list_tags.assert_called_once_with("some-arn")

    def test_multiple_config_names_found_aliases_inconsistent(self):
        mock_list_tags = Mock()
        mock_sagemaker_session = Mock()
        mock_sagemaker_session.list_tags = mock_list_tags
        mock_list_tags.return_value = [
            {"Key": "blah", "Value": "blah1"},
            {"Key": JumpStartTag.MODEL_ID, "Value": "model_id_1"},
            {"Key": JumpStartTag.MODEL_VERSION, "Value": "model_version_1"},
            {"Key": JumpStartTag.INFERENCE_CONFIG_NAME, "Value": "config_name_1"},
            {"Key": JumpStartTag.INFERENCE_CONFIG_NAME, "Value": "config_name_2"},
        ]

        self.assertEquals(
            utils.get_jumpstart_model_info_from_resource_arn("some-arn", mock_sagemaker_session),
            ("model_id_1", "model_version_1", None, None),
        )
        mock_list_tags.assert_called_once_with("some-arn")


class TestJumpStartLogger(TestCase):
    @patch.dict("os.environ", {})
    @patch("logging.StreamHandler.emit")
    @patch("sagemaker.jumpstart.constants.JUMPSTART_LOGGER.propagate", False)
    def test_logger_normal_mode(self, mocked_emit: Mock):

        JUMPSTART_LOGGER.warning("Self destruct in 3...2...1...")

        mocked_emit.assert_called_once()

    @patch.dict("os.environ", {ENV_VARIABLE_DISABLE_JUMPSTART_LOGGING: "true"})
    @patch("logging.StreamHandler.emit")
    @patch("sagemaker.jumpstart.constants.JUMPSTART_LOGGER.propagate", False)
    def test_logger_disabled(self, mocked_emit: Mock):

        JUMPSTART_LOGGER.warning("Self destruct in 3...2...1...")

        mocked_emit.assert_not_called()


@pytest.mark.parametrize(
    "s3_bucket_name, s3_client, sagemaker_session, region",
    [
        (
            "jumpstart-cache-prod",
            boto3.client("s3", region_name="blah-blah"),
            session.Session(boto3.Session(region_name="blah-blah")),
            JUMPSTART_DEFAULT_REGION_NAME,
        ),
        (
            "jumpstart-cache-prod-us-west-2",
            boto3.client("s3", region_name="us-west-2"),
            session.Session(boto3.Session(region_name="us-west-2")),
            "us-west-2",
        ),
        ("jumpstart-cache-prod", boto3.client("s3", region_name="us-east-2"), None, "us-east-2"),
    ],
)
def test_get_region_fallback_success(s3_bucket_name, s3_client, sagemaker_session, region):
    assert region == utils.get_region_fallback(s3_bucket_name, s3_client, sagemaker_session)


@pytest.mark.parametrize(
    "s3_bucket_name, s3_client, sagemaker_session",
    [
        (
            "jumpstart-cache-prod-us-west-2",
            boto3.client("s3", region_name="us-east-2"),
            session.Session(boto3.Session(region_name="us-west-2")),
        ),
        (
            "jumpstart-cache-prod-us-west-2",
            boto3.client("s3", region_name="us-west-2"),
            session.Session(boto3.Session(region_name="eu-north-1")),
        ),
        (
            "jumpstart-cache-prod-us-west-2-us-east-2",
            boto3.client("s3", region_name="us-east-2"),
            None,
        ),
    ],
)
def test_get_region_fallback_failure(s3_bucket_name, s3_client, sagemaker_session):
    with pytest.raises(ValueError):
        utils.get_region_fallback(s3_bucket_name, s3_client, sagemaker_session)


class TestConfigs:
    @patch("sagemaker.jumpstart.accessors.JumpStartModelsAccessor.get_model_specs")
    def test_get_jumpstart_config_names_empty(
        self,
        patched_get_model_specs,
    ):

        patched_get_model_specs.side_effect = get_special_model_spec

        assert utils.get_config_names("mock-region", "gemma-model", "mock-model-version") == []

    @patch("sagemaker.jumpstart.accessors.JumpStartModelsAccessor.get_model_specs")
    def test_get_jumpstart_config_names_success(
        self,
        patched_get_model_specs,
    ):
        patched_get_model_specs.side_effect = get_base_spec_with_prototype_configs

        assert utils.get_config_names("mock-region", "mock-model", "mock-model-version") == [
            "neuron-inference",
            "neuron-inference-budget",
            "gpu-inference-budget",
            "gpu-inference",
            "gpu-inference-model-package",
        ]

    @patch("sagemaker.jumpstart.accessors.JumpStartModelsAccessor.get_model_specs")
    def test_get_jumpstart_config_names_training(
        self,
        patched_get_model_specs,
    ):
        patched_get_model_specs.side_effect = get_base_spec_with_prototype_configs

        assert utils.get_config_names(
            "mock-region", "mock-model", "mock-model-version", scope=JumpStartScriptScope.TRAINING
        ) == ["neuron-training", "neuron-training-budget", "gpu-training", "gpu-training-budget"]

    @patch("sagemaker.jumpstart.accessors.JumpStartModelsAccessor.get_model_specs")
    def test_get_jumpstart_configs_empty(
        self,
        patched_get_model_specs,
    ):
        patched_get_model_specs.side_effect = get_special_model_spec

        assert (
            utils.get_jumpstart_configs(
                "mock-region", "gemma-model", "mock-model-version", config_names=["gpu-inference"]
            )
            == {}
        )

    @patch("sagemaker.jumpstart.accessors.JumpStartModelsAccessor.get_model_specs")
    def test_get_jumpstart_configs_success(
        self,
        patched_get_model_specs,
    ):
        patched_get_model_specs.side_effect = get_base_spec_with_prototype_configs

        configs = utils.get_jumpstart_configs(
            "mock-region", "mock-model", "mock-model-version", config_names=["gpu-inference"]
        )
        assert configs.keys() == {"gpu-inference"}

        config = configs["gpu-inference"]
        assert config.base_fields["model_id"] == "pytorch-ic-mobilenet-v2"
        assert config.resolved_config["supported_inference_instance_types"] == [
            "ml.p2.xlarge",
            "ml.p3.2xlarge",
        ]


class TestBenchmarkStats:
    @patch("sagemaker.jumpstart.accessors.JumpStartModelsAccessor.get_model_specs")
    def test_get_jumpstart_benchmark_stats_empty(
        self,
        patched_get_model_specs,
    ):

        patched_get_model_specs.side_effect = get_special_model_spec

        assert utils.get_benchmark_stats("mock-region", "gemma-model", "mock-model-version") == {}

    @patch("sagemaker.jumpstart.accessors.JumpStartModelsAccessor.get_model_specs")
    def test_get_jumpstart_benchmark_stats_full_list(
        self,
        patched_get_model_specs,
    ):
        patched_get_model_specs.side_effect = get_base_spec_with_prototype_configs

        assert utils.get_benchmark_stats(
            "mock-region", "mock-model", "mock-model-version", config_names=None
        ) == {
            "neuron-inference": {
                "ml.inf2.2xlarge": [
<<<<<<< HEAD
                    JumpStartBenchmarkStat({"name": "Latency", "value": "100", "unit": "Tokens/S"})
=======
                    JumpStartBenchmarkStat(
                        {"name": "Latency", "value": "100", "unit": "Tokens/S", "concurrency": 1}
                    )
>>>>>>> 6fb935d6
                ]
            },
            "neuron-inference-budget": {
                "ml.inf2.2xlarge": [
<<<<<<< HEAD
                    JumpStartBenchmarkStat({"name": "Latency", "value": "100", "unit": "Tokens/S"})
=======
                    JumpStartBenchmarkStat(
                        {"name": "Latency", "value": "100", "unit": "Tokens/S", "concurrency": 1}
                    )
>>>>>>> 6fb935d6
                ]
            },
            "gpu-inference-budget": {
                "ml.p3.2xlarge": [
<<<<<<< HEAD
                    JumpStartBenchmarkStat({"name": "Latency", "value": "100", "unit": "Tokens/S"})
=======
                    JumpStartBenchmarkStat(
                        {"name": "Latency", "value": "100", "unit": "Tokens/S", "concurrency": 1}
                    )
>>>>>>> 6fb935d6
                ]
            },
            "gpu-inference": {
                "ml.p3.2xlarge": [
<<<<<<< HEAD
                    JumpStartBenchmarkStat({"name": "Latency", "value": "100", "unit": "Tokens/S"})
=======
                    JumpStartBenchmarkStat(
                        {"name": "Latency", "value": "100", "unit": "Tokens/S", "concurrency": 1}
                    )
                ]
            },
            "gpu-inference-model-package": {
                "ml.p3.2xlarge": [
                    JumpStartBenchmarkStat(
                        {"name": "Latency", "value": "100", "unit": "Tokens/S", "concurrency": 1}
                    )
>>>>>>> 6fb935d6
                ]
            },
        }

    @patch("sagemaker.jumpstart.accessors.JumpStartModelsAccessor.get_model_specs")
    def test_get_jumpstart_benchmark_stats_partial_list(
        self,
        patched_get_model_specs,
    ):
        patched_get_model_specs.side_effect = get_base_spec_with_prototype_configs

        assert utils.get_benchmark_stats(
            "mock-region",
            "mock-model",
            "mock-model-version",
            config_names=["neuron-inference-budget", "gpu-inference-budget"],
        ) == {
            "neuron-inference-budget": {
                "ml.inf2.2xlarge": [
<<<<<<< HEAD
                    JumpStartBenchmarkStat({"name": "Latency", "value": "100", "unit": "Tokens/S"})
=======
                    JumpStartBenchmarkStat(
                        {"name": "Latency", "value": "100", "unit": "Tokens/S", "concurrency": 1}
                    )
>>>>>>> 6fb935d6
                ]
            },
            "gpu-inference-budget": {
                "ml.p3.2xlarge": [
<<<<<<< HEAD
                    JumpStartBenchmarkStat({"name": "Latency", "value": "100", "unit": "Tokens/S"})
=======
                    JumpStartBenchmarkStat(
                        {"name": "Latency", "value": "100", "unit": "Tokens/S", "concurrency": 1}
                    )
>>>>>>> 6fb935d6
                ]
            },
        }

    @patch("sagemaker.jumpstart.accessors.JumpStartModelsAccessor.get_model_specs")
    def test_get_jumpstart_benchmark_stats_single_stat(
        self,
        patched_get_model_specs,
    ):
        patched_get_model_specs.side_effect = get_base_spec_with_prototype_configs

        assert utils.get_benchmark_stats(
            "mock-region",
            "mock-model",
            "mock-model-version",
            config_names=["neuron-inference-budget"],
        ) == {
            "neuron-inference-budget": {
                "ml.inf2.2xlarge": [
<<<<<<< HEAD
                    JumpStartBenchmarkStat({"name": "Latency", "value": "100", "unit": "Tokens/S"})
=======
                    JumpStartBenchmarkStat(
                        {"name": "Latency", "value": "100", "unit": "Tokens/S", "concurrency": 1}
                    )
>>>>>>> 6fb935d6
                ]
            }
        }

    @patch("sagemaker.jumpstart.accessors.JumpStartModelsAccessor.get_model_specs")
    def test_get_jumpstart_benchmark_stats_invalid_names(
        self,
        patched_get_model_specs,
    ):
        patched_get_model_specs.side_effect = get_base_spec_with_prototype_configs

        with pytest.raises(ValueError) as e:
            utils.get_benchmark_stats(
                "mock-region",
                "mock-model",
                "mock-model-version",
                config_names=["invalid-conig-name"],
            )
            assert "Unknown config name: 'invalid-conig-name'" in str(e.value)

    @patch("sagemaker.jumpstart.accessors.JumpStartModelsAccessor.get_model_specs")
    def test_get_jumpstart_benchmark_stats_training(
        self,
        patched_get_model_specs,
    ):
        patched_get_model_specs.side_effect = get_base_spec_with_prototype_configs

        print(
            utils.get_benchmark_stats(
                "mock-region",
                "mock-model",
                "mock-model-version",
                scope=JumpStartScriptScope.TRAINING,
                config_names=["neuron-training", "gpu-training-budget"],
            )
        )

        assert utils.get_benchmark_stats(
            "mock-region",
            "mock-model",
            "mock-model-version",
            scope=JumpStartScriptScope.TRAINING,
            config_names=["neuron-training", "gpu-training-budget"],
        ) == {
            "neuron-training": {
                "ml.tr1n1.2xlarge": [
<<<<<<< HEAD
                    JumpStartBenchmarkStat({"name": "Latency", "value": "100", "unit": "Tokens/S"})
                ],
                "ml.tr1n1.4xlarge": [
                    JumpStartBenchmarkStat({"name": "Latency", "value": "50", "unit": "Tokens/S"})
=======
                    JumpStartBenchmarkStat(
                        {"name": "Latency", "value": "100", "unit": "Tokens/S", "concurrency": 1}
                    )
                ],
                "ml.tr1n1.4xlarge": [
                    JumpStartBenchmarkStat(
                        {"name": "Latency", "value": "50", "unit": "Tokens/S", "concurrency": 1}
                    )
>>>>>>> 6fb935d6
                ],
            },
            "gpu-training-budget": {
                "ml.p3.2xlarge": [
<<<<<<< HEAD
                    JumpStartBenchmarkStat({"name": "Latency", "value": "100", "unit": "Tokens/S"})
                ]
=======
                    JumpStartBenchmarkStat(
                        {"name": "Latency", "value": "100", "unit": "Tokens/S", "concurrency": "1"}
                    )
                ]
            },
        }


def test_extract_metrics_from_deployment_configs():
    configs = get_base_deployment_configs_metadata()
    configs[0].benchmark_metrics = None
    configs[2].deployment_args = None

    data = utils.get_metrics_from_deployment_configs(configs)

    for key in data:
        assert len(data[key]) == (len(configs) - 2)


@patch("sagemaker.jumpstart.utils.get_instance_rate_per_hour")
def test_add_instance_rate_stats_to_benchmark_metrics(
    mock_get_instance_rate_per_hour,
):
    mock_get_instance_rate_per_hour.side_effect = lambda *args, **kwargs: {
        "name": "Instance Rate",
        "unit": "USD/Hrs",
        "value": "3.76",
    }

    err, out = utils.add_instance_rate_stats_to_benchmark_metrics(
        "us-west-2",
        {
            "ml.p2.xlarge": [
                JumpStartBenchmarkStat(
                    {"name": "Latency", "value": "100", "unit": "Tokens/S", "concurrency": 1}
                )
            ],
            "ml.gd4.xlarge": [
                JumpStartBenchmarkStat(
                    {"name": "Latency", "value": "100", "unit": "Tokens/S", "concurrency": 1}
                )
            ],
        },
    )

    assert err is None
    for key in out:
        assert len(out[key]) == 2
        for metric in out[key]:
            if metric.name == "Instance Rate":
                assert metric.to_json() == {
                    "name": "Instance Rate",
                    "unit": "USD/Hrs",
                    "value": "3.76",
                    "concurrency": None,
                }


def test__normalize_benchmark_metrics():
    rate, metrics = utils._normalize_benchmark_metrics(
        [
            JumpStartBenchmarkStat(
                {"name": "Latency", "value": "100", "unit": "Tokens/S", "concurrency": 1}
            ),
            JumpStartBenchmarkStat(
                {"name": "Throughput", "value": "100", "unit": "Tokens/S", "concurrency": 1}
            ),
            JumpStartBenchmarkStat(
                {"name": "Latency", "value": "100", "unit": "Tokens/S", "concurrency": 2}
            ),
            JumpStartBenchmarkStat(
                {"name": "Throughput", "value": "100", "unit": "Tokens/S", "concurrency": 2}
            ),
            JumpStartBenchmarkStat(
                {"name": "Instance Rate", "unit": "USD/Hrs", "value": "3.76", "concurrency": None}
            ),
        ]
    )

    assert rate == JumpStartBenchmarkStat(
        {"name": "Instance Rate", "unit": "USD/Hrs", "value": "3.76", "concurrency": None}
    )
    assert metrics == {
        1: [
            JumpStartBenchmarkStat(
                {"name": "Latency", "value": "100", "unit": "Tokens/S", "concurrency": 1}
            ),
            JumpStartBenchmarkStat(
                {"name": "Throughput", "value": "100", "unit": "Tokens/S", "concurrency": 1}
            ),
        ],
        2: [
            JumpStartBenchmarkStat(
                {"name": "Latency", "value": "100", "unit": "Tokens/S", "concurrency": 2}
            ),
            JumpStartBenchmarkStat(
                {"name": "Throughput", "value": "100", "unit": "Tokens/S", "concurrency": 2}
            ),
        ],
    }


@pytest.mark.parametrize(
    "name, expected",
    [
        ("latency", "Latency for each user (TTFT in ms)"),
        ("throughput", "Throughput per user (token/seconds)"),
    ],
)
def test__normalize_benchmark_metric_column_name(name, expected):
    out = utils._normalize_benchmark_metric_column_name(name)

    assert out == expected


@patch("sagemaker.jumpstart.utils.get_instance_rate_per_hour")
def test_add_instance_rate_stats_to_benchmark_metrics_client_ex(
    mock_get_instance_rate_per_hour,
):
    mock_get_instance_rate_per_hour.side_effect = ClientError(
        {
            "Error": {
                "Message": "is not authorized to perform: pricing:GetProducts",
                "Code": "AccessDenied",
>>>>>>> 6fb935d6
            },
        },
        "GetProducts",
    )

    err, out = utils.add_instance_rate_stats_to_benchmark_metrics(
        "us-west-2",
        {
            "ml.p2.xlarge": [
                JumpStartBenchmarkStat(
                    {"name": "Latency", "value": "100", "unit": "Tokens/S", "concurrency": 1}
                )
            ],
        },
    )

    assert err["Message"] == "is not authorized to perform: pricing:GetProducts"
    assert err["Code"] == "AccessDenied"
    for key in out:
        assert len(out[key]) == 1


@pytest.mark.parametrize(
    "stats, expected",
    [
        (None, True),
        (
            [
                JumpStartBenchmarkStat(
                    {
                        "name": "Instance Rate",
                        "unit": "USD/Hrs",
                        "value": "3.76",
                        "concurrency": None,
                    }
                )
            ],
            True,
        ),
        (
            [
                JumpStartBenchmarkStat(
                    {"name": "Latency", "value": "100", "unit": "Tokens/S", "concurrency": None}
                )
            ],
            False,
        ),
    ],
)
def test_has_instance_rate_stat(stats, expected):
    assert utils.has_instance_rate_stat(stats) is expected


@pytest.mark.parametrize(
    "data, expected",
    [(None, []), ([], []), (get_base_deployment_configs_metadata(), get_base_deployment_configs())],
)
def test_deployment_config_response_data(data, expected):
    out = utils.deployment_config_response_data(data)

    print(out)
    assert out == expected<|MERGE_RESOLUTION|>--- conflicted
+++ resolved
@@ -1710,42 +1710,27 @@
         ) == {
             "neuron-inference": {
                 "ml.inf2.2xlarge": [
-<<<<<<< HEAD
-                    JumpStartBenchmarkStat({"name": "Latency", "value": "100", "unit": "Tokens/S"})
-=======
                     JumpStartBenchmarkStat(
                         {"name": "Latency", "value": "100", "unit": "Tokens/S", "concurrency": 1}
                     )
->>>>>>> 6fb935d6
                 ]
             },
             "neuron-inference-budget": {
                 "ml.inf2.2xlarge": [
-<<<<<<< HEAD
-                    JumpStartBenchmarkStat({"name": "Latency", "value": "100", "unit": "Tokens/S"})
-=======
                     JumpStartBenchmarkStat(
                         {"name": "Latency", "value": "100", "unit": "Tokens/S", "concurrency": 1}
                     )
->>>>>>> 6fb935d6
                 ]
             },
             "gpu-inference-budget": {
                 "ml.p3.2xlarge": [
-<<<<<<< HEAD
-                    JumpStartBenchmarkStat({"name": "Latency", "value": "100", "unit": "Tokens/S"})
-=======
                     JumpStartBenchmarkStat(
                         {"name": "Latency", "value": "100", "unit": "Tokens/S", "concurrency": 1}
                     )
->>>>>>> 6fb935d6
                 ]
             },
             "gpu-inference": {
                 "ml.p3.2xlarge": [
-<<<<<<< HEAD
-                    JumpStartBenchmarkStat({"name": "Latency", "value": "100", "unit": "Tokens/S"})
-=======
                     JumpStartBenchmarkStat(
                         {"name": "Latency", "value": "100", "unit": "Tokens/S", "concurrency": 1}
                     )
@@ -1756,7 +1741,6 @@
                     JumpStartBenchmarkStat(
                         {"name": "Latency", "value": "100", "unit": "Tokens/S", "concurrency": 1}
                     )
->>>>>>> 6fb935d6
                 ]
             },
         }
@@ -1776,24 +1760,16 @@
         ) == {
             "neuron-inference-budget": {
                 "ml.inf2.2xlarge": [
-<<<<<<< HEAD
-                    JumpStartBenchmarkStat({"name": "Latency", "value": "100", "unit": "Tokens/S"})
-=======
                     JumpStartBenchmarkStat(
                         {"name": "Latency", "value": "100", "unit": "Tokens/S", "concurrency": 1}
                     )
->>>>>>> 6fb935d6
                 ]
             },
             "gpu-inference-budget": {
                 "ml.p3.2xlarge": [
-<<<<<<< HEAD
-                    JumpStartBenchmarkStat({"name": "Latency", "value": "100", "unit": "Tokens/S"})
-=======
                     JumpStartBenchmarkStat(
                         {"name": "Latency", "value": "100", "unit": "Tokens/S", "concurrency": 1}
                     )
->>>>>>> 6fb935d6
                 ]
             },
         }
@@ -1813,13 +1789,9 @@
         ) == {
             "neuron-inference-budget": {
                 "ml.inf2.2xlarge": [
-<<<<<<< HEAD
-                    JumpStartBenchmarkStat({"name": "Latency", "value": "100", "unit": "Tokens/S"})
-=======
                     JumpStartBenchmarkStat(
                         {"name": "Latency", "value": "100", "unit": "Tokens/S", "concurrency": 1}
                     )
->>>>>>> 6fb935d6
                 ]
             }
         }
@@ -1866,12 +1838,6 @@
         ) == {
             "neuron-training": {
                 "ml.tr1n1.2xlarge": [
-<<<<<<< HEAD
-                    JumpStartBenchmarkStat({"name": "Latency", "value": "100", "unit": "Tokens/S"})
-                ],
-                "ml.tr1n1.4xlarge": [
-                    JumpStartBenchmarkStat({"name": "Latency", "value": "50", "unit": "Tokens/S"})
-=======
                     JumpStartBenchmarkStat(
                         {"name": "Latency", "value": "100", "unit": "Tokens/S", "concurrency": 1}
                     )
@@ -1880,15 +1846,10 @@
                     JumpStartBenchmarkStat(
                         {"name": "Latency", "value": "50", "unit": "Tokens/S", "concurrency": 1}
                     )
->>>>>>> 6fb935d6
                 ],
             },
             "gpu-training-budget": {
                 "ml.p3.2xlarge": [
-<<<<<<< HEAD
-                    JumpStartBenchmarkStat({"name": "Latency", "value": "100", "unit": "Tokens/S"})
-                ]
-=======
                     JumpStartBenchmarkStat(
                         {"name": "Latency", "value": "100", "unit": "Tokens/S", "concurrency": "1"}
                     )
@@ -2013,7 +1974,6 @@
             "Error": {
                 "Message": "is not authorized to perform: pricing:GetProducts",
                 "Code": "AccessDenied",
->>>>>>> 6fb935d6
             },
         },
         "GetProducts",
