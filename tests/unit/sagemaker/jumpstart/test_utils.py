# Copyright Amazon.com, Inc. or its affiliates. All Rights Reserved.
#
# Licensed under the Apache License, Version 2.0 (the "License"). You
# may not use this file except in compliance with the License. A copy of
# the License is located at
#
#     http://aws.amazon.com/apache2.0/
#
# or in the "license" file accompanying this file. This file is
# distributed on an "AS IS" BASIS, WITHOUT WARRANTIES OR CONDITIONS OF
# ANY KIND, either express or implied. See the License for the specific
# language governing permissions and limitations under the License.
from __future__ import absolute_import
from mock.mock import Mock, patch
import pytest
import random
from sagemaker.jumpstart import utils
<<<<<<< HEAD
from sagemaker.jumpstart.constants import (
    JUMPSTART_BUCKET_NAME_SET,
    JUMPSTART_REGION_NAME_SET,
    JumpStartTag,
=======
from sagemaker.jumpstart.constants import JUMPSTART_REGION_NAME_SET, JumpStartScriptScope
from sagemaker.jumpstart.exceptions import (
    DeprecatedJumpStartModelError,
    VulnerableJumpStartModelError,
>>>>>>> c03efb24
)
from sagemaker.jumpstart.types import JumpStartModelHeader, JumpStartVersionedModelId
from tests.unit.sagemaker.jumpstart.utils import get_spec_from_base_spec


def random_jumpstart_s3_uri(key):
    return f"s3://{random.choice(list(JUMPSTART_BUCKET_NAME_SET))}/{key}"


def test_get_jumpstart_content_bucket():
    bad_region = "bad_region"
    assert bad_region not in JUMPSTART_REGION_NAME_SET
    with pytest.raises(ValueError):
        utils.get_jumpstart_content_bucket(bad_region)


def test_get_jumpstart_launched_regions_message():

    with patch("sagemaker.jumpstart.constants.JUMPSTART_REGION_NAME_SET", {}):
        assert (
            utils.get_jumpstart_launched_regions_message()
            == "JumpStart is not available in any region."
        )

    with patch("sagemaker.jumpstart.constants.JUMPSTART_REGION_NAME_SET", {"some_region"}):
        assert (
            utils.get_jumpstart_launched_regions_message()
            == "JumpStart is available in some_region region."
        )

    with patch(
        "sagemaker.jumpstart.constants.JUMPSTART_REGION_NAME_SET", {"some_region1", "some_region2"}
    ):
        assert (
            utils.get_jumpstart_launched_regions_message()
            == "JumpStart is available in some_region1 and some_region2 regions."
        )

    with patch("sagemaker.jumpstart.constants.JUMPSTART_REGION_NAME_SET", {"a", "b", "c"}):
        assert (
            utils.get_jumpstart_launched_regions_message()
            == "JumpStart is available in a, b, and c regions."
        )


def test_get_formatted_manifest():
    mock_manifest = [
        {
            "model_id": "tensorflow-ic-imagenet-inception-v3-classification-4",
            "version": "1.0.0",
            "min_version": "2.49.0",
            "spec_key": "community_models_specs/tensorflow-ic-imagenet-inception-v3-classification-4/specs_v1.0.0.json",
        },
    ]

    assert utils.get_formatted_manifest(mock_manifest) == {
        JumpStartVersionedModelId(
            "tensorflow-ic-imagenet-inception-v3-classification-4", "1.0.0"
        ): JumpStartModelHeader(mock_manifest[0])
    }

    assert utils.get_formatted_manifest([]) == {}


def test_parse_sagemaker_version():

    with patch("sagemaker.__version__", "1.2.3"):
        assert utils.parse_sagemaker_version() == "1.2.3"

    with patch("sagemaker.__version__", "1.2.3.3332j"):
        assert utils.parse_sagemaker_version() == "1.2.3"

    with patch("sagemaker.__version__", "1.2.3."):
        assert utils.parse_sagemaker_version() == "1.2.3"

    with pytest.raises(ValueError):
        with patch("sagemaker.__version__", "1.2.3dfsdfs"):
            utils.parse_sagemaker_version()

    with pytest.raises(RuntimeError):
        with patch("sagemaker.__version__", "1.2"):
            utils.parse_sagemaker_version()

    with pytest.raises(RuntimeError):
        with patch("sagemaker.__version__", "1"):
            utils.parse_sagemaker_version()

    with pytest.raises(RuntimeError):
        with patch("sagemaker.__version__", ""):
            utils.parse_sagemaker_version()

    with pytest.raises(RuntimeError):
        with patch("sagemaker.__version__", "1.2.3.4.5"):
            utils.parse_sagemaker_version()


@patch("sagemaker.jumpstart.utils.parse_sagemaker_version")
@patch("sagemaker.jumpstart.accessors.SageMakerSettings._parsed_sagemaker_version", "")
def test_get_sagemaker_version(patched_parse_sm_version: Mock):
    utils.get_sagemaker_version()
    utils.get_sagemaker_version()
    utils.get_sagemaker_version()
    assert patched_parse_sm_version.called_only_once()


<<<<<<< HEAD
def test_is_jumpstart_model_uri():

    assert not utils.is_jumpstart_model_uri("fdsfdsf")
    assert not utils.is_jumpstart_model_uri("s3://not-jumpstart-bucket/sdfsdfds")
    assert not utils.is_jumpstart_model_uri("some/actual/localfile")

    assert utils.is_jumpstart_model_uri(
        random_jumpstart_s3_uri("source_directory_tarballs/sourcedir.tar.gz")
    )
    assert utils.is_jumpstart_model_uri(random_jumpstart_s3_uri("random_key"))


def test_add_jumpstart_tags_inference():
    tags = None
    inference_model_uri = "dfsdfsd"
    inference_script_uri = "dfsdfs"
    assert (
        utils.add_jumpstart_tags(
            tags=tags,
            inference_model_uri=inference_model_uri,
            inference_script_uri=inference_script_uri,
        )
        is None
    )

    tags = []
    inference_model_uri = "dfsdfsd"
    inference_script_uri = "dfsdfs"
    assert (
        utils.add_jumpstart_tags(
            tags=tags,
            inference_model_uri=inference_model_uri,
            inference_script_uri=inference_script_uri,
        )
        == []
    )

    tags = [{"some": "tag"}]
    inference_model_uri = "dfsdfsd"
    inference_script_uri = "dfsdfs"
    assert (
        utils.add_jumpstart_tags(
            tags=tags,
            inference_model_uri=inference_model_uri,
            inference_script_uri=inference_script_uri,
        )
        == [{"some": "tag"}]
    )

    tags = None
    inference_model_uri = random_jumpstart_s3_uri("random_key")
    inference_script_uri = "dfsdfs"
    assert (
        utils.add_jumpstart_tags(
            tags=tags,
            inference_model_uri=inference_model_uri,
            inference_script_uri=inference_script_uri,
        )
        == [{JumpStartTag.INFERENCE_MODEL_URI.value: inference_model_uri}]
    )

    tags = []
    inference_model_uri = random_jumpstart_s3_uri("random_key")
    inference_script_uri = "dfsdfs"
    assert (
        utils.add_jumpstart_tags(
            tags=tags,
            inference_model_uri=inference_model_uri,
            inference_script_uri=inference_script_uri,
        )
        == [{JumpStartTag.INFERENCE_MODEL_URI.value: inference_model_uri}]
    )

    tags = [{"some": "tag"}]
    inference_model_uri = random_jumpstart_s3_uri("random_key")
    inference_script_uri = "dfsdfs"
    assert utils.add_jumpstart_tags(
        tags=tags,
        inference_model_uri=inference_model_uri,
        inference_script_uri=inference_script_uri,
    ) == [
        {"some": "tag"},
        {JumpStartTag.INFERENCE_MODEL_URI.value: inference_model_uri},
    ]

    tags = None
    inference_script_uri = random_jumpstart_s3_uri("random_key")
    inference_model_uri = "dfsdfs"
    assert (
        utils.add_jumpstart_tags(
            tags=tags,
            inference_model_uri=inference_model_uri,
            inference_script_uri=inference_script_uri,
        )
        == [{JumpStartTag.INFERENCE_SCRIPT_URI.value: inference_script_uri}]
    )

    tags = []
    inference_script_uri = random_jumpstart_s3_uri("random_key")
    inference_model_uri = "dfsdfs"
    assert (
        utils.add_jumpstart_tags(
            tags=tags,
            inference_model_uri=inference_model_uri,
            inference_script_uri=inference_script_uri,
        )
        == [{JumpStartTag.INFERENCE_SCRIPT_URI.value: inference_script_uri}]
    )

    tags = [{"some": "tag"}]
    inference_script_uri = random_jumpstart_s3_uri("random_key")
    inference_model_uri = "dfsdfs"
    assert utils.add_jumpstart_tags(
        tags=tags,
        inference_model_uri=inference_model_uri,
        inference_script_uri=inference_script_uri,
    ) == [
        {"some": "tag"},
        {JumpStartTag.INFERENCE_SCRIPT_URI.value: inference_script_uri},
    ]

    tags = None
    inference_script_uri = random_jumpstart_s3_uri("random_key")
    inference_model_uri = random_jumpstart_s3_uri("random_key")
    assert utils.add_jumpstart_tags(
        tags=tags,
        inference_model_uri=inference_model_uri,
        inference_script_uri=inference_script_uri,
    ) == [
        {
            JumpStartTag.INFERENCE_MODEL_URI.value: inference_model_uri,
        },
        {JumpStartTag.INFERENCE_SCRIPT_URI.value: inference_script_uri},
    ]

    tags = []
    inference_script_uri = random_jumpstart_s3_uri("random_key")
    inference_model_uri = random_jumpstart_s3_uri("random_key")
    assert utils.add_jumpstart_tags(
        tags=tags,
        inference_model_uri=inference_model_uri,
        inference_script_uri=inference_script_uri,
    ) == [
        {
            JumpStartTag.INFERENCE_MODEL_URI.value: inference_model_uri,
        },
        {JumpStartTag.INFERENCE_SCRIPT_URI.value: inference_script_uri},
    ]

    tags = [{"some": "tag"}]
    inference_script_uri = random_jumpstart_s3_uri("random_key")
    inference_model_uri = random_jumpstart_s3_uri("random_key")
    assert utils.add_jumpstart_tags(
        tags=tags,
        inference_model_uri=inference_model_uri,
        inference_script_uri=inference_script_uri,
    ) == [
        {"some": "tag"},
        {
            JumpStartTag.INFERENCE_MODEL_URI.value: inference_model_uri,
        },
        {JumpStartTag.INFERENCE_SCRIPT_URI.value: inference_script_uri},
    ]

    tags = [{JumpStartTag.INFERENCE_MODEL_URI.value: "garbage-value"}]
    inference_script_uri = random_jumpstart_s3_uri("random_key")
    inference_model_uri = random_jumpstart_s3_uri("random_key")
    assert utils.add_jumpstart_tags(
        tags=tags,
        inference_model_uri=inference_model_uri,
        inference_script_uri=inference_script_uri,
    ) == [
        {JumpStartTag.INFERENCE_MODEL_URI.value: "garbage-value"},
        {JumpStartTag.INFERENCE_SCRIPT_URI.value: inference_script_uri},
    ]

    tags = [{JumpStartTag.INFERENCE_SCRIPT_URI.value: "garbage-value"}]
    inference_script_uri = random_jumpstart_s3_uri("random_key")
    inference_model_uri = random_jumpstart_s3_uri("random_key")
    assert utils.add_jumpstart_tags(
        tags=tags,
        inference_model_uri=inference_model_uri,
        inference_script_uri=inference_script_uri,
    ) == [
        {JumpStartTag.INFERENCE_SCRIPT_URI.value: "garbage-value"},
        {JumpStartTag.INFERENCE_MODEL_URI.value: inference_model_uri},
    ]

    tags = [
        {JumpStartTag.INFERENCE_SCRIPT_URI.value: "garbage-value"},
        {JumpStartTag.INFERENCE_MODEL_URI.value: "garbage-value-2"},
    ]
    inference_script_uri = random_jumpstart_s3_uri("random_key")
    inference_model_uri = random_jumpstart_s3_uri("random_key")
    assert utils.add_jumpstart_tags(
        tags=tags,
        inference_model_uri=inference_model_uri,
        inference_script_uri=inference_script_uri,
    ) == [
        {JumpStartTag.INFERENCE_SCRIPT_URI.value: "garbage-value"},
        {JumpStartTag.INFERENCE_MODEL_URI.value: "garbage-value-2"},
    ]


def test_add_jumpstart_tags_training():
    tags = None
    training_model_uri = "dfsdfsd"
    training_script_uri = "dfsdfs"
    assert (
        utils.add_jumpstart_tags(
            tags=tags,
            training_model_uri=training_model_uri,
            training_script_uri=training_script_uri,
        )
        is None
    )

    tags = []
    training_model_uri = "dfsdfsd"
    training_script_uri = "dfsdfs"
    assert (
        utils.add_jumpstart_tags(
            tags=tags,
            training_model_uri=training_model_uri,
            training_script_uri=training_script_uri,
        )
        == []
    )

    tags = [{"some": "tag"}]
    training_model_uri = "dfsdfsd"
    training_script_uri = "dfsdfs"
    assert (
        utils.add_jumpstart_tags(
            tags=tags,
            training_model_uri=training_model_uri,
            training_script_uri=training_script_uri,
        )
        == [{"some": "tag"}]
    )

    tags = None
    training_model_uri = random_jumpstart_s3_uri("random_key")
    training_script_uri = "dfsdfs"
    assert (
        utils.add_jumpstart_tags(
            tags=tags,
            training_model_uri=training_model_uri,
            training_script_uri=training_script_uri,
        )
        == [{JumpStartTag.TRAINING_MODEL_URI.value: training_model_uri}]
    )

    tags = []
    training_model_uri = random_jumpstart_s3_uri("random_key")
    training_script_uri = "dfsdfs"
    assert (
        utils.add_jumpstart_tags(
            tags=tags,
            training_model_uri=training_model_uri,
            training_script_uri=training_script_uri,
        )
        == [{JumpStartTag.TRAINING_MODEL_URI.value: training_model_uri}]
    )

    tags = [{"some": "tag"}]
    training_model_uri = random_jumpstart_s3_uri("random_key")
    training_script_uri = "dfsdfs"
    assert utils.add_jumpstart_tags(
        tags=tags,
        training_model_uri=training_model_uri,
        training_script_uri=training_script_uri,
    ) == [
        {"some": "tag"},
        {JumpStartTag.TRAINING_MODEL_URI.value: training_model_uri},
    ]

    tags = None
    training_script_uri = random_jumpstart_s3_uri("random_key")
    training_model_uri = "dfsdfs"
    assert (
        utils.add_jumpstart_tags(
            tags=tags,
            training_model_uri=training_model_uri,
            training_script_uri=training_script_uri,
        )
        == [{JumpStartTag.TRAINING_SCRIPT_URI.value: training_script_uri}]
    )

    tags = []
    training_script_uri = random_jumpstart_s3_uri("random_key")
    training_model_uri = "dfsdfs"
    assert (
        utils.add_jumpstart_tags(
            tags=tags,
            training_model_uri=training_model_uri,
            training_script_uri=training_script_uri,
        )
        == [{JumpStartTag.TRAINING_SCRIPT_URI.value: training_script_uri}]
    )

    tags = [{"some": "tag"}]
    training_script_uri = random_jumpstart_s3_uri("random_key")
    training_model_uri = "dfsdfs"
    assert utils.add_jumpstart_tags(
        tags=tags,
        training_model_uri=training_model_uri,
        training_script_uri=training_script_uri,
    ) == [
        {"some": "tag"},
        {JumpStartTag.TRAINING_SCRIPT_URI.value: training_script_uri},
    ]

    tags = None
    training_script_uri = random_jumpstart_s3_uri("random_key")
    training_model_uri = random_jumpstart_s3_uri("random_key")
    assert utils.add_jumpstart_tags(
        tags=tags,
        training_model_uri=training_model_uri,
        training_script_uri=training_script_uri,
    ) == [
        {
            JumpStartTag.TRAINING_MODEL_URI.value: training_model_uri,
        },
        {JumpStartTag.TRAINING_SCRIPT_URI.value: training_script_uri},
    ]

    tags = []
    training_script_uri = random_jumpstart_s3_uri("random_key")
    training_model_uri = random_jumpstart_s3_uri("random_key")
    assert utils.add_jumpstart_tags(
        tags=tags,
        training_model_uri=training_model_uri,
        training_script_uri=training_script_uri,
    ) == [
        {
            JumpStartTag.TRAINING_MODEL_URI.value: training_model_uri,
        },
        {JumpStartTag.TRAINING_SCRIPT_URI.value: training_script_uri},
    ]

    tags = [{"some": "tag"}]
    training_script_uri = random_jumpstart_s3_uri("random_key")
    training_model_uri = random_jumpstart_s3_uri("random_key")
    assert utils.add_jumpstart_tags(
        tags=tags,
        training_model_uri=training_model_uri,
        training_script_uri=training_script_uri,
    ) == [
        {"some": "tag"},
        {
            JumpStartTag.TRAINING_MODEL_URI.value: training_model_uri,
        },
        {JumpStartTag.TRAINING_SCRIPT_URI.value: training_script_uri},
    ]

    tags = [{JumpStartTag.TRAINING_MODEL_URI.value: "garbage-value"}]
    training_script_uri = random_jumpstart_s3_uri("random_key")
    training_model_uri = random_jumpstart_s3_uri("random_key")
    assert utils.add_jumpstart_tags(
        tags=tags,
        training_model_uri=training_model_uri,
        training_script_uri=training_script_uri,
    ) == [
        {JumpStartTag.TRAINING_MODEL_URI.value: "garbage-value"},
        {JumpStartTag.TRAINING_SCRIPT_URI.value: training_script_uri},
    ]

    tags = [{JumpStartTag.TRAINING_SCRIPT_URI.value: "garbage-value"}]
    training_script_uri = random_jumpstart_s3_uri("random_key")
    training_model_uri = random_jumpstart_s3_uri("random_key")
    assert utils.add_jumpstart_tags(
        tags=tags,
        training_model_uri=training_model_uri,
        training_script_uri=training_script_uri,
    ) == [
        {JumpStartTag.TRAINING_SCRIPT_URI.value: "garbage-value"},
        {JumpStartTag.TRAINING_MODEL_URI.value: training_model_uri},
    ]

    tags = [
        {JumpStartTag.TRAINING_SCRIPT_URI.value: "garbage-value"},
        {JumpStartTag.TRAINING_MODEL_URI.value: "garbage-value-2"},
    ]
    training_script_uri = random_jumpstart_s3_uri("random_key")
    training_model_uri = random_jumpstart_s3_uri("random_key")
    assert utils.add_jumpstart_tags(
        tags=tags,
        training_model_uri=training_model_uri,
        training_script_uri=training_script_uri,
    ) == [
        {JumpStartTag.TRAINING_SCRIPT_URI.value: "garbage-value"},
        {JumpStartTag.TRAINING_MODEL_URI.value: "garbage-value-2"},
    ]


def test_update_inference_tags_with_jumpstart_training_script_tags():

    random_tag_1 = {"tag-key-1": "tag-val-1"}
    random_tag_2 = {"tag-key-2": "tag-val-2"}

    js_tag = {JumpStartTag.TRAINING_SCRIPT_URI.value: "garbage-value"}
    js_tag_2 = {JumpStartTag.TRAINING_SCRIPT_URI.value: "garbage-value-2"}

    assert [random_tag_2] == utils.update_inference_tags_with_jumpstart_training_tags(
        inference_tags=[random_tag_2], training_tags=None
    )

    assert [random_tag_2] == utils.update_inference_tags_with_jumpstart_training_tags(
        inference_tags=[random_tag_2], training_tags=[]
    )

    assert [random_tag_2] == utils.update_inference_tags_with_jumpstart_training_tags(
        inference_tags=[random_tag_2], training_tags=[random_tag_1]
    )

    assert [random_tag_2, js_tag] == utils.update_inference_tags_with_jumpstart_training_tags(
        inference_tags=[random_tag_2], training_tags=[random_tag_1, js_tag]
    )

    assert [random_tag_2, js_tag_2] == utils.update_inference_tags_with_jumpstart_training_tags(
        inference_tags=[random_tag_2, js_tag_2], training_tags=[random_tag_1, js_tag]
    )

    assert [] == utils.update_inference_tags_with_jumpstart_training_tags(
        inference_tags=[], training_tags=None
    )

    assert [] == utils.update_inference_tags_with_jumpstart_training_tags(
        inference_tags=[], training_tags=[]
    )

    assert [] == utils.update_inference_tags_with_jumpstart_training_tags(
        inference_tags=[], training_tags=[random_tag_1]
    )

    assert [js_tag] == utils.update_inference_tags_with_jumpstart_training_tags(
        inference_tags=[], training_tags=[random_tag_1, js_tag]
    )

    assert None is utils.update_inference_tags_with_jumpstart_training_tags(
        inference_tags=None, training_tags=None
    )

    assert None is utils.update_inference_tags_with_jumpstart_training_tags(
        inference_tags=None, training_tags=[]
    )

    assert None is utils.update_inference_tags_with_jumpstart_training_tags(
        inference_tags=None, training_tags=[random_tag_1]
    )

    assert [js_tag] == utils.update_inference_tags_with_jumpstart_training_tags(
        inference_tags=None, training_tags=[random_tag_1, js_tag]
    )


def test_update_inference_tags_with_jumpstart_training_model_tags():

    random_tag_1 = {"tag-key-1": "tag-val-1"}
    random_tag_2 = {"tag-key-2": "tag-val-2"}

    js_tag = {JumpStartTag.TRAINING_MODEL_URI.value: "garbage-value"}
    js_tag_2 = {JumpStartTag.TRAINING_MODEL_URI.value: "garbage-value-2"}

    assert [random_tag_2] == utils.update_inference_tags_with_jumpstart_training_tags(
        inference_tags=[random_tag_2], training_tags=None
    )

    assert [random_tag_2] == utils.update_inference_tags_with_jumpstart_training_tags(
        inference_tags=[random_tag_2], training_tags=[]
    )

    assert [random_tag_2] == utils.update_inference_tags_with_jumpstart_training_tags(
        inference_tags=[random_tag_2], training_tags=[random_tag_1]
    )

    assert [random_tag_2, js_tag] == utils.update_inference_tags_with_jumpstart_training_tags(
        inference_tags=[random_tag_2], training_tags=[random_tag_1, js_tag]
    )

    assert [random_tag_2, js_tag_2] == utils.update_inference_tags_with_jumpstart_training_tags(
        inference_tags=[random_tag_2, js_tag_2], training_tags=[random_tag_1, js_tag]
    )

    assert [] == utils.update_inference_tags_with_jumpstart_training_tags(
        inference_tags=[], training_tags=None
    )

    assert [] == utils.update_inference_tags_with_jumpstart_training_tags(
        inference_tags=[], training_tags=[]
    )

    assert [] == utils.update_inference_tags_with_jumpstart_training_tags(
        inference_tags=[], training_tags=[random_tag_1]
    )

    assert [js_tag] == utils.update_inference_tags_with_jumpstart_training_tags(
        inference_tags=[], training_tags=[random_tag_1, js_tag]
    )

    assert None is utils.update_inference_tags_with_jumpstart_training_tags(
        inference_tags=None, training_tags=None
    )

    assert None is utils.update_inference_tags_with_jumpstart_training_tags(
        inference_tags=None, training_tags=[]
    )

    assert None is utils.update_inference_tags_with_jumpstart_training_tags(
        inference_tags=None, training_tags=[random_tag_1]
    )

    assert [js_tag] == utils.update_inference_tags_with_jumpstart_training_tags(
        inference_tags=None, training_tags=[random_tag_1, js_tag]
    )


def test_update_inference_tags_with_jumpstart_training_script_tags_inference():

    random_tag_1 = {"tag-key-1": "tag-val-1"}
    random_tag_2 = {"tag-key-2": "tag-val-2"}

    js_tag = {JumpStartTag.INFERENCE_SCRIPT_URI.value: "garbage-value"}
    js_tag_2 = {JumpStartTag.INFERENCE_SCRIPT_URI.value: "garbage-value-2"}

    assert [random_tag_2] == utils.update_inference_tags_with_jumpstart_training_tags(
        inference_tags=[random_tag_2], training_tags=None
    )

    assert [random_tag_2] == utils.update_inference_tags_with_jumpstart_training_tags(
        inference_tags=[random_tag_2], training_tags=[]
    )

    assert [random_tag_2] == utils.update_inference_tags_with_jumpstart_training_tags(
        inference_tags=[random_tag_2], training_tags=[random_tag_1]
    )

    assert [random_tag_2, js_tag] == utils.update_inference_tags_with_jumpstart_training_tags(
        inference_tags=[random_tag_2], training_tags=[random_tag_1, js_tag]
    )

    assert [random_tag_2, js_tag_2] == utils.update_inference_tags_with_jumpstart_training_tags(
        inference_tags=[random_tag_2, js_tag_2], training_tags=[random_tag_1, js_tag]
    )

    assert [] == utils.update_inference_tags_with_jumpstart_training_tags(
        inference_tags=[], training_tags=None
    )

    assert [] == utils.update_inference_tags_with_jumpstart_training_tags(
        inference_tags=[], training_tags=[]
    )

    assert [] == utils.update_inference_tags_with_jumpstart_training_tags(
        inference_tags=[], training_tags=[random_tag_1]
    )

    assert [js_tag] == utils.update_inference_tags_with_jumpstart_training_tags(
        inference_tags=[], training_tags=[random_tag_1, js_tag]
    )

    assert None is utils.update_inference_tags_with_jumpstart_training_tags(
        inference_tags=None, training_tags=None
    )

    assert None is utils.update_inference_tags_with_jumpstart_training_tags(
        inference_tags=None, training_tags=[]
    )

    assert None is utils.update_inference_tags_with_jumpstart_training_tags(
        inference_tags=None, training_tags=[random_tag_1]
    )

    assert [js_tag] == utils.update_inference_tags_with_jumpstart_training_tags(
        inference_tags=None, training_tags=[random_tag_1, js_tag]
    )


def test_update_inference_tags_with_jumpstart_training_model_tags_inference():

    random_tag_1 = {"tag-key-1": "tag-val-1"}
    random_tag_2 = {"tag-key-2": "tag-val-2"}

    js_tag = {JumpStartTag.INFERENCE_MODEL_URI.value: "garbage-value"}
    js_tag_2 = {JumpStartTag.INFERENCE_MODEL_URI.value: "garbage-value-2"}

    assert [random_tag_2] == utils.update_inference_tags_with_jumpstart_training_tags(
        inference_tags=[random_tag_2], training_tags=None
    )

    assert [random_tag_2] == utils.update_inference_tags_with_jumpstart_training_tags(
        inference_tags=[random_tag_2], training_tags=[]
    )

    assert [random_tag_2] == utils.update_inference_tags_with_jumpstart_training_tags(
        inference_tags=[random_tag_2], training_tags=[random_tag_1]
    )

    assert [random_tag_2, js_tag] == utils.update_inference_tags_with_jumpstart_training_tags(
        inference_tags=[random_tag_2], training_tags=[random_tag_1, js_tag]
    )

    assert [random_tag_2, js_tag_2] == utils.update_inference_tags_with_jumpstart_training_tags(
        inference_tags=[random_tag_2, js_tag_2], training_tags=[random_tag_1, js_tag]
    )

    assert [] == utils.update_inference_tags_with_jumpstart_training_tags(
        inference_tags=[], training_tags=None
    )

    assert [] == utils.update_inference_tags_with_jumpstart_training_tags(
        inference_tags=[], training_tags=[]
    )

    assert [] == utils.update_inference_tags_with_jumpstart_training_tags(
        inference_tags=[], training_tags=[random_tag_1]
    )

    assert [js_tag] == utils.update_inference_tags_with_jumpstart_training_tags(
        inference_tags=[], training_tags=[random_tag_1, js_tag]
    )

    assert None is utils.update_inference_tags_with_jumpstart_training_tags(
        inference_tags=None, training_tags=None
    )

    assert None is utils.update_inference_tags_with_jumpstart_training_tags(
        inference_tags=None, training_tags=[]
    )

    assert None is utils.update_inference_tags_with_jumpstart_training_tags(
        inference_tags=None, training_tags=[random_tag_1]
    )

    assert [js_tag] == utils.update_inference_tags_with_jumpstart_training_tags(
        inference_tags=None, training_tags=[random_tag_1, js_tag]
    )
=======
@patch("sagemaker.jumpstart.accessors.JumpStartModelsAccessor.get_model_specs")
def test_jumpstart_vulnerable_model(patched_get_model_specs):
    def make_vulnerable_inference_spec(*largs, **kwargs):
        spec = get_spec_from_base_spec(*largs, **kwargs)
        spec.inference_vulnerable = True
        spec.inference_vulnerabilities = ["some", "vulnerability"]
        return spec

    patched_get_model_specs.side_effect = make_vulnerable_inference_spec

    with pytest.raises(VulnerableJumpStartModelError) as e:
        utils.verify_model_region_and_return_specs(
            model_id="pytorch-eqa-bert-base-cased",
            version="*",
            scope=JumpStartScriptScope.INFERENCE.value,
            region="us-west-2",
        )
    assert (
        "Version '*' of JumpStart model 'pytorch-eqa-bert-base-cased' has at least 1 "
        "vulnerable dependency in the inference script. "
        "Please try targetting a higher version of the model. "
        "List of vulnerabilities: some, vulnerability"
    ) == str(e.value.message)

    with patch("logging.Logger.warning") as mocked_warning_log:
        assert (
            utils.verify_model_region_and_return_specs(
                model_id="pytorch-eqa-bert-base-cased",
                version="*",
                scope=JumpStartScriptScope.INFERENCE.value,
                region="us-west-2",
                tolerate_vulnerable_model=True,
            )
            is not None
        )
        mocked_warning_log.assert_called_once_with(
            "Using vulnerable JumpStart model '%s' and version '%s' (inference).",
            "pytorch-eqa-bert-base-cased",
            "*",
        )

    def make_vulnerable_training_spec(*largs, **kwargs):
        spec = get_spec_from_base_spec(*largs, **kwargs)
        spec.training_vulnerable = True
        spec.training_vulnerabilities = ["some", "vulnerability"]
        return spec

    patched_get_model_specs.side_effect = make_vulnerable_training_spec

    with pytest.raises(VulnerableJumpStartModelError) as e:
        utils.verify_model_region_and_return_specs(
            model_id="pytorch-eqa-bert-base-cased",
            version="*",
            scope=JumpStartScriptScope.TRAINING.value,
            region="us-west-2",
        )
    assert (
        "Version '*' of JumpStart model 'pytorch-eqa-bert-base-cased' has at least 1 "
        "vulnerable dependency in the training script. "
        "Please try targetting a higher version of the model. "
        "List of vulnerabilities: some, vulnerability"
    ) == str(e.value.message)

    with patch("logging.Logger.warning") as mocked_warning_log:
        assert (
            utils.verify_model_region_and_return_specs(
                model_id="pytorch-eqa-bert-base-cased",
                version="*",
                scope=JumpStartScriptScope.TRAINING.value,
                region="us-west-2",
                tolerate_vulnerable_model=True,
            )
            is not None
        )
        mocked_warning_log.assert_called_once_with(
            "Using vulnerable JumpStart model '%s' and version '%s' (training).",
            "pytorch-eqa-bert-base-cased",
            "*",
        )


@patch("sagemaker.jumpstart.accessors.JumpStartModelsAccessor.get_model_specs")
def test_jumpstart_deprecated_model(patched_get_model_specs):
    def make_deprecated_spec(*largs, **kwargs):
        spec = get_spec_from_base_spec(*largs, **kwargs)
        spec.deprecated = True
        return spec

    patched_get_model_specs.side_effect = make_deprecated_spec

    with pytest.raises(DeprecatedJumpStartModelError) as e:
        utils.verify_model_region_and_return_specs(
            model_id="pytorch-eqa-bert-base-cased",
            version="*",
            scope=JumpStartScriptScope.INFERENCE.value,
            region="us-west-2",
        )
    assert "Version '*' of JumpStart model 'pytorch-eqa-bert-base-cased' is deprecated. "
    "Please try targetting a higher version of the model." == str(e.value.message)

    with patch("logging.Logger.warning") as mocked_warning_log:
        assert (
            utils.verify_model_region_and_return_specs(
                model_id="pytorch-eqa-bert-base-cased",
                version="*",
                scope=JumpStartScriptScope.INFERENCE.value,
                region="us-west-2",
                tolerate_deprecated_model=True,
            )
            is not None
        )
        mocked_warning_log.assert_called_once_with(
            "Using deprecated JumpStart model '%s' and version '%s'.",
            "pytorch-eqa-bert-base-cased",
            "*",
        )
>>>>>>> c03efb24
<|MERGE_RESOLUTION|>--- conflicted
+++ resolved
@@ -15,17 +15,15 @@
 import pytest
 import random
 from sagemaker.jumpstart import utils
-<<<<<<< HEAD
 from sagemaker.jumpstart.constants import (
     JUMPSTART_BUCKET_NAME_SET,
     JUMPSTART_REGION_NAME_SET,
     JumpStartTag,
-=======
-from sagemaker.jumpstart.constants import JUMPSTART_REGION_NAME_SET, JumpStartScriptScope
+    JumpStartScriptScope,
+)
 from sagemaker.jumpstart.exceptions import (
     DeprecatedJumpStartModelError,
     VulnerableJumpStartModelError,
->>>>>>> c03efb24
 )
 from sagemaker.jumpstart.types import JumpStartModelHeader, JumpStartVersionedModelId
 from tests.unit.sagemaker.jumpstart.utils import get_spec_from_base_spec
@@ -131,7 +129,6 @@
     assert patched_parse_sm_version.called_only_once()
 
 
-<<<<<<< HEAD
 def test_is_jumpstart_model_uri():
 
     assert not utils.is_jumpstart_model_uri("fdsfdsf")
@@ -770,7 +767,8 @@
     assert [js_tag] == utils.update_inference_tags_with_jumpstart_training_tags(
         inference_tags=None, training_tags=[random_tag_1, js_tag]
     )
-=======
+
+
 @patch("sagemaker.jumpstart.accessors.JumpStartModelsAccessor.get_model_specs")
 def test_jumpstart_vulnerable_model(patched_get_model_specs):
     def make_vulnerable_inference_spec(*largs, **kwargs):
@@ -886,5 +884,4 @@
             "Using deprecated JumpStart model '%s' and version '%s'.",
             "pytorch-eqa-bert-base-cased",
             "*",
-        )
->>>>>>> c03efb24
+        )