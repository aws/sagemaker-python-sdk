# Copyright Amazon.com, Inc. or its affiliates. All Rights Reserved.
#
# Licensed under the Apache License, Version 2.0 (the "License"). You
# may not use this file except in compliance with the License. A copy of
# the License is located at
#
#     http://aws.amazon.com/apache2.0/
#
# or in the "license" file accompanying this file. This file is
# distributed on an "AS IS" BASIS, WITHOUT WARRANTIES OR CONDITIONS OF
# ANY KIND, either express or implied. See the License for the specific
# language governing permissions and limitations under the License.
from __future__ import absolute_import


SPECIAL_MODEL_SPECS_DICT = {
    "gemma-model": {
        "model_id": "huggingface-llm-gemma-7b-instruct",
        "url": "https://huggingface.co/google/gemma-7b-it",
        "version": "1.1.0",
        "min_sdk_version": "2.189.0",
        "training_supported": True,
        "incremental_training_supported": False,
        "hosting_ecr_specs": {
            "framework": "huggingface-llm",
            "framework_version": "1.4.2",
            "py_version": "py310",
            "huggingface_transformers_version": "4.33.2",
        },
        "hosting_artifact_key": "huggingface-llm/huggingface-llm-gemma-7b-instruct/artifacts/inference/v1.0.0/",
        "hosting_script_key": "source-directory-tarballs/huggingface/inference/llm/v1.0.1/sourcedir.tar.gz",
        "hosting_prepacked_artifact_key": "huggingface-llm/huggingface-llm-gemma-7b-i"
        "nstruct/artifacts/inference-prepack/v1.0.0/",
        "hosting_prepacked_artifact_version": "1.0.0",
        "hosting_use_script_uri": False,
        "hosting_eula_key": "fmhMetadata/terms/gemmaTerms.txt",
        "inference_vulnerable": False,
        "inference_dependencies": [],
        "inference_vulnerabilities": [],
        "training_vulnerable": False,
        "training_dependencies": [
            "accelerate==0.26.1",
            "bitsandbytes==0.42.0",
            "deepspeed==0.10.3",
            "docstring-parser==0.15",
            "flash_attn==2.5.5",
            "ninja==1.11.1",
            "packaging==23.2",
            "peft==0.8.2",
            "py_cpuinfo==9.0.0",
            "rich==13.7.0",
            "safetensors==0.4.2",
            "sagemaker_jumpstart_huggingface_script_utilities==1.2.1",
            "sagemaker_jumpstart_script_utilities==1.1.9",
            "sagemaker_jumpstart_tabular_script_utilities==1.0.0",
            "shtab==1.6.5",
            "tokenizers==0.15.1",
            "transformers==4.38.1",
            "trl==0.7.10",
            "tyro==0.7.2",
        ],
        "training_vulnerabilities": [],
        "deprecated": False,
        "hyperparameters": [
            {
                "name": "peft_type",
                "type": "text",
                "default": "lora",
                "options": ["lora", "None"],
                "scope": "algorithm",
            },
            {
                "name": "instruction_tuned",
                "type": "text",
                "default": "False",
                "options": ["True", "False"],
                "scope": "algorithm",
            },
            {
                "name": "chat_dataset",
                "type": "text",
                "default": "True",
                "options": ["True", "False"],
                "scope": "algorithm",
            },
            {
                "name": "epoch",
                "type": "int",
                "default": 1,
                "min": 1,
                "max": 1000,
                "scope": "algorithm",
            },
            {
                "name": "learning_rate",
                "type": "float",
                "default": 0.0001,
                "min": 1e-08,
                "max": 1,
                "scope": "algorithm",
            },
            {
                "name": "lora_r",
                "type": "int",
                "default": 64,
                "min": 1,
                "max": 1000,
                "scope": "algorithm",
            },
            {"name": "lora_alpha", "type": "int", "default": 16, "min": 0, "scope": "algorithm"},
            {
                "name": "lora_dropout",
                "type": "float",
                "default": 0,
                "min": 0,
                "max": 1,
                "scope": "algorithm",
            },
            {"name": "bits", "type": "int", "default": 4, "scope": "algorithm"},
            {
                "name": "double_quant",
                "type": "text",
                "default": "True",
                "options": ["True", "False"],
                "scope": "algorithm",
            },
            {
                "name": "quant_type",
                "type": "text",
                "default": "nf4",
                "options": ["fp4", "nf4"],
                "scope": "algorithm",
            },
            {
                "name": "per_device_train_batch_size",
                "type": "int",
                "default": 1,
                "min": 1,
                "max": 1000,
                "scope": "algorithm",
            },
            {
                "name": "per_device_eval_batch_size",
                "type": "int",
                "default": 2,
                "min": 1,
                "max": 1000,
                "scope": "algorithm",
            },
            {
                "name": "warmup_ratio",
                "type": "float",
                "default": 0.1,
                "min": 0,
                "max": 1,
                "scope": "algorithm",
            },
            {
                "name": "train_from_scratch",
                "type": "text",
                "default": "False",
                "options": ["True", "False"],
                "scope": "algorithm",
            },
            {
                "name": "fp16",
                "type": "text",
                "default": "True",
                "options": ["True", "False"],
                "scope": "algorithm",
            },
            {
                "name": "bf16",
                "type": "text",
                "default": "False",
                "options": ["True", "False"],
                "scope": "algorithm",
            },
            {
                "name": "evaluation_strategy",
                "type": "text",
                "default": "steps",
                "options": ["steps", "epoch", "no"],
                "scope": "algorithm",
            },
            {
                "name": "eval_steps",
                "type": "int",
                "default": 20,
                "min": 1,
                "max": 1000,
                "scope": "algorithm",
            },
            {
                "name": "gradient_accumulation_steps",
                "type": "int",
                "default": 4,
                "min": 1,
                "max": 1000,
                "scope": "algorithm",
            },
            {
                "name": "logging_steps",
                "type": "int",
                "default": 8,
                "min": 1,
                "max": 1000,
                "scope": "algorithm",
            },
            {
                "name": "weight_decay",
                "type": "float",
                "default": 0.2,
                "min": 1e-08,
                "max": 1,
                "scope": "algorithm",
            },
            {
                "name": "load_best_model_at_end",
                "type": "text",
                "default": "True",
                "options": ["True", "False"],
                "scope": "algorithm",
            },
            {
                "name": "max_train_samples",
                "type": "int",
                "default": -1,
                "min": -1,
                "scope": "algorithm",
            },
            {
                "name": "max_val_samples",
                "type": "int",
                "default": -1,
                "min": -1,
                "scope": "algorithm",
            },
            {
                "name": "seed",
                "type": "int",
                "default": 10,
                "min": 1,
                "max": 1000,
                "scope": "algorithm",
            },
            {
                "name": "max_input_length",
                "type": "int",
                "default": 2048,
                "min": -1,
                "scope": "algorithm",
            },
            {
                "name": "validation_split_ratio",
                "type": "float",
                "default": 0.2,
                "min": 0,
                "max": 1,
                "scope": "algorithm",
            },
            {
                "name": "train_data_split_seed",
                "type": "int",
                "default": 0,
                "min": 0,
                "scope": "algorithm",
            },
            {
                "name": "preprocessing_num_workers",
                "type": "text",
                "default": "None",
                "scope": "algorithm",
            },
            {"name": "max_steps", "type": "int", "default": -1, "scope": "algorithm"},
            {
                "name": "gradient_checkpointing",
                "type": "text",
                "default": "False",
                "options": ["True", "False"],
                "scope": "algorithm",
            },
            {
                "name": "early_stopping_patience",
                "type": "int",
                "default": 3,
                "min": 1,
                "scope": "algorithm",
            },
            {
                "name": "early_stopping_threshold",
                "type": "float",
                "default": 0.0,
                "min": 0,
                "scope": "algorithm",
            },
            {
                "name": "adam_beta1",
                "type": "float",
                "default": 0.9,
                "min": 0,
                "max": 1,
                "scope": "algorithm",
            },
            {
                "name": "adam_beta2",
                "type": "float",
                "default": 0.999,
                "min": 0,
                "max": 1,
                "scope": "algorithm",
            },
            {
                "name": "adam_epsilon",
                "type": "float",
                "default": 1e-08,
                "min": 0,
                "max": 1,
                "scope": "algorithm",
            },
            {
                "name": "max_grad_norm",
                "type": "float",
                "default": 1.0,
                "min": 0,
                "scope": "algorithm",
            },
            {
                "name": "label_smoothing_factor",
                "type": "float",
                "default": 0,
                "min": 0,
                "max": 1,
                "scope": "algorithm",
            },
            {
                "name": "logging_first_step",
                "type": "text",
                "default": "False",
                "options": ["True", "False"],
                "scope": "algorithm",
            },
            {
                "name": "logging_nan_inf_filter",
                "type": "text",
                "default": "True",
                "options": ["True", "False"],
                "scope": "algorithm",
            },
            {
                "name": "save_strategy",
                "type": "text",
                "default": "steps",
                "options": ["no", "epoch", "steps"],
                "scope": "algorithm",
            },
            {"name": "save_steps", "type": "int", "default": 500, "min": 1, "scope": "algorithm"},
            {"name": "save_total_limit", "type": "int", "default": 1, "scope": "algorithm"},
            {
                "name": "dataloader_drop_last",
                "type": "text",
                "default": "False",
                "options": ["True", "False"],
                "scope": "algorithm",
            },
            {
                "name": "dataloader_num_workers",
                "type": "int",
                "default": 0,
                "min": 0,
                "scope": "algorithm",
            },
            {
                "name": "eval_accumulation_steps",
                "type": "text",
                "default": "None",
                "scope": "algorithm",
            },
            {
                "name": "auto_find_batch_size",
                "type": "text",
                "default": "False",
                "options": ["True", "False"],
                "scope": "algorithm",
            },
            {
                "name": "lr_scheduler_type",
                "type": "text",
                "default": "constant_with_warmup",
                "options": ["constant_with_warmup", "linear"],
                "scope": "algorithm",
            },
            {"name": "warmup_steps", "type": "int", "default": 0, "min": 0, "scope": "algorithm"},
            {
                "name": "deepspeed",
                "type": "text",
                "default": "False",
                "options": ["False"],
                "scope": "algorithm",
            },
            {
                "name": "sagemaker_submit_directory",
                "type": "text",
                "default": "/opt/ml/input/data/code/sourcedir.tar.gz",
                "scope": "container",
            },
            {
                "name": "sagemaker_program",
                "type": "text",
                "default": "transfer_learning.py",
                "scope": "container",
            },
            {
                "name": "sagemaker_container_log_level",
                "type": "text",
                "default": "20",
                "scope": "container",
            },
        ],
        "training_script_key": "source-directory-tarballs/huggingface/transfer_learning/llm/v1.1.1/sourcedir.tar.gz",
        "training_prepacked_script_key": "source-directory-tarballs/huggingface/transfer_learning/"
        "llm/prepack/v1.1.1/sourcedir.tar.gz",
        "training_prepacked_script_version": "1.1.1",
        "training_ecr_specs": {
            "framework": "huggingface",
            "framework_version": "2.0.0",
            "py_version": "py310",
            "huggingface_transformers_version": "4.28.1",
        },
        "training_artifact_key": "huggingface-training/train-huggingface-llm-gemma-7b-instruct.tar.gz",
        "inference_environment_variables": [
            {
                "name": "SAGEMAKER_PROGRAM",
                "type": "text",
                "default": "inference.py",
                "scope": "container",
                "required_for_model_class": False,
            },
            {
                "name": "SAGEMAKER_SUBMIT_DIRECTORY",
                "type": "text",
                "default": "/opt/ml/model/code",
                "scope": "container",
                "required_for_model_class": False,
            },
            {
                "name": "SAGEMAKER_CONTAINER_LOG_LEVEL",
                "type": "text",
                "default": "20",
                "scope": "container",
                "required_for_model_class": False,
            },
            {
                "name": "SAGEMAKER_MODEL_SERVER_TIMEOUT",
                "type": "text",
                "default": "3600",
                "scope": "container",
                "required_for_model_class": False,
            },
            {
                "name": "ENDPOINT_SERVER_TIMEOUT",
                "type": "int",
                "default": 3600,
                "scope": "container",
                "required_for_model_class": True,
            },
            {
                "name": "MODEL_CACHE_ROOT",
                "type": "text",
                "default": "/opt/ml/model",
                "scope": "container",
                "required_for_model_class": True,
            },
            {
                "name": "SAGEMAKER_ENV",
                "type": "text",
                "default": "1",
                "scope": "container",
                "required_for_model_class": True,
            },
            {
                "name": "HF_MODEL_ID",
                "type": "text",
                "default": "/opt/ml/model",
                "scope": "container",
                "required_for_model_class": True,
            },
            {
                "name": "MAX_INPUT_LENGTH",
                "type": "text",
                "default": "8191",
                "scope": "container",
                "required_for_model_class": True,
            },
            {
                "name": "MAX_TOTAL_TOKENS",
                "type": "text",
                "default": "8192",
                "scope": "container",
                "required_for_model_class": True,
            },
            {
                "name": "MAX_BATCH_PREFILL_TOKENS",
                "type": "text",
                "default": "8191",
                "scope": "container",
                "required_for_model_class": True,
            },
            {
                "name": "SAGEMAKER_MODEL_SERVER_WORKERS",
                "type": "int",
                "default": 1,
                "scope": "container",
                "required_for_model_class": True,
            },
        ],
        "metrics": [
            {
                "Name": "huggingface-textgeneration:eval-loss",
                "Regex": "'eval_loss': ([0-9]+\\.[0-9]+)",
            },
            {"Name": "huggingface-textgeneration:train-loss", "Regex": "'loss': ([0-9]+\\.[0-9]+)"},
        ],
        "default_inference_instance_type": "ml.g5.12xlarge",
        "supported_inference_instance_types": [
            "ml.g5.12xlarge",
            "ml.g5.24xlarge",
            "ml.g5.48xlarge",
            "ml.p4d.24xlarge",
        ],
        "default_training_instance_type": "ml.g5.12xlarge",
        "supported_training_instance_types": [
            "ml.g5.12xlarge",
            "ml.g5.24xlarge",
            "ml.g5.48xlarge",
            "ml.p4d.24xlarge",
        ],
        "model_kwargs": {},
        "deploy_kwargs": {
            "model_data_download_timeout": 1200,
            "container_startup_health_check_timeout": 1200,
        },
        "estimator_kwargs": {
            "encrypt_inter_container_traffic": True,
            "disable_output_compression": True,
            "max_run": 360000,
        },
        "fit_kwargs": {},
        "predictor_specs": {
            "supported_content_types": ["application/json"],
            "supported_accept_types": ["application/json"],
            "default_content_type": "application/json",
            "default_accept_type": "application/json",
        },
        "inference_volume_size": 512,
        "training_volume_size": 512,
        "inference_enable_network_isolation": True,
        "training_enable_network_isolation": True,
        "default_training_dataset_key": "training-datasets/oasst_top/train/",
        "validation_supported": True,
        "fine_tuning_supported": True,
        "resource_name_base": "hf-llm-gemma-7b-instruct",
        "gated_bucket": True,
        "hosting_instance_type_variants": {
            "regional_aliases": {
                "us-west-2": {
                    "gpu_ecr_uri_1": "626614931356.dkr.ecr.af-south-1.amazonaws.com/h"
                    "uggingface-pytorch-tgi-inference:2.1.1-tgi1.4.2-gpu-py310-cu121-ubuntu22.04"
                },
            },
            "variants": {
                "g4dn": {"regional_properties": {"image_uri": "$gpu_ecr_uri_1"}},
                "g5": {"regional_properties": {"image_uri": "$gpu_ecr_uri_1"}},
                "local_gpu": {"regional_properties": {"image_uri": "$gpu_ecr_uri_1"}},
                "p2": {"regional_properties": {"image_uri": "$gpu_ecr_uri_1"}},
                "p3": {"regional_properties": {"image_uri": "$gpu_ecr_uri_1"}},
                "p3dn": {"regional_properties": {"image_uri": "$gpu_ecr_uri_1"}},
                "p4d": {"regional_properties": {"image_uri": "$gpu_ecr_uri_1"}},
                "p4de": {"regional_properties": {"image_uri": "$gpu_ecr_uri_1"}},
                "p5": {"regional_properties": {"image_uri": "$gpu_ecr_uri_1"}},
                "ml.g5.12xlarge": {"properties": {"environment_variables": {"SM_NUM_GPUS": "4"}}},
                "ml.g5.24xlarge": {"properties": {"environment_variables": {"SM_NUM_GPUS": "4"}}},
                "ml.g5.48xlarge": {"properties": {"environment_variables": {"SM_NUM_GPUS": "8"}}},
                "ml.p4d.24xlarge": {"properties": {"environment_variables": {"SM_NUM_GPUS": "8"}}},
            },
        },
        "training_instance_type_variants": {
            "regional_aliases": {
                "us-west-2": {
                    "gpu_ecr_uri_1": "626614931356.dkr.ecr.af-south-1.amazonaws.com/huggingface-pytorch-training:"
                    "2.0.0-transformers4.28.1-gpu-py310-cu118-ubuntu20.04"
                },
            },
            "variants": {
                "g4dn": {
                    "regional_properties": {"image_uri": "$gpu_ecr_uri_1"},
                    "properties": {
                        "gated_model_key_env_var_value": "huggingface-training/g4dn/v1.0.0/train-hugg"
                        "ingface-llm-gemma-7b-instruct.tar.gz"
                    },
                },
                "g5": {
                    "regional_properties": {"image_uri": "$gpu_ecr_uri_1"},
                    "properties": {
                        "gated_model_key_env_var_value": "huggingface-training/g5/v1.0.0/train-huggingf"
                        "ace-llm-gemma-7b-instruct.tar.gz"
                    },
                },
                "local_gpu": {"regional_properties": {"image_uri": "$gpu_ecr_uri_1"}},
                "p2": {"regional_properties": {"image_uri": "$gpu_ecr_uri_1"}},
                "p3": {"regional_properties": {"image_uri": "$gpu_ecr_uri_1"}},
                "p3dn": {
                    "regional_properties": {"image_uri": "$gpu_ecr_uri_1"},
                    "properties": {
                        "gated_model_key_env_var_value": "huggingface-training/p3dn/v1.0.0/train-hugg"
                        "ingface-llm-gemma-7b-instruct.tar.gz"
                    },
                },
                "p4d": {
                    "regional_properties": {"image_uri": "$gpu_ecr_uri_1"},
                    "properties": {
                        "gated_model_key_env_var_value": "huggingface-training/"
                        "p4d/v1.0.0/train-huggingface-llm-gemma-7b-instruct.tar.gz"
                    },
                },
                "p4de": {"regional_properties": {"image_uri": "$gpu_ecr_uri_1"}},
                "p5": {"regional_properties": {"image_uri": "$gpu_ecr_uri_1"}},
            },
            "hosting_artifact_s3_data_type": "S3Prefix",
            "hosting_artifact_compression_type": "None",
            "hosting_resource_requirements": {"min_memory_mb": 98304, "num_accelerators": 4},
            "dynamic_container_deployment_supported": True,
        },
    },
    "gemma-model-1-artifact": {
        "model_id": "huggingface-llm-gemma-7b-instruct",
        "url": "https://huggingface.co/google/gemma-7b-it",
        "version": "1.1.0",
        "min_sdk_version": "2.189.0",
        "training_supported": True,
        "incremental_training_supported": False,
        "hosting_ecr_specs": {
            "framework": "huggingface-llm",
            "framework_version": "1.4.2",
            "py_version": "py310",
            "huggingface_transformers_version": "4.33.2",
        },
        "hosting_artifact_key": "huggingface-llm/huggingface-llm-gemma-7b-instruct/artifacts/inference/v1.0.0/",
        "hosting_script_key": "source-directory-tarballs/huggingface/inference/llm/v1.0.1/sourcedir.tar.gz",
        "hosting_prepacked_artifact_key": "huggingface-llm/huggingface-llm-gemma-7b-i"
        "nstruct/artifacts/inference-prepack/v1.0.0/",
        "hosting_prepacked_artifact_version": "1.0.0",
        "hosting_use_script_uri": False,
        "hosting_eula_key": "fmhMetadata/terms/gemmaTerms.txt",
        "inference_vulnerable": False,
        "inference_dependencies": [],
        "inference_vulnerabilities": [],
        "training_vulnerable": False,
        "training_dependencies": [
            "accelerate==0.26.1",
            "bitsandbytes==0.42.0",
            "deepspeed==0.10.3",
            "docstring-parser==0.15",
            "flash_attn==2.5.5",
            "ninja==1.11.1",
            "packaging==23.2",
            "peft==0.8.2",
            "py_cpuinfo==9.0.0",
            "rich==13.7.0",
            "safetensors==0.4.2",
            "sagemaker_jumpstart_huggingface_script_utilities==1.2.1",
            "sagemaker_jumpstart_script_utilities==1.1.9",
            "sagemaker_jumpstart_tabular_script_utilities==1.0.0",
            "shtab==1.6.5",
            "tokenizers==0.15.1",
            "transformers==4.38.1",
            "trl==0.7.10",
            "tyro==0.7.2",
        ],
        "training_vulnerabilities": [],
        "deprecated": False,
        "hyperparameters": [
            {
                "name": "peft_type",
                "type": "text",
                "default": "lora",
                "options": ["lora", "None"],
                "scope": "algorithm",
            },
            {
                "name": "instruction_tuned",
                "type": "text",
                "default": "False",
                "options": ["True", "False"],
                "scope": "algorithm",
            },
            {
                "name": "chat_dataset",
                "type": "text",
                "default": "True",
                "options": ["True", "False"],
                "scope": "algorithm",
            },
            {
                "name": "epoch",
                "type": "int",
                "default": 1,
                "min": 1,
                "max": 1000,
                "scope": "algorithm",
            },
            {
                "name": "learning_rate",
                "type": "float",
                "default": 0.0001,
                "min": 1e-08,
                "max": 1,
                "scope": "algorithm",
            },
            {
                "name": "lora_r",
                "type": "int",
                "default": 64,
                "min": 1,
                "max": 1000,
                "scope": "algorithm",
            },
            {"name": "lora_alpha", "type": "int", "default": 16, "min": 0, "scope": "algorithm"},
            {
                "name": "lora_dropout",
                "type": "float",
                "default": 0,
                "min": 0,
                "max": 1,
                "scope": "algorithm",
            },
            {"name": "bits", "type": "int", "default": 4, "scope": "algorithm"},
            {
                "name": "double_quant",
                "type": "text",
                "default": "True",
                "options": ["True", "False"],
                "scope": "algorithm",
            },
            {
                "name": "quant_type",
                "type": "text",
                "default": "nf4",
                "options": ["fp4", "nf4"],
                "scope": "algorithm",
            },
            {
                "name": "per_device_train_batch_size",
                "type": "int",
                "default": 1,
                "min": 1,
                "max": 1000,
                "scope": "algorithm",
            },
            {
                "name": "per_device_eval_batch_size",
                "type": "int",
                "default": 2,
                "min": 1,
                "max": 1000,
                "scope": "algorithm",
            },
            {
                "name": "warmup_ratio",
                "type": "float",
                "default": 0.1,
                "min": 0,
                "max": 1,
                "scope": "algorithm",
            },
            {
                "name": "train_from_scratch",
                "type": "text",
                "default": "False",
                "options": ["True", "False"],
                "scope": "algorithm",
            },
            {
                "name": "fp16",
                "type": "text",
                "default": "True",
                "options": ["True", "False"],
                "scope": "algorithm",
            },
            {
                "name": "bf16",
                "type": "text",
                "default": "False",
                "options": ["True", "False"],
                "scope": "algorithm",
            },
            {
                "name": "evaluation_strategy",
                "type": "text",
                "default": "steps",
                "options": ["steps", "epoch", "no"],
                "scope": "algorithm",
            },
            {
                "name": "eval_steps",
                "type": "int",
                "default": 20,
                "min": 1,
                "max": 1000,
                "scope": "algorithm",
            },
            {
                "name": "gradient_accumulation_steps",
                "type": "int",
                "default": 4,
                "min": 1,
                "max": 1000,
                "scope": "algorithm",
            },
            {
                "name": "logging_steps",
                "type": "int",
                "default": 8,
                "min": 1,
                "max": 1000,
                "scope": "algorithm",
            },
            {
                "name": "weight_decay",
                "type": "float",
                "default": 0.2,
                "min": 1e-08,
                "max": 1,
                "scope": "algorithm",
            },
            {
                "name": "load_best_model_at_end",
                "type": "text",
                "default": "True",
                "options": ["True", "False"],
                "scope": "algorithm",
            },
            {
                "name": "max_train_samples",
                "type": "int",
                "default": -1,
                "min": -1,
                "scope": "algorithm",
            },
            {
                "name": "max_val_samples",
                "type": "int",
                "default": -1,
                "min": -1,
                "scope": "algorithm",
            },
            {
                "name": "seed",
                "type": "int",
                "default": 10,
                "min": 1,
                "max": 1000,
                "scope": "algorithm",
            },
            {
                "name": "max_input_length",
                "type": "int",
                "default": 2048,
                "min": -1,
                "scope": "algorithm",
            },
            {
                "name": "validation_split_ratio",
                "type": "float",
                "default": 0.2,
                "min": 0,
                "max": 1,
                "scope": "algorithm",
            },
            {
                "name": "train_data_split_seed",
                "type": "int",
                "default": 0,
                "min": 0,
                "scope": "algorithm",
            },
            {
                "name": "preprocessing_num_workers",
                "type": "text",
                "default": "None",
                "scope": "algorithm",
            },
            {"name": "max_steps", "type": "int", "default": -1, "scope": "algorithm"},
            {
                "name": "gradient_checkpointing",
                "type": "text",
                "default": "False",
                "options": ["True", "False"],
                "scope": "algorithm",
            },
            {
                "name": "early_stopping_patience",
                "type": "int",
                "default": 3,
                "min": 1,
                "scope": "algorithm",
            },
            {
                "name": "early_stopping_threshold",
                "type": "float",
                "default": 0.0,
                "min": 0,
                "scope": "algorithm",
            },
            {
                "name": "adam_beta1",
                "type": "float",
                "default": 0.9,
                "min": 0,
                "max": 1,
                "scope": "algorithm",
            },
            {
                "name": "adam_beta2",
                "type": "float",
                "default": 0.999,
                "min": 0,
                "max": 1,
                "scope": "algorithm",
            },
            {
                "name": "adam_epsilon",
                "type": "float",
                "default": 1e-08,
                "min": 0,
                "max": 1,
                "scope": "algorithm",
            },
            {
                "name": "max_grad_norm",
                "type": "float",
                "default": 1.0,
                "min": 0,
                "scope": "algorithm",
            },
            {
                "name": "label_smoothing_factor",
                "type": "float",
                "default": 0,
                "min": 0,
                "max": 1,
                "scope": "algorithm",
            },
            {
                "name": "logging_first_step",
                "type": "text",
                "default": "False",
                "options": ["True", "False"],
                "scope": "algorithm",
            },
            {
                "name": "logging_nan_inf_filter",
                "type": "text",
                "default": "True",
                "options": ["True", "False"],
                "scope": "algorithm",
            },
            {
                "name": "save_strategy",
                "type": "text",
                "default": "steps",
                "options": ["no", "epoch", "steps"],
                "scope": "algorithm",
            },
            {"name": "save_steps", "type": "int", "default": 500, "min": 1, "scope": "algorithm"},
            {"name": "save_total_limit", "type": "int", "default": 1, "scope": "algorithm"},
            {
                "name": "dataloader_drop_last",
                "type": "text",
                "default": "False",
                "options": ["True", "False"],
                "scope": "algorithm",
            },
            {
                "name": "dataloader_num_workers",
                "type": "int",
                "default": 0,
                "min": 0,
                "scope": "algorithm",
            },
            {
                "name": "eval_accumulation_steps",
                "type": "text",
                "default": "None",
                "scope": "algorithm",
            },
            {
                "name": "auto_find_batch_size",
                "type": "text",
                "default": "False",
                "options": ["True", "False"],
                "scope": "algorithm",
            },
            {
                "name": "lr_scheduler_type",
                "type": "text",
                "default": "constant_with_warmup",
                "options": ["constant_with_warmup", "linear"],
                "scope": "algorithm",
            },
            {"name": "warmup_steps", "type": "int", "default": 0, "min": 0, "scope": "algorithm"},
            {
                "name": "deepspeed",
                "type": "text",
                "default": "False",
                "options": ["False"],
                "scope": "algorithm",
            },
            {
                "name": "sagemaker_submit_directory",
                "type": "text",
                "default": "/opt/ml/input/data/code/sourcedir.tar.gz",
                "scope": "container",
            },
            {
                "name": "sagemaker_program",
                "type": "text",
                "default": "transfer_learning.py",
                "scope": "container",
            },
            {
                "name": "sagemaker_container_log_level",
                "type": "text",
                "default": "20",
                "scope": "container",
            },
        ],
        "training_script_key": "source-directory-tarballs/huggingface/transfer_learning/llm/v1.1.1/sourcedir.tar.gz",
        "training_prepacked_script_key": "source-directory-tarballs/huggingface/transfer_learning/"
        "llm/prepack/v1.1.1/sourcedir.tar.gz",
        "training_prepacked_script_version": "1.1.1",
        "training_ecr_specs": {
            "framework": "huggingface",
            "framework_version": "2.0.0",
            "py_version": "py310",
            "huggingface_transformers_version": "4.28.1",
        },
        "training_artifact_key": "huggingface-training/train-huggingface-llm-gemma-7b-instruct.tar.gz",
        "inference_environment_variables": [
            {
                "name": "SAGEMAKER_PROGRAM",
                "type": "text",
                "default": "inference.py",
                "scope": "container",
                "required_for_model_class": False,
            },
            {
                "name": "SAGEMAKER_SUBMIT_DIRECTORY",
                "type": "text",
                "default": "/opt/ml/model/code",
                "scope": "container",
                "required_for_model_class": False,
            },
            {
                "name": "SAGEMAKER_CONTAINER_LOG_LEVEL",
                "type": "text",
                "default": "20",
                "scope": "container",
                "required_for_model_class": False,
            },
            {
                "name": "SAGEMAKER_MODEL_SERVER_TIMEOUT",
                "type": "text",
                "default": "3600",
                "scope": "container",
                "required_for_model_class": False,
            },
            {
                "name": "ENDPOINT_SERVER_TIMEOUT",
                "type": "int",
                "default": 3600,
                "scope": "container",
                "required_for_model_class": True,
            },
            {
                "name": "MODEL_CACHE_ROOT",
                "type": "text",
                "default": "/opt/ml/model",
                "scope": "container",
                "required_for_model_class": True,
            },
            {
                "name": "SAGEMAKER_ENV",
                "type": "text",
                "default": "1",
                "scope": "container",
                "required_for_model_class": True,
            },
            {
                "name": "HF_MODEL_ID",
                "type": "text",
                "default": "/opt/ml/model",
                "scope": "container",
                "required_for_model_class": True,
            },
            {
                "name": "MAX_INPUT_LENGTH",
                "type": "text",
                "default": "8191",
                "scope": "container",
                "required_for_model_class": True,
            },
            {
                "name": "MAX_TOTAL_TOKENS",
                "type": "text",
                "default": "8192",
                "scope": "container",
                "required_for_model_class": True,
            },
            {
                "name": "MAX_BATCH_PREFILL_TOKENS",
                "type": "text",
                "default": "8191",
                "scope": "container",
                "required_for_model_class": True,
            },
            {
                "name": "SAGEMAKER_MODEL_SERVER_WORKERS",
                "type": "int",
                "default": 1,
                "scope": "container",
                "required_for_model_class": True,
            },
        ],
        "metrics": [
            {
                "Name": "huggingface-textgeneration:eval-loss",
                "Regex": "'eval_loss': ([0-9]+\\.[0-9]+)",
            },
            {"Name": "huggingface-textgeneration:train-loss", "Regex": "'loss': ([0-9]+\\.[0-9]+)"},
        ],
        "default_inference_instance_type": "ml.g5.12xlarge",
        "supported_inference_instance_types": [
            "ml.g5.12xlarge",
            "ml.g5.24xlarge",
            "ml.g5.48xlarge",
            "ml.p4d.24xlarge",
        ],
        "default_training_instance_type": "ml.g5.12xlarge",
        "supported_training_instance_types": [
            "ml.g5.12xlarge",
            "ml.g5.24xlarge",
            "ml.g5.48xlarge",
            "ml.p4d.24xlarge",
        ],
        "model_kwargs": {},
        "deploy_kwargs": {
            "model_data_download_timeout": 1200,
            "container_startup_health_check_timeout": 1200,
        },
        "estimator_kwargs": {
            "encrypt_inter_container_traffic": True,
            "disable_output_compression": True,
            "max_run": 360000,
        },
        "fit_kwargs": {},
        "predictor_specs": {
            "supported_content_types": ["application/json"],
            "supported_accept_types": ["application/json"],
            "default_content_type": "application/json",
            "default_accept_type": "application/json",
        },
        "inference_volume_size": 512,
        "training_volume_size": 512,
        "inference_enable_network_isolation": True,
        "training_enable_network_isolation": True,
        "default_training_dataset_key": "training-datasets/oasst_top/train/",
        "validation_supported": True,
        "fine_tuning_supported": True,
        "resource_name_base": "hf-llm-gemma-7b-instruct",
        "gated_bucket": True,
        "hosting_instance_type_variants": {
            "regional_aliases": {
                "us-west-2": {
                    "gpu_ecr_uri_1": "626614931356.dkr.ecr.af-south-1.amazonaws.com/h"
                    "uggingface-pytorch-tgi-inference:2.1.1-tgi1.4.2-gpu-py310-cu121-ubuntu22.04"
                },
            },
            "variants": {
                "g4dn": {"regional_properties": {"image_uri": "$gpu_ecr_uri_1"}},
                "g5": {"regional_properties": {"image_uri": "$gpu_ecr_uri_1"}},
                "local_gpu": {"regional_properties": {"image_uri": "$gpu_ecr_uri_1"}},
                "p2": {"regional_properties": {"image_uri": "$gpu_ecr_uri_1"}},
                "p3": {"regional_properties": {"image_uri": "$gpu_ecr_uri_1"}},
                "p3dn": {"regional_properties": {"image_uri": "$gpu_ecr_uri_1"}},
                "p4d": {"regional_properties": {"image_uri": "$gpu_ecr_uri_1"}},
                "p4de": {"regional_properties": {"image_uri": "$gpu_ecr_uri_1"}},
                "p5": {"regional_properties": {"image_uri": "$gpu_ecr_uri_1"}},
                "ml.g5.12xlarge": {"properties": {"environment_variables": {"SM_NUM_GPUS": "4"}}},
                "ml.g5.24xlarge": {"properties": {"environment_variables": {"SM_NUM_GPUS": "4"}}},
                "ml.g5.48xlarge": {"properties": {"environment_variables": {"SM_NUM_GPUS": "8"}}},
                "ml.p4d.24xlarge": {"properties": {"environment_variables": {"SM_NUM_GPUS": "8"}}},
            },
        },
        "training_instance_type_variants": {
            "regional_aliases": {
                "us-west-2": {
                    "gpu_ecr_uri_1": "626614931356.dkr.ecr.af-south-1.amazonaws.com/huggingface-pytorch-training:"
                    "2.0.0-transformers4.28.1-gpu-py310-cu118-ubuntu20.04"
                },
            },
            "variants": {
                "g4dn": {
                    "regional_properties": {"image_uri": "$gpu_ecr_uri_1"},
                    "properties": {
                        "gated_model_key_env_var_value": "huggingface-training/train-hugg"
                        "ingface-llm-gemma-7b-instruct.tar.gz"
                    },
                },
                "g5": {
                    "regional_properties": {"image_uri": "$gpu_ecr_uri_1"},
                    "properties": {
                        "gated_model_key_env_var_value": "huggingface-training/train-hugg"
                        "ingface-llm-gemma-7b-instruct.tar.gz"
                    },
                },
                "local_gpu": {"regional_properties": {"image_uri": "$gpu_ecr_uri_1"}},
                "p2": {"regional_properties": {"image_uri": "$gpu_ecr_uri_1"}},
                "p3": {"regional_properties": {"image_uri": "$gpu_ecr_uri_1"}},
                "p3dn": {
                    "regional_properties": {"image_uri": "$gpu_ecr_uri_1"},
                    "properties": {
                        "gated_model_key_env_var_value": "huggingface-training/train-hugg"
                        "ingface-llm-gemma-7b-instruct.tar.gz"
                    },
                },
                "p4d": {
                    "regional_properties": {"image_uri": "$gpu_ecr_uri_1"},
                    "properties": {
                        "gated_model_key_env_var_value": "huggingface-training/train-hugg"
                        "ingface-llm-gemma-7b-instruct.tar.gz"
                    },
                },
                "p4de": {"regional_properties": {"image_uri": "$gpu_ecr_uri_1"}},
                "p5": {"regional_properties": {"image_uri": "$gpu_ecr_uri_1"}},
            },
            "hosting_artifact_s3_data_type": "S3Prefix",
            "hosting_artifact_compression_type": "None",
            "hosting_resource_requirements": {"min_memory_mb": 98304, "num_accelerators": 4},
            "dynamic_container_deployment_supported": True,
        },
    },
    # noqa: E501
    "gemma-model-2b-v1_1_0": {
        "model_id": "huggingface-llm-gemma-2b-instruct",
        "url": "https://huggingface.co/google/gemma-2b-it",
        "version": "1.1.0",
        "min_sdk_version": "2.189.0",
        "training_supported": True,
        "incremental_training_supported": False,
        "hosting_ecr_specs": {
            "framework": "huggingface-llm",
            "framework_version": "1.4.2",
            "py_version": "py310",
            "huggingface_transformers_version": "4.33.2",
        },
        "hosting_artifact_key": "huggingface-llm/huggingface-llm-gemma-2b-instruct/artifacts/inference/v1.0.0/",
        "hosting_script_key": "source-directory-tarballs/huggingface/inference/llm/v1.0.1/sourcedir.tar.gz",
        "hosting_prepacked_artifact_key": (
            "huggingface-llm/huggingface-llm-gemma-2b-instruct/artifacts/inference-prepack/v1.0.0/"
        ),
        "hosting_prepacked_artifact_version": "1.0.0",
        "hosting_use_script_uri": False,
        "hosting_eula_key": "fmhMetadata/terms/gemmaTerms.txt",
        "inference_vulnerable": False,
        "inference_dependencies": [],
        "inference_vulnerabilities": [],
        "training_vulnerable": False,
        "training_dependencies": [
            "accelerate==0.26.1",
            "bitsandbytes==0.42.0",
            "deepspeed==0.10.3",
            "docstring-parser==0.15",
            "flash_attn==2.5.5",
            "ninja==1.11.1",
            "packaging==23.2",
            "peft==0.8.2",
            "py_cpuinfo==9.0.0",
            "rich==13.7.0",
            "safetensors==0.4.2",
            "sagemaker_jumpstart_huggingface_script_utilities==1.2.1",
            "sagemaker_jumpstart_script_utilities==1.1.9",
            "sagemaker_jumpstart_tabular_script_utilities==1.0.0",
            "shtab==1.6.5",
            "tokenizers==0.15.1",
            "transformers==4.38.1",
            "trl==0.7.10",
            "tyro==0.7.2",
        ],
        "training_vulnerabilities": [],
        "deprecated": False,
        "hyperparameters": [
            {
                "name": "peft_type",
                "type": "text",
                "default": "lora",
                "options": ["lora", "None"],
                "scope": "algorithm",
            },
            {
                "name": "instruction_tuned",
                "type": "text",
                "default": "False",
                "options": ["True", "False"],
                "scope": "algorithm",
            },
            {
                "name": "chat_dataset",
                "type": "text",
                "default": "True",
                "options": ["True", "False"],
                "scope": "algorithm",
            },
            {
                "name": "epoch",
                "type": "int",
                "default": 1,
                "min": 1,
                "max": 1000,
                "scope": "algorithm",
            },
            {
                "name": "learning_rate",
                "type": "float",
                "default": 0.0001,
                "min": 1e-08,
                "max": 1,
                "scope": "algorithm",
            },
            {
                "name": "lora_r",
                "type": "int",
                "default": 64,
                "min": 1,
                "max": 1000,
                "scope": "algorithm",
            },
            {"name": "lora_alpha", "type": "int", "default": 16, "min": 0, "scope": "algorithm"},
            {
                "name": "lora_dropout",
                "type": "float",
                "default": 0,
                "min": 0,
                "max": 1,
                "scope": "algorithm",
            },
            {"name": "bits", "type": "int", "default": 4, "scope": "algorithm"},
            {
                "name": "double_quant",
                "type": "text",
                "default": "True",
                "options": ["True", "False"],
                "scope": "algorithm",
            },
            {
                "name": "quant_type",
                "type": "text",
                "default": "nf4",
                "options": ["fp4", "nf4"],
                "scope": "algorithm",
            },
            {
                "name": "per_device_train_batch_size",
                "type": "int",
                "default": 1,
                "min": 1,
                "max": 1000,
                "scope": "algorithm",
            },
            {
                "name": "per_device_eval_batch_size",
                "type": "int",
                "default": 2,
                "min": 1,
                "max": 1000,
                "scope": "algorithm",
            },
            {
                "name": "warmup_ratio",
                "type": "float",
                "default": 0.1,
                "min": 0,
                "max": 1,
                "scope": "algorithm",
            },
            {
                "name": "train_from_scratch",
                "type": "text",
                "default": "False",
                "options": ["True", "False"],
                "scope": "algorithm",
            },
            {
                "name": "fp16",
                "type": "text",
                "default": "True",
                "options": ["True", "False"],
                "scope": "algorithm",
            },
            {
                "name": "bf16",
                "type": "text",
                "default": "False",
                "options": ["True", "False"],
                "scope": "algorithm",
            },
            {
                "name": "evaluation_strategy",
                "type": "text",
                "default": "steps",
                "options": ["steps", "epoch", "no"],
                "scope": "algorithm",
            },
            {
                "name": "eval_steps",
                "type": "int",
                "default": 20,
                "min": 1,
                "max": 1000,
                "scope": "algorithm",
            },
            {
                "name": "gradient_accumulation_steps",
                "type": "int",
                "default": 4,
                "min": 1,
                "max": 1000,
                "scope": "algorithm",
            },
            {
                "name": "logging_steps",
                "type": "int",
                "default": 8,
                "min": 1,
                "max": 1000,
                "scope": "algorithm",
            },
            {
                "name": "weight_decay",
                "type": "float",
                "default": 0.2,
                "min": 1e-08,
                "max": 1,
                "scope": "algorithm",
            },
            {
                "name": "load_best_model_at_end",
                "type": "text",
                "default": "True",
                "options": ["True", "False"],
                "scope": "algorithm",
            },
            {
                "name": "max_train_samples",
                "type": "int",
                "default": -1,
                "min": -1,
                "scope": "algorithm",
            },
            {
                "name": "max_val_samples",
                "type": "int",
                "default": -1,
                "min": -1,
                "scope": "algorithm",
            },
            {
                "name": "seed",
                "type": "int",
                "default": 10,
                "min": 1,
                "max": 1000,
                "scope": "algorithm",
            },
            {
                "name": "max_input_length",
                "type": "int",
                "default": 1024,
                "min": -1,
                "scope": "algorithm",
            },
            {
                "name": "validation_split_ratio",
                "type": "float",
                "default": 0.2,
                "min": 0,
                "max": 1,
                "scope": "algorithm",
            },
            {
                "name": "train_data_split_seed",
                "type": "int",
                "default": 0,
                "min": 0,
                "scope": "algorithm",
            },
            {
                "name": "preprocessing_num_workers",
                "type": "text",
                "default": "None",
                "scope": "algorithm",
            },
            {"name": "max_steps", "type": "int", "default": -1, "scope": "algorithm"},
            {
                "name": "gradient_checkpointing",
                "type": "text",
                "default": "False",
                "options": ["True", "False"],
                "scope": "algorithm",
            },
            {
                "name": "early_stopping_patience",
                "type": "int",
                "default": 3,
                "min": 1,
                "scope": "algorithm",
            },
            {
                "name": "early_stopping_threshold",
                "type": "float",
                "default": 0.0,
                "min": 0,
                "scope": "algorithm",
            },
            {
                "name": "adam_beta1",
                "type": "float",
                "default": 0.9,
                "min": 0,
                "max": 1,
                "scope": "algorithm",
            },
            {
                "name": "adam_beta2",
                "type": "float",
                "default": 0.999,
                "min": 0,
                "max": 1,
                "scope": "algorithm",
            },
            {
                "name": "adam_epsilon",
                "type": "float",
                "default": 1e-08,
                "min": 0,
                "max": 1,
                "scope": "algorithm",
            },
            {
                "name": "max_grad_norm",
                "type": "float",
                "default": 1.0,
                "min": 0,
                "scope": "algorithm",
            },
            {
                "name": "label_smoothing_factor",
                "type": "float",
                "default": 0,
                "min": 0,
                "max": 1,
                "scope": "algorithm",
            },
            {
                "name": "logging_first_step",
                "type": "text",
                "default": "False",
                "options": ["True", "False"],
                "scope": "algorithm",
            },
            {
                "name": "logging_nan_inf_filter",
                "type": "text",
                "default": "True",
                "options": ["True", "False"],
                "scope": "algorithm",
            },
            {
                "name": "save_strategy",
                "type": "text",
                "default": "steps",
                "options": ["no", "epoch", "steps"],
                "scope": "algorithm",
            },
            {"name": "save_steps", "type": "int", "default": 500, "min": 1, "scope": "algorithm"},
            {"name": "save_total_limit", "type": "int", "default": 1, "scope": "algorithm"},
            {
                "name": "dataloader_drop_last",
                "type": "text",
                "default": "False",
                "options": ["True", "False"],
                "scope": "algorithm",
            },
            {
                "name": "dataloader_num_workers",
                "type": "int",
                "default": 0,
                "min": 0,
                "scope": "algorithm",
            },
            {
                "name": "eval_accumulation_steps",
                "type": "text",
                "default": "None",
                "scope": "algorithm",
            },
            {
                "name": "auto_find_batch_size",
                "type": "text",
                "default": "False",
                "options": ["True", "False"],
                "scope": "algorithm",
            },
            {
                "name": "lr_scheduler_type",
                "type": "text",
                "default": "constant_with_warmup",
                "options": ["constant_with_warmup", "linear"],
                "scope": "algorithm",
            },
            {"name": "warmup_steps", "type": "int", "default": 0, "min": 0, "scope": "algorithm"},
            {
                "name": "deepspeed",
                "type": "text",
                "default": "False",
                "options": ["False"],
                "scope": "algorithm",
            },
            {
                "name": "sagemaker_submit_directory",
                "type": "text",
                "default": "/opt/ml/input/data/code/sourcedir.tar.gz",
                "scope": "container",
            },
            {
                "name": "sagemaker_program",
                "type": "text",
                "default": "transfer_learning.py",
                "scope": "container",
            },
            {
                "name": "sagemaker_container_log_level",
                "type": "text",
                "default": "20",
                "scope": "container",
            },
        ],
        "training_script_key": "source-directory-tarballs/huggingface/transfer_learning/llm/v1.1.1/sourcedir.tar.gz",
        "training_prepacked_script_key": (
            "source-directory-tarballs/huggingface/transfer_learning/llm/prepack/v1.1.1/sourcedir.tar.gz"
        ),
        "training_prepacked_script_version": "1.1.1",
        "training_ecr_specs": {
            "framework": "huggingface",
            "framework_version": "2.0.0",
            "py_version": "py310",
            "huggingface_transformers_version": "4.28.1",
        },
        "training_artifact_key": "huggingface-training/train-huggingface-llm-gemma-2b-instruct.tar.gz",
        "inference_environment_variables": [
            {
                "name": "SAGEMAKER_PROGRAM",
                "type": "text",
                "default": "inference.py",
                "scope": "container",
                "required_for_model_class": True,
            },
            {
                "name": "SAGEMAKER_SUBMIT_DIRECTORY",
                "type": "text",
                "default": "/opt/ml/model/code",
                "scope": "container",
                "required_for_model_class": False,
            },
            {
                "name": "SAGEMAKER_CONTAINER_LOG_LEVEL",
                "type": "text",
                "default": "20",
                "scope": "container",
                "required_for_model_class": False,
            },
            {
                "name": "SAGEMAKER_MODEL_SERVER_TIMEOUT",
                "type": "text",
                "default": "3600",
                "scope": "container",
                "required_for_model_class": False,
            },
            {
                "name": "ENDPOINT_SERVER_TIMEOUT",
                "type": "int",
                "default": 3600,
                "scope": "container",
                "required_for_model_class": True,
            },
            {
                "name": "MODEL_CACHE_ROOT",
                "type": "text",
                "default": "/opt/ml/model",
                "scope": "container",
                "required_for_model_class": True,
            },
            {
                "name": "SAGEMAKER_ENV",
                "type": "text",
                "default": "1",
                "scope": "container",
                "required_for_model_class": True,
            },
            {
                "name": "HF_MODEL_ID",
                "type": "text",
                "default": "/opt/ml/model",
                "scope": "container",
                "required_for_model_class": True,
            },
            {
                "name": "MAX_INPUT_LENGTH",
                "type": "text",
                "default": "8191",
                "scope": "container",
                "required_for_model_class": True,
            },
            {
                "name": "MAX_TOTAL_TOKENS",
                "type": "text",
                "default": "8192",
                "scope": "container",
                "required_for_model_class": True,
            },
            {
                "name": "MAX_BATCH_PREFILL_TOKENS",
                "type": "text",
                "default": "8191",
                "scope": "container",
                "required_for_model_class": True,
            },
            {
                "name": "SM_NUM_GPUS",
                "type": "text",
                "default": "1",
                "scope": "container",
                "required_for_model_class": True,
            },
            {
                "name": "SAGEMAKER_MODEL_SERVER_WORKERS",
                "type": "int",
                "default": 1,
                "scope": "container",
                "required_for_model_class": True,
            },
        ],
        "metrics": [
            {
                "Name": "huggingface-textgeneration:eval-loss",
                "Regex": "'eval_loss': ([0-9]+\\.[0-9]+)",
            },
            {"Name": "huggingface-textgeneration:train-loss", "Regex": "'loss': ([0-9]+\\.[0-9]+)"},
        ],
        "default_inference_instance_type": "ml.g5.xlarge",
        "supported_inference_instance_types": [
            "ml.g5.xlarge",
            "ml.g5.2xlarge",
            "ml.g5.4xlarge",
            "ml.g5.8xlarge",
            "ml.g5.16xlarge",
            "ml.g5.12xlarge",
            "ml.g5.24xlarge",
            "ml.g5.48xlarge",
            "ml.p4d.24xlarge",
        ],
        "default_training_instance_type": "ml.g5.2xlarge",
        "supported_training_instance_types": [
            "ml.g5.2xlarge",
            "ml.g5.4xlarge",
            "ml.g5.8xlarge",
            "ml.g5.16xlarge",
            "ml.g5.12xlarge",
            "ml.g5.24xlarge",
            "ml.g5.48xlarge",
            "ml.p4d.24xlarge",
        ],
        "model_kwargs": {},
        "deploy_kwargs": {
            "model_data_download_timeout": 1200,
            "container_startup_health_check_timeout": 1200,
        },
        "estimator_kwargs": {
            "encrypt_inter_container_traffic": True,
            "disable_output_compression": True,
            "max_run": 360000,
        },
        "fit_kwargs": {},
        "predictor_specs": {
            "supported_content_types": ["application/json"],
            "supported_accept_types": ["application/json"],
            "default_content_type": "application/json",
            "default_accept_type": "application/json",
        },
        "inference_volume_size": 512,
        "training_volume_size": 512,
        "inference_enable_network_isolation": True,
        "training_enable_network_isolation": True,
        "default_training_dataset_key": "training-datasets/oasst_top/train/",
        "validation_supported": True,
        "fine_tuning_supported": True,
        "resource_name_base": "hf-llm-gemma-2b-instruct",
        "default_payloads": {
            "HelloWorld": {
                "content_type": "application/json",
                "prompt_key": "inputs",
                "output_keys": {
                    "generated_text": "[0].generated_text",
                    "input_logprobs": "[0].details.prefill[*].logprob",
                },
                "body": {
                    "inputs": (
                        "<bos><start_of_turn>user\nWrite a hello world program<end_of_turn>\n<start_of_turn>model"
                    ),
                    "parameters": {
                        "max_new_tokens": 256,
                        "decoder_input_details": True,
                        "details": True,
                    },
                },
            },
            "MachineLearningPoem": {
                "content_type": "application/json",
                "prompt_key": "inputs",
                "output_keys": {
                    "generated_text": "[0].generated_text",
                    "input_logprobs": "[0].details.prefill[*].logprob",
                },
                "body": {
                    "inputs": "Write me a poem about Machine Learning.",
                    "parameters": {
                        "max_new_tokens": 256,
                        "decoder_input_details": True,
                        "details": True,
                    },
                },
            },
        },
        "gated_bucket": True,
        "hosting_instance_type_variants": {
            "regional_aliases": {
                "af-south-1": {
                    "gpu_ecr_uri_1": (
                        "626614931356.dkr.ecr.af-south-1.amazonaws.com/"
                        "huggingface-pytorch-tgi-inference:2.1.1-tgi1.4.2-gpu-py310-cu121-ubuntu22.04"
                    )
<<<<<<< HEAD
=======
                },
                "ap-east-1": {
                    "gpu_ecr_uri_1": (
                        "871362719292.dkr.ecr.ap-east-1.amazonaws.com/"
                        "huggingface-pytorch-tgi-inference:2.1.1-tgi1.4.2-gpu-py310-cu121-ubuntu22.04"
                    )
                },
                "ap-northeast-1": {
                    "gpu_ecr_uri_1": (
                        "763104351884.dkr.ecr.ap-northeast-1.amazonaws.com/"
                        "huggingface-pytorch-tgi-inference:2.1.1-tgi1.4.2-gpu-py310-cu121-ubuntu22.04"
                    )
                },
                "ap-northeast-2": {
                    "gpu_ecr_uri_1": (
                        "763104351884.dkr.ecr.ap-northeast-2.amazonaws.com/"
                        "huggingface-pytorch-tgi-inference:2.1.1-tgi1.4.2-gpu-py310-cu121-ubuntu22.04"
                    )
                },
                "ap-south-1": {
                    "gpu_ecr_uri_1": (
                        "763104351884.dkr.ecr.ap-south-1.amazonaws.com/"
                        "huggingface-pytorch-tgi-inference:2.1.1-tgi1.4.2-gpu-py310-cu121-ubuntu22.04"
                    )
                },
                "ap-southeast-1": {
                    "gpu_ecr_uri_1": (
                        "763104351884.dkr.ecr.ap-southeast-1.amazonaws.com/"
                        "huggingface-pytorch-tgi-inference:2.1.1-tgi1.4.2-gpu-py310-cu121-ubuntu22.04"
                    )
                },
                "ap-southeast-2": {
                    "gpu_ecr_uri_1": (
                        "763104351884.dkr.ecr.ap-southeast-2.amazonaws.com/"
                        "huggingface-pytorch-tgi-inference:2.1.1-tgi1.4.2-gpu-py310-cu121-ubuntu22.04"
                    )
                },
                "ca-central-1": {
                    "gpu_ecr_uri_1": (
                        "763104351884.dkr.ecr.ca-central-1.amazonaws.com/"
                        "huggingface-pytorch-tgi-inference:2.1.1-tgi1.4.2-gpu-py310-cu121-ubuntu22.04"
                    )
                },
                "cn-north-1": {
                    "gpu_ecr_uri_1": (
                        "727897471807.dkr.ecr.cn-north-1.amazonaws.com.cn/"
                        "huggingface-pytorch-tgi-inference:2.1.1-tgi1.4.2-gpu-py310-cu121-ubuntu22.04"
                    )
                },
                "eu-central-1": {
                    "gpu_ecr_uri_1": (
                        "763104351884.dkr.ecr.eu-central-1.amazonaws.com/"
                        "huggingface-pytorch-tgi-inference:2.1.1-tgi1.4.2-gpu-py310-cu121-ubuntu22.04"
                    )
                },
                "eu-north-1": {
                    "gpu_ecr_uri_1": (
                        "763104351884.dkr.ecr.eu-north-1.amazonaws.com/"
                        "huggingface-pytorch-tgi-inference:2.1.1-tgi1.4.2-gpu-py310-cu121-ubuntu22.04"
                    )
                },
                "eu-south-1": {
                    "gpu_ecr_uri_1": (
                        "692866216735.dkr.ecr.eu-south-1.amazonaws.com/"
                        "huggingface-pytorch-tgi-inference:2.1.1-tgi1.4.2-gpu-py310-cu121-ubuntu22.04"
                    )
                },
                "eu-west-1": {
                    "gpu_ecr_uri_1": (
                        "763104351884.dkr.ecr.eu-west-1.amazonaws.com/"
                        "huggingface-pytorch-tgi-inference:2.1.1-tgi1.4.2-gpu-py310-cu121-ubuntu22.04"
                    )
                },
                "eu-west-2": {
                    "gpu_ecr_uri_1": (
                        "763104351884.dkr.ecr.eu-west-2.amazonaws.com/"
                        "huggingface-pytorch-tgi-inference:2.1.1-tgi1.4.2-gpu-py310-cu121-ubuntu22.04"
                    )
                },
                "eu-west-3": {
                    "gpu_ecr_uri_1": (
                        "763104351884.dkr.ecr.eu-west-3.amazonaws.com/"
                        "huggingface-pytorch-tgi-inference:2.1.1-tgi1.4.2-gpu-py310-cu121-ubuntu22.04"
                    )
                },
                "il-central-1": {
                    "gpu_ecr_uri_1": (
                        "780543022126.dkr.ecr.il-central-1.amazonaws.com/"
                        "huggingface-pytorch-tgi-inference:2.1.1-tgi1.4.2-gpu-py310-cu121-ubuntu22.04"
                    )
                },
                "me-south-1": {
                    "gpu_ecr_uri_1": (
                        "217643126080.dkr.ecr.me-south-1.amazonaws.com/"
                        "huggingface-pytorch-tgi-inference:2.1.1-tgi1.4.2-gpu-py310-cu121-ubuntu22.04"
                    )
                },
                "sa-east-1": {
                    "gpu_ecr_uri_1": (
                        "763104351884.dkr.ecr.sa-east-1.amazonaws.com/"
                        "huggingface-pytorch-tgi-inference:2.1.1-tgi1.4.2-gpu-py310-cu121-ubuntu22.04"
                    )
                },
                "us-east-1": {
                    "gpu_ecr_uri_1": (
                        "763104351884.dkr.ecr.us-east-1.amazonaws.com/"
                        "huggingface-pytorch-tgi-inference:2.1.1-tgi1.4.2-gpu-py310-cu121-ubuntu22.04"
                    )
                },
                "us-east-2": {
                    "gpu_ecr_uri_1": (
                        "763104351884.dkr.ecr.us-east-2.amazonaws.com/"
                        "huggingface-pytorch-tgi-inference:2.1.1-tgi1.4.2-gpu-py310-cu121-ubuntu22.04"
                    )
                },
                "us-west-1": {
                    "gpu_ecr_uri_1": (
                        "763104351884.dkr.ecr.us-west-1.amazonaws.com/"
                        "huggingface-pytorch-tgi-inference:2.1.1-tgi1.4.2-gpu-py310-cu121-ubuntu22.04"
                    )
                },
                "us-west-2": {
                    "gpu_ecr_uri_1": (
                        "763104351884.dkr.ecr.us-west-2.amazonaws.com/"
                        "huggingface-pytorch-tgi-inference:2.1.1-tgi1.4.2-gpu-py310-cu121-ubuntu22.04"
                    )
                },
            },
            "variants": {
                "g4dn": {"regional_properties": {"image_uri": "$gpu_ecr_uri_1"}},
                "g5": {"regional_properties": {"image_uri": "$gpu_ecr_uri_1"}},
                "local_gpu": {"regional_properties": {"image_uri": "$gpu_ecr_uri_1"}},
                "p2": {"regional_properties": {"image_uri": "$gpu_ecr_uri_1"}},
                "p3": {"regional_properties": {"image_uri": "$gpu_ecr_uri_1"}},
                "p3dn": {"regional_properties": {"image_uri": "$gpu_ecr_uri_1"}},
                "p4d": {"regional_properties": {"image_uri": "$gpu_ecr_uri_1"}},
                "p4de": {"regional_properties": {"image_uri": "$gpu_ecr_uri_1"}},
                "p5": {"regional_properties": {"image_uri": "$gpu_ecr_uri_1"}},
                "ml.g4dn.12xlarge": {"properties": {"environment_variables": {"SM_NUM_GPUS": "4"}}},
                "ml.g5.12xlarge": {"properties": {"environment_variables": {"SM_NUM_GPUS": "4"}}},
                "ml.g5.24xlarge": {"properties": {"environment_variables": {"SM_NUM_GPUS": "4"}}},
                "ml.g5.48xlarge": {"properties": {"environment_variables": {"SM_NUM_GPUS": "8"}}},
                "ml.p4d.24xlarge": {"properties": {"environment_variables": {"SM_NUM_GPUS": "8"}}},
            },
        },
        "training_instance_type_variants": {
            "regional_aliases": {
                "af-south-1": {
                    "gpu_ecr_uri_1": (
                        "626614931356.dkr.ecr.af-south-1.amazonaws.com/"
                        "huggingface-pytorch-training:2.0.0-transformers4.28.1-gpu-py310-cu118-ubuntu20.04"
                    )
                },
                "ap-east-1": {
                    "gpu_ecr_uri_1": (
                        "871362719292.dkr.ecr.ap-east-1.amazonaws.com/"
                        "huggingface-pytorch-training:2.0.0-transformers4.28.1-gpu-py310-cu118-ubuntu20.04"
                    )
                },
                "ap-northeast-1": {
                    "gpu_ecr_uri_1": (
                        "763104351884.dkr.ecr.ap-northeast-1.amazonaws.com/"
                        "huggingface-pytorch-training:2.0.0-transformers4.28.1-gpu-py310-cu118-ubuntu20.04"
                    )
                },
                "ap-northeast-2": {
                    "gpu_ecr_uri_1": (
                        "763104351884.dkr.ecr.ap-northeast-2.amazonaws.com/"
                        "huggingface-pytorch-training:2.0.0-transformers4.28.1-gpu-py310-cu118-ubuntu20.04"
                    )
                },
                "ap-south-1": {
                    "gpu_ecr_uri_1": (
                        "763104351884.dkr.ecr.ap-south-1.amazonaws.com/"
                        "huggingface-pytorch-training:2.0.0-transformers4.28.1-gpu-py310-cu118-ubuntu20.04"
                    )
                },
                "ap-southeast-1": {
                    "gpu_ecr_uri_1": (
                        "763104351884.dkr.ecr.ap-southeast-1.amazonaws.com/"
                        "huggingface-pytorch-training:2.0.0-transformers4.28.1-gpu-py310-cu118-ubuntu20.04"
                    )
                },
                "ap-southeast-2": {
                    "gpu_ecr_uri_1": (
                        "763104351884.dkr.ecr.ap-southeast-2.amazonaws.com/"
                        "huggingface-pytorch-training:2.0.0-transformers4.28.1-gpu-py310-cu118-ubuntu20.04"
                    )
                },
                "ca-central-1": {
                    "gpu_ecr_uri_1": (
                        "763104351884.dkr.ecr.ca-central-1.amazonaws.com/"
                        "huggingface-pytorch-training:2.0.0-transformers4.28.1-gpu-py310-cu118-ubuntu20.04"
                    )
                },
                "cn-north-1": {
                    "gpu_ecr_uri_1": (
                        "727897471807.dkr.ecr.cn-north-1.amazonaws.com.cn/"
                        "huggingface-pytorch-training:2.0.0-transformers4.28.1-gpu-py310-cu118-ubuntu20.04"
                    )
                },
                "eu-central-1": {
                    "gpu_ecr_uri_1": (
                        "763104351884.dkr.ecr.eu-central-1.amazonaws.com/"
                        "huggingface-pytorch-training:2.0.0-transformers4.28.1-gpu-py310-cu118-ubuntu20.04"
                    )
                },
                "eu-north-1": {
                    "gpu_ecr_uri_1": (
                        "763104351884.dkr.ecr.eu-north-1.amazonaws.com/"
                        "huggingface-pytorch-training:2.0.0-transformers4.28.1-gpu-py310-cu118-ubuntu20.04"
                    )
                },
                "eu-south-1": {
                    "gpu_ecr_uri_1": (
                        "692866216735.dkr.ecr.eu-south-1.amazonaws.com/"
                        "huggingface-pytorch-training:2.0.0-transformers4.28.1-gpu-py310-cu118-ubuntu20.04"
                    )
                },
                "eu-west-1": {
                    "gpu_ecr_uri_1": (
                        "763104351884.dkr.ecr.eu-west-1.amazonaws.com/"
                        "huggingface-pytorch-training:2.0.0-transformers4.28.1-gpu-py310-cu118-ubuntu20.04"
                    )
                },
                "eu-west-2": {
                    "gpu_ecr_uri_1": (
                        "763104351884.dkr.ecr.eu-west-2.amazonaws.com/"
                        "huggingface-pytorch-training:2.0.0-transformers4.28.1-gpu-py310-cu118-ubuntu20.04"
                    )
                },
                "eu-west-3": {
                    "gpu_ecr_uri_1": (
                        "763104351884.dkr.ecr.eu-west-3.amazonaws.com/"
                        "huggingface-pytorch-training:2.0.0-transformers4.28.1-gpu-py310-cu118-ubuntu20.04"
                    )
                },
                "il-central-1": {
                    "gpu_ecr_uri_1": (
                        "780543022126.dkr.ecr.il-central-1.amazonaws.com/"
                        "huggingface-pytorch-training:2.0.0-transformers4.28.1-gpu-py310-cu118-ubuntu20.04"
                    )
                },
                "me-south-1": {
                    "gpu_ecr_uri_1": (
                        "217643126080.dkr.ecr.me-south-1.amazonaws.com/"
                        "huggingface-pytorch-training:2.0.0-transformers4.28.1-gpu-py310-cu118-ubuntu20.04"
                    )
                },
                "sa-east-1": {
                    "gpu_ecr_uri_1": (
                        "763104351884.dkr.ecr.sa-east-1.amazonaws.com/"
                        "huggingface-pytorch-training:2.0.0-transformers4.28.1-gpu-py310-cu118-ubuntu20.04"
                    )
                },
                "us-east-1": {
                    "gpu_ecr_uri_1": (
                        "763104351884.dkr.ecr.us-east-1.amazonaws.com/"
                        "huggingface-pytorch-training:2.0.0-transformers4.28.1-gpu-py310-cu118-ubuntu20.04"
                    )
                },
                "us-east-2": {
                    "gpu_ecr_uri_1": (
                        "763104351884.dkr.ecr.us-east-2.amazonaws.com/"
                        "huggingface-pytorch-training:2.0.0-transformers4.28.1-gpu-py310-cu118-ubuntu20.04"
                    )
                },
                "us-west-1": {
                    "gpu_ecr_uri_1": (
                        "763104351884.dkr.ecr.us-west-1.amazonaws.com/"
                        "huggingface-pytorch-training:2.0.0-transformers4.28.1-gpu-py310-cu118-ubuntu20.04"
                    )
                },
                "us-west-2": {
                    "gpu_ecr_uri_1": (
                        "763104351884.dkr.ecr.us-west-2.amazonaws.com/"
                        "huggingface-pytorch-training:2.0.0-transformers4.28.1-gpu-py310-cu118-ubuntu20.04"
                    )
                },
            },
            "variants": {
                "g4dn": {
                    "regional_properties": {"image_uri": "$gpu_ecr_uri_1"},
                    "properties": {
                        "gated_model_key_env_var_value": (
                            "huggingface-training/g4dn/v1.0.0/train-huggingface-llm-gemma-2b-instruct.tar.gz"
                        )
                    },
                },
                "g5": {
                    "regional_properties": {"image_uri": "$gpu_ecr_uri_1"},
                    "properties": {
                        "gated_model_key_env_var_value": (
                            "huggingface-training/g5/v1.0.0/train-huggingface-llm-gemma-2b-instruct.tar.gz"
                        )
                    },
                },
                "local_gpu": {"regional_properties": {"image_uri": "$gpu_ecr_uri_1"}},
                "p2": {"regional_properties": {"image_uri": "$gpu_ecr_uri_1"}},
                "p3": {"regional_properties": {"image_uri": "$gpu_ecr_uri_1"}},
                "p3dn": {
                    "regional_properties": {"image_uri": "$gpu_ecr_uri_1"},
                    "properties": {
                        "gated_model_key_env_var_value": (
                            "huggingface-training/p3dn/v1.0.0/train-huggingface-llm-gemma-2b-instruct.tar.gz"
                        )
                    },
                },
                "p4d": {
                    "regional_properties": {"image_uri": "$gpu_ecr_uri_1"},
                    "properties": {
                        "gated_model_key_env_var_value": (
                            "huggingface-training/p4d/v1.0.0/train-huggingface-llm-gemma-2b-instruct.tar.gz"
                        )
                    },
                },
                "p4de": {"regional_properties": {"image_uri": "$gpu_ecr_uri_1"}},
                "p5": {"regional_properties": {"image_uri": "$gpu_ecr_uri_1"}},
            },
        },
        "hosting_artifact_s3_data_type": "S3Prefix",
        "hosting_artifact_compression_type": "None",
        "hosting_resource_requirements": {"min_memory_mb": 8192, "num_accelerators": 1},
        "dynamic_container_deployment_supported": True,
    },
    # noqa: E501
    "env-var-variant-model": {
        "model_id": "huggingface-llm-falcon-180b-bf16",
        "url": "https://huggingface.co/tiiuae/falcon-180B",
        "version": "1.0.0",
        "min_sdk_version": "2.175.0",
        "training_supported": False,
        "incremental_training_supported": False,
        "hosting_ecr_specs": {
            "framework": "huggingface-llm",
            "framework_version": "0.9.3",
            "py_version": "py39",
            "huggingface_transformers_version": "4.29.2",
        },
        "hosting_artifact_key": "huggingface-infer/infer-huggingface-llm-falcon-180b-bf16.tar.gz",
        "hosting_script_key": "source-directory-tarballs/huggingface/inference/llm/v1.0.1/sourcedir.tar.gz",
        "hosting_prepacked_artifact_key": "huggingface-infer/prepack/v1.0.1/infer-prepack"
        "-huggingface-llm-falcon-180b-bf16.tar.gz",
        "hosting_prepacked_artifact_version": "1.0.1",
        "hosting_use_script_uri": False,
        "inference_vulnerable": False,
        "inference_dependencies": [],
        "inference_vulnerabilities": [],
        "training_vulnerable": False,
        "training_dependencies": [],
        "training_vulnerabilities": [],
        "deprecated": False,
        "inference_environment_variables": [
            {
                "name": "SAGEMAKER_PROGRAM",
                "type": "text",
                "default": "inference.py",
                "scope": "container",
                "required_for_model_class": True,
            },
            {
                "name": "SAGEMAKER_SUBMIT_DIRECTORY",
                "type": "text",
                "default": "/opt/ml/model/code",
                "scope": "container",
                "required_for_model_class": False,
            },
            {
                "name": "SAGEMAKER_CONTAINER_LOG_LEVEL",
                "type": "text",
                "default": "20",
                "scope": "container",
                "required_for_model_class": False,
            },
            {
                "name": "SAGEMAKER_MODEL_SERVER_TIMEOUT",
                "type": "text",
                "default": "3600",
                "scope": "container",
                "required_for_model_class": False,
            },
            {
                "name": "ENDPOINT_SERVER_TIMEOUT",
                "type": "int",
                "default": 3600,
                "scope": "container",
                "required_for_model_class": True,
            },
            {
                "name": "MODEL_CACHE_ROOT",
                "type": "text",
                "default": "/opt/ml/model",
                "scope": "container",
                "required_for_model_class": True,
            },
            {
                "name": "SAGEMAKER_ENV",
                "type": "text",
                "default": "1",
                "scope": "container",
                "required_for_model_class": True,
            },
            {
                "name": "HF_MODEL_ID",
                "type": "text",
                "default": "/opt/ml/model",
                "scope": "container",
                "required_for_model_class": True,
            },
            {
                "name": "SM_NUM_GPUS",
                "type": "text",
                "default": "8",
                "scope": "container",
                "required_for_model_class": True,
            },
            {
                "name": "MAX_INPUT_LENGTH",
                "type": "text",
                "default": "1024",
                "scope": "container",
                "required_for_model_class": True,
            },
            {
                "name": "MAX_TOTAL_TOKENS",
                "type": "text",
                "default": "2048",
                "scope": "container",
                "required_for_model_class": True,
            },
            {
                "name": "SAGEMAKER_MODEL_SERVER_WORKERS",
                "type": "int",
                "default": 1,
                "scope": "container",
                "required_for_model_class": True,
            },
        ],
        "metrics": [],
        "default_inference_instance_type": "ml.p4de.24xlarge",
        "supported_inference_instance_types": ["ml.p4de.24xlarge"],
        "model_kwargs": {},
        "deploy_kwargs": {
            "model_data_download_timeout": 3600,
            "container_startup_health_check_timeout": 3600,
        },
        "predictor_specs": {
            "supported_content_types": ["application/json"],
            "supported_accept_types": ["application/json"],
            "default_content_type": "application/json",
            "default_accept_type": "application/json",
        },
        "inference_volume_size": 512,
        "inference_enable_network_isolation": True,
        "validation_supported": False,
        "fine_tuning_supported": False,
        "resource_name_base": "hf-llm-falcon-180b-bf16",
        "hosting_instance_type_variants": {
            "regional_aliases": {
                "us-west-2": {
                    "gpu_image_uri": "763104351884.dkr.ecr.us-west-2.amazonaws.com/"
                    "huggingface-pytorch-inference:1.13.1-transformers4.26.0-gpu-py39-cu117-ubuntu20.04",
                    "cpu_image_uri": "867930986793.dkr.us-west-2.amazonaws.com/cpu-blah",
                }
            },
            "variants": {
                "g4dn": {"regional_properties": {"image_uri": "$gpu_ecr_uri_1"}},
                "g5": {"regional_properties": {"image_uri": "$gpu_ecr_uri_1"}},
                "local_gpu": {"regional_properties": {"image_uri": "$gpu_ecr_uri_1"}},
                "p2": {"regional_properties": {"image_uri": "$gpu_ecr_uri_1"}},
                "p3": {"regional_properties": {"image_uri": "$gpu_ecr_uri_1"}},
                "p3dn": {"regional_properties": {"image_uri": "$gpu_ecr_uri_1"}},
                "p4d": {"regional_properties": {"image_uri": "$gpu_ecr_uri_1"}},
                "p4de": {"regional_properties": {"image_uri": "$gpu_ecr_uri_1"}},
                "p5": {"regional_properties": {"image_uri": "$gpu_ecr_uri_1"}},
                "ml.g5.48xlarge": {"properties": {"environment_variables": {"SM_NUM_GPUS": "80"}}},
                "ml.p4d.24xlarge": {
                    "properties": {
                        "environment_variables": {
                            "YODEL": "NACEREMA",
                        }
                    }
                },
            },
        },
    },
    "inference-instance-types-variant-model": {
        "model_id": "huggingface-llm-falcon-180b-bf16",
        "url": "https://huggingface.co/tiiuae/falcon-180B",
        "version": "1.0.0",
        "min_sdk_version": "2.175.0",
        "training_supported": True,
        "incremental_training_supported": False,
        "hosting_ecr_specs": {
            "framework": "huggingface-llm",
            "framework_version": "0.9.3",
            "py_version": "py39",
            "huggingface_transformers_version": "4.29.2",
        },
        "hosting_artifact_key": "huggingface-infer/infer-huggingface-llm-falcon-180b-bf16.tar.gz",
        "hosting_script_key": "source-directory-tarballs/huggingface/inference/llm/v1.0.1/sourcedir.tar.gz",
        "hosting_prepacked_artifact_key": "huggingface-infer/prepack/v1.0.1/infer-prepack"
        "-huggingface-llm-falcon-180b-bf16.tar.gz",
        "hosting_prepacked_artifact_version": "1.0.1",
        "hosting_use_script_uri": False,
        "inference_vulnerable": False,
        "inference_dependencies": [],
        "inference_vulnerabilities": [],
        "training_vulnerable": False,
        "training_dependencies": [],
        "training_vulnerabilities": [],
        "deprecated": False,
        "inference_environment_variables": [
            {
                "name": "SAGEMAKER_PROGRAM",
                "type": "text",
                "default": "inference.py",
                "scope": "container",
                "required_for_model_class": True,
            },
            {
                "name": "SAGEMAKER_SUBMIT_DIRECTORY",
                "type": "text",
                "default": "/opt/ml/model/code",
                "scope": "container",
                "required_for_model_class": False,
            },
            {
                "name": "SAGEMAKER_CONTAINER_LOG_LEVEL",
                "type": "text",
                "default": "20",
                "scope": "container",
                "required_for_model_class": False,
            },
            {
                "name": "SAGEMAKER_MODEL_SERVER_TIMEOUT",
                "type": "text",
                "default": "3600",
                "scope": "container",
                "required_for_model_class": False,
            },
            {
                "name": "ENDPOINT_SERVER_TIMEOUT",
                "type": "int",
                "default": 3600,
                "scope": "container",
                "required_for_model_class": True,
            },
            {
                "name": "MODEL_CACHE_ROOT",
                "type": "text",
                "default": "/opt/ml/model",
                "scope": "container",
                "required_for_model_class": True,
            },
            {
                "name": "SAGEMAKER_ENV",
                "type": "text",
                "default": "1",
                "scope": "container",
                "required_for_model_class": True,
            },
            {
                "name": "HF_MODEL_ID",
                "type": "text",
                "default": "/opt/ml/model",
                "scope": "container",
                "required_for_model_class": True,
            },
            {
                "name": "SM_NUM_GPUS",
                "type": "text",
                "default": "8",
                "scope": "container",
                "required_for_model_class": True,
            },
            {
                "name": "MAX_INPUT_LENGTH",
                "type": "text",
                "default": "1024",
                "scope": "container",
                "required_for_model_class": True,
            },
            {
                "name": "MAX_TOTAL_TOKENS",
                "type": "text",
                "default": "2048",
                "scope": "container",
                "required_for_model_class": True,
            },
            {
                "name": "SAGEMAKER_MODEL_SERVER_WORKERS",
                "type": "int",
                "default": 1,
                "scope": "container",
                "required_for_model_class": True,
            },
        ],
        "metrics": [],
        "default_inference_instance_type": "ml.p4de.24xlarge",
        "supported_inference_instance_types": ["ml.p4de.24xlarge"],
        "default_training_instance_type": "ml.p4de.24xlarge",
        "supported_training_instance_types": ["ml.p4de.24xlarge"],
        "model_kwargs": {},
        "deploy_kwargs": {
            "model_data_download_timeout": 3600,
            "container_startup_health_check_timeout": 3600,
        },
        "predictor_specs": {
            "supported_content_types": ["application/json"],
            "supported_accept_types": ["application/json"],
            "default_content_type": "application/json",
            "default_accept_type": "application/json",
        },
        "inference_volume_size": 512,
        "inference_enable_network_isolation": True,
        "validation_supported": False,
        "fine_tuning_supported": False,
        "resource_name_base": "hf-llm-falcon-180b-bf16",
        "training_instance_type_variants": {
            "regional_aliases": {
                "us-west-2": {
                    "gpu_image_uri": "763104351884.dkr.ecr.us-west-2.amazonaws.com/"
                    "huggingface-pytorch-inference:1.13.1-transformers4.26.0-gpu-py39-cu117-ubuntu20.04",
                    "gpu_image_uri_2": "763104351884.dkr.ecr.us-west-2.amazonaws.com/stud-gpu",
                    "cpu_image_uri": "867930986793.dkr.us-west-2.amazonaws.com/cpu-blah",
                }
            },
            "variants": {
                "ml.p2.12xlarge": {
                    "properties": {
                        "environment_variables": {"TENSOR_PARALLEL_DEGREE": "4"},
                        "supported_inference_instance_types": ["ml.p5.xlarge"],
                        "default_inference_instance_type": "ml.p5.xlarge",
                        "metrics": [
                            {
                                "Name": "huggingface-textgeneration:eval-loss",
                                "Regex": "'eval_loss': ([0-9]+\\.[0-9]+)",
                            },
                            {
                                "Name": "huggingface-textgeneration:instance-typemetric-loss",
                                "Regex": "'eval_loss': ([0-9]+\\.[0-9]+)",
                            },
                            {
                                "Name": "huggingface-textgeneration:train-loss",
                                "Regex": "'instance type specific': ([0-9]+\\.[0-9]+)",
                            },
                            {
                                "Name": "huggingface-textgeneration:noneyourbusiness-loss",
                                "Regex": "'loss-noyb instance specific': ([0-9]+\\.[0-9]+)",
                            },
                        ],
                    }
                },
                "p2": {
                    "regional_properties": {"image_uri": "$gpu_image_uri"},
                    "properties": {
                        "supported_inference_instance_types": ["ml.p2.xlarge", "ml.p3.xlarge"],
                        "default_inference_instance_type": "ml.p2.xlarge",
                        "metrics": [
                            {
                                "Name": "huggingface-textgeneration:wtafigo",
                                "Regex": "'evasadfasdl_loss': ([0-9]+\\.[0-9]+)",
                            },
                            {
                                "Name": "huggingface-textgeneration:eval-loss",
                                "Regex": "'eval_loss': ([0-9]+\\.[0-9]+)",
                            },
                            {
                                "Name": "huggingface-textgeneration:train-loss",
                                "Regex": "'instance family specific': ([0-9]+\\.[0-9]+)",
                            },
                            {
                                "Name": "huggingface-textgeneration:noneyourbusiness-loss",
                                "Regex": "'loss-noyb': ([0-9]+\\.[0-9]+)",
                            },
                        ],
                    },
                },
                "p3": {"regional_properties": {"image_uri": "$gpu_image_uri"}},
                "ml.p3.200xlarge": {"regional_properties": {"image_uri": "$gpu_image_uri_2"}},
                "p4": {
                    "regional_properties": {"image_uri": "$gpu_image_uri"},
                    "properties": {
                        "prepacked_artifact_key": "path/to/prepacked/inference/artifact/prefix/number2/"
                    },
                },
                "g4": {
                    "regional_properties": {"image_uri": "$gpu_image_uri"},
                    "properties": {
                        "artifact_key": "path/to/prepacked/training/artifact/prefix/number2/"
                    },
                },
                "g4dn": {"regional_properties": {"image_uri": "$gpu_image_uri"}},
                "g9": {
                    "regional_properties": {"image_uri": "$gpu_image_uri"},
                    "properties": {
                        "prepacked_artifact_key": "asfs/adsf/sda/f",
                        "hyperparameters": [
                            {
                                "name": "num_bag_sets",
                                "type": "int",
                                "default": 5,
                                "min": 5,
                                "scope": "algorithm",
                            },
                            {
                                "name": "num_stack_levels",
                                "type": "int",
                                "default": 6,
                                "min": 7,
                                "max": 3,
                                "scope": "algorithm",
                            },
                            {
                                "name": "refit_full",
                                "type": "text",
                                "default": "False",
                                "options": ["True", "False"],
                                "scope": "algorithm",
                            },
                            {
                                "name": "set_best_to_refit_full",
                                "type": "text",
                                "default": "False",
                                "options": ["True", "False"],
                                "scope": "algorithm",
                            },
                            {
                                "name": "save_space",
                                "type": "text",
                                "default": "False",
                                "options": ["True", "False"],
                                "scope": "algorithm",
                            },
                            {
                                "name": "verbosity",
                                "type": "int",
                                "default": 2,
                                "min": 0,
                                "max": 4,
                                "scope": "algorithm",
                            },
                            {
                                "name": "sagemaker_submit_directory",
                                "type": "text",
                                "default": "/opt/ml/input/data/code/sourcedir.tar.gz",
                                "scope": "container",
                            },
                            {
                                "name": "sagemaker_program",
                                "type": "text",
                                "default": "transfer_learning.py",
                                "scope": "container",
                            },
                            {
                                "name": "sagemaker_container_log_level",
                                "type": "text",
                                "default": "20",
                                "scope": "container",
                            },
                        ],
                    },
>>>>>>> f66b866a
                },
                "ap-east-1": {
                    "gpu_ecr_uri_1": (
                        "871362719292.dkr.ecr.ap-east-1.amazonaws.com/"
                        "huggingface-pytorch-tgi-inference:2.1.1-tgi1.4.2-gpu-py310-cu121-ubuntu22.04"
                    )
                },
                "ap-northeast-1": {
                    "gpu_ecr_uri_1": (
                        "763104351884.dkr.ecr.ap-northeast-1.amazonaws.com/"
                        "huggingface-pytorch-tgi-inference:2.1.1-tgi1.4.2-gpu-py310-cu121-ubuntu22.04"
                    )
                },
                "ap-northeast-2": {
                    "gpu_ecr_uri_1": (
                        "763104351884.dkr.ecr.ap-northeast-2.amazonaws.com/"
                        "huggingface-pytorch-tgi-inference:2.1.1-tgi1.4.2-gpu-py310-cu121-ubuntu22.04"
                    )
                },
                "ap-south-1": {
                    "gpu_ecr_uri_1": (
                        "763104351884.dkr.ecr.ap-south-1.amazonaws.com/"
                        "huggingface-pytorch-tgi-inference:2.1.1-tgi1.4.2-gpu-py310-cu121-ubuntu22.04"
                    )
                },
                "ap-southeast-1": {
                    "gpu_ecr_uri_1": (
                        "763104351884.dkr.ecr.ap-southeast-1.amazonaws.com/"
                        "huggingface-pytorch-tgi-inference:2.1.1-tgi1.4.2-gpu-py310-cu121-ubuntu22.04"
                    )
                },
                "ap-southeast-2": {
                    "gpu_ecr_uri_1": (
                        "763104351884.dkr.ecr.ap-southeast-2.amazonaws.com/"
                        "huggingface-pytorch-tgi-inference:2.1.1-tgi1.4.2-gpu-py310-cu121-ubuntu22.04"
                    )
                },
                "ca-central-1": {
                    "gpu_ecr_uri_1": (
                        "763104351884.dkr.ecr.ca-central-1.amazonaws.com/"
                        "huggingface-pytorch-tgi-inference:2.1.1-tgi1.4.2-gpu-py310-cu121-ubuntu22.04"
                    )
                },
                "cn-north-1": {
                    "gpu_ecr_uri_1": (
                        "727897471807.dkr.ecr.cn-north-1.amazonaws.com.cn/"
                        "huggingface-pytorch-tgi-inference:2.1.1-tgi1.4.2-gpu-py310-cu121-ubuntu22.04"
                    )
                },
                "eu-central-1": {
                    "gpu_ecr_uri_1": (
                        "763104351884.dkr.ecr.eu-central-1.amazonaws.com/"
                        "huggingface-pytorch-tgi-inference:2.1.1-tgi1.4.2-gpu-py310-cu121-ubuntu22.04"
                    )
                },
                "eu-north-1": {
                    "gpu_ecr_uri_1": (
                        "763104351884.dkr.ecr.eu-north-1.amazonaws.com/"
                        "huggingface-pytorch-tgi-inference:2.1.1-tgi1.4.2-gpu-py310-cu121-ubuntu22.04"
                    )
                },
                "eu-south-1": {
                    "gpu_ecr_uri_1": (
                        "692866216735.dkr.ecr.eu-south-1.amazonaws.com/"
                        "huggingface-pytorch-tgi-inference:2.1.1-tgi1.4.2-gpu-py310-cu121-ubuntu22.04"
                    )
                },
                "eu-west-1": {
                    "gpu_ecr_uri_1": (
                        "763104351884.dkr.ecr.eu-west-1.amazonaws.com/"
                        "huggingface-pytorch-tgi-inference:2.1.1-tgi1.4.2-gpu-py310-cu121-ubuntu22.04"
                    )
                },
                "eu-west-2": {
                    "gpu_ecr_uri_1": (
                        "763104351884.dkr.ecr.eu-west-2.amazonaws.com/"
                        "huggingface-pytorch-tgi-inference:2.1.1-tgi1.4.2-gpu-py310-cu121-ubuntu22.04"
                    )
                },
                "eu-west-3": {
                    "gpu_ecr_uri_1": (
                        "763104351884.dkr.ecr.eu-west-3.amazonaws.com/"
                        "huggingface-pytorch-tgi-inference:2.1.1-tgi1.4.2-gpu-py310-cu121-ubuntu22.04"
                    )
                },
                "il-central-1": {
                    "gpu_ecr_uri_1": (
                        "780543022126.dkr.ecr.il-central-1.amazonaws.com/"
                        "huggingface-pytorch-tgi-inference:2.1.1-tgi1.4.2-gpu-py310-cu121-ubuntu22.04"
                    )
                },
                "me-south-1": {
                    "gpu_ecr_uri_1": (
                        "217643126080.dkr.ecr.me-south-1.amazonaws.com/"
                        "huggingface-pytorch-tgi-inference:2.1.1-tgi1.4.2-gpu-py310-cu121-ubuntu22.04"
                    )
                },
                "sa-east-1": {
                    "gpu_ecr_uri_1": (
                        "763104351884.dkr.ecr.sa-east-1.amazonaws.com/"
                        "huggingface-pytorch-tgi-inference:2.1.1-tgi1.4.2-gpu-py310-cu121-ubuntu22.04"
                    )
                },
                "us-east-1": {
                    "gpu_ecr_uri_1": (
                        "763104351884.dkr.ecr.us-east-1.amazonaws.com/"
                        "huggingface-pytorch-tgi-inference:2.1.1-tgi1.4.2-gpu-py310-cu121-ubuntu22.04"
                    )
                },
                "us-east-2": {
                    "gpu_ecr_uri_1": (
                        "763104351884.dkr.ecr.us-east-2.amazonaws.com/"
                        "huggingface-pytorch-tgi-inference:2.1.1-tgi1.4.2-gpu-py310-cu121-ubuntu22.04"
                    )
                },
                "us-west-1": {
                    "gpu_ecr_uri_1": (
                        "763104351884.dkr.ecr.us-west-1.amazonaws.com/"
                        "huggingface-pytorch-tgi-inference:2.1.1-tgi1.4.2-gpu-py310-cu121-ubuntu22.04"
                    )
                },
                "us-west-2": {
                    "gpu_ecr_uri_1": (
                        "763104351884.dkr.ecr.us-west-2.amazonaws.com/"
                        "huggingface-pytorch-tgi-inference:2.1.1-tgi1.4.2-gpu-py310-cu121-ubuntu22.04"
                    )
                },
            },
            "variants": {
                "g4dn": {"regional_properties": {"image_uri": "$gpu_ecr_uri_1"}},
                "g5": {"regional_properties": {"image_uri": "$gpu_ecr_uri_1"}},
                "local_gpu": {"regional_properties": {"image_uri": "$gpu_ecr_uri_1"}},
                "p2": {"regional_properties": {"image_uri": "$gpu_ecr_uri_1"}},
                "p3": {"regional_properties": {"image_uri": "$gpu_ecr_uri_1"}},
                "p3dn": {"regional_properties": {"image_uri": "$gpu_ecr_uri_1"}},
                "p4d": {"regional_properties": {"image_uri": "$gpu_ecr_uri_1"}},
                "p4de": {"regional_properties": {"image_uri": "$gpu_ecr_uri_1"}},
                "p5": {"regional_properties": {"image_uri": "$gpu_ecr_uri_1"}},
                "ml.g4dn.12xlarge": {"properties": {"environment_variables": {"SM_NUM_GPUS": "4"}}},
                "ml.g5.12xlarge": {"properties": {"environment_variables": {"SM_NUM_GPUS": "4"}}},
                "ml.g5.24xlarge": {"properties": {"environment_variables": {"SM_NUM_GPUS": "4"}}},
                "ml.g5.48xlarge": {"properties": {"environment_variables": {"SM_NUM_GPUS": "8"}}},
                "ml.p4d.24xlarge": {"properties": {"environment_variables": {"SM_NUM_GPUS": "8"}}},
            },
        },
        "training_instance_type_variants": {
            "regional_aliases": {
                "af-south-1": {
                    "gpu_ecr_uri_1": (
                        "626614931356.dkr.ecr.af-south-1.amazonaws.com/"
                        "huggingface-pytorch-training:2.0.0-transformers4.28.1-gpu-py310-cu118-ubuntu20.04"
                    )
                },
                "ap-east-1": {
                    "gpu_ecr_uri_1": (
                        "871362719292.dkr.ecr.ap-east-1.amazonaws.com/"
                        "huggingface-pytorch-training:2.0.0-transformers4.28.1-gpu-py310-cu118-ubuntu20.04"
                    )
                },
                "ap-northeast-1": {
                    "gpu_ecr_uri_1": (
                        "763104351884.dkr.ecr.ap-northeast-1.amazonaws.com/"
                        "huggingface-pytorch-training:2.0.0-transformers4.28.1-gpu-py310-cu118-ubuntu20.04"
                    )
                },
                "ap-northeast-2": {
                    "gpu_ecr_uri_1": (
                        "763104351884.dkr.ecr.ap-northeast-2.amazonaws.com/"
                        "huggingface-pytorch-training:2.0.0-transformers4.28.1-gpu-py310-cu118-ubuntu20.04"
                    )
                },
                "ap-south-1": {
                    "gpu_ecr_uri_1": (
                        "763104351884.dkr.ecr.ap-south-1.amazonaws.com/"
                        "huggingface-pytorch-training:2.0.0-transformers4.28.1-gpu-py310-cu118-ubuntu20.04"
                    )
                },
                "ap-southeast-1": {
                    "gpu_ecr_uri_1": (
                        "763104351884.dkr.ecr.ap-southeast-1.amazonaws.com/"
                        "huggingface-pytorch-training:2.0.0-transformers4.28.1-gpu-py310-cu118-ubuntu20.04"
                    )
                },
                "ap-southeast-2": {
                    "gpu_ecr_uri_1": (
                        "763104351884.dkr.ecr.ap-southeast-2.amazonaws.com/"
                        "huggingface-pytorch-training:2.0.0-transformers4.28.1-gpu-py310-cu118-ubuntu20.04"
                    )
                },
                "ca-central-1": {
                    "gpu_ecr_uri_1": (
                        "763104351884.dkr.ecr.ca-central-1.amazonaws.com/"
                        "huggingface-pytorch-training:2.0.0-transformers4.28.1-gpu-py310-cu118-ubuntu20.04"
                    )
                },
                "cn-north-1": {
                    "gpu_ecr_uri_1": (
                        "727897471807.dkr.ecr.cn-north-1.amazonaws.com.cn/"
                        "huggingface-pytorch-training:2.0.0-transformers4.28.1-gpu-py310-cu118-ubuntu20.04"
                    )
                },
                "eu-central-1": {
                    "gpu_ecr_uri_1": (
                        "763104351884.dkr.ecr.eu-central-1.amazonaws.com/"
                        "huggingface-pytorch-training:2.0.0-transformers4.28.1-gpu-py310-cu118-ubuntu20.04"
                    )
                },
                "eu-north-1": {
                    "gpu_ecr_uri_1": (
                        "763104351884.dkr.ecr.eu-north-1.amazonaws.com/"
                        "huggingface-pytorch-training:2.0.0-transformers4.28.1-gpu-py310-cu118-ubuntu20.04"
                    )
                },
                "eu-south-1": {
                    "gpu_ecr_uri_1": (
                        "692866216735.dkr.ecr.eu-south-1.amazonaws.com/"
                        "huggingface-pytorch-training:2.0.0-transformers4.28.1-gpu-py310-cu118-ubuntu20.04"
                    )
                },
                "eu-west-1": {
                    "gpu_ecr_uri_1": (
                        "763104351884.dkr.ecr.eu-west-1.amazonaws.com/"
                        "huggingface-pytorch-training:2.0.0-transformers4.28.1-gpu-py310-cu118-ubuntu20.04"
                    )
                },
                "eu-west-2": {
                    "gpu_ecr_uri_1": (
                        "763104351884.dkr.ecr.eu-west-2.amazonaws.com/"
                        "huggingface-pytorch-training:2.0.0-transformers4.28.1-gpu-py310-cu118-ubuntu20.04"
                    )
                },
                "eu-west-3": {
                    "gpu_ecr_uri_1": (
                        "763104351884.dkr.ecr.eu-west-3.amazonaws.com/"
                        "huggingface-pytorch-training:2.0.0-transformers4.28.1-gpu-py310-cu118-ubuntu20.04"
                    )
                },
                "il-central-1": {
                    "gpu_ecr_uri_1": (
                        "780543022126.dkr.ecr.il-central-1.amazonaws.com/"
                        "huggingface-pytorch-training:2.0.0-transformers4.28.1-gpu-py310-cu118-ubuntu20.04"
                    )
                },
                "me-south-1": {
                    "gpu_ecr_uri_1": (
                        "217643126080.dkr.ecr.me-south-1.amazonaws.com/"
                        "huggingface-pytorch-training:2.0.0-transformers4.28.1-gpu-py310-cu118-ubuntu20.04"
                    )
                },
                "sa-east-1": {
                    "gpu_ecr_uri_1": (
                        "763104351884.dkr.ecr.sa-east-1.amazonaws.com/"
                        "huggingface-pytorch-training:2.0.0-transformers4.28.1-gpu-py310-cu118-ubuntu20.04"
                    )
                },
                "us-east-1": {
                    "gpu_ecr_uri_1": (
                        "763104351884.dkr.ecr.us-east-1.amazonaws.com/"
                        "huggingface-pytorch-training:2.0.0-transformers4.28.1-gpu-py310-cu118-ubuntu20.04"
                    )
                },
                "us-east-2": {
                    "gpu_ecr_uri_1": (
                        "763104351884.dkr.ecr.us-east-2.amazonaws.com/"
                        "huggingface-pytorch-training:2.0.0-transformers4.28.1-gpu-py310-cu118-ubuntu20.04"
                    )
                },
                "us-west-1": {
                    "gpu_ecr_uri_1": (
                        "763104351884.dkr.ecr.us-west-1.amazonaws.com/"
                        "huggingface-pytorch-training:2.0.0-transformers4.28.1-gpu-py310-cu118-ubuntu20.04"
                    )
                },
                "us-west-2": {
                    "gpu_ecr_uri_1": (
                        "763104351884.dkr.ecr.us-west-2.amazonaws.com/"
                        "huggingface-pytorch-training:2.0.0-transformers4.28.1-gpu-py310-cu118-ubuntu20.04"
                    )
                },
            },
            "variants": {
                "g4dn": {
                    "regional_properties": {"image_uri": "$gpu_ecr_uri_1"},
                    "properties": {
                        "gated_model_key_env_var_value": (
                            "huggingface-training/g4dn/v1.0.0/train-huggingface-llm-gemma-2b-instruct.tar.gz"
                        )
                    },
                },
                "g5": {
                    "regional_properties": {"image_uri": "$gpu_ecr_uri_1"},
                    "properties": {
                        "gated_model_key_env_var_value": (
                            "huggingface-training/g5/v1.0.0/train-huggingface-llm-gemma-2b-instruct.tar.gz"
                        )
                    },
                },
                "local_gpu": {"regional_properties": {"image_uri": "$gpu_ecr_uri_1"}},
                "p2": {"regional_properties": {"image_uri": "$gpu_ecr_uri_1"}},
                "p3": {"regional_properties": {"image_uri": "$gpu_ecr_uri_1"}},
                "p3dn": {
                    "regional_properties": {"image_uri": "$gpu_ecr_uri_1"},
                    "properties": {
                        "gated_model_key_env_var_value": (
                            "huggingface-training/p3dn/v1.0.0/train-huggingface-llm-gemma-2b-instruct.tar.gz"
                        )
                    },
                },
                "p4d": {
                    "regional_properties": {"image_uri": "$gpu_ecr_uri_1"},
                    "properties": {
                        "gated_model_key_env_var_value": (
                            "huggingface-training/p4d/v1.0.0/train-huggingface-llm-gemma-2b-instruct.tar.gz"
                        )
                    },
                },
                "p4de": {"regional_properties": {"image_uri": "$gpu_ecr_uri_1"}},
                "p5": {"regional_properties": {"image_uri": "$gpu_ecr_uri_1"}},
            },
        },
        "hosting_artifact_s3_data_type": "S3Prefix",
        "hosting_artifact_compression_type": "None",
        "hosting_resource_requirements": {"min_memory_mb": 8192, "num_accelerators": 1},
        "dynamic_container_deployment_supported": True,
    },
    # noqa: E501
    "env-var-variant-model": {
        "model_id": "huggingface-llm-falcon-180b-bf16",
        "url": "https://huggingface.co/tiiuae/falcon-180B",
        "version": "1.0.0",
        "min_sdk_version": "2.175.0",
        "training_supported": False,
        "incremental_training_supported": False,
        "hosting_ecr_specs": {
            "framework": "huggingface-llm",
            "framework_version": "0.9.3",
            "py_version": "py39",
            "huggingface_transformers_version": "4.29.2",
        },
        "hosting_artifact_key": "huggingface-infer/infer-huggingface-llm-falcon-180b-bf16.tar.gz",
        "hosting_script_key": "source-directory-tarballs/huggingface/inference/llm/v1.0.1/sourcedir.tar.gz",
        "hosting_prepacked_artifact_key": "huggingface-infer/prepack/v1.0.1/infer-prepack"
        "-huggingface-llm-falcon-180b-bf16.tar.gz",
        "hosting_prepacked_artifact_version": "1.0.1",
        "hosting_use_script_uri": False,
        "inference_vulnerable": False,
        "inference_dependencies": [],
        "inference_vulnerabilities": [],
        "training_vulnerable": False,
        "training_dependencies": [],
        "training_vulnerabilities": [],
        "deprecated": False,
        "inference_environment_variables": [
            {
                "name": "SAGEMAKER_PROGRAM",
                "type": "text",
                "default": "inference.py",
                "scope": "container",
                "required_for_model_class": True,
            },
            {
                "name": "SAGEMAKER_SUBMIT_DIRECTORY",
                "type": "text",
                "default": "/opt/ml/model/code",
                "scope": "container",
                "required_for_model_class": False,
            },
            {
                "name": "SAGEMAKER_CONTAINER_LOG_LEVEL",
                "type": "text",
                "default": "20",
                "scope": "container",
                "required_for_model_class": False,
            },
            {
                "name": "SAGEMAKER_MODEL_SERVER_TIMEOUT",
                "type": "text",
                "default": "3600",
                "scope": "container",
                "required_for_model_class": False,
            },
            {
                "name": "ENDPOINT_SERVER_TIMEOUT",
                "type": "int",
                "default": 3600,
                "scope": "container",
                "required_for_model_class": True,
            },
            {
                "name": "MODEL_CACHE_ROOT",
                "type": "text",
                "default": "/opt/ml/model",
                "scope": "container",
                "required_for_model_class": True,
            },
            {
                "name": "SAGEMAKER_ENV",
                "type": "text",
                "default": "1",
                "scope": "container",
                "required_for_model_class": True,
            },
            {
                "name": "HF_MODEL_ID",
                "type": "text",
                "default": "/opt/ml/model",
                "scope": "container",
                "required_for_model_class": True,
            },
            {
                "name": "SM_NUM_GPUS",
                "type": "text",
                "default": "8",
                "scope": "container",
                "required_for_model_class": True,
            },
            {
                "name": "MAX_INPUT_LENGTH",
                "type": "text",
                "default": "1024",
                "scope": "container",
                "required_for_model_class": True,
            },
            {
                "name": "MAX_TOTAL_TOKENS",
                "type": "text",
                "default": "2048",
                "scope": "container",
                "required_for_model_class": True,
            },
            {
                "name": "SAGEMAKER_MODEL_SERVER_WORKERS",
                "type": "int",
                "default": 1,
                "scope": "container",
                "required_for_model_class": True,
            },
        ],
        "metrics": [],
        "default_inference_instance_type": "ml.p4de.24xlarge",
        "supported_inference_instance_types": ["ml.p4de.24xlarge"],
        "model_kwargs": {},
        "deploy_kwargs": {
            "model_data_download_timeout": 3600,
            "container_startup_health_check_timeout": 3600,
        },
        "predictor_specs": {
            "supported_content_types": ["application/json"],
            "supported_accept_types": ["application/json"],
            "default_content_type": "application/json",
            "default_accept_type": "application/json",
        },
        "inference_volume_size": 512,
        "inference_enable_network_isolation": True,
        "validation_supported": False,
        "fine_tuning_supported": False,
        "resource_name_base": "hf-llm-falcon-180b-bf16",
        "hosting_instance_type_variants": {
            "regional_aliases": {
                "us-west-2": {
                    "gpu_image_uri": "763104351884.dkr.ecr.us-west-2.amazonaws.com/"
                    "huggingface-pytorch-inference:1.13.1-transformers4.26.0-gpu-py39-cu117-ubuntu20.04",
                    "cpu_image_uri": "867930986793.dkr.us-west-2.amazonaws.com/cpu-blah",
                }
            },
            "variants": {
                "g4dn": {"regional_properties": {"image_uri": "$gpu_ecr_uri_1"}},
                "g5": {"regional_properties": {"image_uri": "$gpu_ecr_uri_1"}},
                "local_gpu": {"regional_properties": {"image_uri": "$gpu_ecr_uri_1"}},
                "p2": {"regional_properties": {"image_uri": "$gpu_ecr_uri_1"}},
                "p3": {"regional_properties": {"image_uri": "$gpu_ecr_uri_1"}},
                "p3dn": {"regional_properties": {"image_uri": "$gpu_ecr_uri_1"}},
                "p4d": {"regional_properties": {"image_uri": "$gpu_ecr_uri_1"}},
                "p4de": {"regional_properties": {"image_uri": "$gpu_ecr_uri_1"}},
                "p5": {"regional_properties": {"image_uri": "$gpu_ecr_uri_1"}},
                "ml.g5.48xlarge": {"properties": {"environment_variables": {"SM_NUM_GPUS": "80"}}},
                "ml.p4d.24xlarge": {
                    "properties": {
                        "environment_variables": {
                            "YODEL": "NACEREMA",
                        }
                    }
                },
            },
        },
    },
<<<<<<< HEAD
    "inference-instance-types-variant-model": {
        "model_id": "huggingface-llm-falcon-180b-bf16",
        "url": "https://huggingface.co/tiiuae/falcon-180B",
=======
    # noqa: E501
    "variant-model": {
        "model_id": "pytorch-ic-mobilenet-v2",
        "url": "https://pytorch.org/hub/pytorch_vision_mobilenet_v2/",
>>>>>>> f66b866a
        "version": "1.0.0",
        "min_sdk_version": "2.175.0",
        "training_supported": True,
        "incremental_training_supported": False,
        "hosting_ecr_specs": {
            "framework": "huggingface-llm",
            "framework_version": "0.9.3",
            "py_version": "py39",
            "huggingface_transformers_version": "4.29.2",
        },
        "hosting_artifact_key": "huggingface-infer/infer-huggingface-llm-falcon-180b-bf16.tar.gz",
        "hosting_script_key": "source-directory-tarballs/huggingface/inference/llm/v1.0.1/sourcedir.tar.gz",
        "hosting_prepacked_artifact_key": "huggingface-infer/prepack/v1.0.1/infer-prepack"
        "-huggingface-llm-falcon-180b-bf16.tar.gz",
        "hosting_prepacked_artifact_version": "1.0.1",
        "hosting_use_script_uri": False,
        "inference_vulnerable": False,
        "inference_dependencies": [],
        "inference_vulnerabilities": [],
        "training_vulnerable": False,
        "training_dependencies": [],
        "training_vulnerabilities": [],
        "deprecated": False,
        "inference_environment_variables": [
            {
                "name": "SAGEMAKER_PROGRAM",
                "type": "text",
                "default": "inference.py",
                "scope": "container",
                "required_for_model_class": True,
            },
            {
                "name": "SAGEMAKER_SUBMIT_DIRECTORY",
                "type": "text",
                "default": "/opt/ml/model/code",
                "scope": "container",
                "required_for_model_class": False,
            },
            {
                "name": "SAGEMAKER_CONTAINER_LOG_LEVEL",
                "type": "text",
                "default": "20",
                "scope": "container",
                "required_for_model_class": False,
            },
            {
                "name": "SAGEMAKER_MODEL_SERVER_TIMEOUT",
                "type": "text",
                "default": "3600",
                "scope": "container",
                "required_for_model_class": False,
            },
            {
                "name": "ENDPOINT_SERVER_TIMEOUT",
                "type": "int",
                "default": 3600,
                "scope": "container",
                "required_for_model_class": True,
            },
            {
                "name": "MODEL_CACHE_ROOT",
                "type": "text",
                "default": "/opt/ml/model",
                "scope": "container",
                "required_for_model_class": True,
            },
            {
                "name": "SAGEMAKER_ENV",
                "type": "text",
                "default": "1",
                "scope": "container",
                "required_for_model_class": True,
            },
            {
                "name": "HF_MODEL_ID",
                "type": "text",
                "default": "/opt/ml/model",
                "scope": "container",
                "required_for_model_class": True,
            },
            {
                "name": "SM_NUM_GPUS",
                "type": "text",
                "default": "8",
                "scope": "container",
                "required_for_model_class": True,
            },
            {
                "name": "MAX_INPUT_LENGTH",
                "type": "text",
                "default": "1024",
                "scope": "container",
                "required_for_model_class": True,
            },
            {
                "name": "MAX_TOTAL_TOKENS",
                "type": "text",
                "default": "2048",
                "scope": "container",
                "required_for_model_class": True,
            },
            {
                "name": "SAGEMAKER_MODEL_SERVER_WORKERS",
                "type": "int",
                "default": 1,
                "scope": "container",
                "required_for_model_class": True,
            },
        ],
        "metrics": [],
        "default_inference_instance_type": "ml.p4de.24xlarge",
        "supported_inference_instance_types": ["ml.p4de.24xlarge"],
        "default_training_instance_type": "ml.p4de.24xlarge",
        "supported_training_instance_types": ["ml.p4de.24xlarge"],
        "model_kwargs": {},
        "deploy_kwargs": {
            "model_data_download_timeout": 3600,
            "container_startup_health_check_timeout": 3600,
        },
        "predictor_specs": {
            "supported_content_types": ["application/json"],
            "supported_accept_types": ["application/json"],
            "default_content_type": "application/json",
            "default_accept_type": "application/json",
        },
        "inference_volume_size": 512,
        "inference_enable_network_isolation": True,
        "validation_supported": False,
        "fine_tuning_supported": False,
        "resource_name_base": "hf-llm-falcon-180b-bf16",
        "training_instance_type_variants": {
            "regional_aliases": {
                "us-west-2": {
                    "gpu_image_uri": "763104351884.dkr.ecr.us-west-2.amazonaws.com/"
                    "huggingface-pytorch-inference:1.13.1-transformers4.26.0-gpu-py39-cu117-ubuntu20.04",
                    "gpu_image_uri_2": "763104351884.dkr.ecr.us-west-2.amazonaws.com/stud-gpu",
                    "cpu_image_uri": "867930986793.dkr.us-west-2.amazonaws.com/cpu-blah",
                }
            },
            "variants": {
                "ml.p2.12xlarge": {
                    "properties": {
                        "environment_variables": {"TENSOR_PARALLEL_DEGREE": "4"},
                        "supported_inference_instance_types": ["ml.p5.xlarge"],
                        "default_inference_instance_type": "ml.p5.xlarge",
                        "metrics": [
                            {
                                "Name": "huggingface-textgeneration:eval-loss",
                                "Regex": "'eval_loss': ([0-9]+\\.[0-9]+)",
                            },
                            {
                                "Name": "huggingface-textgeneration:instance-typemetric-loss",
                                "Regex": "'eval_loss': ([0-9]+\\.[0-9]+)",
                            },
                            {
                                "Name": "huggingface-textgeneration:train-loss",
                                "Regex": "'instance type specific': ([0-9]+\\.[0-9]+)",
                            },
                            {
                                "Name": "huggingface-textgeneration:noneyourbusiness-loss",
                                "Regex": "'loss-noyb instance specific': ([0-9]+\\.[0-9]+)",
                            },
                        ],
                    }
                },
                "p2": {
                    "regional_properties": {"image_uri": "$gpu_image_uri"},
                    "properties": {
                        "supported_inference_instance_types": ["ml.p2.xlarge", "ml.p3.xlarge"],
                        "default_inference_instance_type": "ml.p2.xlarge",
                        "metrics": [
                            {
                                "Name": "huggingface-textgeneration:wtafigo",
                                "Regex": "'evasadfasdl_loss': ([0-9]+\\.[0-9]+)",
                            },
                            {
                                "Name": "huggingface-textgeneration:eval-loss",
                                "Regex": "'eval_loss': ([0-9]+\\.[0-9]+)",
                            },
                            {
                                "Name": "huggingface-textgeneration:train-loss",
                                "Regex": "'instance family specific': ([0-9]+\\.[0-9]+)",
                            },
                            {
                                "Name": "huggingface-textgeneration:noneyourbusiness-loss",
                                "Regex": "'loss-noyb': ([0-9]+\\.[0-9]+)",
                            },
                        ],
                    },
                },
                "p3": {"regional_properties": {"image_uri": "$gpu_image_uri"}},
                "ml.p3.200xlarge": {"regional_properties": {"image_uri": "$gpu_image_uri_2"}},
                "p4": {
                    "regional_properties": {"image_uri": "$gpu_image_uri"},
                    "properties": {
                        "prepacked_artifact_key": "path/to/prepacked/inference/artifact/prefix/number2/"
                    },
                },
                "g4": {
                    "regional_properties": {"image_uri": "$gpu_image_uri"},
                    "properties": {
                        "artifact_key": "path/to/prepacked/training/artifact/prefix/number2/"
                    },
                },
                "g4dn": {"regional_properties": {"image_uri": "$gpu_image_uri"}},
                "g9": {
                    "regional_properties": {"image_uri": "$gpu_image_uri"},
                    "properties": {
                        "prepacked_artifact_key": "asfs/adsf/sda/f",
                        "hyperparameters": [
                            {
                                "name": "num_bag_sets",
                                "type": "int",
                                "default": 5,
                                "min": 5,
                                "scope": "algorithm",
                            },
                            {
                                "name": "num_stack_levels",
                                "type": "int",
                                "default": 6,
                                "min": 7,
                                "max": 3,
                                "scope": "algorithm",
                            },
                            {
                                "name": "refit_full",
                                "type": "text",
                                "default": "False",
                                "options": ["True", "False"],
                                "scope": "algorithm",
                            },
                            {
                                "name": "set_best_to_refit_full",
                                "type": "text",
                                "default": "False",
                                "options": ["True", "False"],
                                "scope": "algorithm",
                            },
                            {
                                "name": "save_space",
                                "type": "text",
                                "default": "False",
                                "options": ["True", "False"],
                                "scope": "algorithm",
                            },
                            {
                                "name": "verbosity",
                                "type": "int",
                                "default": 2,
                                "min": 0,
                                "max": 4,
                                "scope": "algorithm",
                            },
                            {
                                "name": "sagemaker_submit_directory",
                                "type": "text",
                                "default": "/opt/ml/input/data/code/sourcedir.tar.gz",
                                "scope": "container",
                            },
                            {
                                "name": "sagemaker_program",
                                "type": "text",
                                "default": "transfer_learning.py",
                                "scope": "container",
                            },
                            {
                                "name": "sagemaker_container_log_level",
                                "type": "text",
                                "default": "20",
                                "scope": "container",
                            },
                        ],
                    },
                },
                "p9": {
                    "regional_properties": {"image_uri": "$gpu_image_uri"},
                    "properties": {"artifact_key": "do/re/mi"},
                },
                "m2": {
                    "regional_properties": {"image_uri": "$cpu_image_uri"},
                    "properties": {"environment_variables": {"TENSOR_PARALLEL_DEGREE": "400"}},
                },
                "c2": {"regional_properties": {"image_uri": "$cpu_image_uri"}},
                "local": {"regional_properties": {"image_uri": "$cpu_image_uri"}},
                "ml.g5.48xlarge": {
                    "properties": {"environment_variables": {"TENSOR_PARALLEL_DEGREE": "8"}}
                },
                "ml.g5.12xlarge": {
                    "properties": {"environment_variables": {"TENSOR_PARALLEL_DEGREE": "4"}}
                },
                "g5": {
                    "properties": {
                        "environment_variables": {"TENSOR_PARALLEL_DEGREE": "4", "JOHN": "DOE"}
                    }
                },
                "ml.g9.12xlarge": {
                    "properties": {
                        "environment_variables": {"TENSOR_PARALLEL_DEGREE": "4"},
                        "prepacked_artifact_key": "nlahdasf/asdf/asd/f",
                        "hyperparameters": [
                            {
                                "name": "eval_metric",
                                "type": "text",
                                "default": "auto",
                                "scope": "algorithm",
                            },
                            {
                                "name": "presets",
                                "type": "text",
                                "default": "medium_quality",
                                "options": [
                                    "best_quality",
                                    "high_quality",
                                    "good_quality",
                                    "medium_quality",
                                    "optimize_for_deployment",
                                    "interpretable",
                                ],
                                "scope": "algorithm",
                            },
                            {
                                "name": "auto_stack",
                                "type": "text",
                                "default": "False",
                                "options": ["True", "False"],
                                "scope": "algorithm",
                            },
                            {
                                "name": "num_bag_folds",
                                "type": "text",
                                "default": "0",
                                "options": ["0", "2", "3", "4", "5", "6", "7", "8", "9", "10"],
                                "scope": "algorithm",
                            },
                            {
                                "name": "num_bag_sets",
                                "type": "int",
                                "default": 1,
                                "min": 1,
                                "scope": "algorithm",
                            },
                            {
                                "name": "num_stack_levels",
                                "type": "int",
                                "default": 0,
                                "min": 0,
                                "max": 3,
                                "scope": "algorithm",
                            },
                        ],
                    }
                },
                "ml.p9.12xlarge": {
                    "properties": {
                        "environment_variables": {"TENSOR_PARALLEL_DEGREE": "4"},
                        "artifact_key": "you/not/entertained",
                    }
                },
                "g6": {
                    "properties": {
                        "environment_variables": {"BLAH": "4"},
                        "artifact_key": "path/to/training/artifact.tar.gz",
                        "prepacked_artifact_key": "path/to/prepacked/inference/artifact/prefix/",
                    }
                },
                "trn1": {
                    "properties": {
                        "supported_inference_instance_types": ["ml.inf1.xlarge", "ml.inf1.2xlarge"],
                        "default_inference_instance_type": "ml.inf1.xlarge",
                    }
                },
            },
        },
        "training_ecr_specs": {
            "framework": "pytorch",
            "framework_version": "1.5.0",
            "py_version": "py3",
        },
        "training_artifact_key": "pytorch-training/train-pytorch-ic-mobilenet-v2.tar.gz",
        "training_script_key": "source-directory-tarballs/pytorch/transfer_learning/ic/v1.0.0/sourcedir.tar.gz",
        "training_prepacked_script_key": None,
        "training_model_package_artifact_uris": None,
        "deprecate_warn_message": None,
        "deprecated_message": None,
        "hosting_eula_key": None,
        "hyperparameters": [
            {
                "name": "epochs",
                "type": "int",
                "default": 3,
                "min": 1,
                "max": 1000,
                "scope": "algorithm",
            },
            {
                "name": "adam-learning-rate",
                "type": "float",
                "default": 0.05,
                "min": 1e-08,
                "max": 1,
                "scope": "algorithm",
            },
            {
                "name": "batch-size",
                "type": "int",
                "default": 4,
                "min": 1,
                "max": 1024,
                "scope": "algorithm",
            },
            {
                "name": "sagemaker_submit_directory",
                "type": "text",
                "default": "/opt/ml/input/data/code/sourcedir.tar.gz",
                "scope": "container",
            },
            {
                "name": "sagemaker_program",
                "type": "text",
                "default": "transfer_learning.py",
                "scope": "container",
            },
            {
                "name": "sagemaker_container_log_level",
                "type": "text",
                "default": "20",
                "scope": "container",
            },
        ],
        "training_vulnerable": False,
        "deprecated": False,
        "estimator_kwargs": {
            "encrypt_inter_container_traffic": True,
        },
        "training_volume_size": 456,
        "inference_enable_network_isolation": True,
        "training_enable_network_isolation": False,
    },
    # noqa: E501
    "variant-model": {
        "model_id": "pytorch-ic-mobilenet-v2",
        "url": "https://pytorch.org/hub/pytorch_vision_mobilenet_v2/",
        "version": "1.0.0",
        "min_sdk_version": "2.49.0",
        "training_supported": True,
        "incremental_training_supported": True,
        "hosting_model_package_arns": {
            "us-west-2": "arn:aws:sagemaker:us-west-2:594846645681:model-package/ll"
            "ama2-7b-v3-740347e540da35b4ab9f6fc0ab3fed2c"
        },
        "hosting_ecr_specs": {
            "framework": "pytorch",
            "framework_version": "1.5.0",
            "py_version": "py3",
        },
        "training_instance_type_variants": {
            "regional_aliases": {},
            "variants": {
                "ml.p2.12xlarge": {
                    "properties": {
                        "environment_variables": {"TENSOR_PARALLEL_DEGREE": "4"},
                        "hyperparameters": [
                            {
                                "name": "eval_metric",
                                "type": "text",
                                "default": "auto",
                                "scope": "algorithm",
                            },
                            {
                                "name": "presets",
                                "type": "text",
                                "default": "medium_quality",
                                "options": [
                                    "best_quality",
                                    "high_quality",
                                    "good_quality",
                                    "medium_quality",
                                    "optimize_for_deployment",
                                    "interpretable",
                                ],
                                "scope": "algorithm",
                            },
                            {
                                "name": "auto_stack",
                                "type": "text",
                                "default": "False",
                                "options": ["True", "False"],
                                "scope": "algorithm",
                            },
                            {
                                "name": "num_bag_folds",
                                "type": "text",
                                "default": "0",
                                "options": ["0", "2", "3", "4", "5", "6", "7", "8", "9", "10"],
                                "scope": "algorithm",
                            },
                            {
                                "name": "num_bag_sets",
                                "type": "int",
                                "default": 1,
                                "min": 1,
                                "scope": "algorithm",
                            },
                            {
                                "name": "batch-size",
                                "type": "int",
                                "default": 1,
                                "min": 1,
                                "scope": "algorithm",
                            },
                            {
                                "name": "num_stack_levels",
                                "type": "int",
                                "default": 0,
                                "min": 0,
                                "max": 3,
                                "scope": "algorithm",
                            },
                        ],
                        "metrics": [
                            {
                                "Name": "huggingface-textgeneration:instance-typemetric-loss",
                                "Regex": "'eval_loss': ([0-9]+\\.[0-9]+)",
                            },
                            {
                                "Name": "huggingface-textgeneration:eval-loss",
                                "Regex": "'eval_loss': ([0-9]+\\.[0-9]+)",
                            },
                            {
                                "Name": "huggingface-textgeneration:train-loss",
                                "Regex": "'instance type specific': ([0-9]+\\.[0-9]+)",
                            },
                            {
                                "Name": "huggingface-textgeneration:noneyourbusiness-loss",
                                "Regex": "'loss-noyb instance specific': ([0-9]+\\.[0-9]+)",
                            },
                        ],
                    }
                },
                "p2": {
                    "regional_properties": {"image_uri": "$gpu_ecr_uri_2"},
                    "properties": {
                        "hyperparameters": [
                            {
                                "name": "num_bag_sets",
                                "type": "int",
                                "default": 5,
                                "min": 5,
                                "scope": "algorithm",
                            },
                            {
                                "name": "num_stack_levels",
                                "type": "int",
                                "default": 6,
                                "min": 7,
                                "max": 3,
                                "scope": "algorithm",
                            },
                            {
                                "name": "refit_full",
                                "type": "text",
                                "default": "False",
                                "options": ["True", "False"],
                                "scope": "algorithm",
                            },
                            {
                                "name": "set_best_to_refit_full",
                                "type": "text",
                                "default": "False",
                                "options": ["True", "False"],
                                "scope": "algorithm",
                            },
                            {
                                "name": "save_space",
                                "type": "text",
                                "default": "False",
                                "options": ["True", "False"],
                                "scope": "algorithm",
                            },
                            {
                                "name": "verbosity",
                                "type": "int",
                                "default": 2,
                                "min": 0,
                                "max": 4,
                                "scope": "algorithm",
                            },
                            {
                                "name": "sagemaker_submit_directory",
                                "type": "text",
                                "default": "/opt/ml/input/data/code/sourcedir.tar.gz",
                                "scope": "container",
                            },
                            {
                                "name": "sagemaker_program",
                                "type": "text",
                                "default": "transfer_learning.py",
                                "scope": "container",
                            },
                            {
                                "name": "sagemaker_container_log_level",
                                "type": "text",
                                "default": "20",
                                "scope": "container",
                            },
                        ],
                        "metrics": [
                            {
                                "Name": "huggingface-textgeneration:wtafigo",
                                "Regex": "'evasadfasdl_loss': ([0-9]+\\.[0-9]+)",
                            },
                            {
                                "Name": "huggingface-textgeneration:eval-loss",
                                "Regex": "'eval_loss': ([0-9]+\\.[0-9]+)",
                            },
                            {
                                "Name": "huggingface-textgeneration:train-loss",
                                "Regex": "'instance family specific': ([0-9]+\\.[0-9]+)",
                            },
                            {
                                "Name": "huggingface-textgeneration:noneyourbusiness-loss",
                                "Regex": "'loss-noyb': ([0-9]+\\.[0-9]+)",
                            },
                        ],
                    },
                },
            },
        },
        "hosting_instance_type_variants": {
            "regional_aliases": {
                "us-west-2": {
                    "gpu_image_uri": "763104351884.dkr.ecr.us-west-2.amazonaws.com/"
                    "huggingface-pytorch-inference:1.13.1-transformers4.26.0-gpu-py39-cu117-ubuntu20.04",
                    "cpu_image_uri": "867930986793.dkr.us-west-2.amazonaws.com/cpu-blah",
                    "inf_model_package_arn": "us-west-2/blah/blah/blah/inf",
                    "gpu_model_package_arn": "us-west-2/blah/blah/blah/gpu",
                }
            },
            "variants": {
                "p2": {
                    "regional_properties": {
                        "image_uri": "$gpu_image_uri",
                        "model_package_arn": "$gpu_model_package_arn",
                    }
                },
                "p3": {
                    "regional_properties": {
                        "image_uri": "$gpu_image_uri",
                        "model_package_arn": "$gpu_model_package_arn",
                    }
                },
                "p4": {
                    "regional_properties": {
                        "image_uri": "$gpu_image_uri",
                        "model_package_arn": "$gpu_model_package_arn",
                    }
                },
                "g4dn": {
                    "regional_properties": {
                        "image_uri": "$gpu_image_uri",
                        "model_package_arn": "$gpu_model_package_arn",
                    }
                },
                "g5": {
                    "properties": {
                        "resource_requirements": {
                            "num_accelerators": 888810,
                            "randon-field-2": 2222,
                        }
                    }
                },
                "m2": {"regional_properties": {"image_uri": "$cpu_image_uri"}},
                "c2": {"regional_properties": {"image_uri": "$cpu_image_uri"}},
                "ml.g5.xlarge": {
                    "properties": {
                        "environment_variables": {"TENSOR_PARALLEL_DEGREE": "8"},
                        "resource_requirements": {"num_accelerators": 10},
                    }
                },
                "ml.g5.48xlarge": {
                    "properties": {"environment_variables": {"TENSOR_PARALLEL_DEGREE": "8"}}
                },
                "ml.g5.12xlarge": {
                    "properties": {"environment_variables": {"TENSOR_PARALLEL_DEGREE": "4"}}
                },
                "inf1": {"regional_properties": {"model_package_arn": "$inf_model_package_arn"}},
                "inf2": {"regional_properties": {"model_package_arn": "$inf_model_package_arn"}},
            },
        },
        "training_ecr_specs": {
            "framework": "pytorch",
            "framework_version": "1.5.0",
            "py_version": "py3",
        },
        "dynamic_container_deployment_supported": True,
        "hosting_resource_requirements": {
            "min_memory_mb": 81999,
            "num_accelerators": 1,
            "random_field_1": 1,
        },
        "hosting_artifact_key": "pytorch-infer/infer-pytorch-ic-mobilenet-v2.tar.gz",
        "training_artifact_key": "pytorch-training/train-pytorch-ic-mobilenet-v2.tar.gz",
        "hosting_script_key": "source-directory-tarballs/pytorch/inference/ic/v1.0.0/sourcedir.tar.gz",
        "training_script_key": "source-directory-tarballs/pytorch/transfer_learning/ic/v1.0.0/sourcedir.tar.gz",
        "training_prepacked_script_key": None,
        "hosting_prepacked_artifact_key": None,
        "training_model_package_artifact_uris": None,
        "deprecate_warn_message": None,
        "deprecated_message": None,
        "hosting_eula_key": None,
        "hyperparameters": [
            {
                "name": "epochs",
                "type": "int",
                "default": 3,
                "min": 1,
                "max": 1000,
                "scope": "algorithm",
            },
            {
                "name": "adam-learning-rate",
                "type": "float",
                "default": 0.05,
                "min": 1e-08,
                "max": 1,
                "scope": "algorithm",
            },
            {
                "name": "batch-size",
                "type": "int",
                "default": 4,
                "min": 1,
                "max": 1024,
                "scope": "algorithm",
            },
            {
                "name": "sagemaker_submit_directory",
                "type": "text",
                "default": "/opt/ml/input/data/code/sourcedir.tar.gz",
                "scope": "container",
            },
            {
                "name": "sagemaker_program",
                "type": "text",
                "default": "transfer_learning.py",
                "scope": "container",
            },
            {
                "name": "sagemaker_container_log_level",
                "type": "text",
                "default": "20",
                "scope": "container",
            },
        ],
        "inference_environment_variables": [
            {
                "name": "SAGEMAKER_PROGRAM",
                "type": "text",
                "default": "inference.py",
                "scope": "container",
                "required_for_model_class": True,
            },
            {
                "name": "SAGEMAKER_SUBMIT_DIRECTORY",
                "type": "text",
                "default": "/opt/ml/model/code",
                "scope": "container",
                "required_for_model_class": False,
            },
            {
                "name": "SAGEMAKER_CONTAINER_LOG_LEVEL",
                "type": "text",
                "default": "20",
                "scope": "container",
                "required_for_model_class": False,
            },
            {
                "name": "SAGEMAKER_MODEL_SERVER_TIMEOUT",
                "type": "text",
                "default": "3600",
                "scope": "container",
                "required_for_model_class": False,
            },
            {
                "name": "ENDPOINT_SERVER_TIMEOUT",
                "type": "int",
                "default": 3600,
                "scope": "container",
                "required_for_model_class": True,
            },
            {
                "name": "MODEL_CACHE_ROOT",
                "type": "text",
                "default": "/opt/ml/model",
                "scope": "container",
                "required_for_model_class": True,
            },
            {
                "name": "SAGEMAKER_ENV",
                "type": "text",
                "default": "1",
                "scope": "container",
                "required_for_model_class": True,
            },
            {
                "name": "SAGEMAKER_MODEL_SERVER_WORKERS",
                "type": "int",
                "default": 1,
                "scope": "container",
                "required_for_model_class": True,
            },
        ],
        "inference_vulnerable": False,
        "inference_dependencies": [],
        "inference_vulnerabilities": [],
        "training_vulnerable": False,
        "training_dependencies": [],
        "training_vulnerabilities": [],
        "deprecated": False,
        "default_inference_instance_type": "ml.p2.xlarge",
        "supported_inference_instance_types": [
            "ml.p2.xlarge",
            "ml.p3.2xlarge",
            "ml.g4dn.xlarge",
            "ml.m5.large",
            "ml.m5.xlarge",
            "ml.c5.xlarge",
            "ml.c5.2xlarge",
        ],
        "default_training_instance_type": "ml.p3.2xlarge",
        "supported_training_instance_types": [
            "ml.p3.2xlarge",
            "ml.p2.xlarge",
            "ml.g4dn.2xlarge",
            "ml.m5.xlarge",
            "ml.c5.2xlarge",
        ],
        "hosting_use_script_uri": True,
        "metrics": [
            {
                "Name": "huggingface-textgeneration:train-loss",
                "Regex": "'loss default': ([0-9]+\\.[0-9]+)",
            },
            {
                "Name": "huggingface-textgeyyyuyuyuyneration:train-loss",
                "Regex": "'loss default': ([0-9]+\\.[0-9]+)",
            },
        ],
        "model_kwargs": {"some-model-kwarg-key": "some-model-kwarg-value"},
        "deploy_kwargs": {"some-model-deploy-kwarg-key": "some-model-deploy-kwarg-value"},
        "estimator_kwargs": {
            "encrypt_inter_container_traffic": True,
        },
        "fit_kwargs": {"some-estimator-fit-key": "some-estimator-fit-value"},
        "predictor_specs": {
            "supported_content_types": ["application/x-image"],
            "supported_accept_types": ["application/json;verbose", "application/json"],
            "default_content_type": "application/x-image",
            "default_accept_type": "application/json",
        },
        "inference_volume_size": 123,
        "training_volume_size": 456,
        "inference_enable_network_isolation": True,
        "training_enable_network_isolation": False,
        "resource_name_base": "dfsdfsds",
    },
    "gated_llama_neuron_model": {
        "model_id": "meta-textgenerationneuron-llama-2-7b",
        "url": "https://ai.meta.com/resources/models-and-libraries/llama-downloads/",
        "version": "1.0.0",
        "min_sdk_version": "2.198.0",
        "training_supported": True,
        "incremental_training_supported": False,
        "hosting_ecr_specs": {
            "framework": "djl-neuronx",
            "framework_version": "0.24.0",
            "py_version": "py39",
        },
        "hosting_artifact_key": "meta-textgenerationneuron/meta-textgenerationneuron-llama-2-7b/artifac"
        "ts/inference/v1.0.0/",
        "hosting_script_key": "source-directory-tarballs/meta/inference/textgenerationneuron/v1.0.0/sourcedir.tar.gz",
        "hosting_prepacked_artifact_key": "meta-textgenerationneuron/meta-textgenerationneuro"
        "n-llama-2-7b/artifacts/inference-prepack/v1.0.0/",
        "hosting_prepacked_artifact_version": "1.0.0",
        "hosting_use_script_uri": False,
        "hosting_eula_key": "fmhMetadata/eula/llamaEula.txt",
        "inference_vulnerable": False,
        "inference_dependencies": [
            "sagemaker_jumpstart_huggingface_script_utilities==1.0.8",
            "sagemaker_jumpstart_script_utilities==1.1.8",
        ],
        "inference_vulnerabilities": [],
        "training_vulnerable": False,
        "training_dependencies": [
            "sagemaker_jumpstart_huggingface_script_utilities==1.1.3",
            "sagemaker_jumpstart_script_utilities==1.1.9",
            "sagemaker_jumpstart_tabular_script_utilities==1.0.0",
        ],
        "training_vulnerabilities": [],
        "deprecated": False,
        "hyperparameters": [
            {
                "name": "max_input_length",
                "type": "int",
                "default": 2048,
                "min": 128,
                "scope": "algorithm",
            },
            {
                "name": "preprocessing_num_workers",
                "type": "text",
                "default": "None",
                "scope": "algorithm",
            },
            {
                "name": "learning_rate",
                "type": "float",
                "default": 6e-06,
                "min": 1e-08,
                "max": 1,
                "scope": "algorithm",
            },
            {
                "name": "min_learning_rate",
                "type": "float",
                "default": 1e-06,
                "min": 1e-12,
                "max": 1,
                "scope": "algorithm",
            },
            {"name": "max_steps", "type": "int", "default": 20, "min": 2, "scope": "algorithm"},
            {
                "name": "global_train_batch_size",
                "type": "int",
                "default": 256,
                "min": 1,
                "scope": "algorithm",
            },
            {
                "name": "per_device_train_batch_size",
                "type": "int",
                "default": 1,
                "min": 1,
                "scope": "algorithm",
            },
            {
                "name": "layer_norm_epilson",
                "type": "float",
                "default": 1e-05,
                "min": 1e-12,
                "scope": "algorithm",
            },
            {
                "name": "weight_decay",
                "type": "float",
                "default": 0.1,
                "min": 1e-08,
                "max": 1,
                "scope": "algorithm",
            },
            {
                "name": "lr_scheduler_type",
                "type": "text",
                "default": "CosineAnnealing",
                "options": ["CosineAnnealing"],
                "scope": "algorithm",
            },
            {"name": "warmup_steps", "type": "int", "default": 10, "min": 0, "scope": "algorithm"},
            {"name": "constant_steps", "type": "int", "default": 0, "min": 0, "scope": "algorithm"},
            {
                "name": "adam_beta1",
                "type": "float",
                "default": 0.9,
                "min": 1e-08,
                "max": 1,
                "scope": "algorithm",
            },
            {
                "name": "adam_beta2",
                "type": "float",
                "default": 0.95,
                "min": 1e-08,
                "max": 1,
                "scope": "algorithm",
            },
            {
                "name": "mixed_precision",
                "type": "text",
                "default": "True",
                "options": ["True", "False"],
                "scope": "algorithm",
            },
            {
                "name": "tensor_parallel_degree",
                "type": "text",
                "default": "8",
                "options": ["8"],
                "scope": "algorithm",
            },
            {
                "name": "pipeline_parallel_degree",
                "type": "text",
                "default": "1",
                "options": ["1"],
                "scope": "algorithm",
            },
            {
                "name": "append_eod",
                "type": "text",
                "default": "False",
                "options": ["True", "False"],
                "scope": "algorithm",
            },
            {
                "name": "sagemaker_submit_directory",
                "type": "text",
                "default": "/opt/ml/input/data/code/sourcedir.tar.gz",
                "scope": "container",
            },
            {
                "name": "sagemaker_program",
                "type": "text",
                "default": "transfer_learning.py",
                "scope": "container",
            },
            {
                "name": "sagemaker_container_log_level",
                "type": "text",
                "default": "20",
                "scope": "container",
            },
        ],
        "training_script_key": "source-directory-tarballs/meta/transfer_learning/textgenerati"
        "onneuron/v1.0.0/sourcedir.tar.gz",
        "training_prepacked_script_key": "source-directory-tarballs/meta/tra"
        "nsfer_learning/textgenerationneuron/prepack/v1.0.0/sourcedir.tar.gz",
        "training_prepacked_script_version": "1.0.0",
        "training_ecr_specs": {
            "framework": "huggingface",
            "framework_version": "2.0.0",
            "py_version": "py310",
            "huggingface_transformers_version": "4.28.1",
        },
        "training_artifact_key": "meta-training/train-meta-textgenerationneuron-llama-2-7b.tar.gz",
        "inference_environment_variables": [
            {
                "name": "SAGEMAKER_PROGRAM",
                "type": "text",
                "default": "inference.py",
                "scope": "container",
                "required_for_model_class": True,
            },
            {
                "name": "SAGEMAKER_SUBMIT_DIRECTORY",
                "type": "text",
                "default": "/opt/ml/model/code",
                "scope": "container",
                "required_for_model_class": False,
            },
            {
                "name": "SAGEMAKER_CONTAINER_LOG_LEVEL",
                "type": "text",
                "default": "20",
                "scope": "container",
                "required_for_model_class": False,
            },
            {
                "name": "MODEL_CACHE_ROOT",
                "type": "text",
                "default": "/opt/ml/model",
                "scope": "container",
                "required_for_model_class": False,
            },
            {
                "name": "SAGEMAKER_ENV",
                "type": "text",
                "default": "1",
                "scope": "container",
                "required_for_model_class": False,
            },
            {
                "name": "SAGEMAKER_MODEL_SERVER_TIMEOUT",
                "type": "text",
                "default": "3600",
                "scope": "container",
                "required_for_model_class": False,
            },
            {
                "name": "SAGEMAKER_MODEL_SERVER_WORKERS",
                "type": "int",
                "default": 1,
                "scope": "container",
                "required_for_model_class": True,
            },
        ],
        "metrics": [
            {
                "Name": "meta-textgenerationneuron:train-loss",
                "Regex": "reduced_train_loss=([0-9]+\\.[0-9]+)",
            }
        ],
        "default_inference_instance_type": "ml.inf2.xlarge",
        "supported_inference_instance_types": [
            "ml.inf2.xlarge",
            "ml.inf2.8xlarge",
            "ml.inf2.24xlarge",
            "ml.inf2.48xlarge",
        ],
        "default_training_instance_type": "ml.trn1.32xlarge",
        "supported_training_instance_types": ["ml.trn1.32xlarge", "ml.trn1n.32xlarge"],
        "model_kwargs": {},
        "deploy_kwargs": {
            "model_data_download_timeout": 3600,
            "container_startup_health_check_timeout": 3600,
        },
        "estimator_kwargs": {
            "encrypt_inter_container_traffic": True,
            "disable_output_compression": True,
            "max_run": 360000,
        },
        "fit_kwargs": {},
        "predictor_specs": {
            "supported_content_types": ["application/json"],
            "supported_accept_types": ["application/json"],
            "default_content_type": "application/json",
            "default_accept_type": "application/json",
        },
        "inference_volume_size": 256,
        "training_volume_size": 256,
        "inference_enable_network_isolation": True,
        "training_enable_network_isolation": True,
        "default_training_dataset_key": "training-datasets/sec_amazon/",
        "validation_supported": False,
        "fine_tuning_supported": True,
        "resource_name_base": "meta-textgenerationneuron-llama-2-7b",
        "default_payloads": {
            "meaningOfLife": {
                "content_type": "application/json",
                "prompt_key": "inputs",
                "output_keys": {"generated_text": "generated_text"},
                "body": {
                    "inputs": "I believe the meaning of life is",
                    "parameters": {"max_new_tokens": 64, "top_p": 0.9, "temperature": 0.6},
                },
            },
            "theoryOfRelativity": {
                "content_type": "application/json",
                "prompt_key": "inputs",
                "output_keys": {"generated_text": "generated_text"},
                "body": {
                    "inputs": "Simply put, the theory of relativity states that ",
                    "parameters": {"max_new_tokens": 64, "top_p": 0.9, "temperature": 0.6},
                },
            },
            "teamMessage": {
                "content_type": "application/json",
                "prompt_key": "inputs",
                "output_keys": {"generated_text": "generated_text"},
                "body": {
                    "inputs": "A brief message congratulating the team on the launch:\n\nHi "
                    "everyone,\n\nI just ",
                    "parameters": {"max_new_tokens": 64, "top_p": 0.9, "temperature": 0.6},
                },
            },
            "englishToFrench": {
                "content_type": "application/json",
                "prompt_key": "inputs",
                "output_keys": {"generated_text": "generated_text"},
                "body": {
                    "inputs": "Translate English to French:\nsea otter => loutre de mer\npep"
                    "permint => menthe poivr\u00e9e\nplush girafe => girafe peluche\ncheese =>",
                    "parameters": {"max_new_tokens": 64, "top_p": 0.9, "temperature": 0.6},
                },
            },
        },
        "gated_bucket": True,
        "hosting_instance_type_variants": {
            "regional_aliases": {
                "af-south-1": {
                    "alias_ecr_uri_1": "626614931356.dkr.ecr.af-south-1.amazonaws.com/djl-in"
                    "ference:0.24.0-neuronx-sdk2.14.1"
                },
                "ap-east-1": {
                    "alias_ecr_uri_1": "871362719292.dkr.ecr.ap-east-1.amazonaws.com/djl-in"
                    "ference:0.24.0-neuronx-sdk2.14.1"
                },
                "ap-northeast-1": {
                    "alias_ecr_uri_1": "763104351884.dkr.ecr.ap-northeast-1.amazonaws.com/d"
                    "jl-inference:0.24.0-neuronx-sdk2.14.1"
                },
                "ap-northeast-2": {
                    "alias_ecr_uri_1": "763104351884.dkr.ecr.ap-northeast-2.amazonaws.com"
                    "/djl-inference:0.24.0-neuronx-sdk2.14.1"
                },
                "ap-south-1": {
                    "alias_ecr_uri_1": "763104351884.dkr.ecr.ap-south-1.amazonaws.com/"
                    "djl-inference:0.24.0-neuronx-sdk2.14.1"
                },
                "ap-southeast-1": {
                    "alias_ecr_uri_1": "763104351884.dkr.ecr.ap-southeast-1.amazonaws.com"
                    "/djl-inference:0.24.0-neuronx-sdk2.14.1"
                },
                "ap-southeast-2": {
                    "alias_ecr_uri_1": "763104351884.dkr.ecr.ap-southeast-2.amazonaws.com"
                    "/djl-inference:0.24.0-neuronx-sdk2.14.1"
                },
                "ca-central-1": {
                    "alias_ecr_uri_1": "763104351884.dkr.ecr.ca-central-1.amazonaws.com/"
                    "djl-inference:0.24.0-neuronx-sdk2.14.1"
                },
                "cn-north-1": {
                    "alias_ecr_uri_1": "727897471807.dkr.ecr.cn-north-1.amazonaws.com.cn/"
                    "djl-inference:0.24.0-neuronx-sdk2.14.1"
                },
                "eu-central-1": {
                    "alias_ecr_uri_1": "763104351884.dkr.ecr.eu-central-1.amazonaws.com/"
                    "djl-inference:0.24.0-neuronx-sdk2.14.1"
                },
                "eu-north-1": {
                    "alias_ecr_uri_1": "763104351884.dkr.ecr.eu-north-1.amazonaws.com/"
                    "djl-inference:0.24.0-neuronx-sdk2.14.1"
                },
                "eu-south-1": {
                    "alias_ecr_uri_1": "692866216735.dkr.ecr.eu-south-1.amazonaws.com/"
                    "djl-inference:0.24.0-neuronx-sdk2.14.1"
                },
                "eu-west-1": {
                    "alias_ecr_uri_1": "763104351884.dkr.ecr.eu-west-1.amazonaws.com/d"
                    "jl-inference:0.24.0-neuronx-sdk2.14.1"
                },
                "eu-west-2": {
                    "alias_ecr_uri_1": "763104351884.dkr.ecr.eu-west-2.amazonaws.com/d"
                    "jl-inference:0.24.0-neuronx-sdk2.14.1"
                },
                "eu-west-3": {
                    "alias_ecr_uri_1": "763104351884.dkr.ecr.eu-west-3.amazonaws.com/d"
                    "jl-inference:0.24.0-neuronx-sdk2.14.1"
                },
                "me-south-1": {
                    "alias_ecr_uri_1": "217643126080.dkr.ecr.me-south-1.amazonaws.com"
                    "/djl-inference:0.24.0-neuronx-sdk2.14.1"
                },
                "sa-east-1": {
                    "alias_ecr_uri_1": "763104351884.dkr.ecr.sa-east-1.amazonaws.com"
                    "/djl-inference:0.24.0-neuronx-sdk2.14.1"
                },
                "us-east-1": {
                    "alias_ecr_uri_1": "763104351884.dkr.ecr.us-east-1.amazonaws.com/"
                    "djl-inference:0.24.0-neuronx-sdk2.14.1"
                },
                "us-east-2": {
                    "alias_ecr_uri_1": "763104351884.dkr.ecr.us-east-2.amazonaws.com"
                    "/djl-inference:0.24.0-neuronx-sdk2.14.1"
                },
                "us-west-1": {
                    "alias_ecr_uri_1": "763104351884.dkr.ecr.us-west-1.amazonaws.co"
                    "m/djl-inference:0.24.0-neuronx-sdk2.14.1"
                },
                "us-west-2": {
                    "alias_ecr_uri_1": "763104351884.dkr.ecr.us-west-2.amazonaws.com/djl-"
                    "inference:0.24.0-neuronx-sdk2.14.1"
                },
            },
            "variants": {
                "c4": {"regional_properties": {"image_uri": "$alias_ecr_uri_1"}},
                "c5": {"regional_properties": {"image_uri": "$alias_ecr_uri_1"}},
                "c5d": {"regional_properties": {"image_uri": "$alias_ecr_uri_1"}},
                "c5n": {"regional_properties": {"image_uri": "$alias_ecr_uri_1"}},
                "c6i": {"regional_properties": {"image_uri": "$alias_ecr_uri_1"}},
                "g4dn": {"regional_properties": {"image_uri": "$alias_ecr_uri_1"}},
                "g5": {"regional_properties": {"image_uri": "$alias_ecr_uri_1"}},
                "inf1": {"regional_properties": {"image_uri": "$alias_ecr_uri_1"}},
                "inf2": {"regional_properties": {"image_uri": "$alias_ecr_uri_1"}},
                "local": {"regional_properties": {"image_uri": "$alias_ecr_uri_1"}},
                "local_gpu": {"regional_properties": {"image_uri": "$alias_ecr_uri_1"}},
                "m4": {"regional_properties": {"image_uri": "$alias_ecr_uri_1"}},
                "m5": {"regional_properties": {"image_uri": "$alias_ecr_uri_1"}},
                "m5d": {"regional_properties": {"image_uri": "$alias_ecr_uri_1"}},
                "p2": {"regional_properties": {"image_uri": "$alias_ecr_uri_1"}},
                "p3": {"regional_properties": {"image_uri": "$alias_ecr_uri_1"}},
                "p3dn": {"regional_properties": {"image_uri": "$alias_ecr_uri_1"}},
                "p4d": {"regional_properties": {"image_uri": "$alias_ecr_uri_1"}},
                "p4de": {"regional_properties": {"image_uri": "$alias_ecr_uri_1"}},
                "p5": {"regional_properties": {"image_uri": "$alias_ecr_uri_1"}},
                "r5": {"regional_properties": {"image_uri": "$alias_ecr_uri_1"}},
                "r5d": {"regional_properties": {"image_uri": "$alias_ecr_uri_1"}},
                "t2": {"regional_properties": {"image_uri": "$alias_ecr_uri_1"}},
                "t3": {"regional_properties": {"image_uri": "$alias_ecr_uri_1"}},
                "ml.inf2.xlarge": {
                    "properties": {
                        "environment_variables": {
                            "OPTION_TENSOR_PARALLEL_DEGREE": "2",
                            "OPTION_N_POSITIONS": "1024",
                            "OPTION_DTYPE": "fp16",
                            "OPTION_ROLLING_BATCH": "auto",
                            "OPTION_MAX_ROLLING_BATCH_SIZE": "1",
                            "OPTION_NEURON_OPTIMIZE_LEVEL": "2",
                        }
                    }
                },
                "ml.inf2.8xlarge": {
                    "properties": {
                        "environment_variables": {
                            "OPTION_TENSOR_PARALLEL_DEGREE": "2",
                            "OPTION_N_POSITIONS": "2048",
                            "OPTION_DTYPE": "fp16",
                            "OPTION_ROLLING_BATCH": "auto",
                            "OPTION_MAX_ROLLING_BATCH_SIZE": "4",
                            "OPTION_NEURON_OPTIMIZE_LEVEL": "2",
                        }
                    }
                },
                "ml.inf2.24xlarge": {
                    "properties": {
                        "environment_variables": {
                            "OPTION_TENSOR_PARALLEL_DEGREE": "12",
                            "OPTION_N_POSITIONS": "4096",
                            "OPTION_DTYPE": "fp16",
                            "OPTION_ROLLING_BATCH": "auto",
                            "OPTION_MAX_ROLLING_BATCH_SIZE": "4",
                            "OPTION_NEURON_OPTIMIZE_LEVEL": "2",
                        }
                    }
                },
                "ml.inf2.48xlarge": {
                    "properties": {
                        "environment_variables": {
                            "OPTION_TENSOR_PARALLEL_DEGREE": "24",
                            "OPTION_N_POSITIONS": "4096",
                            "OPTION_DTYPE": "fp16",
                            "OPTION_ROLLING_BATCH": "auto",
                            "OPTION_MAX_ROLLING_BATCH_SIZE": "4",
                            "OPTION_NEURON_OPTIMIZE_LEVEL": "2",
                        }
                    }
                },
            },
        },
        "training_instance_type_variants": {
            "regional_aliases": {
                "af-south-1": {
                    "gpu_ecr_uri_1": "626614931356.dkr.ecr.af-south-1.amazonaws.com/huggingface-pytorc"
                    "h-training:2.0.0-transformers4.28.1-gpu-py310-cu118-ubuntu20.04"
                },
                "ap-east-1": {
                    "gpu_ecr_uri_1": "871362719292.dkr.ecr.ap-east-1.amazonaws.com/huggingface-pytorch"
                    "-training:2.0.0-transformers4.28.1-gpu-py310-cu118-ubuntu20.04"
                },
                "ap-northeast-1": {
                    "gpu_ecr_uri_1": "763104351884.dkr.ecr.ap-northeast-1.amazonaws.com/huggingface-"
                    "pytorch-training:2.0.0-transformers4.28.1-gpu-py310-cu118-ubuntu20.04"
                },
                "ap-northeast-2": {
                    "gpu_ecr_uri_1": "763104351884.dkr.ecr.ap-northeast-2.amazonaws.com/huggingfa"
                    "ce-pytorch-training:2.0.0-transformers4.28.1-gpu-py310-cu118-ubuntu20.04"
                },
                "ap-south-1": {
                    "gpu_ecr_uri_1": "763104351884.dkr.ecr.ap-south-1.amazonaws.com/huggingface-pytorch"
                    "-training:2.0.0-transformers4.28.1-gpu-py310-cu118-ubuntu20.04"
                },
                "ap-southeast-1": {
                    "gpu_ecr_uri_1": "763104351884.dkr.ecr.ap-southeast-1.amazonaws.com/"
                    "huggingface-pytorch-training:2.0.0-transformers4.28.1-gpu-py310-cu118-ubuntu20.04"
                },
                "ap-southeast-2": {
                    "gpu_ecr_uri_1": "763104351884.dkr.ecr.ap-southeast-2.amazonaws.com/"
                    "huggingface-pytorch-training:2.0.0-transformers4.28.1-gpu-py310-cu118-ubuntu20.04"
                },
                "ca-central-1": {
                    "gpu_ecr_uri_1": "763104351884.dkr.ecr.ca-central-1.amazonaws.com/hu"
                    "ggingface-pytorch-training:2.0.0-transformers4.28.1-gpu-py310-cu118-ubuntu20.04"
                },
                "cn-north-1": {
                    "gpu_ecr_uri_1": "727897471807.dkr.ecr.cn-north-1.amazonaws.com.cn/"
                    "huggingface-pytorch-training:2.0.0-transformers4.28.1-gpu-py310-cu118-ubuntu20.04"
                },
                "eu-central-1": {
                    "gpu_ecr_uri_1": "763104351884.dkr.ecr.eu-central-1.amazonaws.com/hug"
                    "gingface-pytorch-training:2.0.0-transformers4.28.1-gpu-py310-cu118-ubuntu20.04"
                },
                "eu-north-1": {
                    "gpu_ecr_uri_1": "763104351884.dkr.ecr.eu-north-1.amazonaws.com/hu"
                    "ggingface-pytorch-training:2.0.0-transformers4.28.1-gpu-py310-cu118-ubuntu20.04"
                },
                "eu-south-1": {
                    "gpu_ecr_uri_1": "692866216735.dkr.ecr.eu-south-1.amazonaws.com/hu"
                    "ggingface-pytorch-training:2.0.0-transformers4.28.1-gpu-py310-cu118-ubuntu20.04"
                },
                "eu-west-1": {
                    "gpu_ecr_uri_1": "763104351884.dkr.ecr.eu-west-1.amazonaws.com/hug"
                    "gingface-pytorch-training:2.0.0-transformers4.28.1-gpu-py310-cu118-ubuntu20.04"
                },
                "eu-west-2": {
                    "gpu_ecr_uri_1": "763104351884.dkr.ecr.eu-west-2.amazonaws.com/hug"
                    "gingface-pytorch-training:2.0.0-transformers4.28.1-gpu-py310-cu118-ubuntu20.04"
                },
                "eu-west-3": {
                    "gpu_ecr_uri_1": "763104351884.dkr.ecr.eu-west-3.amazonaws.com/huggi"
                    "ngface-pytorch-training:2.0.0-transformers4.28.1-gpu-py310-cu118-ubuntu20.04"
                },
                "me-south-1": {
                    "gpu_ecr_uri_1": "217643126080.dkr.ecr.me-south-1.amazonaws.com/huggin"
                    "gface-pytorch-training:2.0.0-transformers4.28.1-gpu-py310-cu118-ubuntu20.04"
                },
                "sa-east-1": {
                    "gpu_ecr_uri_1": "763104351884.dkr.ecr.sa-east-1.amazonaws.com/hugg"
                    "ingface-pytorch-training:2.0.0-transformers4.28.1-gpu-py310-cu118-ubuntu20.04"
                },
                "us-east-1": {
                    "gpu_ecr_uri_1": "763104351884.dkr.ecr.us-east-1.amazonaws.com/hu"
                    "ggingface-pytorch-training:2.0.0-transformers4.28.1-gpu-py310-cu118-ubuntu20.04",
                    "neuron_ecr_uri": "763104351884.dkr.ecr.us-east-1.amazonaws.com/pytorch-"
                    "training-neuronx:1.13.1-neuronx-py310-sdk2.14.1-ubuntu20.04",
                },
                "us-east-2": {
                    "gpu_ecr_uri_1": "763104351884.dkr.ecr.us-east-2.amazonaws.com/huggingface-py"
                    "torch-training:2.0.0-transformers4.28.1-gpu-py310-cu118-ubuntu20.04",
                    "neuron_ecr_uri": "763104351884.dkr.ecr.us-east-2.amazonaws.com/pytorch-trai"
                    "ning-neuronx:1.13.1-neuronx-py310-sdk2.14.1-ubuntu20.04",
                },
                "us-west-1": {
                    "gpu_ecr_uri_1": "763104351884.dkr.ecr.us-west-1.amazonaws.com/huggingface-pytor"
                    "ch-training:2.0.0-transformers4.28.1-gpu-py310-cu118-ubuntu20.04"
                },
                "us-west-2": {
                    "gpu_ecr_uri_1": "763104351884.dkr.ecr.us-west-2.amazonaws.com/huggingface"
                    "-pytorch-training:2.0.0-transformers4.28.1-gpu-py310-cu118-ubuntu20.04",
                    "neuron_ecr_uri": "763104351884.dkr.ecr.us-west-2.amazonaws.com/pytorch"
                    "-training-neuronx:1.13.1-neuronx-py310-sdk2.14.1-ubuntu20.04",
                },
            },
            "variants": {
                "g4dn": {"regional_properties": {"image_uri": "$gpu_ecr_uri_1"}},
                "g5": {"regional_properties": {"image_uri": "$gpu_ecr_uri_1"}},
                "local_gpu": {"regional_properties": {"image_uri": "$gpu_ecr_uri_1"}},
                "p2": {"regional_properties": {"image_uri": "$gpu_ecr_uri_1"}},
                "p3": {"regional_properties": {"image_uri": "$gpu_ecr_uri_1"}},
                "p3dn": {"regional_properties": {"image_uri": "$gpu_ecr_uri_1"}},
                "p4d": {"regional_properties": {"image_uri": "$gpu_ecr_uri_1"}},
                "p4de": {"regional_properties": {"image_uri": "$gpu_ecr_uri_1"}},
                "p5": {"regional_properties": {"image_uri": "$gpu_ecr_uri_1"}},
                "trn1": {
                    "regional_properties": {"image_uri": "$neuron_ecr_uri"},
                    "properties": {
                        "gated_model_key_env_var_value": "meta-training/trn1/v1.0."
                        "0/train-meta-textgenerationneuron-llama-2-7b.tar.gz"
                    },
                },
                "trn1n": {
                    "regional_properties": {"image_uri": "$neuron_ecr_uri"},
                    "properties": {
                        "gated_model_key_env_var_value": "meta-training/trn1n/v1.0.0"
                        "/train-meta-textgenerationneuron-llama-2-7b.tar.gz"
                    },
                },
            },
        },
        "hosting_artifact_s3_data_type": "S3Prefix",
        "hosting_artifact_compression_type": "None",
        "hosting_resource_requirements": {"min_memory_mb": 8192, "num_accelerators": 1},
        "dynamic_container_deployment_supported": True,
    },
    "gated_variant-model": {
        "model_id": "pytorch-ic-mobilenet-v2",
        "gated_bucket": True,
        "url": "https://pytorch.org/hub/pytorch_vision_mobilenet_v2/",
        "version": "1.0.0",
        "min_sdk_version": "2.49.0",
        "training_supported": True,
        "incremental_training_supported": True,
        "hosting_ecr_specs": {
            "framework": "pytorch",
            "framework_version": "1.5.0",
            "py_version": "py3",
        },
        "training_instance_type_variants": None,
        "hosting_instance_type_variants": {
            "regional_aliases": {
                "us-west-2": {
                    "gpu_image_uri": "763104351884.dkr.ecr.us-west-2.amazonaws.com/"
                    "huggingface-pytorch-inference:1.13.1-transformers4.26.0-gpu-py39-cu117-ubuntu20.04",
                    "cpu_image_uri": "867930986793.dkr.us-west-2.amazonaws.com/cpu-blah",
                }
            },
            "variants": {
                "p2": {
                    "regional_properties": {
                        "image_uri": "$gpu_image_uri",
                    },
                    "properties": {
                        "prepacked_artifact_key": "some-instance-specific/model/prefix/"
                    },
                },
                "p3": {
                    "regional_properties": {
                        "image_uri": "$gpu_image_uri",
                    }
                },
                "p4": {
                    "regional_properties": {
                        "image_uri": "$gpu_image_uri",
                    }
                },
                "g4dn": {
                    "regional_properties": {
                        "image_uri": "$gpu_image_uri",
                    }
                },
                "m2": {"regional_properties": {"image_uri": "$cpu_image_uri"}},
                "c2": {"regional_properties": {"image_uri": "$cpu_image_uri"}},
                "ml.g5.48xlarge": {
                    "properties": {"environment_variables": {"TENSOR_PARALLEL_DEGREE": "8"}}
                },
                "ml.g5.12xlarge": {
                    "properties": {"environment_variables": {"TENSOR_PARALLEL_DEGREE": "4"}}
                },
            },
        },
        "training_ecr_specs": {
            "framework": "pytorch",
            "framework_version": "1.5.0",
            "py_version": "py3",
        },
        "hosting_artifact_key": "pytorch-infer/infer-pytorch-ic-mobilenet-v2.tar.gz",
        "training_artifact_key": "pytorch-training/train-pytorch-ic-mobilenet-v2.tar.gz",
        "hosting_script_key": "source-directory-tarballs/pytorch/inference/ic/v1.0.0/sourcedir.tar.gz",
        "training_script_key": "source-directory-tarballs/pytorch/transfer_learning/ic/v1.0.0/sourcedir.tar.gz",
        "training_prepacked_script_key": None,
        "hosting_prepacked_artifact_key": None,
        "training_model_package_artifact_uris": None,
        "deprecate_warn_message": None,
        "deprecated_message": None,
        "hosting_eula_key": None,
        "hyperparameters": [
            {
                "name": "epochs",
                "type": "int",
                "default": 3,
                "min": 1,
                "max": 1000,
                "scope": "algorithm",
            },
            {
                "name": "adam-learning-rate",
                "type": "float",
                "default": 0.05,
                "min": 1e-08,
                "max": 1,
                "scope": "algorithm",
            },
            {
                "name": "batch-size",
                "type": "int",
                "default": 4,
                "min": 1,
                "max": 1024,
                "scope": "algorithm",
            },
            {
                "name": "sagemaker_submit_directory",
                "type": "text",
                "default": "/opt/ml/input/data/code/sourcedir.tar.gz",
                "scope": "container",
            },
            {
                "name": "sagemaker_program",
                "type": "text",
                "default": "transfer_learning.py",
                "scope": "container",
            },
            {
                "name": "sagemaker_container_log_level",
                "type": "text",
                "default": "20",
                "scope": "container",
            },
        ],
        "inference_environment_variables": [
            {
                "name": "SAGEMAKER_PROGRAM",
                "type": "text",
                "default": "inference.py",
                "scope": "container",
                "required_for_model_class": True,
            },
            {
                "name": "SAGEMAKER_SUBMIT_DIRECTORY",
                "type": "text",
                "default": "/opt/ml/model/code",
                "scope": "container",
                "required_for_model_class": False,
            },
            {
                "name": "SAGEMAKER_CONTAINER_LOG_LEVEL",
                "type": "text",
                "default": "20",
                "scope": "container",
                "required_for_model_class": False,
            },
            {
                "name": "SAGEMAKER_MODEL_SERVER_TIMEOUT",
                "type": "text",
                "default": "3600",
                "scope": "container",
                "required_for_model_class": False,
            },
            {
                "name": "ENDPOINT_SERVER_TIMEOUT",
                "type": "int",
                "default": 3600,
                "scope": "container",
                "required_for_model_class": True,
            },
            {
                "name": "MODEL_CACHE_ROOT",
                "type": "text",
                "default": "/opt/ml/model",
                "scope": "container",
                "required_for_model_class": True,
            },
            {
                "name": "SAGEMAKER_ENV",
                "type": "text",
                "default": "1",
                "scope": "container",
                "required_for_model_class": True,
            },
            {
                "name": "SAGEMAKER_MODEL_SERVER_WORKERS",
                "type": "int",
                "default": 1,
                "scope": "container",
                "required_for_model_class": True,
            },
        ],
        "inference_vulnerable": False,
        "inference_dependencies": [],
        "inference_vulnerabilities": [],
        "training_vulnerable": False,
        "training_dependencies": [],
        "training_vulnerabilities": [],
        "deprecated": False,
        "default_inference_instance_type": "ml.p2.xlarge",
        "supported_inference_instance_types": [
            "ml.p2.xlarge",
            "ml.p3.2xlarge",
            "ml.g4dn.xlarge",
            "ml.m5.large",
            "ml.m5.xlarge",
            "ml.c5.xlarge",
            "ml.c5.2xlarge",
        ],
        "default_training_instance_type": "ml.p3.2xlarge",
        "supported_training_instance_types": [
            "ml.p3.2xlarge",
            "ml.p2.xlarge",
            "ml.g4dn.2xlarge",
            "ml.m5.xlarge",
            "ml.c5.2xlarge",
        ],
        "hosting_use_script_uri": False,
        "metrics": [
            {
                "Name": "huggingface-textgeneration:train-loss",
                "Regex": "'loss default': ([0-9]+\\.[0-9]+)",
            },
            {
                "Name": "huggingface-textgeyyyuyuyuyneration:train-loss",
                "Regex": "'loss default': ([0-9]+\\.[0-9]+)",
            },
        ],
        "estimator_kwargs": {
            "encrypt_inter_container_traffic": True,
        },
        "fit_kwargs": {"some-estimator-fit-key": "some-estimator-fit-value"},
        "predictor_specs": {
            "supported_content_types": ["application/x-image"],
            "supported_accept_types": ["application/json;verbose", "application/json"],
            "default_content_type": "application/x-image",
            "default_accept_type": "application/json",
        },
        "inference_volume_size": 123,
        "training_volume_size": 456,
        "inference_enable_network_isolation": True,
        "training_enable_network_isolation": False,
        "resource_name_base": "dfsdfsds",
    },
    "model-artifact-variant-model": {
        "model_id": "pytorch-ic-mobilenet-v2",
        "url": "https://pytorch.org/hub/pytorch_vision_mobilenet_v2/",
        "version": "1.0.0",
        "min_sdk_version": "2.49.0",
        "training_supported": True,
        "incremental_training_supported": True,
        "hosting_ecr_specs": {
            "framework": "pytorch",
            "framework_version": "1.5.0",
            "py_version": "py3",
        },
        "hosting_instance_type_variants": {
            "regional_aliases": {
                "us-west-2": {
                    "gpu_image_uri": "763104351884.dkr.ecr.us-west-2.amazonaws.com/"
                    "huggingface-pytorch-inference:1.13.1-transformers4.26.0-gpu-py39-cu117-ubuntu20.04",
                    "cpu_image_uri": "867930986793.dkr.us-west-2.amazonaws.com/cpu-blah",
                }
            },
            "variants": {
                "p2": {
                    "regional_properties": {"image_uri": "$gpu_image_uri"},
                    "properties": {"prepacked_artifact_key": "hello-world-1"},
                },
                "p3": {"regional_properties": {"image_uri": "$gpu_image_uri"}},
                "p4": {"regional_properties": {"image_uri": "$gpu_image_uri"}},
                "g4dn": {"regional_properties": {"image_uri": "$gpu_image_uri"}},
                "m2": {"regional_properties": {"image_uri": "$cpu_image_uri"}},
                "c2": {"regional_properties": {"image_uri": "$cpu_image_uri"}},
                "ml.g5.48xlarge": {
                    "properties": {"environment_variables": {"TENSOR_PARALLEL_DEGREE": "8"}}
                },
                "ml.g5.12xlarge": {
                    "properties": {"environment_variables": {"TENSOR_PARALLEL_DEGREE": "4"}}
                },
            },
        },
        "training_ecr_specs": {
            "framework": "pytorch",
            "framework_version": "1.5.0",
            "py_version": "py3",
        },
        "training_instance_type_variants": {
            "regional_aliases": {
                "us-west-2": {
                    "gpu_image_uri": "763104351884.dkr.ecr.us-west-2.amazonaws.com/"
                    "huggingface-pytorch-inference:1.13.1-transformers4.26.0-gpu-py39-cu117-ubuntu20.04",
                    "cpu_image_uri": "867930986793.dkr.us-west-2.amazonaws.com/cpu-blah",
                }
            },
            "variants": {
                "p2": {
                    "regional_properties": {"image_uri": "$gpu_image_uri"},
                    "properties": {"artifact_key": "hello-mars-1"},
                },
                "p3": {"regional_properties": {"image_uri": "$gpu_image_uri"}},
                "p4": {"regional_properties": {"image_uri": "$gpu_image_uri"}},
                "g4dn": {"regional_properties": {"image_uri": "$gpu_image_uri"}},
                "m2": {"regional_properties": {"image_uri": "$cpu_image_uri"}},
                "c2": {"regional_properties": {"image_uri": "$cpu_image_uri"}},
                "ml.g5.48xlarge": {
                    "properties": {"environment_variables": {"TENSOR_PARALLEL_DEGREE": "8"}}
                },
                "ml.g5.12xlarge": {
                    "properties": {"environment_variables": {"TENSOR_PARALLEL_DEGREE": "4"}}
                },
            },
        },
        "hosting_artifact_key": "pytorch-infer/infer-pytorch-ic-mobilenet-v2.tar.gz",
        "training_artifact_key": "pytorch-training/train-pytorch-ic-mobilenet-v2.tar.gz",
        "hosting_script_key": None,
        "training_script_key": "source-directory-tarballs/pytorch/transfer_learning/ic/v1.0.0/sourcedir.tar.gz",
        "training_prepacked_script_key": None,
        "hosting_prepacked_artifact_key": "basfsdfssf",
        "training_model_package_artifact_uris": None,
        "deprecate_warn_message": None,
        "deprecated_message": None,
        "hosting_model_package_arns": None,
        "hosting_eula_key": None,
        "hyperparameters": [
            {
                "name": "epochs",
                "type": "int",
                "default": 3,
                "min": 1,
                "max": 1000,
                "scope": "algorithm",
            },
            {
                "name": "adam-learning-rate",
                "type": "float",
                "default": 0.05,
                "min": 1e-08,
                "max": 1,
                "scope": "algorithm",
            },
            {
                "name": "batch-size",
                "type": "int",
                "default": 4,
                "min": 1,
                "max": 1024,
                "scope": "algorithm",
            },
            {
                "name": "sagemaker_submit_directory",
                "type": "text",
                "default": "/opt/ml/input/data/code/sourcedir.tar.gz",
                "scope": "container",
            },
            {
                "name": "sagemaker_program",
                "type": "text",
                "default": "transfer_learning.py",
                "scope": "container",
            },
            {
                "name": "sagemaker_container_log_level",
                "type": "text",
                "default": "20",
                "scope": "container",
            },
        ],
        "inference_environment_variables": [
            {
                "name": "SAGEMAKER_PROGRAM",
                "type": "text",
                "default": "inference.py",
                "scope": "container",
                "required_for_model_class": True,
            },
            {
                "name": "SAGEMAKER_SUBMIT_DIRECTORY",
                "type": "text",
                "default": "/opt/ml/model/code",
                "scope": "container",
                "required_for_model_class": False,
            },
            {
                "name": "SAGEMAKER_CONTAINER_LOG_LEVEL",
                "type": "text",
                "default": "20",
                "scope": "container",
                "required_for_model_class": False,
            },
            {
                "name": "SAGEMAKER_MODEL_SERVER_TIMEOUT",
                "type": "text",
                "default": "3600",
                "scope": "container",
                "required_for_model_class": False,
            },
            {
                "name": "ENDPOINT_SERVER_TIMEOUT",
                "type": "int",
                "default": 3600,
                "scope": "container",
                "required_for_model_class": True,
            },
            {
                "name": "MODEL_CACHE_ROOT",
                "type": "text",
                "default": "/opt/ml/model",
                "scope": "container",
                "required_for_model_class": True,
            },
            {
                "name": "SAGEMAKER_ENV",
                "type": "text",
                "default": "1",
                "scope": "container",
                "required_for_model_class": True,
            },
            {
                "name": "SAGEMAKER_MODEL_SERVER_WORKERS",
                "type": "int",
                "default": 1,
                "scope": "container",
                "required_for_model_class": True,
            },
        ],
        "inference_vulnerable": False,
        "inference_dependencies": [],
        "inference_vulnerabilities": [],
        "training_vulnerable": False,
        "training_dependencies": [],
        "training_vulnerabilities": [],
        "deprecated": False,
        "default_inference_instance_type": "ml.p2.xlarge",
        "supported_inference_instance_types": [
            "ml.p2.xlarge",
            "ml.p3.2xlarge",
            "ml.g4dn.xlarge",
            "ml.m5.large",
            "ml.m5.xlarge",
            "ml.c5.xlarge",
            "ml.c5.2xlarge",
        ],
        "default_training_instance_type": "ml.p3.2xlarge",
        "supported_training_instance_types": [
            "ml.p3.2xlarge",
            "ml.p2.xlarge",
            "ml.g4dn.2xlarge",
            "ml.m5.xlarge",
            "ml.c5.2xlarge",
        ],
        "hosting_use_script_uri": True,
        "metrics": [{"Regex": "val_accuracy: ([0-9\\.]+)", "Name": "pytorch-ic:val-accuracy"}],
        "model_kwargs": {},
        "deploy_kwargs": {"some-model-deploy-kwarg-key": "some-model-deploy-kwarg-value"},
        "estimator_kwargs": {
            "encrypt_inter_container_traffic": True,
        },
        "fit_kwargs": {"some-estimator-fit-key": "some-estimator-fit-value"},
        "predictor_specs": {
            "supported_content_types": ["application/x-image"],
            "supported_accept_types": ["application/json;verbose", "application/json"],
            "default_content_type": "application/x-image",
            "default_accept_type": "application/json",
        },
        "inference_volume_size": 123,
        "training_volume_size": 456,
        "inference_enable_network_isolation": True,
        "training_enable_network_isolation": False,
    },
    "private-model": {
        "model_id": "pytorch-ic-mobilenet-v2",
        "gated_bucket": True,
        "url": "https://pytorch.org/hub/pytorch_vision_mobilenet_v2/",
        "version": "1.0.0",
        "min_sdk_version": "2.49.0",
        "training_supported": True,
        "incremental_training_supported": True,
        "hosting_model_package_arns": {
            "us-west-2": "arn:aws:sagemaker:us-west-2:594846645681:model-package/ll"
            "ama2-7b-v3-740347e540da35b4ab9f6fc0ab3fed2c"
        },
        "hosting_ecr_specs": {
            "framework": "pytorch",
            "framework_version": "1.5.0",
            "py_version": "py3",
        },
        "hosting_instance_type_variants": {
            "regional_aliases": {
                "us-west-2": {
                    "gpu_image_uri": "763104351884.dkr.ecr.us-west-2.amazonaws.com/"
                    "huggingface-pytorch-inference:1.13.1-transformers4.26.0-gpu-py39-cu117-ubuntu20.04",
                    "cpu_image_uri": "867930986793.dkr.us-west-2.amazonaws.com/cpu-blah",
                    "inf_model_package_arn": "us-west-2/blah/blah/blah/inf",
                    "gpu_model_package_arn": "us-west-2/blah/blah/blah/gpu",
                }
            },
            "variants": {
                "p2": {
                    "regional_properties": {
                        "image_uri": "$gpu_image_uri",
                        "model_package_arn": "$gpu_model_package_arn",
                    }
                },
                "p3": {
                    "regional_properties": {
                        "image_uri": "$gpu_image_uri",
                        "model_package_arn": "$gpu_model_package_arn",
                    }
                },
                "p4": {
                    "regional_properties": {
                        "image_uri": "$gpu_image_uri",
                        "model_package_arn": "$gpu_model_package_arn",
                    }
                },
                "g4dn": {
                    "regional_properties": {
                        "image_uri": "$gpu_image_uri",
                        "model_package_arn": "$gpu_model_package_arn",
                    }
                },
                "m2": {"regional_properties": {"image_uri": "$cpu_image_uri"}},
                "c2": {"regional_properties": {"image_uri": "$cpu_image_uri"}},
                "ml.g5.48xlarge": {
                    "properties": {"environment_variables": {"TENSOR_PARALLEL_DEGREE": "8"}}
                },
                "ml.g5.12xlarge": {
                    "properties": {"environment_variables": {"TENSOR_PARALLEL_DEGREE": "4"}}
                },
                "inf1": {"regional_properties": {"model_package_arn": "$inf_model_package_arn"}},
                "inf2": {"regional_properties": {"model_package_arn": "$inf_model_package_arn"}},
            },
        },
        "training_ecr_specs": {
            "framework": "pytorch",
            "framework_version": "1.5.0",
            "py_version": "py3",
        },
        "training_instance_type_variants": None,
        "hosting_artifact_key": "pytorch-infer/infer-pytorch-ic-mobilenet-v2.tar.gz",
        "training_artifact_key": "pytorch-training/train-pytorch-ic-mobilenet-v2.tar.gz",
        "hosting_script_key": "source-directory-tarballs/pytorch/inference/ic/v1.0.0/sourcedir.tar.gz",
        "training_script_key": "source-directory-tarballs/pytorch/transfer_learning/ic/v1.0.0/sourcedir.tar.gz",
        "training_prepacked_script_key": None,
        "hosting_prepacked_artifact_key": None,
        "training_model_package_artifact_uris": None,
        "deprecate_warn_message": None,
        "deprecated_message": None,
        "hosting_eula_key": None,
        "hyperparameters": [
            {
                "name": "epochs",
                "type": "int",
                "default": 3,
                "min": 1,
                "max": 1000,
                "scope": "algorithm",
            },
            {
                "name": "adam-learning-rate",
                "type": "float",
                "default": 0.05,
                "min": 1e-08,
                "max": 1,
                "scope": "algorithm",
            },
            {
                "name": "batch-size",
                "type": "int",
                "default": 4,
                "min": 1,
                "max": 1024,
                "scope": "algorithm",
            },
            {
                "name": "sagemaker_submit_directory",
                "type": "text",
                "default": "/opt/ml/input/data/code/sourcedir.tar.gz",
                "scope": "container",
            },
            {
                "name": "sagemaker_program",
                "type": "text",
                "default": "transfer_learning.py",
                "scope": "container",
            },
            {
                "name": "sagemaker_container_log_level",
                "type": "text",
                "default": "20",
                "scope": "container",
            },
        ],
        "inference_environment_variables": [
            {
                "name": "SAGEMAKER_PROGRAM",
                "type": "text",
                "default": "inference.py",
                "scope": "container",
                "required_for_model_class": True,
            },
            {
                "name": "SAGEMAKER_SUBMIT_DIRECTORY",
                "type": "text",
                "default": "/opt/ml/model/code",
                "scope": "container",
                "required_for_model_class": False,
            },
            {
                "name": "SAGEMAKER_CONTAINER_LOG_LEVEL",
                "type": "text",
                "default": "20",
                "scope": "container",
                "required_for_model_class": False,
            },
            {
                "name": "SAGEMAKER_MODEL_SERVER_TIMEOUT",
                "type": "text",
                "default": "3600",
                "scope": "container",
                "required_for_model_class": False,
            },
            {
                "name": "ENDPOINT_SERVER_TIMEOUT",
                "type": "int",
                "default": 3600,
                "scope": "container",
                "required_for_model_class": True,
            },
            {
                "name": "MODEL_CACHE_ROOT",
                "type": "text",
                "default": "/opt/ml/model",
                "scope": "container",
                "required_for_model_class": True,
            },
            {
                "name": "SAGEMAKER_ENV",
                "type": "text",
                "default": "1",
                "scope": "container",
                "required_for_model_class": True,
            },
            {
                "name": "SAGEMAKER_MODEL_SERVER_WORKERS",
                "type": "int",
                "default": 1,
                "scope": "container",
                "required_for_model_class": True,
            },
        ],
        "inference_vulnerable": False,
        "inference_dependencies": [],
        "inference_vulnerabilities": [],
        "training_vulnerable": False,
        "training_dependencies": [],
        "training_vulnerabilities": [],
        "deprecated": False,
        "default_inference_instance_type": "ml.p2.xlarge",
        "supported_inference_instance_types": [
            "ml.p2.xlarge",
            "ml.p3.2xlarge",
            "ml.g4dn.xlarge",
            "ml.m5.large",
            "ml.m5.xlarge",
            "ml.c5.xlarge",
            "ml.c5.2xlarge",
        ],
        "default_training_instance_type": "ml.p3.2xlarge",
        "supported_training_instance_types": [
            "ml.p3.2xlarge",
            "ml.p2.xlarge",
            "ml.g4dn.2xlarge",
            "ml.m5.xlarge",
            "ml.c5.2xlarge",
        ],
        "hosting_use_script_uri": True,
        "metrics": [{"Regex": "val_accuracy: ([0-9\\.]+)", "Name": "pytorch-ic:val-accuracy"}],
        "model_kwargs": {"some-model-kwarg-key": "some-model-kwarg-value"},
        "deploy_kwargs": {"some-model-deploy-kwarg-key": "some-model-deploy-kwarg-value"},
        "estimator_kwargs": {
            "encrypt_inter_container_traffic": True,
        },
        "fit_kwargs": {"some-estimator-fit-key": "some-estimator-fit-value"},
        "predictor_specs": {
            "supported_content_types": ["application/x-image"],
            "supported_accept_types": ["application/json;verbose", "application/json"],
            "default_content_type": "application/x-image",
            "default_accept_type": "application/json",
        },
        "inference_volume_size": 123,
        "training_volume_size": 456,
        "inference_enable_network_isolation": True,
        "training_enable_network_isolation": False,
        "resource_name_base": "dfsdfsds",
    },
    "js-model-package-arn": {
        "model_id": "meta-textgeneration-llama-2-7b-f",
        "url": "https://ai.meta.com/resources/models-and-libraries/llama-downloads/",
        "version": "1.0.0",
        "min_sdk_version": "2.173.0",
        "training_supported": False,
        "incremental_training_supported": False,
        "hosting_ecr_specs": {
            "framework": "pytorch",
            "framework_version": "1.12.0",
            "py_version": "py38",
        },
        "hosting_artifact_key": "meta-infer/infer-meta-textgeneration-llama-2-7b-f.tar.gz",
        "hosting_script_key": "source-directory-tarballs/meta/inference/textgeneration/v1.0.0/sourcedir.tar.gz",
        "hosting_eula_key": "fmhMetadata/eula/llamaEula.txt",
        "hosting_model_package_arns": {
            "us-west-2": "arn:aws:sagemaker:us-west-2:594846645681:model-package/"
            "llama2-7b-f-e46eb8a833643ed58aaccd81498972c3",
            "us-east-1": "arn:aws:sagemaker:us-east-1:865070037744:model-package/"
            "llama2-7b-f-e46eb8a833643ed58aaccd81498972c3",
        },
        "inference_vulnerable": False,
        "inference_dependencies": [],
        "inference_vulnerabilities": [],
        "training_vulnerable": False,
        "training_dependencies": [],
        "training_vulnerabilities": [],
        "deprecated": False,
        "inference_environment_variables": [],
        "metrics": [],
        "default_inference_instance_type": "ml.g5.2xlarge",
        "supported_inference_instance_types": [
            "ml.g5.2xlarge",
            "ml.g5.4xlarge",
            "ml.g5.8xlarge",
            "ml.g5.12xlarge",
            "ml.g5.24xlarge",
            "ml.g5.48xlarge",
            "ml.p4d.24xlarge",
        ],
        "model_kwargs": {},
        "deploy_kwargs": {
            "model_data_download_timeout": 3600,
            "container_startup_health_check_timeout": 3600,
        },
        "predictor_specs": {
            "supported_content_types": ["application/json"],
            "supported_accept_types": ["application/json"],
            "default_content_type": "application/json",
            "default_accept_type": "application/json",
        },
        "inference_volume_size": 256,
        "inference_enable_network_isolation": True,
        "validation_supported": False,
        "fine_tuning_supported": False,
        "resource_name_base": "meta-textgeneration-llama-2-7b-f",
    },
    "js-trainable-model-prepacked": {
        "model_id": "huggingface-text2text-flan-t5-base",
        "url": "https://huggingface.co/google/flan-t5-base",
        "version": "1.2.0",
        "min_sdk_version": "2.130.0",
        "training_supported": True,
        "incremental_training_supported": False,
        "hosting_ecr_specs": {
            "framework": "huggingface",
            "framework_version": "1.10.2",
            "py_version": "py38",
            "huggingface_transformers_version": "4.17.0",
        },
        "hosting_artifact_key": "huggingface-infer/infer-huggingface-text2text-flan-t5-base.tar.gz",
        "hosting_script_key": "source-directory-tarballs/huggingface/inference/text2text/v1.0.4/sourcedir.tar.gz",
        "hosting_prepacked_artifact_key": "huggingface-infer/prepack/v1.0.0/infer-prepack-"
        "huggingface-text2text-flan-t5-base.tar.gz",
        "hosting_prepacked_artifact_version": "1.0.0",
        "inference_vulnerable": False,
        "inference_dependencies": [
            "accelerate==0.16.0",
            "bitsandbytes==0.37.0",
            "filelock==3.9.0",
            "huggingface_hub==0.12.0",
            "regex==2022.7.9",
            "tokenizers==0.13.2",
            "transformers==4.26.0",
        ],
        "inference_vulnerabilities": [],
        "training_vulnerable": False,
        "training_dependencies": [
            "Brotli==1.0.9",
            "absl-py==1.4.0",
            "accelerate==0.16.0",
            "datasets==2.9.0",
            "deepspeed==0.8.0",
            "evaluate==0.4.0",
            "hjson==3.1.0",
            "huggingface_hub==0.13.3",
            "inflate64==0.3.1",
            "multivolumefile==0.2.3",
            "ninja==1.11.1",
            "nltk==3.8.1",
            "psutil==5.9.4",
            "py-cpuinfo==9.0.0",
            "py7zr==0.20.4",
            "pybcj==1.0.1",
            "pycryptodomex==3.17",
            "pydantic==1.10.2",
            "pyppmd==1.0.0",
            "pyzstd==0.15.4",
            "rouge-score==0.1.2",
            "sagemaker_jumpstart_script_utilities==1.1.4",
            "sagemaker_jumpstart_tabular_script_utilities==1.0.0",
            "tensorboardX==2.6",
            "texttable==1.6.7",
            "transformers==4.26.0",
        ],
        "training_vulnerabilities": [],
        "deprecated": False,
        "hyperparameters": [
            {
                "name": "epochs",
                "type": "int",
                "default": 1,
                "min": 1,
                "max": 1000,
                "scope": "algorithm",
            },
            {
                "name": "seed",
                "type": "int",
                "default": 42,
                "min": 1,
                "max": 1000,
                "scope": "algorithm",
            },
            {
                "name": "batch_size",
                "type": "int",
                "default": 64,
                "min": 1,
                "max": 1024,
                "scope": "algorithm",
            },
            {
                "name": "learning_rate",
                "type": "float",
                "default": 0.0001,
                "min": 1e-08,
                "max": 1,
                "scope": "algorithm",
            },
            {
                "name": "validation_split_ratio",
                "type": "float",
                "default": 0.05,
                "min": 0,
                "max": 1,
                "scope": "algorithm",
            },
            {"name": "train_data_split_seed", "type": "int", "default": 0, "scope": "algorithm"},
            {
                "name": "sagemaker_submit_directory",
                "type": "text",
                "default": "/opt/ml/input/data/code/sourcedir.tar.gz",
                "scope": "container",
            },
            {
                "name": "sagemaker_program",
                "type": "text",
                "default": "transfer_learning.py",
                "scope": "container",
            },
            {
                "name": "sagemaker_container_log_level",
                "type": "text",
                "default": "20",
                "scope": "container",
            },
        ],
        "training_script_key": "source-directory-tarballs/huggingface/transfer_learning/text2text/"
        "v1.1.0/sourcedir.tar.gz",
        "training_prepacked_script_key": "source-directory-tarballs/huggingface/transfer_learning/"
        "text2text/prepack/v1.0.1/sourcedir.tar.gz",
        "training_prepacked_script_version": "1.0.1",
        "training_ecr_specs": {
            "framework": "huggingface",
            "framework_version": "1.10.2",
            "py_version": "py38",
            "huggingface_transformers_version": "4.17.0",
        },
        "training_artifact_key": "huggingface-training/train-huggingface-text2text-flan-t5-base.tar.gz",
        "inference_environment_variables": [
            {
                "name": "SAGEMAKER_PROGRAM",
                "type": "text",
                "default": "inference.py",
                "scope": "container",
                "required_for_model_class": True,
            },
            {
                "name": "SAGEMAKER_SUBMIT_DIRECTORY",
                "type": "text",
                "default": "/opt/ml/model/code",
                "scope": "container",
                "required_for_model_class": False,
            },
            {
                "name": "SAGEMAKER_CONTAINER_LOG_LEVEL",
                "type": "text",
                "default": "20",
                "scope": "container",
                "required_for_model_class": False,
            },
            {
                "name": "SAGEMAKER_MODEL_SERVER_TIMEOUT",
                "type": "text",
                "default": "3600",
                "scope": "container",
                "required_for_model_class": False,
            },
            {
                "name": "ENDPOINT_SERVER_TIMEOUT",
                "type": "int",
                "default": 3600,
                "scope": "container",
                "required_for_model_class": True,
            },
            {
                "name": "MODEL_CACHE_ROOT",
                "type": "text",
                "default": "/opt/ml/model",
                "scope": "container",
                "required_for_model_class": True,
            },
            {
                "name": "SAGEMAKER_ENV",
                "type": "text",
                "default": "1",
                "scope": "container",
                "required_for_model_class": True,
            },
            {
                "name": "SAGEMAKER_MODEL_SERVER_WORKERS",
                "type": "int",
                "default": 1,
                "scope": "container",
                "required_for_model_class": True,
            },
        ],
        "metrics": [
            {"Name": "huggingface-text2text:eval-loss", "Regex": "'eval_loss': ([0-9\\.]+)"}
        ],
        "default_inference_instance_type": "ml.g5.xlarge",
        "supported_inference_instance_types": [
            "ml.g5.xlarge",
            "ml.p2.xlarge",
            "ml.g4dn.xlarge",
            "ml.p3.2xlarge",
        ],
        "default_training_instance_type": "ml.p3.16xlarge",
        "supported_training_instance_types": [
            "ml.p3.8xlarge",
            "ml.p3.16xlarge",
            "ml.p3dn.24xlarge",
            "ml.g5.24xlarge",
            "ml.g5.48xlarge",
        ],
        "model_kwargs": {},
        "deploy_kwargs": {},
        "estimator_kwargs": {"encrypt_inter_container_traffic": False},
        "fit_kwargs": {},
        "predictor_specs": {
            "supported_content_types": ["application/x-text"],
            "supported_accept_types": ["application/json;verbose", "application/json"],
            "default_content_type": "application/x-text",
            "default_accept_type": "application/json",
        },
    },
    "js-model-class-model-prepacked": {
        "model_id": "huggingface-txt2img-conflictx-complex-lineart",
        "url": "https://huggingface.co/Conflictx/Complex-Lineart",
        "version": "1.1.0",
        "min_sdk_version": "2.81.0",
        "training_supported": False,
        "incremental_training_supported": False,
        "hosting_ecr_specs": {
            "framework": "huggingface",
            "framework_version": "1.10.2",
            "py_version": "py38",
            "huggingface_transformers_version": "4.17.0",
        },
        "hosting_artifact_key": "huggingface-infer/infer-huggingface-txt2img-conflictx-complex-lineart.tar.gz",
        "hosting_script_key": "source-directory-tarballs/huggingface/inference/txt2img/v1.1.0/sourcedir.tar.gz",
        "hosting_prepacked_artifact_key": "huggingface-infer/prepack/v1.0.0/infer-prepack-huggingface-txt2img-"
        "conflictx-complex-lineart.tar.gz",
        "hosting_prepacked_artifact_version": "1.0.0",
        "inference_vulnerable": False,
        "inference_dependencies": [
            "accelerate==0.16.0",
            "diffusers==0.12.1",
            "huggingface_hub==0.12.0",
            "transformers==4.26.0",
        ],
        "inference_vulnerabilities": [],
        "training_vulnerable": False,
        "training_dependencies": [],
        "training_vulnerabilities": [],
        "deprecated": False,
        "inference_environment_variables": [
            {
                "name": "SAGEMAKER_PROGRAM",
                "type": "text",
                "default": "inference.py",
                "scope": "container",
                "required_for_model_class": True,
            },
            {
                "name": "SAGEMAKER_SUBMIT_DIRECTORY",
                "type": "text",
                "default": "/opt/ml/model/code",
                "scope": "container",
                "required_for_model_class": False,
            },
            {
                "name": "SAGEMAKER_CONTAINER_LOG_LEVEL",
                "type": "text",
                "default": "20",
                "scope": "container",
                "required_for_model_class": False,
            },
            {
                "name": "SAGEMAKER_MODEL_SERVER_TIMEOUT",
                "type": "text",
                "default": "3600",
                "scope": "container",
                "required_for_model_class": False,
            },
            {
                "name": "ENDPOINT_SERVER_TIMEOUT",
                "type": "int",
                "default": 3600,
                "scope": "container",
                "required_for_model_class": True,
            },
            {
                "name": "MODEL_CACHE_ROOT",
                "type": "text",
                "default": "/opt/ml/model",
                "scope": "container",
                "required_for_model_class": True,
            },
            {
                "name": "SAGEMAKER_ENV",
                "type": "text",
                "default": "1",
                "scope": "container",
                "required_for_model_class": True,
            },
            {
                "name": "SAGEMAKER_MODEL_SERVER_WORKERS",
                "type": "int",
                "default": 1,
                "scope": "container",
                "required_for_model_class": True,
            },
        ],
        "metrics": [],
        "default_inference_instance_type": "ml.p3.2xlarge",
        "supported_inference_instance_types": ["ml.p2.xlarge", "ml.p3.2xlarge", "ml.g4dn.xlarge"],
        "model_kwargs": {},
        "deploy_kwargs": {},
        "predictor_specs": {
            "supported_content_types": ["application/json"],
            "supported_accept_types": ["application/json;verbose", "application/json"],
            "default_content_type": "application/json",
            "default_accept_type": "application/json",
        },
    },
    "deprecated_model": {
        "model_id": "huggingface-text2text-flan-t5-base",
        "url": "https://huggingface.co/google/flan-t5-base",
        "version": "1.2.0",
        "min_sdk_version": "2.130.0",
        "training_supported": True,
        "incremental_training_supported": False,
        "hosting_ecr_specs": {
            "framework": "huggingface",
            "framework_version": "1.10.2",
            "py_version": "py38",
            "huggingface_transformers_version": "4.17.0",
        },
        "hosting_artifact_key": "huggingface-infer/infer-huggingface-text2text-flan-t5-base.tar.gz",
        "hosting_script_key": "source-directory-tarballs/huggingface/inference/text2text/v1.0.4/sourcedir.tar.gz",
        "hosting_prepacked_artifact_key": "huggingface-infer/prepack/v1.0.0/infer-prepack-"
        "huggingface-text2text-flan-t5-base.tar.gz",
        "hosting_prepacked_artifact_version": "1.0.0",
        "inference_vulnerable": False,
        "inference_dependencies": [],
        "inference_vulnerabilities": [],
        "training_vulnerable": False,
        "training_dependencies": [],
        "training_vulnerabilities": [],
        "deprecated": True,
        "hyperparameters": [],
        "training_script_key": "source-directory-tarballs/huggingface/transfer_learning/text2text/"
        "v1.1.0/sourcedir.tar.gz",
        "training_prepacked_script_key": "source-directory-tarballs/huggingface/transfer_learning/"
        "text2text/prepack/v1.0.1/sourcedir.tar.gz",
        "training_prepacked_script_version": "1.0.1",
        "training_ecr_specs": {
            "framework": "huggingface",
            "framework_version": "1.10.2",
            "py_version": "py38",
            "huggingface_transformers_version": "4.17.0",
        },
        "training_artifact_key": "huggingface-training/train-huggingface-text2text-flan-t5-base.tar.gz",
        "inference_environment_variables": [
            {
                "name": "SAGEMAKER_PROGRAM",
                "type": "text",
                "default": "inference.py",
                "scope": "container",
                "required_for_model_class": True,
            },
            {
                "name": "SAGEMAKER_SUBMIT_DIRECTORY",
                "type": "text",
                "default": "/opt/ml/model/code",
                "scope": "container",
                "required_for_model_class": False,
            },
            {
                "name": "SAGEMAKER_CONTAINER_LOG_LEVEL",
                "type": "text",
                "default": "20",
                "scope": "container",
                "required_for_model_class": False,
            },
            {
                "name": "SAGEMAKER_MODEL_SERVER_TIMEOUT",
                "type": "text",
                "default": "3600",
                "scope": "container",
                "required_for_model_class": False,
            },
            {
                "name": "ENDPOINT_SERVER_TIMEOUT",
                "type": "int",
                "default": 3600,
                "scope": "container",
                "required_for_model_class": True,
            },
            {
                "name": "MODEL_CACHE_ROOT",
                "type": "text",
                "default": "/opt/ml/model",
                "scope": "container",
                "required_for_model_class": True,
            },
            {
                "name": "SAGEMAKER_ENV",
                "type": "text",
                "default": "1",
                "scope": "container",
                "required_for_model_class": True,
            },
            {
                "name": "SAGEMAKER_MODEL_SERVER_WORKERS",
                "type": "int",
                "default": 1,
                "scope": "container",
                "required_for_model_class": True,
            },
        ],
        "metrics": [
            {"Name": "huggingface-text2text:eval-loss", "Regex": "'eval_loss': ([0-9\\.]+)"}
        ],
        "default_inference_instance_type": "ml.g5.xlarge",
        "supported_inference_instance_types": [
            "ml.g5.xlarge",
            "ml.p2.xlarge",
            "ml.g4dn.xlarge",
            "ml.p3.2xlarge",
        ],
        "default_training_instance_type": "ml.p3.16xlarge",
        "supported_training_instance_types": [
            "ml.p3.8xlarge",
            "ml.p3.16xlarge",
            "ml.p3dn.24xlarge",
            "ml.g5.24xlarge",
            "ml.g5.48xlarge",
        ],
        "model_kwargs": {},
        "deploy_kwargs": {},
        "estimator_kwargs": {"encrypt_inter_container_traffic": False},
        "fit_kwargs": {},
        "predictor_specs": {
            "supported_content_types": ["application/x-text"],
            "supported_accept_types": ["application/json;verbose", "application/json"],
            "default_content_type": "application/x-text",
            "default_accept_type": "application/json",
        },
    },
    "vulnerable_model": {
        "model_id": "huggingface-text2text-flan-t5-base",
        "url": "https://huggingface.co/google/flan-t5-base",
        "version": "1.2.0",
        "min_sdk_version": "2.130.0",
        "training_supported": True,
        "incremental_training_supported": False,
        "hosting_ecr_specs": {
            "framework": "huggingface",
            "framework_version": "1.10.2",
            "py_version": "py38",
            "huggingface_transformers_version": "4.17.0",
        },
        "hosting_artifact_key": "huggingface-infer/infer-huggingface-text2text-flan-t5-base.tar.gz",
        "hosting_script_key": "source-directory-tarballs/huggingface/inference/text2text/v1.0.4/sourcedir.tar.gz",
        "hosting_prepacked_artifact_key": "huggingface-infer/prepack/v1.0.0/infer-prepack-"
        "huggingface-text2text-flan-t5-base.tar.gz",
        "hosting_prepacked_artifact_version": "1.0.0",
        "inference_vulnerable": True,
        "inference_dependencies": ["blah"],
        "inference_vulnerabilities": ["blah"],
        "training_vulnerable": True,
        "training_dependencies": ["blah"],
        "training_vulnerabilities": ["blah"],
        "deprecated": False,
        "hyperparameters": [],
        "training_script_key": "source-directory-tarballs/huggingface/transfer_learning/text2text/"
        "v1.1.0/sourcedir.tar.gz",
        "training_prepacked_script_key": "source-directory-tarballs/huggingface/transfer_learning/"
        "text2text/prepack/v1.0.1/sourcedir.tar.gz",
        "training_prepacked_script_version": "1.0.1",
        "training_ecr_specs": {
            "framework": "huggingface",
            "framework_version": "1.10.2",
            "py_version": "py38",
            "huggingface_transformers_version": "4.17.0",
        },
        "training_artifact_key": "huggingface-training/train-huggingface-text2text-flan-t5-base.tar.gz",
        "inference_environment_variables": [
            {
                "name": "SAGEMAKER_PROGRAM",
                "type": "text",
                "default": "inference.py",
                "scope": "container",
                "required_for_model_class": True,
            },
            {
                "name": "SAGEMAKER_SUBMIT_DIRECTORY",
                "type": "text",
                "default": "/opt/ml/model/code",
                "scope": "container",
                "required_for_model_class": False,
            },
            {
                "name": "SAGEMAKER_CONTAINER_LOG_LEVEL",
                "type": "text",
                "default": "20",
                "scope": "container",
                "required_for_model_class": False,
            },
            {
                "name": "SAGEMAKER_MODEL_SERVER_TIMEOUT",
                "type": "text",
                "default": "3600",
                "scope": "container",
                "required_for_model_class": False,
            },
            {
                "name": "ENDPOINT_SERVER_TIMEOUT",
                "type": "int",
                "default": 3600,
                "scope": "container",
                "required_for_model_class": True,
            },
            {
                "name": "MODEL_CACHE_ROOT",
                "type": "text",
                "default": "/opt/ml/model",
                "scope": "container",
                "required_for_model_class": True,
            },
            {
                "name": "SAGEMAKER_ENV",
                "type": "text",
                "default": "1",
                "scope": "container",
                "required_for_model_class": True,
            },
            {
                "name": "SAGEMAKER_MODEL_SERVER_WORKERS",
                "type": "int",
                "default": 1,
                "scope": "container",
                "required_for_model_class": True,
            },
        ],
        "metrics": [
            {"Name": "huggingface-text2text:eval-loss", "Regex": "'eval_loss': ([0-9\\.]+)"}
        ],
        "default_inference_instance_type": "ml.g5.xlarge",
        "supported_inference_instance_types": [
            "ml.g5.xlarge",
            "ml.p2.xlarge",
            "ml.g4dn.xlarge",
            "ml.p3.2xlarge",
        ],
        "default_training_instance_type": "ml.p3.16xlarge",
        "supported_training_instance_types": [
            "ml.p3.8xlarge",
            "ml.p3.16xlarge",
            "ml.p3dn.24xlarge",
            "ml.g5.24xlarge",
            "ml.g5.48xlarge",
        ],
        "model_kwargs": {},
        "deploy_kwargs": {},
        "estimator_kwargs": {"encrypt_inter_container_traffic": False},
        "fit_kwargs": {},
        "predictor_specs": {
            "supported_content_types": ["application/x-text"],
            "supported_accept_types": ["application/json;verbose", "application/json"],
            "default_content_type": "application/x-text",
            "default_accept_type": "application/json",
        },
    },
    "js-gated-artifact-non-model-package-trainable-model": {
        "model_id": "meta-textgeneration-llama-2-7b",
        "url": "https://ai.meta.com/resources/models-and-libraries/llama-downloads/",
        "version": "3.0.0",
        "min_sdk_version": "2.189.0",
        "training_supported": True,
        "incremental_training_supported": False,
        "hosting_ecr_specs": {
            "framework": "huggingface-llm",
            "framework_version": "1.1.0",
            "py_version": "py39",
        },
        "training_artifact_key": "some/dummy/key",
        "hosting_artifact_key": "meta-textgeneration/meta-textgeneration-llama-2-7b/artifacts/inference/v1.0.0/",
        "hosting_script_key": "source-directory-tarballs/meta/inference/textgeneration/v1.2.3/sourcedir.tar.gz",
        "hosting_prepacked_artifact_key": "meta-textgeneration/meta-textgen"
        "eration-llama-2-7b/artifacts/inference-prepack/v1.0.0/",
        "hosting_prepacked_artifact_version": "1.0.0",
        "hosting_use_script_uri": False,
        "hosting_eula_key": "fmhMetadata/eula/llamaEula.txt",
        "inference_vulnerable": False,
        "inference_dependencies": [
            "sagemaker_jumpstart_huggingface_script_utilities==1.0.8",
            "sagemaker_jumpstart_script_utilities==1.1.8",
        ],
        "inference_vulnerabilities": [],
        "training_vulnerable": False,
        "training_dependencies": [
            "accelerate==0.21.0",
            "bitsandbytes==0.39.1",
            "black==23.7.0",
            "brotli==1.0.9",
            "datasets==2.14.1",
            "fire==0.5.0",
            "inflate64==0.3.1",
            "loralib==0.1.1",
            "multivolumefile==0.2.3",
            "mypy-extensions==1.0.0",
            "pathspec==0.11.1",
            "peft==0.4.0",
            "py7zr==0.20.5",
            "pybcj==1.0.1",
            "pycryptodomex==3.18.0",
            "pyppmd==1.0.0",
            "pytorch-triton==2.1.0+e6216047b8",
            "pyzstd==0.15.9",
            "safetensors==0.3.1",
            "sagemaker_jumpstart_huggingface_script_utilities==1.1.3",
            "sagemaker_jumpstart_script_utilities==1.1.9",
            "scipy==1.11.1",
            "termcolor==2.3.0",
            "texttable==1.6.7",
            "tokenize-rt==5.1.0",
            "tokenizers==0.13.3",
            "torch==2.1.0.dev20230905+cu118",
            "transformers==4.31.0",
        ],
        "training_vulnerabilities": [],
        "deprecated": False,
        "hyperparameters": [
            {
                "name": "int8_quantization",
                "type": "text",
                "default": "False",
                "options": ["True", "False"],
                "scope": "algorithm",
            },
            {
                "name": "enable_fsdp",
                "type": "text",
                "default": "True",
                "options": ["True", "False"],
                "scope": "algorithm",
            },
            {
                "name": "epoch",
                "type": "int",
                "default": 5,
                "min": 1,
                "max": 1000,
                "scope": "algorithm",
            },
            {
                "name": "learning_rate",
                "type": "float",
                "default": 0.0001,
                "min": 1e-08,
                "max": 1,
                "scope": "algorithm",
            },
            {"name": "lora_r", "type": "int", "default": 8, "min": 1, "scope": "algorithm"},
            {"name": "lora_alpha", "type": "int", "default": 32, "min": 1, "scope": "algorithm"},
            {
                "name": "lora_dropout",
                "type": "float",
                "default": 0.05,
                "min": 0,
                "max": 1,
                "scope": "algorithm",
            },
            {
                "name": "instruction_tuned",
                "type": "text",
                "default": "False",
                "options": ["True", "False"],
                "scope": "algorithm",
            },
            {
                "name": "chat_dataset",
                "type": "text",
                "default": "False",
                "options": ["True", "False"],
                "scope": "algorithm",
            },
            {
                "name": "add_input_output_demarcation_key",
                "type": "text",
                "default": "True",
                "options": ["True", "False"],
                "scope": "algorithm",
            },
            {
                "name": "per_device_train_batch_size",
                "type": "int",
                "default": 4,
                "min": 1,
                "max": 1000,
                "scope": "algorithm",
            },
            {
                "name": "per_device_eval_batch_size",
                "type": "int",
                "default": 1,
                "min": 1,
                "max": 1000,
                "scope": "algorithm",
            },
            {
                "name": "max_train_samples",
                "type": "int",
                "default": -1,
                "min": -1,
                "scope": "algorithm",
            },
            {
                "name": "max_val_samples",
                "type": "int",
                "default": -1,
                "min": -1,
                "scope": "algorithm",
            },
            {
                "name": "seed",
                "type": "int",
                "default": 10,
                "min": 1,
                "max": 1000,
                "scope": "algorithm",
            },
            {
                "name": "max_input_length",
                "type": "int",
                "default": -1,
                "min": -1,
                "scope": "algorithm",
            },
            {
                "name": "validation_split_ratio",
                "type": "float",
                "default": 0.2,
                "min": 0,
                "max": 1,
                "scope": "algorithm",
            },
            {
                "name": "train_data_split_seed",
                "type": "int",
                "default": 0,
                "min": 0,
                "scope": "algorithm",
            },
            {
                "name": "preprocessing_num_workers",
                "type": "text",
                "default": "None",
                "scope": "algorithm",
            },
            {
                "name": "sagemaker_submit_directory",
                "type": "text",
                "default": "/opt/ml/input/data/code/sourcedir.tar.gz",
                "scope": "container",
            },
            {
                "name": "sagemaker_program",
                "type": "text",
                "default": "transfer_learning.py",
                "scope": "container",
            },
            {
                "name": "sagemaker_container_log_level",
                "type": "text",
                "default": "20",
                "scope": "container",
            },
        ],
        "training_script_key": "source-directory-tarballs/"
        "meta/transfer_learning/textgeneration/v1.0.4/sourcedir.tar.gz",
        "training_prepacked_script_key": "source-directory-"
        "tarballs/meta/transfer_learning/textgeneration/prepack/v1.0.1/sourcedir.tar.gz",
        "training_prepacked_script_version": "1.0.1",
        "training_ecr_specs": {
            "framework": "huggingface",
            "framework_version": "2.0.0",
            "py_version": "py310",
            "huggingface_transformers_version": "4.28.1",
        },
        "inference_environment_variables": [
            {
                "name": "SAGEMAKER_PROGRAM",
                "type": "text",
                "default": "inference.py",
                "scope": "container",
                "required_for_model_class": True,
            },
            {
                "name": "SAGEMAKER_SUBMIT_DIRECTORY",
                "type": "text",
                "default": "/opt/ml/model/code",
                "scope": "container",
                "required_for_model_class": False,
            },
            {
                "name": "SAGEMAKER_CONTAINER_LOG_LEVEL",
                "type": "text",
                "default": "20",
                "scope": "container",
                "required_for_model_class": False,
            },
            {
                "name": "SAGEMAKER_MODEL_SERVER_TIMEOUT",
                "type": "text",
                "default": "3600",
                "scope": "container",
                "required_for_model_class": False,
            },
            {
                "name": "ENDPOINT_SERVER_TIMEOUT",
                "type": "int",
                "default": 3600,
                "scope": "container",
                "required_for_model_class": True,
            },
            {
                "name": "MODEL_CACHE_ROOT",
                "type": "text",
                "default": "/opt/ml/model",
                "scope": "container",
                "required_for_model_class": True,
            },
            {
                "name": "SAGEMAKER_ENV",
                "type": "text",
                "default": "1",
                "scope": "container",
                "required_for_model_class": True,
            },
            {
                "name": "HF_MODEL_ID",
                "type": "text",
                "default": "/opt/ml/model",
                "scope": "container",
                "required_for_model_class": True,
            },
            {
                "name": "MAX_INPUT_LENGTH",
                "type": "text",
                "default": "4095",
                "scope": "container",
                "required_for_model_class": True,
            },
            {
                "name": "MAX_TOTAL_TOKENS",
                "type": "text",
                "default": "4096",
                "scope": "container",
                "required_for_model_class": True,
            },
            {
                "name": "SM_NUM_GPUS",
                "type": "text",
                "default": "1",
                "scope": "container",
                "required_for_model_class": True,
            },
            {
                "name": "SAGEMAKER_MODEL_SERVER_WORKERS",
                "type": "int",
                "default": 1,
                "scope": "container",
                "required_for_model_class": True,
            },
        ],
        "metrics": [
            {
                "Name": "huggingface-textgeneration:eval-loss",
                "Regex": "eval_epoch_loss=tensor\\(([0-9\\.]+)",
            },
            {
                "Name": "huggingface-textgeneration:eval-ppl",
                "Regex": "eval_ppl=tensor\\(([0-9\\.]+)",
            },
            {
                "Name": "huggingface-textgeneration:train-loss",
                "Regex": "train_epoch_loss=([0-9\\.]+)",
            },
        ],
        "default_inference_instance_type": "ml.g5.2xlarge",
        "supported_inference_instance_types": [
            "ml.g5.2xlarge",
            "ml.g5.4xlarge",
            "ml.g5.8xlarge",
            "ml.g5.12xlarge",
            "ml.g5.24xlarge",
            "ml.g5.48xlarge",
            "ml.p4d.24xlarge",
        ],
        "default_training_instance_type": "ml.g5.12xlarge",
        "supported_training_instance_types": [
            "ml.g5.12xlarge",
            "ml.g5.24xlarge",
            "ml.g5.48xlarge",
            "ml.p3dn.24xlarge",
        ],
        "model_kwargs": {},
        "deploy_kwargs": {
            "model_data_download_timeout": 1200,
            "container_startup_health_check_timeout": 1200,
        },
        "estimator_kwargs": {"encrypt_inter_container_traffic": True, "max_run": 360000},
        "fit_kwargs": {},
        "predictor_specs": {
            "supported_content_types": ["application/json"],
            "supported_accept_types": ["application/json"],
            "default_content_type": "application/json",
            "default_accept_type": "application/json",
        },
        "inference_volume_size": 256,
        "training_volume_size": 256,
        "inference_enable_network_isolation": True,
        "training_enable_network_isolation": True,
        "default_training_dataset_key": "training-datasets/sec_amazon/",
        "validation_supported": True,
        "fine_tuning_supported": True,
        "resource_name_base": "meta-textgeneration-llama-2-7b",
        "default_payloads": {
            "meaningOfLife": {
                "content_type": "application/json",
                "prompt_key": "inputs",
                "output_keys": {"generated_text": "[0].generated_text"},
                "body": {
                    "inputs": "I believe the meaning of life is",
                    "parameters": {"max_new_tokens": 64, "top_p": 0.9, "temperature": 0.6},
                },
            },
            "theoryOfRelativity": {
                "content_type": "application/json",
                "prompt_key": "inputs",
                "output_keys": {"generated_text": "[0].generated_text"},
                "body": {
                    "inputs": "Simply put, the theory of relativity states that ",
                    "parameters": {"max_new_tokens": 64, "top_p": 0.9, "temperature": 0.6},
                },
            },
            "teamMessage": {
                "content_type": "application/json",
                "prompt_key": "inputs",
                "output_keys": {"generated_text": "[0].generated_text"},
                "body": {
                    "inputs": "A brief message congratulating the team on the launch:\n\nHi everyone,\n\nI just ",
                    "parameters": {"max_new_tokens": 64, "top_p": 0.9, "temperature": 0.6},
                },
            },
            "englishToFrench": {
                "content_type": "application/json",
                "prompt_key": "inputs",
                "output_keys": {"generated_text": "[0].generated_text"},
                "body": {
                    "inputs": "Translate English to French:\nsea o"
                    "tter => loutre de mer\npeppermint => ment"
                    "he poivr\u00e9e\nplush girafe => girafe peluche\ncheese =>",
                    "parameters": {"max_new_tokens": 64, "top_p": 0.9, "temperature": 0.6},
                },
            },
            "Story": {
                "content_type": "application/json",
                "prompt_key": "inputs",
                "output_keys": {
                    "generated_text": "[0].generated_text",
                    "input_logprobs": "[0].details.prefill[*].logprob",
                },
                "body": {
                    "inputs": "Please tell me a story.",
                    "parameters": {
                        "max_new_tokens": 64,
                        "top_p": 0.9,
                        "temperature": 0.2,
                        "decoder_input_details": True,
                        "details": True,
                    },
                },
            },
        },
        "gated_bucket": True,
        "hosting_instance_type_variants": {
            "regional_aliases": {
                "us-west-2": {
                    "gpu_ecr_uri_1": "763104351884.dkr.ecr.us-west-2.amazonaws.com/h"
                    "uggingface-pytorch-tgi-inference:2.0.1-tgi1.1.0-gpu-py39-cu118-ubuntu20.04"
                },
            },
            "variants": {
                "g4dn": {"regional_properties": {"image_uri": "$gpu_ecr_uri_1"}},
                "g5": {"regional_properties": {"image_uri": "$gpu_ecr_uri_1"}},
                "local_gpu": {"regional_properties": {"image_uri": "$gpu_ecr_uri_1"}},
                "p2": {"regional_properties": {"image_uri": "$gpu_ecr_uri_1"}},
                "p3": {"regional_properties": {"image_uri": "$gpu_ecr_uri_1"}},
                "p3dn": {"regional_properties": {"image_uri": "$gpu_ecr_uri_1"}},
                "p4d": {"regional_properties": {"image_uri": "$gpu_ecr_uri_1"}},
                "p4de": {"regional_properties": {"image_uri": "$gpu_ecr_uri_1"}},
                "p5": {"regional_properties": {"image_uri": "$gpu_ecr_uri_1"}},
                "ml.g5.12xlarge": {"properties": {"environment_variables": {"SM_NUM_GPUS": "4"}}},
                "ml.g5.24xlarge": {"properties": {"environment_variables": {"SM_NUM_GPUS": "4"}}},
                "ml.g5.48xlarge": {"properties": {"environment_variables": {"SM_NUM_GPUS": "8"}}},
                "ml.p4d.24xlarge": {"properties": {"environment_variables": {"SM_NUM_GPUS": "8"}}},
            },
        },
        "training_instance_type_variants": {
            "regional_aliases": {
                "us-west-2": {
                    "gpu_ecr_uri_1": "763104351884.dkr.ecr.us-west-2.amazon"
                    "aws.com/huggingface-pytorch-training:2.0.0-transformers4.28.1-gpu-py310-cu118-ubuntu20.04"
                },
            },
            "variants": {
                "g4dn": {"regional_properties": {"image_uri": "$gpu_ecr_uri_1"}},
                "g5": {
                    "regional_properties": {"image_uri": "$gpu_ecr_uri_1"},
                    "properties": {
                        "gated_model_key_env_var_value": "meta-training/train-meta-textgeneration-llama-2-7b.tar.gz",
                        "environment_variables": {"SELF_DESTRUCT": "true"},
                    },
                },
                "local_gpu": {"regional_properties": {"image_uri": "$gpu_ecr_uri_1"}},
                "p2": {"regional_properties": {"image_uri": "$gpu_ecr_uri_1"}},
                "p3": {"regional_properties": {"image_uri": "$gpu_ecr_uri_1"}},
                "p3dn": {"regional_properties": {"image_uri": "$gpu_ecr_uri_1"}},
                "p4d": {"regional_properties": {"image_uri": "$gpu_ecr_uri_1"}},
                "p4de": {"regional_properties": {"image_uri": "$gpu_ecr_uri_1"}},
                "p5": {"regional_properties": {"image_uri": "$gpu_ecr_uri_1"}},
            },
        },
        "dynamic_container_deployment_supported": False,
    },
    "js-gated-artifact-trainable-model": {
        "model_id": "meta-textgeneration-llama-2-7b-f",
        "url": "https://ai.meta.com/resources/models-and-libraries/llama-downloads/",
        "version": "2.0.0",
        "min_sdk_version": "2.173.0",
        "training_supported": True,
        "incremental_training_supported": False,
        "hosting_ecr_specs": {
            "framework": "djl-deepspeed",
            "framework_version": "0.21.0",
            "py_version": "py39",
        },
        "hosting_artifact_key": "meta-infer/infer-meta-textgeneration-llama-2-7b-f.tar.gz",
        "hosting_use_script_uri": False,
        "hosting_script_key": "source-directory-tarballs/meta/inference/textgeneration/v1.0.0/sourcedir.tar.gz",
        "hosting_eula_key": "fmhMetadata/eula/llamaEula.txt",
        "hosting_model_package_arns": {
            "us-west-2": "arn:aws:sagemaker:us-west-2:594846645681:model-package/"
            "llama2-7b-f-e46eb8a833643ed58aaccd81498972c3",
            "us-east-1": "arn:aws:sagemaker:us-east-1:865070037744:model-package/"
            "llama2-7b-f-e46eb8a833643ed58aaccd81498972c3",
            "eu-west-1": "arn:aws:sagemaker:eu-west-1:985815980388:model-package/"
            "llama2-7b-f-e46eb8a833643ed58aaccd81498972c3",
            "ap-southeast-1": "arn:aws:sagemaker:ap-southeast-1:192199979996:model-package/"
            "llama2-7b-f-e46eb8a833643ed58aaccd81498972c3",
        },
        "training_model_package_artifact_uris": {
            "us-west-2": "s3://jumpstart-cache-alpha-us-west-2/dummy.tar.gz",
            "us-east-1": "s3://jumpstart-cache-alpha-us-west-2/dummy.tar.gz",
            "eu-west-1": "s3://jumpstart-cache-alpha-us-west-2/dummy.tar.gz",
            "ap-southeast-1": "s3://jumpstart-cache-alpha-us-west-2/dummy.tar.gz",
        },
        "inference_vulnerable": False,
        "inference_dependencies": [],
        "inference_vulnerabilities": [],
        "training_vulnerable": False,
        "training_dependencies": [],
        "training_vulnerabilities": [],
        "deprecated": False,
        "hyperparameters": [
            {
                "name": "sagemaker_submit_directory",
                "type": "text",
                "default": "/opt/ml/input/data/code/sourcedir.tar.gz",
                "scope": "container",
            },
            {
                "name": "sagemaker_program",
                "type": "text",
                "default": "transfer_learning.py",
                "scope": "container",
            },
            {
                "name": "sagemaker_container_log_level",
                "type": "text",
                "default": "20",
                "scope": "container",
            },
        ],
        "training_script_key": "source-directory-tarballs/meta/transfer_learning/"
        "textgeneration/v1.0.0/sourcedir.tar.gz",
        "training_ecr_specs": {
            "framework": "djl-deepspeed",
            "framework_version": "0.21.0",
            "py_version": "py39",
        },
        "training_artifact_key": "meta-training/train-meta-textgeneration-llama-2-7b-f.tar.gz",
        "inference_environment_variables": [],
        "metrics": [],
        "default_inference_instance_type": "ml.g5.2xlarge",
        "supported_inference_instance_types": [
            "ml.g5.2xlarge",
            "ml.g5.4xlarge",
            "ml.g5.8xlarge",
            "ml.g5.12xlarge",
            "ml.g5.24xlarge",
            "ml.g5.48xlarge",
            "ml.p4d.24xlarge",
        ],
        "default_training_instance_type": "ml.p3.2xlarge",
        "supported_training_instance_types": ["ml.p3.2xlarge", "ml.p2.8xlarge", "ml.g4dn.xlarge"],
        "model_kwargs": {},
        "deploy_kwargs": {
            "model_data_download_timeout": 3600,
            "container_startup_health_check_timeout": 3600,
        },
        "estimator_kwargs": {"encrypt_inter_container_traffic": True, "max_run": 360000},
        "fit_kwargs": {},
        "predictor_specs": {
            "supported_content_types": ["application/json"],
            "supported_accept_types": ["application/json"],
            "default_content_type": "application/json",
            "default_accept_type": "application/json",
        },
        "inference_volume_size": 256,
        "inference_enable_network_isolation": True,
        "training_enable_network_isolation": True,
        "default_training_dataset_key": "training-datasets/wikitext/",
        "validation_supported": False,
        "fine_tuning_supported": True,
        "resource_name_base": "meta-textgeneration-llama-2-7b-f",
    },
    "js-trainable-model": {
        "model_id": "autogluon-classification-ensemble",
        "url": "https://auto.gluon.ai/stable/index.html",
        "version": "1.1.1",
        "min_sdk_version": "2.103.0",
        "training_supported": True,
        "incremental_training_supported": False,
        "hosting_ecr_specs": {
            "framework": "autogluon",
            "framework_version": "0.4.3",
            "py_version": "py38",
        },
        "hosting_artifact_key": "autogluon-infer/v1.1.0/infer-autogluon-classification-ensemble.tar.gz",
        "hosting_script_key": "source-directory-tarballs/autogluon/inference/classification/v1.0.0/sourcedir.tar.gz",
        "inference_vulnerable": False,
        "inference_dependencies": [],
        "inference_vulnerabilities": [],
        "training_vulnerable": False,
        "training_dependencies": ["sagemaker_jumpstart_script_utilities==1.0.1"],
        "training_vulnerabilities": [],
        "deprecated": False,
        "hyperparameters": [
            {"name": "eval_metric", "type": "text", "default": "auto", "scope": "algorithm"},
            {
                "name": "presets",
                "type": "text",
                "default": "medium_quality",
                "options": [
                    "best_quality",
                    "high_quality",
                    "good_quality",
                    "medium_quality",
                    "optimize_for_deployment",
                    "interpretable",
                ],
                "scope": "algorithm",
            },
            {
                "name": "auto_stack",
                "type": "text",
                "default": "False",
                "options": ["True", "False"],
                "scope": "algorithm",
            },
            {
                "name": "num_bag_folds",
                "type": "text",
                "default": "0",
                "options": ["0", "2", "3", "4", "5", "6", "7", "8", "9", "10"],
                "scope": "algorithm",
            },
            {"name": "num_bag_sets", "type": "int", "default": 1, "min": 1, "scope": "algorithm"},
            {
                "name": "num_stack_levels",
                "type": "int",
                "default": 0,
                "min": 0,
                "max": 3,
                "scope": "algorithm",
            },
            {
                "name": "refit_full",
                "type": "text",
                "default": "False",
                "options": ["True", "False"],
                "scope": "algorithm",
            },
            {
                "name": "set_best_to_refit_full",
                "type": "text",
                "default": "False",
                "options": ["True", "False"],
                "scope": "algorithm",
            },
            {
                "name": "save_space",
                "type": "text",
                "default": "False",
                "options": ["True", "False"],
                "scope": "algorithm",
            },
            {
                "name": "verbosity",
                "type": "int",
                "default": 2,
                "min": 0,
                "max": 4,
                "scope": "algorithm",
            },
            {
                "name": "sagemaker_submit_directory",
                "type": "text",
                "default": "/opt/ml/input/data/code/sourcedir.tar.gz",
                "scope": "container",
            },
            {
                "name": "sagemaker_program",
                "type": "text",
                "default": "transfer_learning.py",
                "scope": "container",
            },
            {
                "name": "sagemaker_container_log_level",
                "type": "text",
                "default": "20",
                "scope": "container",
            },
        ],
        "training_script_key": "source-directory-tarballs/autogluon/transfer_learning/classification/"
        "v1.0.2/sourcedir.tar.gz",
        "training_ecr_specs": {
            "framework": "autogluon",
            "framework_version": "0.4.3",
            "py_version": "py38",
        },
        "training_artifact_key": "autogluon-training/train-autogluon-classification-ensemble.tar.gz",
        "inference_environment_variables": [
            {
                "name": "SAGEMAKER_PROGRAM",
                "type": "text",
                "default": "inference.py",
                "scope": "container",
                "required_for_model_class": True,
            },
            {
                "name": "SAGEMAKER_SUBMIT_DIRECTORY",
                "type": "text",
                "default": "/opt/ml/model/code",
                "scope": "container",
                "required_for_model_class": False,
            },
            {
                "name": "SAGEMAKER_CONTAINER_LOG_LEVEL",
                "type": "text",
                "default": "20",
                "scope": "container",
                "required_for_model_class": False,
            },
            {
                "name": "SAGEMAKER_MODEL_SERVER_TIMEOUT",
                "type": "text",
                "default": "3600",
                "scope": "container",
                "required_for_model_class": False,
            },
            {
                "name": "ENDPOINT_SERVER_TIMEOUT",
                "type": "int",
                "default": 3600,
                "scope": "container",
                "required_for_model_class": True,
            },
            {
                "name": "MODEL_CACHE_ROOT",
                "type": "text",
                "default": "/opt/ml/model",
                "scope": "container",
                "required_for_model_class": True,
            },
            {
                "name": "SAGEMAKER_ENV",
                "type": "text",
                "default": "1",
                "scope": "container",
                "required_for_model_class": True,
            },
            {
                "name": "SAGEMAKER_MODEL_SERVER_WORKERS",
                "type": "int",
                "default": 1,
                "scope": "container",
                "required_for_model_class": True,
            },
        ],
        "metrics": [],
        "default_inference_instance_type": "ml.p2.xlarge",
        "supported_inference_instance_types": [
            "ml.p2.xlarge",
            "ml.p3.2xlarge",
            "ml.g4dn.xlarge",
            "ml.m5.2xlarge",
            "ml.m5.4xlarge",
            "ml.m5.12xlarge",
            "ml.m5.24xlarge",
            "ml.c5.2xlarge",
            "ml.c5.4xlarge",
            "ml.c5.9xlarge",
            "ml.c5.18xlarge",
        ],
        "default_training_instance_type": "ml.p3.2xlarge",
        "supported_training_instance_types": [
            "ml.m5.xlarge",
            "ml.m5.2xlarge",
            "ml.m5.4xlarge",
            "ml.m5.12xlarge",
            "ml.m5.24xlarge",
            "ml.c5.2xlarge",
            "ml.c5.4xlarge",
            "ml.c5.9xlarge",
            "ml.c5.18xlarge",
            "ml.p2.xlarge",
            "ml.p3.2xlarge",
            "ml.g4dn.xlarge",
        ],
        "model_kwargs": {},
        "deploy_kwargs": {},
        "estimator_kwargs": {"encrypt_inter_container_traffic": True},
        "fit_kwargs": {},
        "predictor_specs": {
            "supported_content_types": ["text/csv"],
            "supported_accept_types": ["application/json"],
            "default_content_type": "text/csv",
            "default_accept_type": "application/json",
        },
        "resource_name_base": "blahblahblah",
        "hosting_instance_type_variants": {
            "regional_aliases": {
                "af-south-1": {
                    "cpu_ecr_uri_1": "626614931356.dkr.ecr.af-south-1"
                    ".amazonaws.com/autogluon-inference:0.4.3-cpu-py38",
                    "gpu_ecr_uri_2": "626614931356.dkr.ecr.af-south-1"
                    ".amazonaws.com/autogluon-inference:0.4.3-gpu-py38",
                },
                "ap-east-1": {
                    "cpu_ecr_uri_1": "871362719292.dkr.ecr.ap-east-1."
                    "amazonaws.com/autogluon-inference:0.4.3-cpu-py38",
                    "gpu_ecr_uri_2": "871362719292.dkr.ecr.ap-east-1."
                    "amazonaws.com/autogluon-inference:0.4.3-gpu-py38",
                },
                "ap-northeast-1": {
                    "cpu_ecr_uri_1": "763104351884.dkr.ecr.ap-northeast-"
                    "1.amazonaws.com/autogluon-inference:0.4.3-cpu-py38",
                    "gpu_ecr_uri_2": "763104351884.dkr.ecr.ap-northeast-"
                    "1.amazonaws.com/autogluon-inference:0.4.3-gpu-py38",
                },
                "ap-northeast-2": {
                    "cpu_ecr_uri_1": "763104351884.dkr.ecr.ap-northeast-2"
                    ".amazonaws.com/autogluon-inference:0.4.3-cpu-py38",
                    "gpu_ecr_uri_2": "763104351884.dkr.ecr.ap-northeast-2"
                    ".amazonaws.com/autogluon-inference:0.4.3-gpu-py38",
                },
                "ap-south-1": {
                    "cpu_ecr_uri_1": "763104351884.dkr.ecr.ap-south-1.ama"
                    "zonaws.com/autogluon-inference:0.4.3-cpu-py38",
                    "gpu_ecr_uri_2": "763104351884.dkr.ecr.ap-south-1.amazo"
                    "naws.com/autogluon-inference:0.4.3-gpu-py38",
                },
                "ap-southeast-1": {
                    "cpu_ecr_uri_1": "763104351884.dkr.ecr.ap-southeast-1.amazo"
                    "naws.com/autogluon-inference:0.4.3-cpu-py38",
                    "gpu_ecr_uri_2": "763104351884.dkr.ecr.ap-southeast-1.a"
                    "mazonaws.com/autogluon-inference:0.4.3-gpu-py38",
                },
                "ap-southeast-2": {
                    "cpu_ecr_uri_1": "763104351884.dkr.ecr.ap-southeast-2.am"
                    "azonaws.com/autogluon-inference:0.4.3-cpu-py38",
                    "gpu_ecr_uri_2": "763104351884.dkr.ecr.ap-southeast-2.amazon"
                    "aws.com/autogluon-inference:0.4.3-gpu-py38",
                },
                "ca-central-1": {
                    "cpu_ecr_uri_1": "763104351884.dkr.ecr.ca-central-1.amaz"
                    "onaws.com/autogluon-inference:0.4.3-cpu-py38",
                    "gpu_ecr_uri_2": "763104351884.dkr.ecr.ca-central-1.amazon"
                    "aws.com/autogluon-inference:0.4.3-gpu-py38",
                },
                "cn-north-1": {
                    "cpu_ecr_uri_1": "727897471807.dkr.ecr.cn-north-1.amazonaw"
                    "s.com.cn/autogluon-inference:0.4.3-cpu-py38",
                    "gpu_ecr_uri_2": "727897471807.dkr.ecr.cn-north-1.amazonaws"
                    ".com.cn/autogluon-inference:0.4.3-gpu-py38",
                },
                "eu-central-1": {
                    "cpu_ecr_uri_1": "763104351884.dkr.ecr.eu-central-1.amazona"
                    "ws.com/autogluon-inference:0.4.3-cpu-py38",
                    "gpu_ecr_uri_2": "763104351884.dkr.ecr.eu-central-1.amazonaw"
                    "s.com/autogluon-inference:0.4.3-gpu-py38",
                },
                "eu-north-1": {
                    "cpu_ecr_uri_1": "763104351884.dkr.ecr.eu-north-1.amazona"
                    "ws.com/autogluon-inference:0.4.3-cpu-py38",
                    "gpu_ecr_uri_2": "763104351884.dkr.ecr.eu-north-1.amazona"
                    "ws.com/autogluon-inference:0.4.3-gpu-py38",
                },
                "eu-south-1": {
                    "cpu_ecr_uri_1": "692866216735.dkr.ecr.eu-south-1.amaz"
                    "onaws.com/autogluon-inference:0.4.3-cpu-py38",
                    "gpu_ecr_uri_2": "692866216735.dkr.ecr.eu-south-1.amazo"
                    "naws.com/autogluon-inference:0.4.3-gpu-py38",
                },
                "eu-west-1": {
                    "cpu_ecr_uri_1": "763104351884.dkr.ecr.eu-west-1."
                    "amazonaws.com/autogluon-inference:0.4.3-cpu-py38",
                    "gpu_ecr_uri_2": "763104351884.dkr.ecr.eu-west-1.ama"
                    "zonaws.com/autogluon-inference:0.4.3-gpu-py38",
                },
                "eu-west-2": {
                    "cpu_ecr_uri_1": "763104351884.dkr.ecr.eu-west-2.amazona"
                    "ws.com/autogluon-inference:0.4.3-cpu-py38",
                    "gpu_ecr_uri_2": "763104351884.dkr.ecr.eu-west-2.amazonaw"
                    "s.com/autogluon-inference:0.4.3-gpu-py38",
                },
                "eu-west-3": {
                    "cpu_ecr_uri_1": "763104351884.dkr.ecr.eu-west-3.amazonaws"
                    ".com/autogluon-inference:0.4.3-cpu-py38",
                    "gpu_ecr_uri_2": "763104351884.dkr.ecr.eu-west-3.amaz"
                    "onaws.com/autogluon-inference:0.4.3-gpu-py38",
                },
                "me-south-1": {
                    "cpu_ecr_uri_1": "217643126080.dkr.ecr.me-south-1.amaz"
                    "onaws.com/autogluon-inference:0.4.3-cpu-py38",
                    "gpu_ecr_uri_2": "217643126080.dkr.ecr.me-south-1.amazo"
                    "naws.com/autogluon-inference:0.4.3-gpu-py38",
                },
                "sa-east-1": {
                    "cpu_ecr_uri_1": "763104351884.dkr.ecr.sa-east-1.amaz"
                    "onaws.com/autogluon-inference:0.4.3-cpu-py38",
                    "gpu_ecr_uri_2": "763104351884.dkr.ecr.sa-east-1.ama"
                    "zonaws.com/autogluon-inference:0.4.3-gpu-py38",
                },
                "us-east-1": {
                    "cpu_ecr_uri_1": "763104351884.dkr.ecr.us-east-1.ama"
                    "zonaws.com/autogluon-inference:0.4.3-cpu-py38",
                    "gpu_ecr_uri_2": "763104351884.dkr.ecr.us-east-1.am"
                    "azonaws.com/autogluon-inference:0.4.3-gpu-py38",
                },
                "us-east-2": {
                    "cpu_ecr_uri_1": "763104351884.dkr.ecr.us-east-2.amazo"
                    "naws.com/autogluon-inference:0.4.3-cpu-py38",
                    "gpu_ecr_uri_2": "763104351884.dkr.ecr.us-east-2.amazon"
                    "aws.com/autogluon-inference:0.4.3-gpu-py38",
                },
                "us-west-1": {
                    "cpu_ecr_uri_1": "763104351884.dkr.ecr.us-west-1.amazonaws."
                    "com/autogluon-inference:0.4.3-cpu-py38",
                    "gpu_ecr_uri_2": "763104351884.dkr.ecr.us-west-1.amazonaws."
                    "com/autogluon-inference:0.4.3-gpu-py38",
                },
                "us-west-2": {
                    "cpu_ecr_uri_1": "763104351884.dkr.ecr.us-west-2.amazonaws"
                    ".com/autogluon-inference:0.4.3-cpu-py38",
                    "gpu_ecr_uri_2": "763104351884.dkr.ecr.us-west-2.amazonaws."
                    "com/autogluon-inference:0.4.3-gpu-py38",
                },
            },
            "variants": {
                "c4": {"regional_properties": {"image_uri": "$cpu_ecr_uri_1"}},
                "c5": {"regional_properties": {"image_uri": "$cpu_ecr_uri_1"}},
                "c5d": {"regional_properties": {"image_uri": "$cpu_ecr_uri_1"}},
                "c5n": {"regional_properties": {"image_uri": "$cpu_ecr_uri_1"}},
                "c6i": {"regional_properties": {"image_uri": "$cpu_ecr_uri_1"}},
                "g4dn": {"regional_properties": {"image_uri": "$gpu_ecr_uri_2"}},
                "g5": {"regional_properties": {"image_uri": "$gpu_ecr_uri_2"}},
                "local": {"regional_properties": {"image_uri": "$cpu_ecr_uri_1"}},
                "local_gpu": {"regional_properties": {"image_uri": "$gpu_ecr_uri_2"}},
                "m4": {"regional_properties": {"image_uri": "$cpu_ecr_uri_1"}},
                "m5": {"regional_properties": {"image_uri": "$cpu_ecr_uri_1"}},
                "m5d": {"regional_properties": {"image_uri": "$cpu_ecr_uri_1"}},
                "p2": {"regional_properties": {"image_uri": "$gpu_ecr_uri_2"}},
                "p3": {"regional_properties": {"image_uri": "$gpu_ecr_uri_2"}},
                "p3dn": {"regional_properties": {"image_uri": "$gpu_ecr_uri_2"}},
                "p4d": {"regional_properties": {"image_uri": "$gpu_ecr_uri_2"}},
                "p4de": {"regional_properties": {"image_uri": "$gpu_ecr_uri_2"}},
                "p5": {"regional_properties": {"image_uri": "$gpu_ecr_uri_2"}},
                "r5": {"regional_properties": {"image_uri": "$cpu_ecr_uri_1"}},
                "r5d": {"regional_properties": {"image_uri": "$cpu_ecr_uri_1"}},
                "t2": {"regional_properties": {"image_uri": "$cpu_ecr_uri_1"}},
                "t3": {"regional_properties": {"image_uri": "$cpu_ecr_uri_1"}},
            },
        },
        "training_instance_type_variants": {
            "regional_aliases": {
                "af-south-1": {
                    "cpu_ecr_uri_1": "626614931356.dkr.ecr.af-south"
                    "-1.amazonaws.com/autogluon-training:0.4.3-cpu-py38",
                    "gpu_ecr_uri_2": "626614931356.dkr.ecr.af-south-1.amaz"
                    "naws.com/autogluon-training:0.4.3-gpu-py38",
                },
                "ap-east-1": {
                    "cpu_ecr_uri_1": "871362719292.dkr.ecr.ap-east-"
                    "1.amazonaws.com/autogluon-training:0.4.3-cpu-py38",
                    "gpu_ecr_uri_2": "871362719292.dkr.ecr.ap-east-1.amaz"
                    "onaws.com/autogluon-training:0.4.3-gpu-py38",
                },
                "ap-northeast-1": {
                    "cpu_ecr_uri_1": "763104351884.dkr.ecr.ap-northeast-1.ama"
                    "zonaws.com/autogluon-training:0.4.3-cpu-py38",
                    "gpu_ecr_uri_2": "763104351884.dkr.ecr.ap-northeast-1.a"
                    "mazonaws.com/autogluon-training:0.4.3-gpu-py38",
                },
                "ap-northeast-2": {
                    "cpu_ecr_uri_1": "763104351884.dkr.ecr.ap-northeast-2."
                    "amazonaws.com/autogluon-training:0.4.3-cpu-py38",
                    "gpu_ecr_uri_2": "763104351884.dkr.ecr.ap-northeast-2."
                    "amazonaws.com/autogluon-training:0.4.3-gpu-py38",
                },
                "ap-south-1": {
                    "cpu_ecr_uri_1": "763104351884.dkr.ecr.ap-sou"
                    "th-1.amazonaws.com/autogluon-training:0.4.3-cpu-py38",
                    "gpu_ecr_uri_2": "763104351884.dkr.ecr.ap-south-1.ama"
                    "zonaws.com/autogluon-training:0.4.3-gpu-py38",
                },
                "ap-southeast-1": {
                    "cpu_ecr_uri_1": "763104351884.dkr.ecr.ap-southeast-"
                    "1.amazonaws.com/autogluon-training:0.4.3-cpu-py38",
                    "gpu_ecr_uri_2": "763104351884.dkr.ecr.ap-southeast"
                    "-1.amazonaws.com/autogluon-training:0.4.3-gpu-py38",
                },
                "ap-southeast-2": {
                    "cpu_ecr_uri_1": "763104351884.dkr.ecr.ap-southeast"
                    "-2.amazonaws.com/autogluon-training:0.4.3-cpu-py38",
                    "gpu_ecr_uri_2": "763104351884.dkr.ecr.ap-southeast-2."
                    "amazonaws.com/autogluon-training:0.4.3-gpu-py38",
                },
                "ca-central-1": {
                    "cpu_ecr_uri_1": "763104351884.dkr.ecr.ca-central-1.a"
                    "mazonaws.com/autogluon-training:0.4.3-cpu-py38",
                    "gpu_ecr_uri_2": "763104351884.dkr.ecr.ca-central-1.am"
                    "azonaws.com/autogluon-training:0.4.3-gpu-py38",
                },
                "eu-central-1": {
                    "cpu_ecr_uri_1": "763104351884.dkr.ecr.eu-central-1.a"
                    "mazonaws.com/autogluon-training:0.4.3-cpu-py38",
                    "gpu_ecr_uri_2": "763104351884.dkr.ecr.eu-central-1.am"
                    "azonaws.com/autogluon-training:0.4.3-gpu-py38",
                },
                "eu-north-1": {
                    "cpu_ecr_uri_1": "763104351884.dkr.ecr.eu-north-1.am"
                    "azonaws.com/autogluon-training:0.4.3-cpu-py38",
                    "gpu_ecr_uri_2": "763104351884.dkr.ecr.eu-north-1.amazon"
                    "aws.com/autogluon-training:0.4.3-gpu-py38",
                },
                "eu-south-1": {
                    "cpu_ecr_uri_1": "692866216735.dkr.ecr.eu-south-1.amaz"
                    "onaws.com/autogluon-training:0.4.3-cpu-py38",
                    "gpu_ecr_uri_2": "692866216735.dkr.ecr.eu-south-1.ama"
                    "zonaws.com/autogluon-training:0.4.3-gpu-py38",
                },
                "eu-west-1": {
                    "cpu_ecr_uri_1": "763104351884.dkr.ecr.eu-west-1.amaz"
                    "onaws.com/autogluon-training:0.4.3-cpu-py38",
                    "gpu_ecr_uri_2": "763104351884.dkr.ecr.eu-west-1.amazo"
                    "naws.com/autogluon-training:0.4.3-gpu-py38",
                },
                "eu-west-2": {
                    "cpu_ecr_uri_1": "763104351884.dkr.ecr.eu-west-2.am"
                    "azonaws.com/autogluon-training:0.4.3-cpu-py38",
                    "gpu_ecr_uri_2": "763104351884.dkr.ecr.eu-west-2.am"
                    "azonaws.com/autogluon-training:0.4.3-gpu-py38",
                },
                "eu-west-3": {
                    "cpu_ecr_uri_1": "763104351884.dkr.ecr.eu-west-3."
                    "amazonaws.com/autogluon-training:0.4.3-cpu-py38",
                    "gpu_ecr_uri_2": "763104351884.dkr.ecr.eu-west-3."
                    "amazonaws.com/autogluon-training:0.4.3-gpu-py38",
                },
                "me-south-1": {
                    "cpu_ecr_uri_1": "217643126080.dkr.ecr.me-sout"
                    "h-1.amazonaws.com/autogluon-training:0.4.3-cpu-py38",
                    "gpu_ecr_uri_2": "217643126080.dkr.ecr.me-south-1."
                    "amazonaws.com/autogluon-training:0.4.3-gpu-py38",
                },
                "sa-east-1": {
                    "cpu_ecr_uri_1": "763104351884.dkr.ecr.sa-east-1."
                    "amazonaws.com/autogluon-training:0.4.3-cpu-py38",
                    "gpu_ecr_uri_2": "763104351884.dkr.ecr.sa-east-1"
                    ".amazonaws.com/autogluon-training:0.4.3-gpu-py38",
                },
                "us-east-1": {
                    "cpu_ecr_uri_1": "763104351884.dkr.ecr.us-east-1."
                    "amazonaws.com/autogluon-training:0.4.3-cpu-py38",
                    "gpu_ecr_uri_2": "763104351884.dkr.ecr.us-east-1."
                    "amazonaws.com/autogluon-training:0.4.3-gpu-py38",
                },
                "us-east-2": {
                    "cpu_ecr_uri_1": "763104351884.dkr.ecr.us-east-2"
                    ".amazonaws.com/autogluon-training:0.4.3-cpu-py38",
                    "gpu_ecr_uri_2": "763104351884.dkr.ecr.us-east-"
                    "2.amazonaws.com/autogluon-training:0.4.3-gpu-py38",
                },
                "us-west-1": {
                    "cpu_ecr_uri_1": "763104351884.dkr.ecr.us-west"
                    "-1.amazonaws.com/autogluon-training:0.4.3-cpu-py38",
                    "gpu_ecr_uri_2": "763104351884.dkr.ecr.us-wes"
                    "t-1.amazonaws.com/autogluon-training:0.4.3-gpu-py38",
                },
                "us-west-2": {
                    "cpu_ecr_uri_1": "763104351884.dkr.ecr.us-west"
                    "-2.amazonaws.com/autogluon-training:0.4.3-cpu-py38",
                    "gpu_ecr_uri_2": "763104351884.dkr.ecr.us-w"
                    "est-2.amazonaws.com/autogluon-training:0.4.3-gpu-py38",
                },
            },
            "variants": {
                "c4": {"regional_properties": {"image_uri": "$cpu_ecr_uri_1"}},
                "c5": {"regional_properties": {"image_uri": "$cpu_ecr_uri_1"}},
                "c5d": {"regional_properties": {"image_uri": "$cpu_ecr_uri_1"}},
                "c5n": {"regional_properties": {"image_uri": "$cpu_ecr_uri_1"}},
                "c6i": {"regional_properties": {"image_uri": "$cpu_ecr_uri_1"}},
                "g4dn": {"regional_properties": {"image_uri": "$gpu_ecr_uri_2"}},
                "g5": {"regional_properties": {"image_uri": "$gpu_ecr_uri_2"}},
                "local": {"regional_properties": {"image_uri": "$cpu_ecr_uri_1"}},
                "local_gpu": {"regional_properties": {"image_uri": "$gpu_ecr_uri_2"}},
                "m4": {"regional_properties": {"image_uri": "$cpu_ecr_uri_1"}},
                "m5": {"regional_properties": {"image_uri": "$cpu_ecr_uri_1"}},
                "m5d": {"regional_properties": {"image_uri": "$cpu_ecr_uri_1"}},
                "p2": {"regional_properties": {"image_uri": "$gpu_ecr_uri_2"}},
                "p3": {"regional_properties": {"image_uri": "$gpu_ecr_uri_2"}},
                "p3dn": {"regional_properties": {"image_uri": "$gpu_ecr_uri_2"}},
                "p4d": {"regional_properties": {"image_uri": "$gpu_ecr_uri_2"}},
                "p4de": {"regional_properties": {"image_uri": "$gpu_ecr_uri_2"}},
                "p5": {"regional_properties": {"image_uri": "$gpu_ecr_uri_2"}},
                "r5": {"regional_properties": {"image_uri": "$cpu_ecr_uri_1"}},
                "r5d": {"regional_properties": {"image_uri": "$cpu_ecr_uri_1"}},
                "t2": {"regional_properties": {"image_uri": "$cpu_ecr_uri_1"}},
                "t3": {"regional_properties": {"image_uri": "$cpu_ecr_uri_1"}},
            },
        },
    },
    "response-keys": {
        "model_id": "model-depth2img-stable-diffusion-v1-5-controlnet-v1-1-fp16",
        "url": "https://huggingface.co/lllyasviel/control_v11f1p_sd15_depth",
        "version": "1.0.0",
        "min_sdk_version": "2.144.0",
        "training_supported": False,
        "incremental_training_supported": False,
        "hosting_ecr_specs": {
            "framework": "djl-deepspeed",
            "framework_version": "0.21.0",
            "py_version": "py38",
            "huggingface_transformers_version": "4.17",
        },
        "hosting_artifact_key": "stabilityai-infer/infer-model-depth2img-st"
        "able-diffusion-v1-5-controlnet-v1-1-fp16.tar.gz",
        "hosting_script_key": "source-directory-tarballs/stabilityai/inference/depth2img/v1.0.0/sourcedir.tar.gz",
        "hosting_prepacked_artifact_key": "stabilityai-infer/prepack/v1.0.0/"
        "infer-prepack-model-depth2img-stable-diffusion-v1-5-controlnet-v1-1-fp16.tar.gz",
        "hosting_prepacked_artifact_version": "1.0.0",
        "inference_vulnerable": False,
        "inference_dependencies": [
            "accelerate==0.18.0",
            "diffusers==0.14.0",
            "fsspec==2023.4.0",
            "huggingface-hub==0.14.1",
            "transformers==4.26.1",
        ],
        "inference_vulnerabilities": [],
        "training_vulnerable": False,
        "training_dependencies": [],
        "training_vulnerabilities": [],
        "deprecated": False,
        "inference_environment_variables": [
            {
                "name": "SAGEMAKER_PROGRAM",
                "type": "text",
                "default": "inference.py",
                "scope": "container",
                "required_for_model_class": True,
            },
            {
                "name": "SAGEMAKER_SUBMIT_DIRECTORY",
                "type": "text",
                "default": "/opt/ml/model/code",
                "scope": "container",
                "required_for_model_class": False,
            },
            {
                "name": "SAGEMAKER_CONTAINER_LOG_LEVEL",
                "type": "text",
                "default": "20",
                "scope": "container",
                "required_for_model_class": False,
            },
            {
                "name": "SAGEMAKER_MODEL_SERVER_TIMEOUT",
                "type": "text",
                "default": "3600",
                "scope": "container",
                "required_for_model_class": False,
            },
            {
                "name": "ENDPOINT_SERVER_TIMEOUT",
                "type": "int",
                "default": 3600,
                "scope": "container",
                "required_for_model_class": True,
            },
            {
                "name": "MODEL_CACHE_ROOT",
                "type": "text",
                "default": "/opt/ml/model",
                "scope": "container",
                "required_for_model_class": True,
            },
            {
                "name": "SAGEMAKER_ENV",
                "type": "text",
                "default": "1",
                "scope": "container",
                "required_for_model_class": True,
            },
            {
                "name": "SAGEMAKER_MODEL_SERVER_WORKERS",
                "type": "int",
                "default": 1,
                "scope": "container",
                "required_for_model_class": True,
            },
        ],
        "metrics": [],
        "default_inference_instance_type": "ml.g5.8xlarge",
        "supported_inference_instance_types": [
            "ml.g5.8xlarge",
            "ml.g5.xlarge",
            "ml.g5.2xlarge",
            "ml.g5.4xlarge",
            "ml.g5.16xlarge",
            "ml.p3.2xlarge",
            "ml.g4dn.xlarge",
            "ml.g4dn.2xlarge",
            "ml.g4dn.4xlarge",
            "ml.g4dn.8xlarge",
            "ml.g4dn.16xlarge",
        ],
        "model_kwargs": {},
        "deploy_kwargs": {},
        "predictor_specs": {
            "supported_content_types": ["application/json"],
            "supported_accept_types": ["application/json"],
            "default_content_type": "application/json",
            "default_accept_type": "application/json",
        },
        "inference_enable_network_isolation": True,
        "validation_supported": False,
        "fine_tuning_supported": False,
        "resource_name_base": "sd-1-5-controlnet-1-1-fp16",
        "default_payloads": {
            "Dog": {
                "content_type": "application/json",
                "prompt_key": "hello.prompt",
                "body": {
                    "hello": {"prompt": "a dog"},
                    "seed": 43,
                },
            }
        },
        "hosting_instance_type_variants": {
            "regional_aliases": {
                "af-south-1": {
                    "alias_ecr_uri_1": "626614931356.dkr.ecr.af-south-1.amazonaws.com/d"
                    "jl-inference:0.21.0-deepspeed0.8.3-cu117"
                },
            },
            "variants": {
                "c4": {"regional_properties": {"image_uri": "$alias_ecr_uri_1"}},
                "c5": {"regional_properties": {"image_uri": "$alias_ecr_uri_1"}},
                "c5d": {"regional_properties": {"image_uri": "$alias_ecr_uri_1"}},
                "c5n": {"regional_properties": {"image_uri": "$alias_ecr_uri_1"}},
                "c6i": {"regional_properties": {"image_uri": "$alias_ecr_uri_1"}},
                "g4dn": {"regional_properties": {"image_uri": "$alias_ecr_uri_1"}},
                "g5": {"regional_properties": {"image_uri": "$alias_ecr_uri_1"}},
                "inf1": {"regional_properties": {"image_uri": "$alias_ecr_uri_1"}},
                "inf2": {"regional_properties": {"image_uri": "$alias_ecr_uri_1"}},
                "local": {"regional_properties": {"image_uri": "$alias_ecr_uri_1"}},
                "local_gpu": {"regional_properties": {"image_uri": "$alias_ecr_uri_1"}},
                "m4": {"regional_properties": {"image_uri": "$alias_ecr_uri_1"}},
                "m5": {"regional_properties": {"image_uri": "$alias_ecr_uri_1"}},
                "m5d": {"regional_properties": {"image_uri": "$alias_ecr_uri_1"}},
                "p2": {"regional_properties": {"image_uri": "$alias_ecr_uri_1"}},
                "p3": {"regional_properties": {"image_uri": "$alias_ecr_uri_1"}},
                "p3dn": {"regional_properties": {"image_uri": "$alias_ecr_uri_1"}},
                "p4d": {"regional_properties": {"image_uri": "$alias_ecr_uri_1"}},
                "p4de": {"regional_properties": {"image_uri": "$alias_ecr_uri_1"}},
                "p5": {"regional_properties": {"image_uri": "$alias_ecr_uri_1"}},
                "r5": {"regional_properties": {"image_uri": "$alias_ecr_uri_1"}},
                "r5d": {"regional_properties": {"image_uri": "$alias_ecr_uri_1"}},
                "t2": {"regional_properties": {"image_uri": "$alias_ecr_uri_1"}},
                "t3": {"regional_properties": {"image_uri": "$alias_ecr_uri_1"}},
            },
        },
    },
    "default_payloads": {
        "model_id": "model-depth2img-stable-diffusion-v1-5-controlnet-v1-1-fp16",
        "url": "https://huggingface.co/lllyasviel/control_v11f1p_sd15_depth",
        "version": "1.0.0",
        "min_sdk_version": "2.144.0",
        "training_supported": False,
        "incremental_training_supported": False,
        "hosting_ecr_specs": {
            "framework": "djl-deepspeed",
            "framework_version": "0.21.0",
            "py_version": "py38",
            "huggingface_transformers_version": "4.17",
        },
        "hosting_artifact_key": "stabilityai-infer/infer-model-depth2img-st"
        "able-diffusion-v1-5-controlnet-v1-1-fp16.tar.gz",
        "hosting_script_key": "source-directory-tarballs/stabilityai/inference/depth2img/v1.0.0/sourcedir.tar.gz",
        "hosting_prepacked_artifact_key": "stabilityai-infer/prepack/v1.0.0/"
        "infer-prepack-model-depth2img-stable-diffusion-v1-5-controlnet-v1-1-fp16.tar.gz",
        "hosting_prepacked_artifact_version": "1.0.0",
        "inference_vulnerable": False,
        "inference_dependencies": [
            "accelerate==0.18.0",
            "diffusers==0.14.0",
            "fsspec==2023.4.0",
            "huggingface-hub==0.14.1",
            "transformers==4.26.1",
        ],
        "inference_vulnerabilities": [],
        "training_vulnerable": False,
        "training_dependencies": [],
        "training_vulnerabilities": [],
        "deprecated": False,
        "inference_environment_variables": [
            {
                "name": "SAGEMAKER_PROGRAM",
                "type": "text",
                "default": "inference.py",
                "scope": "container",
                "required_for_model_class": True,
            },
            {
                "name": "SAGEMAKER_SUBMIT_DIRECTORY",
                "type": "text",
                "default": "/opt/ml/model/code",
                "scope": "container",
                "required_for_model_class": False,
            },
            {
                "name": "SAGEMAKER_CONTAINER_LOG_LEVEL",
                "type": "text",
                "default": "20",
                "scope": "container",
                "required_for_model_class": False,
            },
            {
                "name": "SAGEMAKER_MODEL_SERVER_TIMEOUT",
                "type": "text",
                "default": "3600",
                "scope": "container",
                "required_for_model_class": False,
            },
            {
                "name": "ENDPOINT_SERVER_TIMEOUT",
                "type": "int",
                "default": 3600,
                "scope": "container",
                "required_for_model_class": True,
            },
            {
                "name": "MODEL_CACHE_ROOT",
                "type": "text",
                "default": "/opt/ml/model",
                "scope": "container",
                "required_for_model_class": True,
            },
            {
                "name": "SAGEMAKER_ENV",
                "type": "text",
                "default": "1",
                "scope": "container",
                "required_for_model_class": True,
            },
            {
                "name": "SAGEMAKER_MODEL_SERVER_WORKERS",
                "type": "int",
                "default": 1,
                "scope": "container",
                "required_for_model_class": True,
            },
        ],
        "metrics": [],
        "default_inference_instance_type": "ml.g5.8xlarge",
        "supported_inference_instance_types": [
            "ml.g5.8xlarge",
            "ml.g5.xlarge",
            "ml.g5.2xlarge",
            "ml.g5.4xlarge",
            "ml.g5.16xlarge",
            "ml.p3.2xlarge",
            "ml.g4dn.xlarge",
            "ml.g4dn.2xlarge",
            "ml.g4dn.4xlarge",
            "ml.g4dn.8xlarge",
            "ml.g4dn.16xlarge",
        ],
        "model_kwargs": {},
        "deploy_kwargs": {},
        "predictor_specs": {
            "supported_content_types": ["application/json"],
            "supported_accept_types": ["application/json"],
            "default_content_type": "application/json",
            "default_accept_type": "application/json",
        },
        "inference_enable_network_isolation": True,
        "validation_supported": False,
        "fine_tuning_supported": False,
        "resource_name_base": "sd-1-5-controlnet-1-1-fp16",
        "default_payloads": {
            "Dog": {
                "content_type": "application/json",
                "body": {
                    "prompt": "a dog",
                    "num_images_per_prompt": 2,
                    "num_inference_steps": 20,
                    "guidance_scale": 7.5,
                    "seed": 43,
                    "eta": 0.7,
                    "image": "$s3_b64<inference-notebook-assets/inpainting_cow.jpg>",
                },
            }
        },
        "hosting_instance_type_variants": {
            "regional_aliases": {
                "af-south-1": {
                    "alias_ecr_uri_1": "626614931356.dkr.ecr.af-south-1.amazonaws.com/d"
                    "jl-inference:0.21.0-deepspeed0.8.3-cu117"
                },
            },
            "variants": {
                "c4": {"regional_properties": {"image_uri": "$alias_ecr_uri_1"}},
                "c5": {"regional_properties": {"image_uri": "$alias_ecr_uri_1"}},
                "c5d": {"regional_properties": {"image_uri": "$alias_ecr_uri_1"}},
                "c5n": {"regional_properties": {"image_uri": "$alias_ecr_uri_1"}},
                "c6i": {"regional_properties": {"image_uri": "$alias_ecr_uri_1"}},
                "g4dn": {"regional_properties": {"image_uri": "$alias_ecr_uri_1"}},
                "g5": {"regional_properties": {"image_uri": "$alias_ecr_uri_1"}},
                "inf1": {"regional_properties": {"image_uri": "$alias_ecr_uri_1"}},
                "inf2": {"regional_properties": {"image_uri": "$alias_ecr_uri_1"}},
                "local": {"regional_properties": {"image_uri": "$alias_ecr_uri_1"}},
                "local_gpu": {"regional_properties": {"image_uri": "$alias_ecr_uri_1"}},
                "m4": {"regional_properties": {"image_uri": "$alias_ecr_uri_1"}},
                "m5": {"regional_properties": {"image_uri": "$alias_ecr_uri_1"}},
                "m5d": {"regional_properties": {"image_uri": "$alias_ecr_uri_1"}},
                "p2": {"regional_properties": {"image_uri": "$alias_ecr_uri_1"}},
                "p3": {"regional_properties": {"image_uri": "$alias_ecr_uri_1"}},
                "p3dn": {"regional_properties": {"image_uri": "$alias_ecr_uri_1"}},
                "p4d": {"regional_properties": {"image_uri": "$alias_ecr_uri_1"}},
                "p4de": {"regional_properties": {"image_uri": "$alias_ecr_uri_1"}},
                "p5": {"regional_properties": {"image_uri": "$alias_ecr_uri_1"}},
                "r5": {"regional_properties": {"image_uri": "$alias_ecr_uri_1"}},
                "r5d": {"regional_properties": {"image_uri": "$alias_ecr_uri_1"}},
                "t2": {"regional_properties": {"image_uri": "$alias_ecr_uri_1"}},
                "t3": {"regional_properties": {"image_uri": "$alias_ecr_uri_1"}},
            },
        },
    },
    "prompt-key": {
        "model_id": "model-depth2img-stable-diffusion-v1-5-controlnet-v1-1-fp16",
        "url": "https://huggingface.co/lllyasviel/control_v11f1p_sd15_depth",
        "version": "1.0.0",
        "min_sdk_version": "2.144.0",
        "training_supported": False,
        "incremental_training_supported": False,
        "hosting_ecr_specs": {
            "framework": "djl-deepspeed",
            "framework_version": "0.21.0",
            "py_version": "py38",
            "huggingface_transformers_version": "4.17",
        },
        "hosting_artifact_key": "stabilityai-infer/infer-model-depth2img-st"
        "able-diffusion-v1-5-controlnet-v1-1-fp16.tar.gz",
        "hosting_script_key": "source-directory-tarballs/stabilityai/inference/depth2img/v1.0.0/sourcedir.tar.gz",
        "hosting_prepacked_artifact_key": "stabilityai-infer/prepack/v1.0.0/"
        "infer-prepack-model-depth2img-stable-diffusion-v1-5-controlnet-v1-1-fp16.tar.gz",
        "hosting_prepacked_artifact_version": "1.0.0",
        "inference_vulnerable": False,
        "inference_dependencies": [
            "accelerate==0.18.0",
            "diffusers==0.14.0",
            "fsspec==2023.4.0",
            "huggingface-hub==0.14.1",
            "transformers==4.26.1",
        ],
        "inference_vulnerabilities": [],
        "training_vulnerable": False,
        "training_dependencies": [],
        "training_vulnerabilities": [],
        "deprecated": False,
        "inference_environment_variables": [
            {
                "name": "SAGEMAKER_PROGRAM",
                "type": "text",
                "default": "inference.py",
                "scope": "container",
                "required_for_model_class": True,
            },
            {
                "name": "SAGEMAKER_SUBMIT_DIRECTORY",
                "type": "text",
                "default": "/opt/ml/model/code",
                "scope": "container",
                "required_for_model_class": False,
            },
            {
                "name": "SAGEMAKER_CONTAINER_LOG_LEVEL",
                "type": "text",
                "default": "20",
                "scope": "container",
                "required_for_model_class": False,
            },
            {
                "name": "SAGEMAKER_MODEL_SERVER_TIMEOUT",
                "type": "text",
                "default": "3600",
                "scope": "container",
                "required_for_model_class": False,
            },
            {
                "name": "ENDPOINT_SERVER_TIMEOUT",
                "type": "int",
                "default": 3600,
                "scope": "container",
                "required_for_model_class": True,
            },
            {
                "name": "MODEL_CACHE_ROOT",
                "type": "text",
                "default": "/opt/ml/model",
                "scope": "container",
                "required_for_model_class": True,
            },
            {
                "name": "SAGEMAKER_ENV",
                "type": "text",
                "default": "1",
                "scope": "container",
                "required_for_model_class": True,
            },
            {
                "name": "SAGEMAKER_MODEL_SERVER_WORKERS",
                "type": "int",
                "default": 1,
                "scope": "container",
                "required_for_model_class": True,
            },
        ],
        "metrics": [],
        "default_inference_instance_type": "ml.g5.8xlarge",
        "supported_inference_instance_types": [
            "ml.g5.8xlarge",
            "ml.g5.xlarge",
            "ml.g5.2xlarge",
            "ml.g5.4xlarge",
            "ml.g5.16xlarge",
            "ml.p3.2xlarge",
            "ml.g4dn.xlarge",
            "ml.g4dn.2xlarge",
            "ml.g4dn.4xlarge",
            "ml.g4dn.8xlarge",
            "ml.g4dn.16xlarge",
        ],
        "model_kwargs": {},
        "deploy_kwargs": {},
        "predictor_specs": {
            "supported_content_types": ["application/json"],
            "supported_accept_types": ["application/json"],
            "default_content_type": "application/json",
            "default_accept_type": "application/json",
        },
        "inference_enable_network_isolation": True,
        "validation_supported": False,
        "fine_tuning_supported": False,
        "resource_name_base": "sd-1-5-controlnet-1-1-fp16",
        "default_payloads": {
            "Dog": {
                "content_type": "application/json",
                "prompt_key": "hello.prompt",
                "body": {
                    "hello": {"prompt": "a dog"},
                    "seed": 43,
                },
            }
        },
        "hosting_instance_type_variants": {
            "regional_aliases": {
                "af-south-1": {
                    "alias_ecr_uri_1": "626614931356.dkr.ecr.af-south-1.amazonaws.com/d"
                    "jl-inference:0.21.0-deepspeed0.8.3-cu117"
                },
            },
            "variants": {
                "c4": {"regional_properties": {"image_uri": "$alias_ecr_uri_1"}},
                "c5": {"regional_properties": {"image_uri": "$alias_ecr_uri_1"}},
                "c5d": {"regional_properties": {"image_uri": "$alias_ecr_uri_1"}},
                "c5n": {"regional_properties": {"image_uri": "$alias_ecr_uri_1"}},
                "c6i": {"regional_properties": {"image_uri": "$alias_ecr_uri_1"}},
                "g4dn": {"regional_properties": {"image_uri": "$alias_ecr_uri_1"}},
                "g5": {"regional_properties": {"image_uri": "$alias_ecr_uri_1"}},
                "inf1": {"regional_properties": {"image_uri": "$alias_ecr_uri_1"}},
                "inf2": {"regional_properties": {"image_uri": "$alias_ecr_uri_1"}},
                "local": {"regional_properties": {"image_uri": "$alias_ecr_uri_1"}},
                "local_gpu": {"regional_properties": {"image_uri": "$alias_ecr_uri_1"}},
                "m4": {"regional_properties": {"image_uri": "$alias_ecr_uri_1"}},
                "m5": {"regional_properties": {"image_uri": "$alias_ecr_uri_1"}},
                "m5d": {"regional_properties": {"image_uri": "$alias_ecr_uri_1"}},
                "p2": {"regional_properties": {"image_uri": "$alias_ecr_uri_1"}},
                "p3": {"regional_properties": {"image_uri": "$alias_ecr_uri_1"}},
                "p3dn": {"regional_properties": {"image_uri": "$alias_ecr_uri_1"}},
                "p4d": {"regional_properties": {"image_uri": "$alias_ecr_uri_1"}},
                "p4de": {"regional_properties": {"image_uri": "$alias_ecr_uri_1"}},
                "p5": {"regional_properties": {"image_uri": "$alias_ecr_uri_1"}},
                "r5": {"regional_properties": {"image_uri": "$alias_ecr_uri_1"}},
                "r5d": {"regional_properties": {"image_uri": "$alias_ecr_uri_1"}},
                "t2": {"regional_properties": {"image_uri": "$alias_ecr_uri_1"}},
                "t3": {"regional_properties": {"image_uri": "$alias_ecr_uri_1"}},
            },
        },
    },
    "predictor-specs-model": {
        "model_id": "huggingface-text2text-flan-t5-xxl-fp16",
        "url": "https://huggingface.co/google/flan-t5-xxl",
        "version": "1.0.1",
        "min_sdk_version": "2.130.0",
        "training_supported": False,
        "incremental_training_supported": False,
        "hosting_ecr_specs": {
            "framework": "pytorch",
            "framework_version": "1.12.0",
            "py_version": "py38",
            "huggingface_transformers_version": "4.17.0",
        },
        "hosting_artifact_key": "huggingface-infer/infer-huggingface-text2text-flan-t5-xxl-fp16.tar.gz",
        "hosting_script_key": "source-directory-tarballs/huggingface/inference/text2text/v1.0.3/sourcedir.tar.gz",
        "hosting_prepacked_artifact_key": "huggingface-infer/prepack/v1.0.1/infer-prepack-huggingface-"
        "text2text-flan-t5-xxl-fp16.tar.gz",
        "hosting_prepacked_artifact_version": "1.0.1",
        "inference_vulnerable": False,
        "inference_dependencies": [
            "accelerate==0.16.0",
            "bitsandbytes==0.37.0",
            "filelock==3.9.0",
            "huggingface_hub==0.12.0",
            "regex==2022.7.9",
            "tokenizers==0.13.2",
            "transformers==4.26.0",
        ],
        "inference_vulnerabilities": [],
        "training_vulnerable": False,
        "training_dependencies": [],
        "training_vulnerabilities": [],
        "deprecated": False,
        "inference_environment_variables": [
            {
                "name": "SAGEMAKER_PROGRAM",
                "type": "text",
                "default": "inference.py",
                "scope": "container",
            },
            {
                "name": "SAGEMAKER_SUBMIT_DIRECTORY",
                "type": "text",
                "default": "/opt/ml/model/code",
                "scope": "container",
            },
            {
                "name": "SAGEMAKER_CONTAINER_LOG_LEVEL",
                "type": "text",
                "default": "20",
                "scope": "container",
            },
            {
                "name": "MODEL_CACHE_ROOT",
                "type": "text",
                "default": "/opt/ml/model",
                "scope": "container",
            },
            {"name": "SAGEMAKER_ENV", "type": "text", "default": "1", "scope": "container"},
            {
                "name": "SAGEMAKER_MODEL_SERVER_WORKERS",
                "type": "text",
                "default": "1",
                "scope": "container",
            },
            {
                "name": "SAGEMAKER_MODEL_SERVER_TIMEOUT",
                "type": "text",
                "default": "3600",
                "scope": "container",
            },
        ],
        "metrics": [],
        "default_inference_instance_type": "ml.g5.12xlarge",
        "supported_inference_instance_types": [
            "ml.g5.12xlarge",
            "ml.g5.24xlarge",
            "ml.p3.8xlarge",
            "ml.p3.16xlarge",
            "ml.g4dn.12xlarge",
        ],
        "predictor_specs": {
            "supported_content_types": ["application/x-text"],
            "supported_accept_types": ["application/json;verbose", "application/json"],
            "default_content_type": "application/x-text",
            "default_accept_type": "application/json",
        },
    },
    "model_data_s3_prefix_model": {
        "model_id": "huggingface-text2text-flan-t5-xxl-fp16",
        "url": "https://huggingface.co/google/flan-t5-xxl",
        "version": "1.0.1",
        "min_sdk_version": "2.130.0",
        "training_supported": False,
        "incremental_training_supported": False,
        "hosting_ecr_specs": {
            "framework": "pytorch",
            "framework_version": "1.12.0",
            "py_version": "py38",
            "huggingface_transformers_version": "4.17.0",
        },
        "hosting_artifact_key": "huggingface-infer/",
        "hosting_script_key": "source-directory-tarballs/huggingface/inference/text2text/v1.0.3/sourcedir.tar.gz",
        "hosting_prepacked_artifact_key": "huggingface-infer/prepack/v1.0.1/",
        "hosting_prepacked_artifact_version": "1.0.1",
        "inference_vulnerable": False,
        "inference_dependencies": [
            "accelerate==0.16.0",
            "bitsandbytes==0.37.0",
            "filelock==3.9.0",
            "huggingface_hub==0.12.0",
            "regex==2022.7.9",
            "tokenizers==0.13.2",
            "transformers==4.26.0",
        ],
        "inference_vulnerabilities": [],
        "training_vulnerable": False,
        "training_dependencies": [],
        "training_vulnerabilities": [],
        "deprecated": False,
        "inference_environment_variables": [
            {
                "name": "SAGEMAKER_PROGRAM",
                "type": "text",
                "default": "inference.py",
                "scope": "container",
            },
            {
                "name": "SAGEMAKER_SUBMIT_DIRECTORY",
                "type": "text",
                "default": "/opt/ml/model/code",
                "scope": "container",
            },
            {
                "name": "SAGEMAKER_CONTAINER_LOG_LEVEL",
                "type": "text",
                "default": "20",
                "scope": "container",
            },
            {
                "name": "MODEL_CACHE_ROOT",
                "type": "text",
                "default": "/opt/ml/model",
                "scope": "container",
            },
            {"name": "SAGEMAKER_ENV", "type": "text", "default": "1", "scope": "container"},
            {
                "name": "SAGEMAKER_MODEL_SERVER_WORKERS",
                "type": "text",
                "default": "1",
                "scope": "container",
            },
            {
                "name": "SAGEMAKER_MODEL_SERVER_TIMEOUT",
                "type": "text",
                "default": "3600",
                "scope": "container",
            },
        ],
        "metrics": [],
        "default_inference_instance_type": "ml.g5.12xlarge",
        "supported_inference_instance_types": [
            "ml.g5.12xlarge",
            "ml.g5.24xlarge",
            "ml.p3.8xlarge",
            "ml.p3.16xlarge",
            "ml.g4dn.12xlarge",
        ],
        "predictor_specs": {
            "supported_content_types": ["application/x-text"],
            "supported_accept_types": ["application/json;verbose", "application/json"],
            "default_content_type": "application/x-text",
            "default_accept_type": "application/json",
        },
    },
    "no-supported-instance-types-model": {
        "model_id": "pytorch-ic-mobilenet-v2",
        "url": "https://pytorch.org/hub/pytorch_vision_mobilenet_v2/",
        "version": "1.0.0",
        "min_sdk_version": "2.49.0",
        "training_supported": True,
        "incremental_training_supported": True,
        "hosting_ecr_specs": {
            "framework": "pytorch",
            "framework_version": "1.5.0",
            "py_version": "py3",
        },
        "training_ecr_specs": {
            "framework": "pytorch",
            "framework_version": "1.5.0",
            "py_version": "py3",
        },
        "hosting_artifact_key": "pytorch-infer/infer-pytorch-ic-mobilenet-v2.tar.gz",
        "training_artifact_key": "pytorch-training/train-pytorch-ic-mobilenet-v2.tar.gz",
        "hosting_script_key": "source-directory-tarballs/pytorch/inference/ic/v1.0.0/sourcedir.tar.gz",
        "training_script_key": "source-directory-tarballs/pytorch/transfer_learning/ic/v1.0.0/sourcedir.tar.gz",
        "hyperparameters": [
            {
                "name": "epochs",
                "type": "int",
                "default": 3,
                "min": 1,
                "max": 1000,
                "scope": "algorithm",
            },
            {
                "name": "adam-learning-rate",
                "type": "float",
                "default": 0.05,
                "min": 1e-08,
                "max": 1,
                "scope": "algorithm",
            },
            {
                "name": "batch-size",
                "type": "int",
                "default": 4,
                "min": 1,
                "max": 1024,
                "scope": "algorithm",
            },
            {
                "name": "sagemaker_submit_directory",
                "type": "text",
                "default": "/opt/ml/input/data/code/sourcedir.tar.gz",
                "scope": "container",
            },
            {
                "name": "sagemaker_program",
                "type": "text",
                "default": "transfer_learning.py",
                "scope": "container",
            },
            {
                "name": "sagemaker_container_log_level",
                "type": "text",
                "default": "20",
                "scope": "container",
            },
        ],
        "inference_environment_variables": [
            {
                "name": "SAGEMAKER_PROGRAM",
                "type": "text",
                "default": "inference.py",
                "scope": "container",
            },
            {
                "name": "SAGEMAKER_SUBMIT_DIRECTORY",
                "type": "text",
                "default": "/opt/ml/model/code",
                "scope": "container",
            },
            {
                "name": "SAGEMAKER_CONTAINER_LOG_LEVEL",
                "type": "text",
                "default": "20",
                "scope": "container",
            },
            {
                "name": "MODEL_CACHE_ROOT",
                "type": "text",
                "default": "/opt/ml/model",
                "scope": "container",
            },
            {"name": "SAGEMAKER_ENV", "type": "text", "default": "1", "scope": "container"},
            {
                "name": "SAGEMAKER_MODEL_SERVER_WORKERS",
                "type": "text",
                "default": "1",
                "scope": "container",
            },
            {
                "name": "SAGEMAKER_MODEL_SERVER_TIMEOUT",
                "type": "text",
                "default": "3600",
                "scope": "container",
            },
        ],
        "default_inference_instance_type": "",
        "supported_inference_instance_types": None,
        "default_training_instance_type": None,
        "supported_training_instance_types": [],
        "inference_vulnerable": False,
        "inference_dependencies": [],
        "inference_vulnerabilities": [],
        "training_vulnerable": False,
        "training_dependencies": [],
        "training_vulnerabilities": [],
        "deprecated": False,
        "metrics": [],
    },
    "huggingface-text2text-flan-t5-xxl-fp16": {
        "model_id": "huggingface-text2text-flan-t5-xxl-fp16",
        "url": "https://huggingface.co/google/flan-t5-xxl",
        "version": "1.0.0",
        "min_sdk_version": "2.130.0",
        "training_supported": False,
        "incremental_training_supported": False,
        "hosting_ecr_specs": {
            "framework": "pytorch",
            "framework_version": "1.12.0",
            "py_version": "py38",
            "huggingface_transformers_version": "4.17.0",
        },
        "hosting_artifact_key": "huggingface-infer/infer-huggingface-text2text-flan-t5-xxl-fp16.tar.gz",
        "hosting_script_key": "source-directory-tarballs/huggingface/inference/text2text/v1.0.2/sourcedir.tar.gz",
        "hosting_prepacked_artifact_key": "huggingface-infer/prepack/v1.0.0/infer-prepack-huggingface-"
        "text2text-flan-t5-xxl-fp16.tar.gz",
        "hosting_prepacked_artifact_version": "1.0.0",
        "inference_vulnerable": False,
        "inference_dependencies": [
            "accelerate==0.16.0",
            "bitsandbytes==0.37.0",
            "filelock==3.9.0",
            "huggingface-hub==0.12.0",
            "regex==2022.7.9",
            "tokenizers==0.13.2",
            "transformers==4.26.0",
        ],
        "inference_vulnerabilities": [],
        "training_vulnerable": False,
        "training_dependencies": [],
        "training_vulnerabilities": [],
        "deprecated": False,
        "inference_environment_variables": [
            {
                "name": "SAGEMAKER_PROGRAM",
                "type": "text",
                "default": "inference.py",
                "scope": "container",
            },
            {
                "name": "SAGEMAKER_SUBMIT_DIRECTORY",
                "type": "text",
                "default": "/opt/ml/model/code",
                "scope": "container",
            },
            {
                "name": "SAGEMAKER_CONTAINER_LOG_LEVEL",
                "type": "text",
                "default": "20",
                "scope": "container",
            },
            {
                "name": "MODEL_CACHE_ROOT",
                "type": "text",
                "default": "/opt/ml/model",
                "scope": "container",
            },
            {"name": "SAGEMAKER_ENV", "type": "text", "default": "1", "scope": "container"},
            {
                "name": "SAGEMAKER_MODEL_SERVER_WORKERS",
                "type": "text",
                "default": "1",
                "scope": "container",
            },
            {
                "name": "SAGEMAKER_MODEL_SERVER_TIMEOUT",
                "type": "text",
                "default": "3600",
                "scope": "container",
            },
        ],
        "inference_vulnerable": False,
        "training_vulnerable": False,
        "deprecated": False,
        "default_training_instance_type": None,
        "supported_training_instance_types": [],
        "metrics": [],
        "default_inference_instance_type": "ml.g5.12xlarge",
        "supported_inference_instance_types": [
            "ml.g5.12xlarge",
            "ml.g5.24xlarge",
            "ml.p3.8xlarge",
            "ml.p3.16xlarge",
            "ml.g4dn.12xlarge",
        ],
    },
    "mock-model-training-prepacked-script-key": {
        "model_id": "sklearn-classification-linear",
        "url": "https://scikit-learn.org/stable/",
        "version": "1.0.0",
        "min_sdk_version": "2.68.1",
        "training_supported": True,
        "incremental_training_supported": False,
        "hosting_ecr_specs": {
            "framework": "sklearn",
            "framework_version": "0.23-1",
            "py_version": "py3",
        },
        "hosting_artifact_key": "sklearn-infer/infer-sklearn-classification-linear.tar.gz",
        "hosting_script_key": "source-directory-tarballs/sklearn/inference/classification/v1.0.0/sourcedir.tar.gz",
        "inference_vulnerable": False,
        "inference_dependencies": [],
        "inference_vulnerabilities": [],
        "training_vulnerable": False,
        "training_dependencies": [],
        "training_vulnerabilities": [],
        "deprecated": False,
        "hyperparameters": [
            {
                "name": "tol",
                "type": "float",
                "default": 0.0001,
                "min": 1e-20,
                "max": 50,
                "scope": "algorithm",
            },
            {
                "name": "penalty",
                "type": "text",
                "default": "l2",
                "options": ["l1", "l2", "elasticnet", "none"],
                "scope": "algorithm",
            },
            {
                "name": "alpha",
                "type": "float",
                "default": 0.0001,
                "min": 1e-20,
                "max": 999,
                "scope": "algorithm",
            },
            {
                "name": "l1_ratio",
                "type": "float",
                "default": 0.15,
                "min": 0,
                "max": 1,
                "scope": "algorithm",
            },
            {
                "name": "sagemaker_submit_directory",
                "type": "text",
                "default": "/opt/ml/input/data/code/sourcedir.tar.gz",
                "scope": "container",
            },
            {
                "name": "sagemaker_program",
                "type": "text",
                "default": "transfer_learning.py",
                "scope": "container",
            },
            {
                "name": "sagemaker_container_log_level",
                "type": "text",
                "default": "20",
                "scope": "container",
            },
        ],
        "training_script_key": "source-directory-tarballs/sklearn/transfer_learning/classification/"
        "v1.0.0/sourcedir.tar.gz",
        "training_prepacked_script_key": "some/key/to/training_prepacked_script_key.tar.gz",
        "training_ecr_specs": {
            "framework_version": "0.23-1",
            "framework": "sklearn",
            "py_version": "py3",
        },
        "training_artifact_key": "sklearn-training/train-sklearn-classification-linear.tar.gz",
        "inference_environment_variables": [
            {
                "name": "SAGEMAKER_PROGRAM",
                "type": "text",
                "default": "inference.py",
                "scope": "container",
            },
            {
                "name": "SAGEMAKER_SUBMIT_DIRECTORY",
                "type": "text",
                "default": "/opt/ml/model/code",
                "scope": "container",
            },
            {
                "name": "SAGEMAKER_CONTAINER_LOG_LEVEL",
                "type": "text",
                "default": "20",
                "scope": "container",
            },
            {
                "name": "MODEL_CACHE_ROOT",
                "type": "text",
                "default": "/opt/ml/model",
                "scope": "container",
            },
            {"name": "SAGEMAKER_ENV", "type": "text", "default": "1", "scope": "container"},
            {
                "name": "SAGEMAKER_MODEL_SERVER_WORKERS",
                "type": "text",
                "default": "1",
                "scope": "container",
            },
            {
                "name": "SAGEMAKER_MODEL_SERVER_TIMEOUT",
                "type": "text",
                "default": "3600",
                "scope": "container",
            },
        ],
    },
}


PROTOTYPICAL_MODEL_SPECS_DICT = {
    "pytorch-eqa-bert-base-cased": {
        "model_id": "pytorch-eqa-bert-base-cased",
        "url": "https://pytorch.org/hub/huggingface_pytorch-transformers/",
        "version": "1.0.0",
        "min_sdk_version": "2.68.1",
        "training_supported": True,
        "incremental_training_supported": False,
        "hosting_ecr_specs": {
            "framework": "pytorch",
            "framework_version": "1.5.0",
            "py_version": "py3",
        },
        "default_inference_instance_type": "ml.p2.xlarge",
        "supported_inference_instance_type": ["ml.p2.xlarge", "ml.p3.xlarge"],
        "default_training_instance_type": "ml.p2.xlarge",
        "supported_training_instance_type": ["ml.p2.xlarge", "ml.p3.xlarge"],
        "hosting_artifact_key": "pytorch-infer/infer-pytorch-eqa-bert-base-cased.tar.gz",
        "hosting_script_key": "source-directory-tarballs/pytorch/inference/eqa/v1.0.0/sourcedir.tar.gz",
        "inference_vulnerable": False,
        "inference_dependencies": [
            "transformers==3.5.1",
            "dataclasses==0.8",
            "filelock==3.0.12",
            "packaging==20.8",
            "pyparsing==2.4.7",
            "regex==2020.11.13",
            "sacremoses==0.0.43",
            "sentencepiece==0.1.91",
            "tokenizers==0.9.3",
        ],
        "inference_vulnerabilities": [],
        "training_vulnerable": False,
        "training_dependencies": [
            "transformers==3.5.1",
            "dataclasses==0.8",
            "filelock==3.0.12",
            "packaging==20.8",
            "pyparsing==2.4.7",
            "regex==2020.11.13",
            "sacremoses==0.0.43",
            "sentencepiece==0.1.91",
            "tokenizers==0.9.3",
        ],
        "training_vulnerabilities": [],
        "deprecated": False,
        "hyperparameters": [
            {
                "name": "epochs",
                "type": "int",
                "default": 3,
                "min": 1,
                "max": 1000,
                "scope": "algorithm",
            },
            {
                "name": "adam-learning-rate",
                "type": "float",
                "default": 2e-05,
                "min": 1e-08,
                "max": 1,
                "scope": "algorithm",
            },
            {
                "name": "batch-size",
                "type": "int",
                "default": 4,
                "min": 1,
                "max": 1024,
                "scope": "algorithm",
            },
            {
                "name": "sagemaker_submit_directory",
                "type": "text",
                "default": "/opt/ml/input/data/code/sourcedir.tar.gz",
                "scope": "container",
            },
            {
                "name": "sagemaker_program",
                "type": "text",
                "default": "transfer_learning.py",
                "scope": "container",
            },
            {
                "name": "sagemaker_container_log_level",
                "type": "text",
                "default": "20",
                "scope": "container",
            },
        ],
        "training_script_key": "source-directory-tarballs/pytorch/transfer_learning/eqa/v1.0.0/sourcedir.tar.gz",
        "training_ecr_specs": {
            "framework_version": "1.5.0",
            "framework": "pytorch",
            "py_version": "py3",
        },
        "training_artifact_key": "pytorch-training/train-pytorch-eqa-bert-base-cased.tar.gz",
        "predictor_specs": {
            "supported_content_types": ["application/x-image"],
            "supported_accept_types": ["application/json;verbose", "application/json"],
            "default_content_type": "application/x-image",
            "default_accept_type": "application/json",
        },
        "inference_environment_variables": [
            {
                "name": "SAGEMAKER_PROGRAM",
                "type": "text",
                "default": "inference.py",
                "scope": "container",
            },
            {
                "name": "SAGEMAKER_SUBMIT_DIRECTORY",
                "type": "text",
                "default": "/opt/ml/model/code",
                "scope": "container",
            },
            {
                "name": "SAGEMAKER_CONTAINER_LOG_LEVEL",
                "type": "text",
                "default": "20",
                "scope": "container",
            },
            {
                "name": "MODEL_CACHE_ROOT",
                "type": "text",
                "default": "/opt/ml/model",
                "scope": "container",
            },
            {"name": "SAGEMAKER_ENV", "type": "text", "default": "1", "scope": "container"},
            {
                "name": "SAGEMAKER_MODEL_SERVER_WORKERS",
                "type": "text",
                "default": "1",
                "scope": "container",
            },
            {
                "name": "SAGEMAKER_MODEL_SERVER_TIMEOUT",
                "type": "text",
                "default": "3600",
                "scope": "container",
            },
        ],
    },
    "tensorflow-ic-bit-m-r101x1-ilsvrc2012-classification-1": {
        "model_id": "tensorflow-ic-bit-m-r101x1-ilsvrc2012-classification-1",
        "url": "https://tfhub.dev/google/bit/m-r101x1/ilsvrc2012_classification/1",
        "version": "1.0.0",
        "min_sdk_version": "2.68.1",
        "training_supported": True,
        "incremental_training_supported": False,
        "hosting_ecr_specs": {
            "framework": "tensorflow",
            "framework_version": "2.3",
            "py_version": "py37",
        },
        "hosting_artifact_key": "tensorflow-infer/infer-tensorflow-ic-bit-m-r101x1-ilsvrc2012-classification-1.tar.gz",
        "hosting_script_key": "source-directory-tarballs/tensorflow/inference/ic/v1.0.0/sourcedir.tar.gz",
        "inference_vulnerable": False,
        "inference_dependencies": [],
        "inference_vulnerabilities": [],
        "training_vulnerable": False,
        "training_dependencies": [],
        "training_vulnerabilities": [],
        "deprecated": False,
        "hyperparameters": [
            {
                "name": "epochs",
                "type": "int",
                "default": 3,
                "min": 1,
                "max": 1000,
                "scope": "algorithm",
            },
            {
                "name": "adam-learning-rate",
                "type": "float",
                "default": 0.05,
                "min": 1e-08,
                "max": 1,
                "scope": "algorithm",
            },
            {
                "name": "batch-size",
                "type": "int",
                "default": 4,
                "min": 1,
                "max": 1024,
                "scope": "algorithm",
            },
            {
                "name": "sagemaker_submit_directory",
                "type": "text",
                "default": "/opt/ml/input/data/code/sourcedir.tar.gz",
                "scope": "container",
            },
            {
                "name": "sagemaker_program",
                "type": "text",
                "default": "transfer_learning.py",
                "scope": "container",
            },
            {
                "name": "sagemaker_container_log_level",
                "type": "text",
                "default": "20",
                "scope": "container",
            },
        ],
        "training_script_key": "source-directory-tarballs/tensorflow/transfer_learning/ic/v1.0.0/sourcedir.tar.gz",
        "training_ecr_specs": {
            "framework_version": "2.3",
            "framework": "tensorflow",
            "py_version": "py37",
        },
        "training_artifact_key": "tensorflow-training/train-tensorflow-ic-bit-"
        "m-r101x1-ilsvrc2012-classification-1.tar.gz",
        "inference_environment_variables": [
            {
                "name": "SAGEMAKER_PROGRAM",
                "type": "text",
                "default": "inference.py",
                "scope": "container",
            },
            {
                "name": "SAGEMAKER_SUBMIT_DIRECTORY",
                "type": "text",
                "default": "/opt/ml/model/code",
                "scope": "container",
            },
            {
                "name": "SAGEMAKER_CONTAINER_LOG_LEVEL",
                "type": "text",
                "default": "20",
                "scope": "container",
            },
            {
                "name": "MODEL_CACHE_ROOT",
                "type": "text",
                "default": "/opt/ml/model",
                "scope": "container",
            },
            {"name": "SAGEMAKER_ENV", "type": "text", "default": "1", "scope": "container"},
            {
                "name": "SAGEMAKER_MODEL_SERVER_WORKERS",
                "type": "text",
                "default": "1",
                "scope": "container",
            },
            {
                "name": "SAGEMAKER_MODEL_SERVER_TIMEOUT",
                "type": "text",
                "default": "3600",
                "scope": "container",
            },
        ],
    },
    "mxnet-semseg-fcn-resnet50-ade": {
        "model_id": "mxnet-semseg-fcn-resnet50-ade",
        "url": "https://cv.gluon.ai/model_zoo/segmentation.html",
        "version": "1.0.0",
        "min_sdk_version": "2.68.1",
        "training_supported": True,
        "incremental_training_supported": False,
        "hosting_ecr_specs": {
            "framework": "mxnet",
            "framework_version": "1.7.0",
            "py_version": "py3",
        },
        "hosting_artifact_key": "mxnet-infer/infer-mxnet-semseg-fcn-resnet50-ade.tar.gz",
        "hosting_script_key": "source-directory-tarballs/mxnet/inference/semseg/v1.0.0/sourcedir.tar.gz",
        "inference_vulnerable": False,
        "inference_dependencies": [],
        "inference_vulnerabilities": [],
        "training_vulnerable": False,
        "training_dependencies": ["numpy==1.19.5", "opencv_python==4.0.1.23"],
        "training_vulnerabilities": [],
        "deprecated": False,
        "hyperparameters": [
            {
                "name": "epochs",
                "type": "int",
                "default": 5,
                "min": 1,
                "max": 1000,
                "scope": "algorithm",
            },
            {
                "name": "adam-learning-rate",
                "type": "float",
                "default": 0.001,
                "min": 1e-08,
                "max": 1,
                "scope": "algorithm",
            },
            {
                "name": "batch-size",
                "type": "int",
                "default": 2,
                "min": 1,
                "max": 1024,
                "scope": "algorithm",
            },
            {
                "name": "sagemaker_submit_directory",
                "type": "text",
                "default": "/opt/ml/input/data/code/sourcedir.tar.gz",
                "scope": "container",
            },
            {
                "name": "sagemaker_program",
                "type": "text",
                "default": "transfer_learning.py",
                "scope": "container",
            },
            {
                "name": "sagemaker_container_log_level",
                "type": "text",
                "default": "20",
                "scope": "container",
            },
        ],
        "training_script_key": "source-directory-tarballs/mxnet/transfer_learning/semseg/v1.0.0/sourcedir.tar.gz",
        "training_ecr_specs": {
            "framework_version": "1.7.0",
            "framework": "mxnet",
            "py_version": "py3",
        },
        "training_artifact_key": "mxnet-training/train-mxnet-semseg-fcn-resnet50-ade.tar.gz",
        "inference_environment_variables": [
            {
                "name": "SAGEMAKER_PROGRAM",
                "type": "text",
                "default": "inference.py",
                "scope": "container",
            },
            {
                "name": "SAGEMAKER_SUBMIT_DIRECTORY",
                "type": "text",
                "default": "/opt/ml/model/code",
                "scope": "container",
            },
            {
                "name": "SAGEMAKER_CONTAINER_LOG_LEVEL",
                "type": "text",
                "default": "20",
                "scope": "container",
            },
            {
                "name": "MODEL_CACHE_ROOT",
                "type": "text",
                "default": "/opt/ml/model",
                "scope": "container",
            },
            {"name": "SAGEMAKER_ENV", "type": "text", "default": "1", "scope": "container"},
            {
                "name": "SAGEMAKER_MODEL_SERVER_WORKERS",
                "type": "text",
                "default": "1",
                "scope": "container",
            },
            {
                "name": "SAGEMAKER_MODEL_SERVER_TIMEOUT",
                "type": "text",
                "default": "3600",
                "scope": "container",
            },
        ],
    },
    "huggingface-spc-bert-base-cased": {
        "model_id": "huggingface-spc-bert-base-cased",
        "url": "https://huggingface.co/bert-base-cased",
        "version": "1.0.0",
        "min_sdk_version": "2.68.1",
        "training_supported": True,
        "incremental_training_supported": False,
        "hosting_ecr_specs": {
            "framework": "huggingface",
            "framework_version": "1.7.1",
            "py_version": "py36",
            "huggingface_transformers_version": "4.6.1",
        },
        "hosting_artifact_key": "huggingface-infer/infer-huggingface-spc-bert-base-cased.tar.gz",
        "hosting_script_key": "source-directory-tarballs/huggingface/inference/spc/v1.0.0/sourcedir.tar.gz",
        "inference_vulnerable": False,
        "inference_dependencies": [],
        "inference_vulnerabilities": [],
        "training_vulnerable": False,
        "training_dependencies": [],
        "training_vulnerabilities": [],
        "deprecated": False,
        "hyperparameters": [
            {
                "name": "epochs",
                "type": "int",
                "default": 3,
                "min": 1,
                "max": 1000,
                "scope": "algorithm",
            },
            {
                "name": "adam-learning-rate",
                "type": "float",
                "default": 2e-05,
                "min": 1e-08,
                "max": 1,
                "scope": "algorithm",
            },
            {
                "name": "batch-size",
                "type": "int",
                "default": 8,
                "min": 1,
                "max": 1024,
                "scope": "algorithm",
            },
            {
                "name": "sagemaker_submit_directory",
                "type": "text",
                "default": "/opt/ml/input/data/code/sourcedir.tar.gz",
                "scope": "container",
            },
            {
                "name": "sagemaker_program",
                "type": "text",
                "default": "transfer_learning.py",
                "scope": "container",
            },
            {
                "name": "sagemaker_container_log_level",
                "type": "text",
                "default": "20",
                "scope": "container",
            },
        ],
        "training_script_key": "source-directory-tarballs/huggingface/transfer_learning/spc/v1.0.0/sourcedir.tar.gz",
        "training_ecr_specs": {
            "framework_version": "1.6.0",
            "framework": "huggingface",
            "huggingface_transformers_version": "4.4.2",
            "py_version": "py36",
        },
        "training_artifact_key": "huggingface-training/train-huggingface-spc-bert-base-cased.tar.gz",
        "inference_environment_variables": [
            {
                "name": "SAGEMAKER_PROGRAM",
                "type": "text",
                "default": "inference.py",
                "scope": "container",
            },
            {
                "name": "SAGEMAKER_SUBMIT_DIRECTORY",
                "type": "text",
                "default": "/opt/ml/model/code",
                "scope": "container",
            },
            {
                "name": "SAGEMAKER_CONTAINER_LOG_LEVEL",
                "type": "text",
                "default": "20",
                "scope": "container",
            },
            {
                "name": "MODEL_CACHE_ROOT",
                "type": "text",
                "default": "/opt/ml/model",
                "scope": "container",
            },
            {"name": "SAGEMAKER_ENV", "type": "text", "default": "1", "scope": "container"},
            {
                "name": "SAGEMAKER_MODEL_SERVER_WORKERS",
                "type": "text",
                "default": "1",
                "scope": "container",
            },
            {
                "name": "SAGEMAKER_MODEL_SERVER_TIMEOUT",
                "type": "text",
                "default": "3600",
                "scope": "container",
            },
        ],
    },
    "lightgbm-classification-model": {
        "model_id": "lightgbm-classification-model",
        "url": "https://lightgbm.readthedocs.io/en/latest/",
        "version": "1.0.0",
        "min_sdk_version": "2.68.1",
        "training_supported": True,
        "incremental_training_supported": False,
        "hosting_ecr_specs": {
            "framework": "pytorch",
            "framework_version": "1.9.0",
            "py_version": "py38",
        },
        "hosting_artifact_key": "lightgbm-infer/infer-lightgbm-classification-model.tar.gz",
        "hosting_script_key": "source-directory-tarballs/lightgbm/inference/classification/v1.0.0/sourcedir.tar.gz",
        "inference_vulnerable": False,
        "inference_dependencies": [
            "plotly==5.1.0",
            "joblib==1.0.1",
            "scikit_learn==1.0.1",
            "tenacity==8.0.1",
            "lightgbm==3.2.1",
            "threadpoolctl==2.2.0",
            "graphviz==0.17",
        ],
        "inference_vulnerabilities": [],
        "training_vulnerable": False,
        "training_dependencies": [
            "tenacity==8.0.1",
            "plotly==5.1.0",
            "graphviz==0.17",
            "glibc==0.6.1",
            "lightgbm==3.2.1",
        ],
        "training_vulnerabilities": [],
        "deprecated": False,
        "hyperparameters": [
            {
                "name": "num_boost_round",
                "type": "int",
                "default": 5000,
                "min": 1,
                "max": 100000,
                "scope": "algorithm",
            },
            {"name": "early_stopping_rounds", "type": "int", "default": 30, "scope": "algorithm"},
            {
                "name": "learning_rate",
                "type": "float",
                "default": 0.009,
                "min": 1e-20,
                "scope": "algorithm",
            },
            {
                "name": "num_leaves",
                "type": "int",
                "default": 67,
                "min": 2,
                "max": 131072,
                "scope": "algorithm",
            },
            {
                "name": "feature_fraction",
                "type": "float",
                "default": 0.74,
                "min": 1e-20,
                "max": 1,
                "scope": "algorithm",
            },
            {
                "name": "bagging_fraction",
                "type": "float",
                "default": 0.53,
                "min": 1e-20,
                "max": 1,
                "scope": "algorithm",
            },
            {
                "name": "bagging_freq",
                "type": "int",
                "default": 5,
                "min": 0,
                "max": 100000,
                "scope": "algorithm",
            },
            {"name": "max_depth", "type": "int", "default": 11, "scope": "algorithm"},
            {
                "name": "min_data_in_leaf",
                "type": "int",
                "default": 26,
                "min": 0,
                "scope": "algorithm",
            },
            {
                "name": "sagemaker_submit_directory",
                "type": "text",
                "default": "/opt/ml/input/data/code/sourcedir.tar.gz",
                "scope": "container",
            },
            {
                "name": "sagemaker_program",
                "type": "text",
                "default": "transfer_learning.py",
                "scope": "container",
            },
            {
                "name": "sagemaker_container_log_level",
                "type": "text",
                "default": "20",
                "scope": "container",
            },
        ],
        "training_script_key": "source-directory-tarballs/lightgbm/transfer_learning/classification/"
        "v1.0.0/sourcedir.tar.gz",
        "training_ecr_specs": {
            "framework_version": "1.9.0",
            "framework": "pytorch",
            "py_version": "py38",
        },
        "training_artifact_key": "lightgbm-training/train-lightgbm-classification-model.tar.gz",
        "inference_environment_variables": [
            {
                "name": "SAGEMAKER_PROGRAM",
                "type": "text",
                "default": "inference.py",
                "scope": "container",
            },
            {
                "name": "SAGEMAKER_SUBMIT_DIRECTORY",
                "type": "text",
                "default": "/opt/ml/model/code",
                "scope": "container",
            },
            {
                "name": "SAGEMAKER_CONTAINER_LOG_LEVEL",
                "type": "text",
                "default": "20",
                "scope": "container",
            },
            {
                "name": "MODEL_CACHE_ROOT",
                "type": "text",
                "default": "/opt/ml/model",
                "scope": "container",
            },
            {"name": "SAGEMAKER_ENV", "type": "text", "default": "1", "scope": "container"},
            {
                "name": "SAGEMAKER_MODEL_SERVER_WORKERS",
                "type": "text",
                "default": "1",
                "scope": "container",
            },
            {
                "name": "SAGEMAKER_MODEL_SERVER_TIMEOUT",
                "type": "text",
                "default": "3600",
                "scope": "container",
            },
        ],
    },
    "catboost-classification-model": {
        "model_id": "catboost-classification-model",
        "url": "https://catboost.ai/",
        "version": "1.0.0",
        "min_sdk_version": "2.68.1",
        "training_supported": True,
        "incremental_training_supported": False,
        "hosting_ecr_specs": {
            "framework": "pytorch",
            "framework_version": "1.9.0",
            "py_version": "py38",
        },
        "hosting_artifact_key": "catboost-infer/infer-catboost-classification-model.tar.gz",
        "hosting_script_key": "source-directory-tarballs/catboost/inference/classification/v1.0.0/sourcedir.tar.gz",
        "inference_vulnerable": False,
        "inference_dependencies": [
            "tenacity==8.0.1",
            "plotly==5.1.0",
            "graphviz==0.17",
            "pyparsing==2.4.7",
            "cycler==0.10.0",
            "kiwisolver==1.3.2",
            "matplotlib==3.4.3",
            "catboost==1.0.1",
            "scikit_learn==1.0.1",
            "threadpoolctl==2.2.0",
        ],
        "inference_vulnerabilities": [],
        "training_vulnerable": False,
        "training_dependencies": [
            "tenacity==8.0.1",
            "plotly==5.1.0",
            "graphviz==0.17",
            "catboost==1.0.1",
        ],
        "training_vulnerabilities": [],
        "deprecated": False,
        "hyperparameters": [
            {
                "name": "iterations",
                "type": "int",
                "default": 500,
                "min": 1,
                "max": 100000,
                "scope": "algorithm",
            },
            {
                "name": "early_stopping_rounds",
                "type": "int",
                "default": 5,
                "min": 1,
                "max": 5000,
                "scope": "algorithm",
            },
            {
                "name": "learning_rate",
                "type": "float",
                "default": 0.03,
                "min": 1e-20,
                "max": 1,
                "scope": "algorithm",
            },
            {
                "name": "depth",
                "type": "int",
                "default": 6,
                "min": 1,
                "max": 16,
                "scope": "algorithm",
            },
            {
                "name": "l2_leaf_reg",
                "type": "int",
                "default": 3,
                "min": 1,
                "max": 10000,
                "scope": "algorithm",
            },
            {
                "name": "random_strength",
                "type": "float",
                "default": 1.0,
                "min": 1e-20,
                "max": 10,
                "scope": "algorithm",
            },
            {
                "name": "sagemaker_submit_directory",
                "type": "text",
                "default": "/opt/ml/input/data/code/sourcedir.tar.gz",
                "scope": "container",
            },
            {
                "name": "sagemaker_program",
                "type": "text",
                "default": "transfer_learning.py",
                "scope": "container",
            },
            {
                "name": "sagemaker_container_log_level",
                "type": "text",
                "default": "20",
                "scope": "container",
            },
        ],
        "training_script_key": "source-directory-tarballs/catboost/transfer_learning/"
        "classification/v1.0.0/sourcedir.tar.gz",
        "training_ecr_specs": {
            "framework_version": "1.9.0",
            "framework": "pytorch",
            "py_version": "py38",
        },
        "training_artifact_key": "catboost-training/train-catboost-classification-model.tar.gz",
        "inference_environment_variables": [
            {
                "name": "SAGEMAKER_PROGRAM",
                "type": "text",
                "default": "inference.py",
                "scope": "container",
            },
            {
                "name": "SAGEMAKER_SUBMIT_DIRECTORY",
                "type": "text",
                "default": "/opt/ml/model/code",
                "scope": "container",
            },
            {
                "name": "SAGEMAKER_CONTAINER_LOG_LEVEL",
                "type": "text",
                "default": "20",
                "scope": "container",
            },
            {
                "name": "MODEL_CACHE_ROOT",
                "type": "text",
                "default": "/opt/ml/model",
                "scope": "container",
            },
            {"name": "SAGEMAKER_ENV", "type": "text", "default": "1", "scope": "container"},
            {
                "name": "SAGEMAKER_MODEL_SERVER_WORKERS",
                "type": "text",
                "default": "1",
                "scope": "container",
            },
            {
                "name": "SAGEMAKER_MODEL_SERVER_TIMEOUT",
                "type": "text",
                "default": "3600",
                "scope": "container",
            },
        ],
    },
    "xgboost-classification-model": {
        "model_id": "xgboost-classification-model",
        "url": "https://xgboost.readthedocs.io/en/latest/",
        "version": "1.0.0",
        "min_sdk_version": "2.68.1",
        "training_supported": True,
        "incremental_training_supported": False,
        "hosting_ecr_specs": {
            "framework": "xgboost",
            "framework_version": "1.3-1",
            "py_version": "py3",
        },
        "hosting_artifact_key": "xgboost-infer/infer-xgboost-classification-model.tar.gz",
        "hosting_script_key": "source-directory-tarballs/xgboost/inference/classification/v1.0.0/sourcedir.tar.gz",
        "inference_vulnerable": False,
        "inference_dependencies": [],
        "inference_vulnerabilities": [],
        "training_vulnerable": False,
        "training_dependencies": [],
        "training_vulnerabilities": [],
        "deprecated": False,
        "hyperparameters": [
            {
                "name": "num_boost_round",
                "type": "int",
                "default": 5000,
                "min": 1,
                "max": 700000,
                "scope": "algorithm",
            },
            {
                "name": "early_stopping_rounds",
                "type": "int",
                "default": 30,
                "min": 1,
                "max": 5000,
                "scope": "algorithm",
            },
            {
                "name": "learning_rate",
                "type": "float",
                "default": 0.3,
                "min": 1e-20,
                "max": 1,
                "scope": "algorithm",
            },
            {"name": "gamma", "type": "float", "default": 0, "min": 0, "scope": "algorithm"},
            {
                "name": "min_child_weight",
                "type": "float",
                "default": 1,
                "min": 0,
                "scope": "algorithm",
            },
            {"name": "max_depth", "type": "int", "default": 6, "min": 1, "scope": "algorithm"},
            {
                "name": "subsample",
                "type": "float",
                "default": 1,
                "min": 1e-20,
                "max": 1,
                "scope": "algorithm",
            },
            {
                "name": "colsample_bytree",
                "type": "float",
                "default": 1,
                "min": 1e-20,
                "max": 1,
                "scope": "algorithm",
            },
            {
                "name": "reg_lambda",
                "type": "float",
                "default": 1,
                "min": 0,
                "max": 200,
                "scope": "algorithm",
            },
            {
                "name": "reg_alpha",
                "type": "float",
                "default": 0,
                "min": 0,
                "max": 200,
                "scope": "algorithm",
            },
            {
                "name": "sagemaker_submit_directory",
                "type": "text",
                "default": "/opt/ml/input/data/code/sourcedir.tar.gz",
                "scope": "container",
            },
            {
                "name": "sagemaker_program",
                "type": "text",
                "default": "transfer_learning.py",
                "scope": "container",
            },
            {
                "name": "sagemaker_container_log_level",
                "type": "text",
                "default": "20",
                "scope": "container",
            },
        ],
        "training_script_key": "source-directory-tarballs/xgboost/transfer_learning/classification/"
        "v1.0.0/sourcedir.tar.gz",
        "training_ecr_specs": {
            "framework_version": "1.3-1",
            "framework": "xgboost",
            "py_version": "py3",
        },
        "training_artifact_key": "xgboost-training/train-xgboost-classification-model.tar.gz",
        "inference_environment_variables": [
            {
                "name": "SAGEMAKER_PROGRAM",
                "type": "text",
                "default": "inference.py",
                "scope": "container",
            },
            {
                "name": "SAGEMAKER_SUBMIT_DIRECTORY",
                "type": "text",
                "default": "/opt/ml/model/code",
                "scope": "container",
            },
            {
                "name": "SAGEMAKER_CONTAINER_LOG_LEVEL",
                "type": "text",
                "default": "20",
                "scope": "container",
            },
            {
                "name": "MODEL_CACHE_ROOT",
                "type": "text",
                "default": "/opt/ml/model",
                "scope": "container",
            },
            {"name": "SAGEMAKER_ENV", "type": "text", "default": "1", "scope": "container"},
            {
                "name": "SAGEMAKER_MODEL_SERVER_WORKERS",
                "type": "text",
                "default": "1",
                "scope": "container",
            },
            {
                "name": "SAGEMAKER_MODEL_SERVER_TIMEOUT",
                "type": "text",
                "default": "3600",
                "scope": "container",
            },
        ],
    },
    "sklearn-classification-linear": {
        "model_id": "sklearn-classification-linear",
        "url": "https://scikit-learn.org/stable/",
        "version": "1.0.0",
        "min_sdk_version": "2.68.1",
        "training_supported": True,
        "incremental_training_supported": False,
        "hosting_ecr_specs": {
            "framework": "sklearn",
            "framework_version": "0.23-1",
            "py_version": "py3",
        },
        "hosting_artifact_key": "sklearn-infer/infer-sklearn-classification-linear.tar.gz",
        "hosting_script_key": "source-directory-tarballs/sklearn/inference/classification/v1.0.0/sourcedir.tar.gz",
        "inference_vulnerable": False,
        "inference_dependencies": [],
        "inference_vulnerabilities": [],
        "training_vulnerable": False,
        "training_dependencies": [],
        "training_vulnerabilities": [],
        "deprecated": False,
        "hyperparameters": [
            {
                "name": "tol",
                "type": "float",
                "default": 0.0001,
                "min": 1e-20,
                "max": 50,
                "scope": "algorithm",
            },
            {
                "name": "penalty",
                "type": "text",
                "default": "l2",
                "options": ["l1", "l2", "elasticnet", "none"],
                "scope": "algorithm",
            },
            {
                "name": "alpha",
                "type": "float",
                "default": 0.0001,
                "min": 1e-20,
                "max": 999,
                "scope": "algorithm",
            },
            {
                "name": "l1_ratio",
                "type": "float",
                "default": 0.15,
                "min": 0,
                "max": 1,
                "scope": "algorithm",
            },
            {
                "name": "sagemaker_submit_directory",
                "type": "text",
                "default": "/opt/ml/input/data/code/sourcedir.tar.gz",
                "scope": "container",
            },
            {
                "name": "sagemaker_program",
                "type": "text",
                "default": "transfer_learning.py",
                "scope": "container",
            },
            {
                "name": "sagemaker_container_log_level",
                "type": "text",
                "default": "20",
                "scope": "container",
            },
        ],
        "training_script_key": "source-directory-tarballs/sklearn/transfer_learning/classification/"
        "v1.0.0/sourcedir.tar.gz",
        "training_ecr_specs": {
            "framework_version": "0.23-1",
            "framework": "sklearn",
            "py_version": "py3",
        },
        "training_artifact_key": "sklearn-training/train-sklearn-classification-linear.tar.gz",
        "inference_environment_variables": [
            {
                "name": "SAGEMAKER_PROGRAM",
                "type": "text",
                "default": "inference.py",
                "scope": "container",
            },
            {
                "name": "SAGEMAKER_SUBMIT_DIRECTORY",
                "type": "text",
                "default": "/opt/ml/model/code",
                "scope": "container",
            },
            {
                "name": "SAGEMAKER_CONTAINER_LOG_LEVEL",
                "type": "text",
                "default": "20",
                "scope": "container",
            },
            {
                "name": "MODEL_CACHE_ROOT",
                "type": "text",
                "default": "/opt/ml/model",
                "scope": "container",
            },
            {"name": "SAGEMAKER_ENV", "type": "text", "default": "1", "scope": "container"},
            {
                "name": "SAGEMAKER_MODEL_SERVER_WORKERS",
                "type": "text",
                "default": "1",
                "scope": "container",
            },
            {
                "name": "SAGEMAKER_MODEL_SERVER_TIMEOUT",
                "type": "text",
                "default": "3600",
                "scope": "container",
            },
        ],
    },
}

BASE_SPEC = {
    "model_id": "pytorch-ic-mobilenet-v2",
    "url": "https://pytorch.org/hub/pytorch_vision_mobilenet_v2/",
    "version": "1.0.0",
    "min_sdk_version": "2.49.0",
    "training_supported": True,
    "incremental_training_supported": True,
    "gated_bucket": False,
    "default_payloads": None,
    "hosting_ecr_specs": {
        "framework": "pytorch",
        "framework_version": "1.5.0",
        "py_version": "py3",
    },
    "hosting_instance_type_variants": None,
    "training_ecr_specs": {
        "framework": "pytorch",
        "framework_version": "1.5.0",
        "py_version": "py3",
    },
    "training_instance_type_variants": None,
    "hosting_artifact_key": "pytorch-infer/infer-pytorch-ic-mobilenet-v2.tar.gz",
    "hosting_artifact_uri": None,
    "training_artifact_key": "pytorch-training/train-pytorch-ic-mobilenet-v2.tar.gz",
    "hosting_script_key": "source-directory-tarballs/pytorch/inference/ic/v1.0.0/sourcedir.tar.gz",
    "training_script_key": "source-directory-tarballs/pytorch/transfer_learning/ic/v1.0.0/sourcedir.tar.gz",
    "training_prepacked_script_key": None,
    "hosting_prepacked_artifact_key": None,
    "training_model_package_artifact_uris": None,
    "deprecate_warn_message": None,
    "deprecated_message": None,
    "hosting_model_package_arns": {},
    "hosting_eula_key": None,
    "model_subscription_link": None,
    "hyperparameters": [
        {
            "name": "epochs",
            "type": "int",
            "default": 3,
            "min": 1,
            "max": 1000,
            "scope": "algorithm",
        },
        {
            "name": "adam-learning-rate",
            "type": "float",
            "default": 0.05,
            "min": 1e-08,
            "max": 1,
            "scope": "algorithm",
        },
        {
            "name": "batch-size",
            "type": "int",
            "default": 4,
            "min": 1,
            "max": 1024,
            "scope": "algorithm",
        },
        {
            "name": "sagemaker_submit_directory",
            "type": "text",
            "default": "/opt/ml/input/data/code/sourcedir.tar.gz",
            "scope": "container",
        },
        {
            "name": "sagemaker_program",
            "type": "text",
            "default": "transfer_learning.py",
            "scope": "container",
        },
        {
            "name": "sagemaker_container_log_level",
            "type": "text",
            "default": "20",
            "scope": "container",
        },
    ],
    "inference_environment_variables": [
        {
            "name": "SAGEMAKER_PROGRAM",
            "type": "text",
            "default": "inference.py",
            "scope": "container",
            "required_for_model_class": True,
        },
        {
            "name": "SAGEMAKER_SUBMIT_DIRECTORY",
            "type": "text",
            "default": "/opt/ml/model/code",
            "scope": "container",
            "required_for_model_class": False,
        },
        {
            "name": "SAGEMAKER_CONTAINER_LOG_LEVEL",
            "type": "text",
            "default": "20",
            "scope": "container",
            "required_for_model_class": False,
        },
        {
            "name": "SAGEMAKER_MODEL_SERVER_TIMEOUT",
            "type": "text",
            "default": "3600",
            "scope": "container",
            "required_for_model_class": False,
        },
        {
            "name": "ENDPOINT_SERVER_TIMEOUT",
            "type": "int",
            "default": 3600,
            "scope": "container",
            "required_for_model_class": True,
        },
        {
            "name": "MODEL_CACHE_ROOT",
            "type": "text",
            "default": "/opt/ml/model",
            "scope": "container",
            "required_for_model_class": True,
        },
        {
            "name": "SAGEMAKER_ENV",
            "type": "text",
            "default": "1",
            "scope": "container",
            "required_for_model_class": True,
        },
        {
            "name": "SAGEMAKER_MODEL_SERVER_WORKERS",
            "type": "int",
            "default": 1,
            "scope": "container",
            "required_for_model_class": True,
        },
    ],
    "inference_vulnerable": False,
    "inference_dependencies": [],
    "inference_vulnerabilities": [],
    "training_vulnerable": False,
    "training_dependencies": [],
    "training_vulnerabilities": [],
    "deprecated": False,
    "default_inference_instance_type": "ml.p2.xlarge",
    "supported_inference_instance_types": [
        "ml.p2.xlarge",
        "ml.p3.2xlarge",
        "ml.g4dn.xlarge",
        "ml.m5.large",
        "ml.m5.xlarge",
        "ml.c5.xlarge",
        "ml.c5.2xlarge",
    ],
    "default_training_instance_type": "ml.p3.2xlarge",
    "supported_training_instance_types": [
        "ml.p3.2xlarge",
        "ml.p2.xlarge",
        "ml.g4dn.2xlarge",
        "ml.m5.xlarge",
        "ml.c5.2xlarge",
    ],
    "hosting_use_script_uri": True,
    "usage_info_message": None,
    "metrics": [{"Regex": "val_accuracy: ([0-9\\.]+)", "Name": "pytorch-ic:val-accuracy"}],
    "model_kwargs": {"some-model-kwarg-key": "some-model-kwarg-value"},
    "deploy_kwargs": {"some-model-deploy-kwarg-key": "some-model-deploy-kwarg-value"},
    "estimator_kwargs": {
        "encrypt_inter_container_traffic": True,
    },
    "fit_kwargs": {"some-estimator-fit-key": "some-estimator-fit-value"},
    "predictor_specs": {
        "supported_content_types": ["application/x-image"],
        "supported_accept_types": ["application/json;verbose", "application/json"],
        "default_content_type": "application/x-image",
        "default_accept_type": "application/json",
    },
    "inference_volume_size": 123,
    "training_volume_size": 456,
    "inference_enable_network_isolation": True,
    "training_enable_network_isolation": False,
    "resource_name_base": "dfsdfsds",
    "hosting_resource_requirements": {"num_accelerators": 1, "min_memory_mb": 34360},
    "dynamic_container_deployment_supported": True,
    "inference_configs": None,
    "inference_config_components": None,
    "training_configs": None,
    "training_config_components": None,
    "inference_config_rankings": None,
    "training_config_rankings": None,
    "hosting_additional_data_sources": None,
    "hosting_neuron_model_id": None,
    "hosting_neuron_model_version": None,
}

BASE_HOSTING_ADDITIONAL_DATA_SOURCES = {
    "hosting_additional_data_sources": {
        "speculative_decoding": [
            {
                "channel_name": "speculative_decoding_channel",
                "artifact_version": "version",
                "s3_data_source": {
                    "compression_type": "None",
                    "s3_data_type": "S3Prefix",
                    "s3_uri": "s3://bucket/path1",
                    "hub_access_config": None,
                    "model_access_config": None,
                },
            }
        ],
        "scripts": [
            {
                "channel_name": "scripts_channel",
                "artifact_version": "version",
                "s3_data_source": {
                    "compression_type": "None",
                    "s3_data_type": "S3Prefix",
                    "s3_uri": "s3://bucket/path1",
                    "hub_access_config": None,
                    "model_access_config": None,
                },
            }
        ],
    },
}

BASE_HEADER = {
    "model_id": "tensorflow-ic-imagenet-inception-v3-classification-4",
    "version": "1.0.0",
    "min_version": "2.49.0",
    "spec_key": "community_models_specs/tensorflow-ic-imagenet"
    "-inception-v3-classification-4/specs_v1.0.0.json",
}

BASE_MANIFEST = [
    {
        "model_id": "tensorflow-ic-imagenet-inception-v3-classification-4",
        "version": "1.0.0",
        "min_version": "2.49.0",
        "spec_key": "community_models_specs/tensorflow-ic-imagenet"
        "-inception-v3-classification-4/specs_v1.0.0.json",
    },
    {
        "model_id": "tensorflow-ic-imagenet-inception-v3-classification-4",
        "version": "2.0.0",
        "min_version": "2.49.0",
        "spec_key": "community_models_specs/tensorflow-ic-imagenet"
        "-inception-v3-classification-4/specs_v2.0.0.json",
    },
    {
        "model_id": "pytorch-ic-imagenet-inception-v3-classification-4",
        "version": "1.0.0",
        "min_version": "2.49.0",
        "spec_key": "community_models_specs/pytorch-ic-"
        "imagenet-inception-v3-classification-4/specs_v1.0.0.json",
    },
    {
        "model_id": "pytorch-ic-imagenet-inception-v3-classification-4",
        "version": "2.0.0",
        "min_version": "2.49.0",
        "spec_key": "community_models_specs/pytorch-ic-imagenet-"
        "inception-v3-classification-4/specs_v2.0.0.json",
    },
    {
        "model_id": "tensorflow-ic-imagenet-inception-v3-classification-4",
        "version": "3.0.0",
        "min_version": "4.49.0",
        "spec_key": "community_models_specs/tensorflow-ic-"
        "imagenet-inception-v3-classification-4/specs_v3.0.0.json",
    },
]

BASE_PROPRIETARY_HEADER = {
    "model_id": "ai21-summarization",
    "version": "1.1.003",
    "min_version": "2.0.0",
    "spec_key": "proprietary-models/ai21-summarization/proprietary_specs_1.1.003.json",
    "search_keywords": ["Text2Text", "Generation"],
}

BASE_PROPRIETARY_MANIFEST = [
    {
        "model_id": "ai21-summarization",
        "version": "1.1.003",
        "min_version": "2.0.0",
        "spec_key": "proprietary-models/ai21-summarization/proprietary_specs_1.1.003.json",
        "search_keywords": ["Text2Text", "Generation"],
    },
    {
        "model_id": "lighton-mini-instruct40b",
        "version": "v1.0",
        "min_version": "2.0.0",
        "spec_key": "proprietary-models/lighton-mini-instruct40b/proprietary_specs_v1.0.json",
        "search_keywords": ["Text2Text", "Generation"],
    },
    {
        "model_id": "ai21-paraphrase",
        "version": "1.0.005",
        "min_version": "2.0.0",
        "spec_key": "proprietary-models/ai21-paraphrase/proprietary_specs_1.0.005.json",
        "search_keywords": ["Text2Text", "Generation"],
    },
    {
        "model_id": "ai21-paraphrase",
        "version": "v1.00-rc2-not-valid-version",
        "min_version": "2.0.0",
        "spec_key": "proprietary-models/ai21-paraphrase/proprietary_specs_1.0.005.json",
        "search_keywords": ["Text2Text", "Generation"],
    },
    {
        "model_id": "nc-soft-model-1",
        "version": "v3.0-not-valid-version!",
        "min_version": "2.0.0",
        "spec_key": "proprietary-models/nc-soft-model-1/proprietary_specs_1.0.005.json",
        "search_keywords": ["Text2Text", "Generation"],
    },
]

BASE_PROPRIETARY_SPEC = {
    "model_id": "ai21-jurassic-2-light",
    "version": "2.0.004",
    "min_sdk_version": "2.999.0",
    "listing_id": "prodview-roz6zicyvi666",
    "product_id": "1bd680a0-f29b-479d-91c3-9899743021cf",
    "model_subscription_link": "https://aws.amazon.com/marketplace/ai/procurement?productId=1bd680a0",
    "hosting_notebook_key": "pmm-notebooks/pmm-notebook-ai21-jurassic-2-light.ipynb",
    "deploy_kwargs": {
        "model_data_download_timeout": 3600,
        "container_startup_health_check_timeout": 600,
    },
    "default_payloads": {
        "Shakespeare": {
            "content_type": "application/json",
            "prompt_key": "prompt",
            "output_keys": {"generated_text": "[0].completions[0].data.text"},
            "body": {"prompt": "To be, or", "maxTokens": 1, "temperature": 0},
        }
    },
    "predictor_specs": {
        "supported_content_types": ["application/json"],
        "supported_accept_types": ["application/json"],
        "default_content_type": "application/json",
        "default_accept_type": "application/json",
    },
    "default_inference_instance_type": "ml.p4de.24xlarge",
    "supported_inference_instance_types": ["ml.p4de.24xlarge"],
    "hosting_model_package_arns": {
        "us-east-1": "arn:aws:sagemaker:us-east-1:865070037744:model-package/j2-light-v2-0-004",
        "us-east-2": "arn:aws:sagemaker:us-east-2:057799348421:model-package/j2-light-v2-0-004",
        "us-west-1": "arn:aws:sagemaker:us-west-1:382657785993:model-package/j2-light-v2-0-004",
        "us-west-2": "arn:aws:sagemaker:us-west-2:594846645681:model-package/j2-light-v2-0-004",
        "ca-central-1": "arn:aws:sagemaker:ca-central-1:470592106596:model-package/j2-light-v2-0-004",
        "eu-central-1": "arn:aws:sagemaker:eu-central-1:446921602837:model-package/j2-light-v2-0-004",
        "eu-west-1": "arn:aws:sagemaker:eu-west-1:985815980388:model-package/j2-light-v2-0-004",
        "eu-west-2": "arn:aws:sagemaker:eu-west-2:856760150666:model-package/j2-light-v2-0-004",
        "eu-west-3": "arn:aws:sagemaker:eu-west-3:843114510376:model-package/j2-light-v2-0-004",
        "eu-north-1": "arn:aws:sagemaker:eu-north-1:136758871317:model-package/j2-light-v2-0-004",
        "ap-southeast-1": "arn:aws:sagemaker:ap-southeast-1:192199979996:model-package/j2-light-v2-0-004",
        "ap-southeast-2": "arn:aws:sagemaker:ap-southeast-2:666831318237:model-package/j2-light-v2-0-004",
        "ap-northeast-2": "arn:aws:sagemaker:ap-northeast-2:745090734665:model-package/j2-light-v2-0-004",
        "ap-northeast-1": "arn:aws:sagemaker:ap-northeast-1:977537786026:model-package/j2-light-v2-0-004",
        "ap-south-1": "arn:aws:sagemaker:ap-south-1:077584701553:model-package/j2-light-v2-0-004",
        "sa-east-1": "arn:aws:sagemaker:sa-east-1:270155090741:model-package/j2-light-v2-0-004",
    },
}


INFERENCE_CONFIGS = {
    "inference_configs": {
        "neuron-inference": {
            "benchmark_metrics": {
                "ml.inf2.2xlarge": [
                    {"name": "Latency", "value": "100", "unit": "Tokens/S", "concurrency": 1}
                ]
            },
            "component_names": ["neuron-inference"],
        },
        "neuron-inference-budget": {
            "benchmark_metrics": {
                "ml.inf2.2xlarge": [
                    {"name": "Latency", "value": "100", "unit": "Tokens/S", "concurrency": 1}
                ]
            },
            "component_names": ["neuron-base"],
        },
        "gpu-inference-budget": {
            "benchmark_metrics": {
                "ml.p3.2xlarge": [
                    {"name": "Latency", "value": "100", "unit": "Tokens/S", "concurrency": 1}
                ]
            },
            "component_names": ["gpu-inference-budget"],
        },
        "gpu-inference": {
            "benchmark_metrics": {
                "ml.p3.2xlarge": [
                    {"name": "Latency", "value": "100", "unit": "Tokens/S", "concurrency": 1}
                ]
            },
            "component_names": ["gpu-inference"],
        },
        "gpu-inference-model-package": {
            "benchmark_metrics": {
                "ml.p3.2xlarge": [
                    {"name": "Latency", "value": "100", "unit": "Tokens/S", "concurrency": 1}
                ]
            },
            "component_names": ["gpu-inference-model-package"],
        },
        "gpu-accelerated": {
            "benchmark_metrics": {
                "ml.p3.2xlarge": [
                    {"name": "Latency", "value": "100", "unit": "Tokens/S", "concurrency": 1}
                ]
            },
            "component_names": ["gpu-accelerated"],
        },
    },
    "inference_config_components": {
        "neuron-base": {
            "supported_inference_instance_types": ["ml.inf2.xlarge", "ml.inf2.2xlarge"]
        },
        "neuron-inference": {
            "default_inference_instance_type": "ml.inf2.xlarge",
            "supported_inference_instance_types": ["ml.inf2.xlarge", "ml.inf2.2xlarge"],
            "hosting_ecr_specs": {
                "framework": "huggingface-llm-neuronx",
                "framework_version": "0.0.17",
                "py_version": "py310",
            },
            "hosting_artifact_key": "artifacts/meta-textgeneration-llama-2-7b/neuron-inference/model/",
            "hosting_instance_type_variants": {
                "regional_aliases": {
                    "us-west-2": {
                        "neuron-ecr-uri": "763104351884.dkr.ecr.us-west-2.amazonaws.com/"
                        "pytorch-hosting-neuronx:1.13.1-neuronx-py310-sdk2.14.1-ubuntu20.04"
                    }
                },
                "variants": {"inf2": {"regional_properties": {"image_uri": "$neuron-ecr-uri"}}},
            },
        },
        "neuron-budget": {
            "inference_environment_variables": [
                {
                    "name": "SAGEMAKER_PROGRAM",
                    "type": "text",
                    "default": "inference.py",
                    "scope": "container",
                    "required_for_model_class": True,
                }
            ],
        },
        "gpu-inference": {
            "supported_inference_instance_types": ["ml.p2.xlarge", "ml.p3.2xlarge"],
            "hosting_artifact_key": "artifacts/meta-textgeneration-llama-2-7b/gpu-inference/model/",
            "hosting_instance_type_variants": {
                "regional_aliases": {
                    "us-west-2": {
                        "gpu-ecr-uri": "763104351884.dkr.ecr.us-west-2.amazonaws.com/"
                        "huggingface-pytorch-hosting:2.0.0-transformers4.28.1-gpu-py310-cu118-ubuntu20.04"
                    }
                },
                "variants": {
                    "p3": {"regional_properties": {"image_uri": "$gpu-ecr-uri"}},
                    "p2": {"regional_properties": {"image_uri": "$gpu-ecr-uri"}},
                },
            },
        },
        "gpu-inference-model-package": {
            "default_inference_instance_type": "ml.p2.xlarge",
            "supported_inference_instance_types": ["ml.p2.xlarge", "ml.p3.2xlarge"],
            "hosting_model_package_arns": {
                "us-west-2": "arn:aws:sagemaker:us-west-2:594846645681:model-package/ll"
                "ama2-7b-v3-740347e540da35b4ab9f6fc0ab3fed2c"
            },
        },
        "gpu-inference-budget": {
            "supported_inference_instance_types": ["ml.p2.xlarge", "ml.p3.2xlarge"],
            "hosting_artifact_key": "artifacts/meta-textgeneration-llama-2-7b/gpu-inference-budget/model/",
            "hosting_instance_type_variants": {
                "regional_aliases": {
                    "us-west-2": {
                        "gpu-ecr-uri": "763104351884.dkr.ecr.us-west-2.amazonaws.com/"
                        "pytorch-hosting:1.13.1-py310-sdk2.14.1-ubuntu20.04"
                    }
                },
                "variants": {
                    "p2": {"regional_properties": {"image_uri": "$gpu-ecr-uri"}},
                    "p3": {"regional_properties": {"image_uri": "$gpu-ecr-uri"}},
                },
            },
        },
        "gpu-accelerated": {
            "supported_inference_instance_types": ["ml.p2.xlarge", "ml.p3.2xlarge"],
            "hosting_instance_type_variants": {
                "regional_aliases": {
                    "us-west-2": {
                        "gpu-ecr-uri": "763104351884.dkr.ecr.us-west-2.amazonaws.com/"
                        "pytorch-hosting-neuronx:1.13.1-neuronx-py310-sdk2.14.1-ubuntu20.04"
                    }
                },
                "variants": {
                    "p2": {"regional_properties": {"image_uri": "$gpu-ecr-uri"}},
                    "p3": {"regional_properties": {"image_uri": "$gpu-ecr-uri"}},
                },
            },
            "hosting_additional_data_sources": {
                "speculative_decoding": [
                    {
                        "channel_name": "draft_model_name",
                        "artifact_version": "1.2.1",
                        "s3_data_source": {
                            "compression_type": "None",
                            "model_access_config": {"accept_eula": False},
                            "s3_data_type": "S3Prefix",
                            "s3_uri": "key/to/draft/model/artifact/",
                        },
                    }
                ],
            },
        },
    },
}

<<<<<<< HEAD
TRAINING_CONFIGS = {
    "training_configs": {
        "neuron-training": {
            "benchmark_metrics": {
                "ml.tr1n1.2xlarge": [
                    {"name": "Latency", "value": "100", "unit": "Tokens/S", "concurrency": 1}
                ],
                "ml.tr1n1.4xlarge": [
                    {"name": "Latency", "value": "50", "unit": "Tokens/S", "concurrency": 1}
                ],
            },
            "component_names": ["neuron-training"],
            "default_inference_config": "neuron-inference",
            "default_incremental_training_config": "neuron-training",
            "supported_inference_configs": ["neuron-inference", "neuron-inference-budget"],
            "supported_incremental_training_configs": ["neuron-training", "neuron-training-budget"],
=======
BASE_SPEC = {
    "model_id": "pytorch-ic-mobilenet-v2",
    "url": "https://pytorch.org/hub/pytorch_vision_mobilenet_v2/",
    "version": "1.0.0",
    "min_sdk_version": "2.49.0",
    "training_supported": True,
    "incremental_training_supported": True,
    "gated_bucket": False,
    "default_payloads": None,
    "hosting_ecr_specs": {
        "framework": "pytorch",
        "framework_version": "1.5.0",
        "py_version": "py3",
    },
    "hosting_instance_type_variants": None,
    "training_ecr_specs": {
        "framework": "pytorch",
        "framework_version": "1.5.0",
        "py_version": "py3",
    },
    "training_instance_type_variants": None,
    "hosting_artifact_key": "pytorch-infer/infer-pytorch-ic-mobilenet-v2.tar.gz",
    "hosting_artifact_uri": None,
    "training_artifact_key": "pytorch-training/train-pytorch-ic-mobilenet-v2.tar.gz",
    "hosting_script_key": "source-directory-tarballs/pytorch/inference/ic/v1.0.0/sourcedir.tar.gz",
    "training_script_key": "source-directory-tarballs/pytorch/transfer_learning/ic/v1.0.0/sourcedir.tar.gz",
    "training_prepacked_script_key": None,
    "hosting_prepacked_artifact_key": None,
    "training_model_package_artifact_uris": None,
    "deprecate_warn_message": None,
    "deprecated_message": None,
    "hosting_model_package_arns": None,
    "hosting_eula_key": None,
    "model_subscription_link": None,
    "hyperparameters": [
        {
            "name": "epochs",
            "type": "int",
            "default": 3,
            "min": 1,
            "max": 1000,
            "scope": "algorithm",
        },
        {
            "name": "adam-learning-rate",
            "type": "float",
            "default": 0.05,
            "min": 1e-08,
            "max": 1,
            "scope": "algorithm",
        },
        {
            "name": "batch-size",
            "type": "int",
            "default": 4,
            "min": 1,
            "max": 1024,
            "scope": "algorithm",
        },
        {
            "name": "sagemaker_submit_directory",
            "type": "text",
            "default": "/opt/ml/input/data/code/sourcedir.tar.gz",
            "scope": "container",
        },
        {
            "name": "sagemaker_program",
            "type": "text",
            "default": "transfer_learning.py",
            "scope": "container",
        },
        {
            "name": "sagemaker_container_log_level",
            "type": "text",
            "default": "20",
            "scope": "container",
        },
    ],
    "inference_environment_variables": [
        {
            "name": "SAGEMAKER_PROGRAM",
            "type": "text",
            "default": "inference.py",
            "scope": "container",
            "required_for_model_class": True,
>>>>>>> f66b866a
        },
        "neuron-training-budget": {
            "benchmark_metrics": {
                "ml.tr1n1.2xlarge": [
                    {"name": "Latency", "value": "100", "unit": "Tokens/S", "concurrency": 1}
                ],
                "ml.tr1n1.4xlarge": [
                    {"name": "Latency", "value": "50", "unit": "Tokens/S", "concurrency": 1}
                ],
            },
            "component_names": ["neuron-training-budget"],
            "default_inference_config": "neuron-inference-budget",
            "default_incremental_training_config": "neuron-training-budget",
            "supported_inference_configs": ["neuron-inference", "neuron-inference-budget"],
            "supported_incremental_training_configs": ["neuron-training", "neuron-training-budget"],
        },
        "gpu-training": {
            "benchmark_metrics": {
                "ml.p3.2xlarge": [
                    {"name": "Latency", "value": "200", "unit": "Tokens/S", "concurrency": "1"}
                ],
            },
            "component_names": ["gpu-training"],
            "default_inference_config": "gpu-inference",
            "default_incremental_training_config": "gpu-training",
            "supported_inference_configs": ["gpu-inference", "gpu-inference-budget"],
            "supported_incremental_training_configs": ["gpu-training", "gpu-training-budget"],
        },
        "gpu-training-budget": {
            "benchmark_metrics": {
                "ml.p3.2xlarge": [
                    {"name": "Latency", "value": "100", "unit": "Tokens/S", "concurrency": "1"}
                ]
            },
            "component_names": ["gpu-training-budget"],
            "default_inference_config": "gpu-inference-budget",
            "default_incremental_training_config": "gpu-training-budget",
            "supported_inference_configs": ["gpu-inference", "gpu-inference-budget"],
            "supported_incremental_training_configs": ["gpu-training", "gpu-training-budget"],
        },
    },
    "training_config_components": {
        "neuron-training": {
            "default_training_instance_type": "ml.trn1.2xlarge",
            "supported_training_instance_types": ["ml.trn1.xlarge", "ml.trn1.2xlarge"],
            "training_artifact_key": "artifacts/meta-textgeneration-llama-2-7b/neuron-training/model/",
            "training_ecr_specs": {
                "framework": "huggingface",
                "framework_version": "2.0.0",
                "py_version": "py310",
                "huggingface_transformers_version": "4.28.1",
            },
            "training_instance_type_variants": {
                "regional_aliases": {
                    "us-west-2": {
                        "neuron-ecr-uri": "763104351884.dkr.ecr.us-west-2.amazonaws.com/"
                        "pytorch-training-neuronx:1.13.1-neuronx-py310-sdk2.14.1-ubuntu20.04"
                    }
                },
                "variants": {"trn1": {"regional_properties": {"image_uri": "$neuron-ecr-uri"}}},
            },
        },
        "gpu-training": {
            "default_training_instance_type": "ml.p2.xlarge",
            "supported_training_instance_types": ["ml.p2.xlarge", "ml.p3.2xlarge"],
            "training_artifact_key": "artifacts/meta-textgeneration-llama-2-7b/gpu-training/model/",
            "training_instance_type_variants": {
                "regional_aliases": {
                    "us-west-2": {
                        "gpu-ecr-uri": "763104351884.dkr.ecr.us-west-2.amazonaws.com/"
                        "huggingface-pytorch-training:1.13.1-neuronx-py310-sdk2.14.1-ubuntu20.04"
                    }
                },
                "variants": {
                    "p2": {"regional_properties": {"image_uri": "$gpu-ecr-uri"}},
                    "p3": {"regional_properties": {"image_uri": "$gpu-ecr-uri"}},
                },
            },
        },
        "neuron-training-budget": {
            "default_training_instance_type": "ml.trn1.2xlarge",
            "supported_training_instance_types": ["ml.trn1.xlarge", "ml.trn1.2xlarge"],
            "training_artifact_key": "artifacts/meta-textgeneration-llama-2-7b/neuron-training-budget/model/",
            "training_instance_type_variants": {
                "regional_aliases": {
                    "us-west-2": {
                        "neuron-ecr-uri": "763104351884.dkr.ecr.us-west-2.amazonaws.com/"
                        "pytorch-training-neuronx:1.13.1-neuronx-py310-sdk2.14.1-ubuntu20.04"
                    }
                },
                "variants": {"trn1": {"regional_properties": {"image_uri": "$neuron-ecr-uri"}}},
            },
        },
        "gpu-training-budget": {
            "default_training_instance_type": "ml.p2.xlarge",
            "supported_training_instance_types": ["ml.p2.xlarge", "ml.p3.2xlarge"],
            "training_artifact_key": "artifacts/meta-textgeneration-llama-2-7b/gpu-training-budget/model/",
            "training_instance_type_variants": {
                "regional_aliases": {
                    "us-west-2": {
                        "gpu-ecr-uri": "763104351884.dkr.ecr.us-west-2.amazonaws.com/"
                        "pytorch-training:1.13.1-py310-sdk2.14.1-ubuntu20.04"
                    }
                },
                "variants": {
                    "p2": {"regional_properties": {"image_uri": "$gpu-ecr-uri"}},
                    "p3": {"regional_properties": {"image_uri": "$gpu-ecr-uri"}},
                },
            },
        },
    },
}


INFERENCE_CONFIG_RANKINGS = {
    "inference_config_rankings": {
        "overall": {
            "description": "Overall rankings of configs",
            "rankings": [
                "neuron-inference",
                "neuron-inference-budget",
                "gpu-inference",
                "gpu-inference-budget",
                "gpu-accelerated",
            ],
        },
        "performance": {
            "description": "Configs ranked based on performance",
            "rankings": [
                "neuron-inference",
                "gpu-inference",
                "neuron-inference-budget",
                "gpu-inference-budget",
            ],
        },
        "cost": {
            "description": "Configs ranked based on cost",
            "rankings": [
                "neuron-inference-budget",
                "gpu-inference-budget",
                "neuron-inference",
                "gpu-inference",
            ],
        },
    }
}

TRAINING_CONFIG_RANKINGS = {
    "training_config_rankings": {
        "overall": {
            "description": "Overall rankings of configs",
            "rankings": [
                "neuron-training",
                "neuron-training-budget",
                "gpu-training",
                "gpu-training-budget",
            ],
        },
        "performance_training": {
            "description": "Configs ranked based on performance",
            "rankings": [
                "neuron-training",
                "gpu-training",
                "neuron-training-budget",
                "gpu-training-budget",
            ],
            "instance_type_overrides": {
                "ml.p2.xlarge": [
                    "neuron-training",
                    "neuron-training-budget",
                    "gpu-training",
                    "gpu-training-budget",
                ]
            },
        },
        "cost_training": {
            "description": "Configs ranked based on cost",
            "rankings": [
                "neuron-training-budget",
                "gpu-training-budget",
                "neuron-training",
                "gpu-training",
            ],
        },
    }
}


DEPLOYMENT_CONFIGS = [
    {
        "DeploymentConfigName": "neuron-inference",
        "DeploymentArgs": {
            "ImageUri": "763104351884.dkr.ecr.us-west-2.amazonaws.com/huggingface-pytorch-tgi-inference:2.1.1-tgi1.4"
            ".0-gpu-py310-cu121-ubuntu20.04",
            "ModelData": {
                "S3DataSource": {
                    "S3Uri": "s3://jumpstart-cache-alpha-us-west-2/huggingface-textgeneration/huggingface"
                    "-textgeneration-bloom-1b1/artifacts/inference-prepack/v4.0.0/",
                    "S3DataType": "S3Prefix",
                    "CompressionType": "None",
                }
            },
            "Environment": {
                "SAGEMAKER_PROGRAM": "inference.py",
                "ENDPOINT_SERVER_TIMEOUT": "3600",
                "MODEL_CACHE_ROOT": "/opt/ml/model",
                "SAGEMAKER_ENV": "1",
                "HF_MODEL_ID": "/opt/ml/model",
                "SM_NUM_GPUS": "1",
                "MAX_INPUT_LENGTH": "2047",
                "MAX_TOTAL_TOKENS": "2048",
                "SAGEMAKER_MODEL_SERVER_WORKERS": "1",
            },
            "InstanceType": "ml.p2.xlarge",
            "ComputeResourceRequirements": {"MinMemoryRequiredInMb": None},
            "ModelDataDownloadTimeout": None,
            "ContainerStartupHealthCheckTimeout": None,
        },
        "AccelerationConfigs": None,
        "BenchmarkMetrics": [
            {"name": "Instance Rate", "value": "0.0083000000", "unit": "USD/Hrs", "concurrency": 1}
        ],
    },
    {
        "DeploymentConfigName": "neuron-inference-budget",
        "DeploymentArgs": {
            "ImageUri": "763104351884.dkr.ecr.us-west-2.amazonaws.com/huggingface-pytorch-tgi-inference:2.1.1-tgi1.4"
            ".0-gpu-py310-cu121-ubuntu20.04",
            "ModelData": {
                "S3DataSource": {
                    "S3Uri": "s3://jumpstart-cache-alpha-us-west-2/huggingface-textgeneration/huggingface"
                    "-textgeneration-bloom-1b1/artifacts/inference-prepack/v4.0.0/",
                    "S3DataType": "S3Prefix",
                    "CompressionType": "None",
                }
            },
            "Environment": {
                "SAGEMAKER_PROGRAM": "inference.py",
                "ENDPOINT_SERVER_TIMEOUT": "3600",
                "MODEL_CACHE_ROOT": "/opt/ml/model",
                "SAGEMAKER_ENV": "1",
                "HF_MODEL_ID": "/opt/ml/model",
                "SM_NUM_GPUS": "1",
                "MAX_INPUT_LENGTH": "2047",
                "MAX_TOTAL_TOKENS": "2048",
                "SAGEMAKER_MODEL_SERVER_WORKERS": "1",
            },
            "InstanceType": "ml.p2.xlarge",
            "ComputeResourceRequirements": {"MinMemoryRequiredInMb": None},
            "ModelDataDownloadTimeout": None,
            "ContainerStartupHealthCheckTimeout": None,
        },
        "AccelerationConfigs": None,
        "BenchmarkMetrics": [
            {"name": "Instance Rate", "value": "0.0083000000", "unit": "USD/Hrs", "concurrency": 1}
        ],
    },
    {
        "DeploymentConfigName": "gpu-inference-budget",
        "DeploymentArgs": {
            "ImageUri": "763104351884.dkr.ecr.us-west-2.amazonaws.com/huggingface-pytorch-tgi-inference:2.1.1-tgi1.4"
            ".0-gpu-py310-cu121-ubuntu20.04",
            "ModelData": {
                "S3DataSource": {
                    "S3Uri": "s3://jumpstart-cache-alpha-us-west-2/huggingface-textgeneration/huggingface"
                    "-textgeneration-bloom-1b1/artifacts/inference-prepack/v4.0.0/",
                    "S3DataType": "S3Prefix",
                    "CompressionType": "None",
                }
            },
            "Environment": {
                "SAGEMAKER_PROGRAM": "inference.py",
                "ENDPOINT_SERVER_TIMEOUT": "3600",
                "MODEL_CACHE_ROOT": "/opt/ml/model",
                "SAGEMAKER_ENV": "1",
                "HF_MODEL_ID": "/opt/ml/model",
                "SM_NUM_GPUS": "1",
                "MAX_INPUT_LENGTH": "2047",
                "MAX_TOTAL_TOKENS": "2048",
                "SAGEMAKER_MODEL_SERVER_WORKERS": "1",
            },
            "InstanceType": "ml.p2.xlarge",
            "ComputeResourceRequirements": {"MinMemoryRequiredInMb": None},
            "ModelDataDownloadTimeout": None,
            "ContainerStartupHealthCheckTimeout": None,
        },
        "AccelerationConfigs": None,
        "BenchmarkMetrics": [
            {"name": "Instance Rate", "value": "0.0083000000", "unit": "USD/Hrs", "concurrency": 1}
        ],
    },
    {
        "DeploymentConfigName": "gpu-inference",
        "DeploymentArgs": {
            "ImageUri": "763104351884.dkr.ecr.us-west-2.amazonaws.com/huggingface-pytorch-tgi-inference:2.1.1-tgi1.4"
            ".0-gpu-py310-cu121-ubuntu20.04",
            "ModelData": {
                "S3DataSource": {
                    "S3Uri": "s3://jumpstart-cache-alpha-us-west-2/huggingface-textgeneration/huggingface"
                    "-textgeneration-bloom-1b1/artifacts/inference-prepack/v4.0.0/",
                    "S3DataType": "S3Prefix",
                    "CompressionType": "None",
                }
            },
            "Environment": {
                "SAGEMAKER_PROGRAM": "inference.py",
                "ENDPOINT_SERVER_TIMEOUT": "3600",
                "MODEL_CACHE_ROOT": "/opt/ml/model",
                "SAGEMAKER_ENV": "1",
                "HF_MODEL_ID": "/opt/ml/model",
                "SM_NUM_GPUS": "1",
                "MAX_INPUT_LENGTH": "2047",
                "MAX_TOTAL_TOKENS": "2048",
                "SAGEMAKER_MODEL_SERVER_WORKERS": "1",
            },
            "InstanceType": "ml.p2.xlarge",
            "ComputeResourceRequirements": {"MinMemoryRequiredInMb": None},
            "ModelDataDownloadTimeout": None,
            "ContainerStartupHealthCheckTimeout": None,
        },
        "AccelerationConfigs": None,
        "BenchmarkMetrics": [{"name": "Instance Rate", "value": "0.0083000000", "unit": "USD/Hrs"}],
    },
]


INIT_KWARGS = {
    "image_uri": "763104351884.dkr.ecr.us-west-2.amazonaws.com/huggingface-pytorch-tgi-inference:2.1.1-tgi1.4.0-gpu"
    "-py310-cu121-ubuntu20.04",
    "model_data": {
        "S3DataSource": {
            "S3Uri": "s3://jumpstart-cache-alpha-us-west-2/huggingface-textgeneration/huggingface-textgeneration"
            "-bloom-1b1/artifacts/inference-prepack/v4.0.0/",
            "S3DataType": "S3Prefix",
            "CompressionType": "None",
        }
    },
    "instance_type": "ml.p2.xlarge",
    "env": {
        "SAGEMAKER_PROGRAM": "inference.py",
        "ENDPOINT_SERVER_TIMEOUT": "3600",
        "MODEL_CACHE_ROOT": "/opt/ml/model",
        "SAGEMAKER_ENV": "1",
        "HF_MODEL_ID": "/opt/ml/model",
        "SM_NUM_GPUS": "1",
        "MAX_INPUT_LENGTH": "2047",
        "MAX_TOTAL_TOKENS": "2048",
        "SAGEMAKER_MODEL_SERVER_WORKERS": "1",
    },
    "role": "arn:aws:iam::312206380606:role/service-role/AmazonSageMaker-ExecutionRole-20230707T131628",
    "name": "hf-textgeneration-bloom-1b1-2024-04-22-20-23-48-799",
    "enable_network_isolation": True,
}

<<<<<<< HEAD
=======

INFERENCE_CONFIGS = {
    "inference_configs": {
        "neuron-inference": {
            "benchmark_metrics": {
                "ml.inf2.2xlarge": [{"name": "Latency", "value": "100", "unit": "Tokens/S"}]
            },
            "component_names": ["neuron-inference"],
        },
        "neuron-inference-budget": {
            "benchmark_metrics": {
                "ml.inf2.2xlarge": [{"name": "Latency", "value": "100", "unit": "Tokens/S"}]
            },
            "component_names": ["neuron-base"],
        },
        "gpu-inference-budget": {
            "benchmark_metrics": {
                "ml.p3.2xlarge": [{"name": "Latency", "value": "100", "unit": "Tokens/S"}]
            },
            "component_names": ["gpu-inference-budget"],
        },
        "gpu-inference": {
            "benchmark_metrics": {
                "ml.p3.2xlarge": [{"name": "Latency", "value": "100", "unit": "Tokens/S"}]
            },
            "component_names": ["gpu-inference"],
        },
    },
    "inference_config_components": {
        "neuron-base": {
            "supported_inference_instance_types": ["ml.inf2.xlarge", "ml.inf2.2xlarge"]
        },
        "neuron-inference": {
            "default_inference_instance_type": "ml.inf2.xlarge",
            "supported_inference_instance_types": ["ml.inf2.xlarge", "ml.inf2.2xlarge"],
            "hosting_ecr_specs": {
                "framework": "huggingface-llm-neuronx",
                "framework_version": "0.0.17",
                "py_version": "py310",
            },
            "hosting_artifact_key": "artifacts/meta-textgeneration-llama-2-7b/neuron-inference/model/",
            "hosting_instance_type_variants": {
                "regional_aliases": {
                    "us-west-2": {
                        "neuron-ecr-uri": "763104351884.dkr.ecr.us-west-2.amazonaws.com/"
                        "huggingface-pytorch-hosting:2.0.0-transformers4.28.1-gpu-py310-cu118-ubuntu20.04"
                    }
                },
                "variants": {"inf2": {"regional_properties": {"image_uri": "$neuron-ecr-uri"}}},
            },
        },
        "neuron-budget": {"inference_environment_variables": {"BUDGET": "1234"}},
        "gpu-inference": {
            "supported_inference_instance_types": ["ml.p2.xlarge", "ml.p3.2xlarge"],
            "hosting_artifact_key": "artifacts/meta-textgeneration-llama-2-7b/gpu-inference/model/",
            "hosting_instance_type_variants": {
                "regional_aliases": {
                    "us-west-2": {
                        "gpu-ecr-uri": "763104351884.dkr.ecr.us-west-2.amazonaws.com/"
                        "pytorch-hosting-neuronx:1.13.1-neuronx-py310-sdk2.14.1-ubuntu20.04"
                    }
                },
                "variants": {
                    "p3": {"regional_properties": {"image_uri": "$gpu-ecr-uri"}},
                    "p2": {"regional_properties": {"image_uri": "$gpu-ecr-uri"}},
                },
            },
        },
        "gpu-inference-budget": {
            "supported_inference_instance_types": ["ml.p2.xlarge", "ml.p3.2xlarge"],
            "hosting_artifact_key": "artifacts/meta-textgeneration-llama-2-7b/gpu-inference-budget/model/",
            "hosting_instance_type_variants": {
                "regional_aliases": {
                    "us-west-2": {
                        "gpu-ecr-uri": "763104351884.dkr.ecr.us-west-2.amazonaws.com/"
                        "pytorch-hosting-neuronx:1.13.1-neuronx-py310-sdk2.14.1-ubuntu20.04"
                    }
                },
                "variants": {
                    "p2": {"regional_properties": {"image_uri": "$gpu-ecr-uri"}},
                    "p3": {"regional_properties": {"image_uri": "$gpu-ecr-uri"}},
                },
            },
        },
    },
}

TRAINING_CONFIGS = {
    "training_configs": {
        "neuron-training": {
            "benchmark_metrics": {
                "ml.tr1n1.2xlarge": [{"name": "Latency", "value": "100", "unit": "Tokens/S"}],
                "ml.tr1n1.4xlarge": [{"name": "Latency", "value": "50", "unit": "Tokens/S"}],
            },
            "component_names": ["neuron-training"],
        },
        "neuron-training-budget": {
            "benchmark_metrics": {
                "ml.tr1n1.2xlarge": [{"name": "Latency", "value": "100", "unit": "Tokens/S"}],
                "ml.tr1n1.4xlarge": [{"name": "Latency", "value": "50", "unit": "Tokens/S"}],
            },
            "component_names": ["neuron-training-budget"],
        },
        "gpu-training": {
            "benchmark_metrics": {
                "ml.p3.2xlarge": [{"name": "Latency", "value": "200", "unit": "Tokens/S"}],
            },
            "component_names": ["gpu-training"],
        },
        "gpu-training-budget": {
            "benchmark_metrics": {
                "ml.p3.2xlarge": [{"name": "Latency", "value": "100", "unit": "Tokens/S"}]
            },
            "component_names": ["gpu-training-budget"],
        },
    },
    "training_config_components": {
        "neuron-training": {
            "supported_training_instance_types": ["ml.trn1.xlarge", "ml.trn1.2xlarge"],
            "training_artifact_key": "artifacts/meta-textgeneration-llama-2-7b/neuron-training/model/",
            "training_instance_type_variants": {
                "regional_aliases": {
                    "us-west-2": {
                        "neuron-ecr-uri": "763104351884.dkr.ecr.us-west-2.amazonaws.com/"
                        "pytorch-training-neuronx:1.13.1-neuronx-py310-sdk2.14.1-ubuntu20.04"
                    }
                },
                "variants": {"trn1": {"regional_properties": {"image_uri": "$neuron-ecr-uri"}}},
            },
        },
        "gpu-training": {
            "supported_training_instance_types": ["ml.p2.xlarge", "ml.p3.2xlarge"],
            "training_artifact_key": "artifacts/meta-textgeneration-llama-2-7b/gpu-training/model/",
            "training_instance_type_variants": {
                "regional_aliases": {
                    "us-west-2": {
                        "gpu-ecr-uri": "763104351884.dkr.ecr.us-west-2.amazonaws.com/"
                        "pytorch-hosting-neuronx:1.13.1-neuronx-py310-sdk2.14.1-ubuntu20.04"
                    }
                },
                "variants": {
                    "p2": {"regional_properties": {"image_uri": "$gpu-ecr-uri"}},
                    "p3": {"regional_properties": {"image_uri": "$gpu-ecr-uri"}},
                },
            },
        },
        "neuron-training-budget": {
            "supported_training_instance_types": ["ml.trn1.xlarge", "ml.trn1.2xlarge"],
            "training_artifact_key": "artifacts/meta-textgeneration-llama-2-7b/neuron-training-budget/model/",
            "training_instance_type_variants": {
                "regional_aliases": {
                    "us-west-2": {
                        "neuron-ecr-uri": "763104351884.dkr.ecr.us-west-2.amazonaws.com/"
                        "pytorch-training-neuronx:1.13.1-neuronx-py310-sdk2.14.1-ubuntu20.04"
                    }
                },
                "variants": {"trn1": {"regional_properties": {"image_uri": "$neuron-ecr-uri"}}},
            },
        },
        "gpu-training-budget": {
            "supported_training_instance_types": ["ml.p2.xlarge", "ml.p3.2xlarge"],
            "training_artifact_key": "artifacts/meta-textgeneration-llama-2-7b/gpu-training-budget/model/",
            "training_instance_type_variants": {
                "regional_aliases": {
                    "us-west-2": {
                        "gpu-ecr-uri": "763104351884.dkr.ecr.us-west-2.amazonaws.com/"
                        "pytorch-hosting-neuronx:1.13.1-neuronx-py310-sdk2.14.1-ubuntu20.04"
                    }
                },
                "variants": {
                    "p2": {"regional_properties": {"image_uri": "$gpu-ecr-uri"}},
                    "p3": {"regional_properties": {"image_uri": "$gpu-ecr-uri"}},
                },
            },
        },
    },
}


INFERENCE_CONFIG_RANKINGS = {
    "inference_config_rankings": {
        "overall": {
            "description": "Overall rankings of configs",
            "rankings": [
                "neuron-inference",
                "neuron-inference-budget",
                "gpu-inference",
                "gpu-inference-budget",
            ],
        },
        "performance": {
            "description": "Configs ranked based on performance",
            "rankings": [
                "neuron-inference",
                "gpu-inference",
                "neuron-inference-budget",
                "gpu-inference-budget",
            ],
        },
        "cost": {
            "description": "Configs ranked based on cost",
            "rankings": [
                "neuron-inference-budget",
                "gpu-inference-budget",
                "neuron-inference",
                "gpu-inference",
            ],
        },
    }
}

TRAINING_CONFIG_RANKINGS = {
    "training_config_rankings": {
        "overall": {
            "description": "Overall rankings of configs",
            "rankings": [
                "neuron-training",
                "neuron-training-budget",
                "gpu-training",
                "gpu-training-budget",
            ],
        },
        "performance_training": {
            "description": "Configs ranked based on performance",
            "rankings": [
                "neuron-training",
                "gpu-training",
                "neuron-training-budget",
                "gpu-training-budget",
            ],
            "instance_type_overrides": {
                "ml.p2.xlarge": [
                    "neuron-training",
                    "neuron-training-budget",
                    "gpu-training",
                    "gpu-training-budget",
                ]
            },
        },
        "cost_training": {
            "description": "Configs ranked based on cost",
            "rankings": [
                "neuron-training-budget",
                "gpu-training-budget",
                "neuron-training",
                "gpu-training",
            ],
        },
    }
}

>>>>>>> f66b866a
HUB_MODEL_DOCUMENT_DICTS = {
    "huggingface-llm-gemma-2b-instruct": {
        "Url": "https://huggingface.co/google/gemma-2b-it",
        "MinSdkVersion": "2.189.0",
        "TrainingSupported": True,
        "IncrementalTrainingSupported": False,
        "HostingEcrUri": "763104351884.dkr.ecr.us-west-2.amazonaws.com/huggingface-pytorch-tgi-inference:2.1.1-tgi1.4.2-gpu-py310-cu121-ubuntu22.04",  # noqa: E501
        "HostingArtifactS3DataType": "S3Prefix",
        "HostingArtifactCompressionType": "None",
        "HostingArtifactUri": "s3://jumpstart-cache-prod-us-west-2/huggingface-llm/huggingface-llm-gemma-2b-instruct/artifacts/inference/v1.0.0/",  # noqa: E501
        "HostingScriptUri": "s3://jumpstart-cache-prod-us-west-2/source-directory-tarballs/huggingface/inference/llm/v1.0.1/sourcedir.tar.gz",  # noqa: E501
        "HostingPrepackedArtifactUri": "s3://jumpstart-cache-prod-us-west-2/huggingface-llm/huggingface-llm-gemma-2b-instruct/artifacts/inference-prepack/v1.0.0/",  # noqa: E501
        "HostingPrepackedArtifactVersion": "1.0.0",
        "HostingUseScriptUri": False,
        "HostingEulaUri": "s3://jumpstart-cache-prod-us-west-2/huggingface-llm/fmhMetadata/terms/gemmaTerms.txt",
        "TrainingScriptUri": "s3://jumpstart-cache-prod-us-west-2/source-directory-tarballs/huggingface/transfer_learning/llm/v1.1.1/sourcedir.tar.gz",  # noqa: E501
        "TrainingPrepackedScriptUri": "s3://jumpstart-cache-prod-us-west-2/source-directory-tarballs/huggingface/transfer_learning/llm/prepack/v1.1.1/sourcedir.tar.gz",  # noqa: E501
        "TrainingPrepackedScriptVersion": "1.1.1",
        "TrainingEcrUri": "763104351884.dkr.ecr.us-west-2.amazonaws.com/huggingface-pytorch-training:2.0.0-transformers4.28.1-gpu-py310-cu118-ubuntu20.04",  # noqa: E501
        "TrainingArtifactS3DataType": "S3Prefix",
        "TrainingArtifactCompressionType": "None",
        "TrainingArtifactUri": "s3://jumpstart-cache-prod-us-west-2/huggingface-training/train-huggingface-llm-gemma-2b-instruct.tar.gz",  # noqa: E501
        "Hyperparameters": [
            {
                "Name": "peft_type",
                "Type": "text",
                "Default": "lora",
                "Options": ["lora", "None"],
                "Scope": "algorithm",
            },
            {
                "Name": "instruction_tuned",
                "Type": "text",
                "Default": "False",
                "Options": ["True", "False"],
                "Scope": "algorithm",
            },
            {
                "Name": "chat_dataset",
                "Type": "text",
                "Default": "True",
                "Options": ["True", "False"],
                "Scope": "algorithm",
            },
            {
                "Name": "epoch",
                "Type": "int",
                "Default": 1,
                "Min": 1,
                "Max": 1000,
                "Scope": "algorithm",
            },
            {
                "Name": "learning_rate",
                "Type": "float",
                "Default": 0.0001,
                "Min": 1e-08,
                "Max": 1,
                "Scope": "algorithm",
            },
            {
                "Name": "lora_r",
                "Type": "int",
                "Default": 64,
                "Min": 1,
                "Max": 1000,
                "Scope": "algorithm",
            },
            {"Name": "lora_alpha", "Type": "int", "Default": 16, "Min": 0, "Scope": "algorithm"},
            {
                "Name": "lora_dropout",
                "Type": "float",
                "Default": 0,
                "Min": 0,
                "Max": 1,
                "Scope": "algorithm",
            },
            {"Name": "bits", "Type": "int", "Default": 4, "Scope": "algorithm"},
            {
                "Name": "double_quant",
                "Type": "text",
                "Default": "True",
                "Options": ["True", "False"],
                "Scope": "algorithm",
            },
            {
                "Name": "quant_Type",
                "Type": "text",
                "Default": "nf4",
                "Options": ["fp4", "nf4"],
                "Scope": "algorithm",
            },
            {
                "Name": "per_device_train_batch_size",
                "Type": "int",
                "Default": 1,
                "Min": 1,
                "Max": 1000,
                "Scope": "algorithm",
            },
            {
                "Name": "per_device_eval_batch_size",
                "Type": "int",
                "Default": 2,
                "Min": 1,
                "Max": 1000,
                "Scope": "algorithm",
            },
            {
                "Name": "warmup_ratio",
                "Type": "float",
                "Default": 0.1,
                "Min": 0,
                "Max": 1,
                "Scope": "algorithm",
            },
            {
                "Name": "train_from_scratch",
                "Type": "text",
                "Default": "False",
                "Options": ["True", "False"],
                "Scope": "algorithm",
            },
            {
                "Name": "fp16",
                "Type": "text",
                "Default": "True",
                "Options": ["True", "False"],
                "Scope": "algorithm",
            },
            {
                "Name": "bf16",
                "Type": "text",
                "Default": "False",
                "Options": ["True", "False"],
                "Scope": "algorithm",
            },
            {
                "Name": "evaluation_strategy",
                "Type": "text",
                "Default": "steps",
                "Options": ["steps", "epoch", "no"],
                "Scope": "algorithm",
            },
            {
                "Name": "eval_steps",
                "Type": "int",
                "Default": 20,
                "Min": 1,
                "Max": 1000,
                "Scope": "algorithm",
            },
            {
                "Name": "gradient_accumulation_steps",
                "Type": "int",
                "Default": 4,
                "Min": 1,
                "Max": 1000,
                "Scope": "algorithm",
            },
            {
                "Name": "logging_steps",
                "Type": "int",
                "Default": 8,
                "Min": 1,
                "Max": 1000,
                "Scope": "algorithm",
            },
            {
                "Name": "weight_decay",
                "Type": "float",
                "Default": 0.2,
                "Min": 1e-08,
                "Max": 1,
                "Scope": "algorithm",
            },
            {
                "Name": "load_best_model_at_end",
                "Type": "text",
                "Default": "True",
                "Options": ["True", "False"],
                "Scope": "algorithm",
            },
            {
                "Name": "max_train_samples",
                "Type": "int",
                "Default": -1,
                "Min": -1,
                "Scope": "algorithm",
            },
            {
                "Name": "max_val_samples",
                "Type": "int",
                "Default": -1,
                "Min": -1,
                "Scope": "algorithm",
            },
            {
                "Name": "seed",
                "Type": "int",
                "Default": 10,
                "Min": 1,
                "Max": 1000,
                "Scope": "algorithm",
            },
            {
                "Name": "max_input_length",
                "Type": "int",
                "Default": 1024,
                "Min": -1,
                "Scope": "algorithm",
            },
            {
                "Name": "validation_split_ratio",
                "Type": "float",
                "Default": 0.2,
                "Min": 0,
                "Max": 1,
                "Scope": "algorithm",
            },
            {
                "Name": "train_data_split_seed",
                "Type": "int",
                "Default": 0,
                "Min": 0,
                "Scope": "algorithm",
            },
            {
                "Name": "preprocessing_num_workers",
                "Type": "text",
                "Default": "None",
                "Scope": "algorithm",
            },
            {"Name": "max_steps", "Type": "int", "Default": -1, "Scope": "algorithm"},
            {
                "Name": "gradient_checkpointing",
                "Type": "text",
                "Default": "False",
                "Options": ["True", "False"],
                "Scope": "algorithm",
            },
            {
                "Name": "early_stopping_patience",
                "Type": "int",
                "Default": 3,
                "Min": 1,
                "Scope": "algorithm",
            },
            {
                "Name": "early_stopping_threshold",
                "Type": "float",
                "Default": 0.0,
                "Min": 0,
                "Scope": "algorithm",
            },
            {
                "Name": "adam_beta1",
                "Type": "float",
                "Default": 0.9,
                "Min": 0,
                "Max": 1,
                "Scope": "algorithm",
            },
            {
                "Name": "adam_beta2",
                "Type": "float",
                "Default": 0.999,
                "Min": 0,
                "Max": 1,
                "Scope": "algorithm",
            },
            {
                "Name": "adam_epsilon",
                "Type": "float",
                "Default": 1e-08,
                "Min": 0,
                "Max": 1,
                "Scope": "algorithm",
            },
            {
                "Name": "max_grad_norm",
                "Type": "float",
                "Default": 1.0,
                "Min": 0,
                "Scope": "algorithm",
            },
            {
                "Name": "label_smoothing_factor",
                "Type": "float",
                "Default": 0,
                "Min": 0,
                "Max": 1,
                "Scope": "algorithm",
            },
            {
                "Name": "logging_first_step",
                "Type": "text",
                "Default": "False",
                "Options": ["True", "False"],
                "Scope": "algorithm",
            },
            {
                "Name": "logging_nan_inf_filter",
                "Type": "text",
                "Default": "True",
                "Options": ["True", "False"],
                "Scope": "algorithm",
            },
            {
                "Name": "save_strategy",
                "Type": "text",
                "Default": "steps",
                "Options": ["no", "epoch", "steps"],
                "Scope": "algorithm",
            },
            {
                "Name": "save_steps",
                "Type": "int",
                "Default": 500,
                "Min": 1,
                "Scope": "algorithm",
            },  # noqa: E501
            {
                "Name": "save_total_limit",
                "Type": "int",
                "Default": 1,
                "Scope": "algorithm",
            },  # noqa: E501
            {
                "Name": "dataloader_drop_last",
                "Type": "text",
                "Default": "False",
                "Options": ["True", "False"],
                "Scope": "algorithm",
            },
            {
                "Name": "dataloader_num_workers",
                "Type": "int",
                "Default": 0,
                "Min": 0,
                "Scope": "algorithm",
            },
            {
                "Name": "eval_accumulation_steps",
                "Type": "text",
                "Default": "None",
                "Scope": "algorithm",
            },
            {
                "Name": "auto_find_batch_size",
                "Type": "text",
                "Default": "False",
                "Options": ["True", "False"],
                "Scope": "algorithm",
            },
            {
                "Name": "lr_scheduler_type",
                "Type": "text",
                "Default": "constant_with_warmup",
                "Options": ["constant_with_warmup", "linear"],
                "Scope": "algorithm",
            },
            {
                "Name": "warmup_steps",
                "Type": "int",
                "Default": 0,
                "Min": 0,
                "Scope": "algorithm",
            },  # noqa: E501
            {
                "Name": "deepspeed",
                "Type": "text",
                "Default": "False",
                "Options": ["False"],
                "Scope": "algorithm",
            },
            {
                "Name": "sagemaker_submit_directory",
                "Type": "text",
                "Default": "/opt/ml/input/data/code/sourcedir.tar.gz",
                "Scope": "container",
            },
            {
                "Name": "sagemaker_program",
                "Type": "text",
                "Default": "transfer_learning.py",
                "Scope": "container",
            },
            {
                "Name": "sagemaker_container_log_level",
                "Type": "text",
                "Default": "20",
                "Scope": "container",
            },
        ],
        "InferenceEnvironmentVariables": [
            {
                "Name": "SAGEMAKER_PROGRAM",
                "Type": "text",
                "Default": "inference.py",
                "Scope": "container",
                "RequiredForModelClass": True,
            },
            {
                "Name": "SAGEMAKER_SUBMIT_DIRECTORY",
                "Type": "text",
                "Default": "/opt/ml/model/code",
                "Scope": "container",
                "RequiredForModelClass": False,
            },
            {
                "Name": "SAGEMAKER_CONTAINER_LOG_LEVEL",
                "Type": "text",
                "Default": "20",
                "Scope": "container",
                "RequiredForModelClass": False,
            },
            {
                "Name": "SAGEMAKER_MODEL_SERVER_TIMEOUT",
                "Type": "text",
                "Default": "3600",
                "Scope": "container",
                "RequiredForModelClass": False,
            },
            {
                "Name": "ENDPOINT_SERVER_TIMEOUT",
                "Type": "int",
                "Default": 3600,
                "Scope": "container",
                "RequiredForModelClass": True,
            },
            {
                "Name": "MODEL_CACHE_ROOT",
                "Type": "text",
                "Default": "/opt/ml/model",
                "Scope": "container",
                "RequiredForModelClass": True,
            },
            {
                "Name": "SAGEMAKER_ENV",
                "Type": "text",
                "Default": "1",
                "Scope": "container",
                "RequiredForModelClass": True,
            },
            {
                "Name": "HF_MODEL_ID",
                "Type": "text",
                "Default": "/opt/ml/model",
                "Scope": "container",
                "RequiredForModelClass": True,
            },
            {
                "Name": "MAX_INPUT_LENGTH",
                "Type": "text",
                "Default": "8191",
                "Scope": "container",
                "RequiredForModelClass": True,
            },
            {
                "Name": "MAX_TOTAL_TOKENS",
                "Type": "text",
                "Default": "8192",
                "Scope": "container",
                "RequiredForModelClass": True,
            },
            {
                "Name": "MAX_BATCH_PREFILL_TOKENS",
                "Type": "text",
                "Default": "8191",
                "Scope": "container",
                "RequiredForModelClass": True,
            },
            {
                "Name": "SM_NUM_GPUS",
                "Type": "text",
                "Default": "1",
                "Scope": "container",
                "RequiredForModelClass": True,
            },
            {
                "Name": "SAGEMAKER_MODEL_SERVER_WORKERS",
                "Type": "int",
                "Default": 1,
                "Scope": "container",
                "RequiredForModelClass": True,
            },
        ],
        "TrainingMetrics": [
            {
                "Name": "huggingface-textgeneration:eval-loss",
                "Regex": "'eval_loss': ([0-9]+\\.[0-9]+)",
            },
            {
                "Name": "huggingface-textgeneration:train-loss",
                "Regex": "'loss': ([0-9]+\\.[0-9]+)",
            },  # noqa: E501
        ],
        "InferenceDependencies": [],
        "TrainingDependencies": [
            "accelerate==0.26.1",
            "bitsandbytes==0.42.0",
            "deepspeed==0.10.3",
            "docstring-parser==0.15",
            "flash_attn==2.5.5",
            "ninja==1.11.1",
            "packaging==23.2",
            "peft==0.8.2",
            "py_cpuinfo==9.0.0",
            "rich==13.7.0",
            "safetensors==0.4.2",
            "sagemaker_jumpstart_huggingface_script_utilities==1.2.1",
            "sagemaker_jumpstart_script_utilities==1.1.9",
            "sagemaker_jumpstart_tabular_script_utilities==1.0.0",
            "shtab==1.6.5",
            "tokenizers==0.15.1",
            "transformers==4.38.1",
            "trl==0.7.10",
            "tyro==0.7.2",
        ],
        "DefaultInferenceInstanceType": "ml.g5.xlarge",
        "SupportedInferenceInstanceTypes": [
            "ml.g5.xlarge",
            "ml.g5.2xlarge",
            "ml.g5.4xlarge",
            "ml.g5.8xlarge",
            "ml.g5.16xlarge",
            "ml.g5.12xlarge",
            "ml.g5.24xlarge",
            "ml.g5.48xlarge",
            "ml.p4d.24xlarge",
        ],
        "DefaultTrainingInstanceType": "ml.g5.2xlarge",
        "SupportedTrainingInstanceTypes": [
            "ml.g5.2xlarge",
            "ml.g5.4xlarge",
            "ml.g5.8xlarge",
            "ml.g5.16xlarge",
            "ml.g5.12xlarge",
            "ml.g5.24xlarge",
            "ml.g5.48xlarge",
            "ml.p4d.24xlarge",
        ],
        "SageMakerSdkPredictorSpecifications": {
            "SupportedContentTypes": ["application/json"],
            "SupportedAcceptTypes": ["application/json"],
            "DefaultContentType": "application/json",
            "DefaultAcceptType": "application/json",
        },
        "InferenceVolumeSize": 512,
        "TrainingVolumeSize": 512,
        "InferenceEnableNetworkIsolation": True,
        "TrainingEnableNetworkIsolation": True,
        "FineTuningSupported": True,
        "ValidationSupported": True,
        "DefaultTrainingDatasetUri": "s3://jumpstart-cache-prod-us-west-2/training-datasets/oasst_top/train/",  # noqa: E501
        "ResourceNameBase": "hf-llm-gemma-2b-instruct",
        "DefaultPayloads": {
            "HelloWorld": {
                "ContentType": "application/json",
                "PromptKey": "inputs",
                "OutputKeys": {
                    "GeneratedText": "[0].generated_text",
                    "InputLogprobs": "[0].details.prefill[*].logprob",
                },
                "Body": {
                    "Inputs": "<bos><start_of_turn>user\nWrite a hello world program<end_of_turn>\n<start_of_turn>model",  # noqa: E501
                    "Parameters": {
                        "MaxNewTokens": 256,
                        "DecoderInputDetails": True,
                        "Details": True,
                    },
                },
            },
            "MachineLearningPoem": {
                "ContentType": "application/json",
                "PromptKey": "inputs",
                "OutputKeys": {
                    "GeneratedText": "[0].generated_text",
                    "InputLogprobs": "[0].details.prefill[*].logprob",
                },
                "Body": {
                    "Inputs": "Write me a poem about Machine Learning.",
                    "Parameters": {
                        "MaxNewTokens": 256,
                        "DecoderInputDetails": True,
                        "Details": True,
                    },
                },
            },
        },
        "GatedBucket": True,
        "HostingResourceRequirements": {"MinMemoryMb": 8192, "NumAccelerators": 1},
        "HostingInstanceTypeVariants": {
            "Aliases": {
                "gpu_ecr_uri_1": "763104351884.dkr.ecr.us-west-2.amazonaws.com/huggingface-pytorch-tgi-inference:2.1.1-tgi1.4.0-gpu-py310-cu121-ubuntu20.04"  # noqa: E501
            },
            "Variants": {
                "g4dn": {"properties": {"image_uri": "$gpu_ecr_uri_1"}},
                "g5": {"properties": {"image_uri": "$gpu_ecr_uri_1"}},
                "local_gpu": {"properties": {"image_uri": "$gpu_ecr_uri_1"}},
                "p2": {"properties": {"image_uri": "$gpu_ecr_uri_1"}},
                "p3": {"properties": {"image_uri": "$gpu_ecr_uri_1"}},
                "p3dn": {"properties": {"image_uri": "$gpu_ecr_uri_1"}},
                "p4d": {"properties": {"image_uri": "$gpu_ecr_uri_1"}},
                "p4de": {"properties": {"image_uri": "$gpu_ecr_uri_1"}},
                "p5": {"properties": {"image_uri": "$gpu_ecr_uri_1"}},
                "ml.g5.12xlarge": {"properties": {"environment_variables": {"SM_NUM_GPUS": "4"}}},
                "ml.g5.24xlarge": {"properties": {"environment_variables": {"SM_NUM_GPUS": "4"}}},
                "ml.g5.48xlarge": {"properties": {"environment_variables": {"SM_NUM_GPUS": "8"}}},
                "ml.p4d.24xlarge": {"properties": {"environment_variables": {"SM_NUM_GPUS": "8"}}},
            },
        },
        "TrainingInstanceTypeVariants": {
            "Aliases": {
                "gpu_ecr_uri_1": "763104351884.dkr.ecr.us-west-2.amazonaws.com/huggingface-pytorch-training:2.0.0-transformers4.28.1-gpu-py310-cu118-ubuntu20.04"  # noqa: E501
            },
            "Variants": {
                "g4dn": {
                    "properties": {
                        "image_uri": "$gpu_ecr_uri_1",
                        "gated_model_key_env_var_value": "huggingface-training/g4dn/v1.0.0/train-huggingface-llm-gemma-2b-instruct.tar.gz",  # noqa: E501
                    },
<<<<<<< HEAD
                },
                "g5": {
                    "properties": {
                        "image_uri": "$gpu_ecr_uri_1",
                        "gated_model_key_env_var_value": "huggingface-training/g5/v1.0.0/train-huggingface-llm-gemma-2b-instruct.tar.gz",  # noqa: E501
                    },
                },
                "local_gpu": {"properties": {"image_uri": "$gpu_ecr_uri_1"}},
                "p2": {"properties": {"image_uri": "$gpu_ecr_uri_1"}},
                "p3": {"properties": {"image_uri": "$gpu_ecr_uri_1"}},
                "p3dn": {
                    "properties": {
                        "image_uri": "$gpu_ecr_uri_1",
                        "gated_model_key_env_var_value": "huggingface-training/p3dn/v1.0.0/train-huggingface-llm-gemma-2b-instruct.tar.gz",  # noqa: E501
                    },
                },
                "p4d": {
                    "properties": {
                        "image_uri": "$gpu_ecr_uri_1",
                        "gated_model_key_env_var_value": "huggingface-training/p4d/v1.0.0/train-huggingface-llm-gemma-2b-instruct.tar.gz",  # noqa: E501
                    },
                },
                "p4de": {"properties": {"image_uri": "$gpu_ecr_uri_1"}},
                "p5": {"properties": {"image_uri": "$gpu_ecr_uri_1"}},
            },
        },
        "ContextualHelp": {
            "HubFormatTrainData": [
                "A train and an optional validation directories. Each directory contains a CSV/JSON/TXT. ",
                "- For CSV/JSON files, the text data is used from the column called 'text' or the first column if no column called 'text' is found",  # noqa: E501
                "- The number of files under train and validation (if provided) should equal to one, respectively.",
                " [Learn how to setup an AWS S3 bucket.](https://docs.aws.amazon.com/AmazonS3/latest/dev/UsingBucket.html)",  # noqa: E501
            ],
            "HubDefaultTrainData": [
                "Dataset: [SEC](https://www.sec.gov/edgar/searchedgar/companysearch)",
                "SEC filing contains regulatory documents that companies and issuers of securities must submit to the Securities and Exchange Commission (SEC) on a regular basis.",  # noqa: E501
                "License: [CC BY-SA 4.0](https://creativecommons.org/licenses/by-sa/4.0/legalcode)",
            ],
        },
        "ModelDataDownloadTimeout": 1200,
        "ContainerStartupHealthCheckTimeout": 1200,
        "EncryptInterContainerTraffic": True,
        "DisableOutputCompression": True,
        "MaxRuntimeInSeconds": 360000,
        "DynamicContainerDeploymentSupported": True,
        "TrainingModelPackageArtifactUri": None,
        "Dependencies": [],
        "InferenceConfigRankings": {
            "overall": {"Description": "default", "Rankings": ["variant1"]}
        },
        "InferenceConfigs": {
            "variant1": {
                "ComponentNames": ["variant1"],
                "BenchmarkMetrics": {
                    "ml.g5.12xlarge": [
                        {"Name": "latency", "Unit": "sec", "Value": "0.19", "Concurrency": "1"},
                    ]
                },
            },
        },
        "InferenceConfigComponents": {
            "variant1": {
                "HostingEcrUri": "123456789012.ecr.us-west-2.amazon.com/repository",
                "HostingArtifactUri": "s3://jumpstart-private-cache-prod-us-west-2/meta-textgeneration/meta-textgeneration-llama-2-7b/artifacts/variant1/v1.0.0/",  # noqa: E501
                "HostingScriptUri": "s3://jumpstart-monarch-test-hub-bucket/monarch-curated-hub-1714579993.88695/curated_models/meta-textgeneration-llama-2-7b/4.0.0/source-directory-tarballs/meta/inference/textgeneration/v1.2.3/sourcedir.tar.gz",  # noqa: E501
                "InferenceDependencies": [],
                "InferenceEnvironmentVariables": [
                    {
                        "Name": "SAGEMAKER_PROGRAM",
                        "Type": "text",
                        "Default": "inference.py",
                        "Scope": "container",
                        "RequiredForModelClass": True,
                    }
                ],
                "HostingAdditionalDataSources": {
                    "speculative_decoding": [
                        {
                            "ArtifactVersion": 1,
                            "ChannelName": "speculative_decoding_channel_1",
                            "S3DataSource": {
                                "CompressionType": "None",
                                "S3DataType": "S3Prefix",
                                "S3Uri": "s3://bucket/path/1",
                            },
                        },
                        {
                            "ArtifactVersion": 1,
                            "ChannelName": "speculative_decoding_channel_2",
                            "S3DataSource": {
                                "CompressionType": "None",
                                "S3DataType": "S3Prefix",
                                "S3Uri": "s3://bucket/path/2",
                            },
                        },
                    ]
=======
                },
                "g5": {
                    "properties": {
                        "image_uri": "$gpu_ecr_uri_1",
                        "gated_model_key_env_var_value": "huggingface-training/g5/v1.0.0/train-huggingface-llm-gemma-2b-instruct.tar.gz",  # noqa: E501
                    },
                },
                "local_gpu": {"properties": {"image_uri": "$gpu_ecr_uri_1"}},
                "p2": {"properties": {"image_uri": "$gpu_ecr_uri_1"}},
                "p3": {"properties": {"image_uri": "$gpu_ecr_uri_1"}},
                "p3dn": {
                    "properties": {
                        "image_uri": "$gpu_ecr_uri_1",
                        "gated_model_key_env_var_value": "huggingface-training/p3dn/v1.0.0/train-huggingface-llm-gemma-2b-instruct.tar.gz",  # noqa: E501
                    },
                },
                "p4d": {
                    "properties": {
                        "image_uri": "$gpu_ecr_uri_1",
                        "gated_model_key_env_var_value": "huggingface-training/p4d/v1.0.0/train-huggingface-llm-gemma-2b-instruct.tar.gz",  # noqa: E501
                    },
>>>>>>> f66b866a
                },
                "p4de": {"properties": {"image_uri": "$gpu_ecr_uri_1"}},
                "p5": {"properties": {"image_uri": "$gpu_ecr_uri_1"}},
            },
        },
        "ContextualHelp": {
            "HubFormatTrainData": [
                "A train and an optional validation directories. Each directory contains a CSV/JSON/TXT. ",
                "- For CSV/JSON files, the text data is used from the column called 'text' or the first column if no column called 'text' is found",  # noqa: E501
                "- The number of files under train and validation (if provided) should equal to one, respectively.",
                " [Learn how to setup an AWS S3 bucket.](https://docs.aws.amazon.com/AmazonS3/latest/dev/UsingBucket.html)",  # noqa: E501
            ],
            "HubDefaultTrainData": [
                "Dataset: [SEC](https://www.sec.gov/edgar/searchedgar/companysearch)",
                "SEC filing contains regulatory documents that companies and issuers of securities must submit to the Securities and Exchange Commission (SEC) on a regular basis.",  # noqa: E501
                "License: [CC BY-SA 4.0](https://creativecommons.org/licenses/by-sa/4.0/legalcode)",
            ],
        },
        "ModelDataDownloadTimeout": 1200,
        "ContainerStartupHealthCheckTimeout": 1200,
        "EncryptInterContainerTraffic": True,
        "DisableOutputCompression": True,
        "MaxRuntimeInSeconds": 360000,
        "DynamicContainerDeploymentSupported": True,
        "TrainingModelPackageArtifactUri": None,
        "Dependencies": [],
    },
    "meta-textgeneration-llama-2-70b": {
        "Url": "https://ai.meta.com/resources/models-and-libraries/llama-downloads/",
        "MinSdkVersion": "2.198.0",
        "TrainingSupported": True,
        "IncrementalTrainingSupported": False,
        "HostingEcrUri": "763104351884.dkr.ecr.us-west-2.amazonaws.com/huggingface-pytorch-tgi-inference:2.1.1-tgi1.4.0-gpu-py310-cu121-ubuntu20.04",  # noqa: E501
        "HostingArtifactUri": "s3://jumpstart-cache-prod-us-west-2/meta-textgeneration/meta-textgeneration-llama-2-70b/artifacts/inference/v1.0.0/",  # noqa: E501
        "HostingScriptUri": "s3://jumpstart-cache-prod-us-west-2/source-directory-tarballs/meta/inference/textgeneration/v1.2.3/sourcedir.tar.gz",  # noqa: E501
        "HostingPrepackedArtifactUri": "s3://jumpstart-cache-prod-us-west-2/meta-textgeneration/meta-textgeneration-llama-2-70b/artifacts/inference-prepack/v1.0.0/",  # noqa: E501
        "HostingPrepackedArtifactVersion": "1.0.0",
        "HostingUseScriptUri": False,
        "HostingEulaUri": "s3://jumpstart-cache-prod-us-west-2/fmhMetadata/eula/llamaEula.txt",
        "InferenceDependencies": [],
        "TrainingDependencies": [
            "accelerate==0.21.0",
            "bitsandbytes==0.39.1",
            "black==23.7.0",
            "brotli==1.0.9",
            "datasets==2.14.1",
            "fire==0.5.0",
            "huggingface-hub==0.20.3",
            "inflate64==0.3.1",
            "loralib==0.1.1",
            "multivolumefile==0.2.3",
            "mypy-extensions==1.0.0",
            "nvidia-cublas-cu12==12.1.3.1",
            "nvidia-cuda-cupti-cu12==12.1.105",
            "nvidia-cuda-nvrtc-cu12==12.1.105",
            "nvidia-cuda-runtime-cu12==12.1.105",
            "nvidia-cudnn-cu12==8.9.2.26",
            "nvidia-cufft-cu12==11.0.2.54",
            "nvidia-curand-cu12==10.3.2.106",
            "nvidia-cusolver-cu12==11.4.5.107",
            "nvidia-cusolver-cu12==11.4.5.107",
            "nvidia-cusparse-cu12==12.1.0.106",
            "nvidia-nccl-cu12==2.19.3",
            "nvidia-nvjitlink-cu12==12.3.101",
            "nvidia-nvtx-cu12==12.1.105",
            "pathspec==0.11.1",
            "peft==0.4.0",
            "py7zr==0.20.5",
            "pybcj==1.0.1",
            "pycryptodomex==3.18.0",
            "pyppmd==1.0.0",
            "pyzstd==0.15.9",
            "safetensors==0.3.1",
            "sagemaker_jumpstart_huggingface_script_utilities==1.1.4",
            "sagemaker_jumpstart_script_utilities==1.1.9",
            "scipy==1.11.1",
            "termcolor==2.3.0",
            "texttable==1.6.7",
            "tokenize-rt==5.1.0",
            "tokenizers==0.13.3",
            "torch==2.2.0",
            "transformers==4.33.3",
            "triton==2.2.0",
            "typing-extensions==4.8.0",
        ],
        "Hyperparameters": [
            {
                "Name": "epoch",
                "Type": "int",
                "Default": 5,
                "Min": 1,
                "Max": 1000,
                "Scope": "algorithm",
            },
            {
                "Name": "learning_rate",
                "Type": "float",
                "Default": 0.0001,
                "Min": 1e-08,
                "Max": 1,
                "Scope": "algorithm",
            },
            {
                "Name": "instruction_tuned",
                "Type": "text",
                "Default": "False",
                "Options": ["True", "False"],
                "Scope": "algorithm",
            },
        ],
        "TrainingScriptUri": "s3://jumpstart-cache-prod-us-west-2/source-directory-tarballs/meta/transfer_learning/textgeneration/v1.0.11/sourcedir.tar.gz",  # noqa: E501
        "TrainingPrepackedScriptUri": "s3://jumpstart-cache-prod-us-west-2/source-directory-tarballs/meta/transfer_learning/textgeneration/prepack/v1.0.5/sourcedir.tar.gz",  # noqa: E501
        "TrainingPrepackedScriptVersion": "1.0.5",
        "TrainingEcrUri": "763104351884.dkr.ecr.us-west-2.amazonaws.com/huggingface-pytorch-tgi-inference:2.1.1-tgi1.4.0-gpu-py310-cu121-ubuntu20.04",  # TODO: not a training image  # noqa: E501
        "TrainingArtifactUri": "s3://jumpstart-cache-prod-us-west-2/meta-training/train-meta-textgeneration-llama-2-70b.tar.gz",  # noqa: E501
        "InferenceEnvironmentVariables": [
            {
                "name": "SAGEMAKER_PROGRAM",
                "type": "text",
                "default": "inference.py",
                "scope": "container",
                "required_for_model_class": True,
            },
            {
                "name": "ENDPOINT_SERVER_TIMEOUT",
                "type": "int",
                "default": 3600,
                "scope": "container",
                "required_for_model_class": True,
            },
        ],
        "TrainingMetrics": [
            {
                "Name": "huggingface-textgeneration:eval-loss",
                "Regex": "eval_epoch_loss=tensor\\(([0-9\\.]+)",
            },
            {
                "Name": "huggingface-textgeneration:eval-ppl",
                "Regex": "eval_ppl=tensor\\(([0-9\\.]+)",
            },
            {
                "Name": "huggingface-textgeneration:train-loss",
                "Regex": "train_epoch_loss=([0-9\\.]+)",
            },
        ],
        "DefaultInferenceInstanceType": "ml.g5.48xlarge",
        "supported_inference_instance_types": ["ml.g5.48xlarge", "ml.p4d.24xlarge"],
        "default_training_instance_type": "ml.g5.48xlarge",
        "SupportedInferenceInstanceTypes": ["ml.g5.48xlarge", "ml.p4d.24xlarge"],
        "ModelDataDownloadTimeout": 1200,
        "ContainerStartupHealthCheckTimeout": 1200,
        "EncryptInterContainerTraffic": True,
        "DisableOutputCompression": True,
        "MaxRuntimeInSeconds": 360000,
        "SageMakerSdkPredictorSpecifications": {
            "SupportedContentTypes": ["application/json"],
            "SupportedAcceptTypes": ["application/json"],
            "DefaultContentType": "application/json",
            "DefaultAcceptType": "application/json",
        },
        "InferenceVolumeSize": 256,
        "TrainingVolumeSize": 256,
        "InferenceEnableNetworkIsolation": True,
        "TrainingEnableNetworkIsolation": True,
        "DefaultTrainingDatasetUri": "s3://jumpstart-cache-prod-us-west-2/training-datasets/sec_amazon/",  # noqa: E501
        "ValidationSupported": True,
        "FineTuningSupported": True,
        "ResourceNameBase": "meta-textgeneration-llama-2-70b",
        "DefaultPayloads": {
            "meaningOfLife": {
                "ContentType": "application/json",
                "PromptKey": "inputs",
                "OutputKeys": {
                    "generated_text": "[0].generated_text",
                    "input_logprobs": "[0].details.prefill[*].logprob",
                },
                "Body": {
                    "inputs": "I believe the meaning of life is",
                    "parameters": {
                        "max_new_tokens": 64,
                        "top_p": 0.9,
                        "temperature": 0.6,
                        "decoder_input_details": True,
                        "details": True,
                    },
                },
            },
            "theoryOfRelativity": {
                "ContentType": "application/json",
                "PromptKey": "inputs",
                "OutputKeys": {"generated_text": "[0].generated_text"},
                "Body": {
                    "inputs": "Simply put, the theory of relativity states that ",
                    "parameters": {"max_new_tokens": 64, "top_p": 0.9, "temperature": 0.6},
                },
            },
        },
        "GatedBucket": True,
        "HostingInstanceTypeVariants": {
            "Aliases": {
                "gpu_ecr_uri_1": "763104351884.dkr.ecr.us-west-2.amazonaws.com/huggingface-pytorch-tgi-inference:2.1.1-tgi1.4.0-gpu-py310-cu121-ubuntu20.04"  # noqa: E501
            },
            "Variants": {
                "g4dn": {"properties": {"image_uri": "$gpu_ecr_uri_1"}},
                "g5": {"properties": {"image_uri": "$gpu_ecr_uri_1"}},
                "local_gpu": {"properties": {"image_uri": "$gpu_ecr_uri_1"}},
                "p2": {"properties": {"image_uri": "$gpu_ecr_uri_1"}},
                "p3": {"properties": {"image_uri": "$gpu_ecr_uri_1"}},
                "p3dn": {"properties": {"image_uri": "$gpu_ecr_uri_1"}},
                "p4d": {"properties": {"image_uri": "$gpu_ecr_uri_1"}},
                "p4de": {"properties": {"image_uri": "$gpu_ecr_uri_1"}},
                "p5": {"properties": {"image_uri": "$gpu_ecr_uri_1"}},
                "ml.g5.12xlarge": {"properties": {"environment_variables": {"SM_NUM_GPUS": "4"}}},
                "ml.g5.24xlarge": {"properties": {"environment_variables": {"SM_NUM_GPUS": "4"}}},
                "ml.g5.48xlarge": {"properties": {"environment_variables": {"SM_NUM_GPUS": "8"}}},
                "ml.p4d.24xlarge": {"properties": {"environment_variables": {"SM_NUM_GPUS": "8"}}},
            },
        },
        "TrainingInstanceTypeVariants": {
            "Aliases": {
                "gpu_ecr_uri_1": "763104351884.dkr.ecr.us-west-2.amazonaws.com/huggingface-pytorch-training:2.0.0-transformers4.28.1-gpu-py310-cu118-ubuntu20.04"  # noqa: E501
            },
            "Variants": {
                "g4dn": {"properties": {"image_uri": "$gpu_ecr_uri_1"}},
                "g5": {
                    "properties": {
                        "image_uri": "$gpu_ecr_uri_1",
                        "gated_model_key_env_var_value": "meta-training/g5/v1.0.0/train-meta-textgeneration-llama-2-70b.tar.gz",  # noqa: E501
                    },
                },
                "local_gpu": {"properties": {"image_uri": "$gpu_ecr_uri_1"}},
                "p2": {"properties": {"image_uri": "$gpu_ecr_uri_1"}},
                "p3": {"properties": {"image_uri": "$gpu_ecr_uri_1"}},
                "p3dn": {"properties": {"image_uri": "$gpu_ecr_uri_1"}},
                "p4d": {
                    "properties": {
                        "image_uri": "$gpu_ecr_uri_1",
                        "gated_model_key_env_var_value": "meta-training/p4d/v1.0.0/train-meta-textgeneration-llama-2-70b.tar.gz",  # noqa: E501
                    },
                },
                "p4de": {"properties": {"image_uri": "$gpu_ecr_uri_1"}},
                "p5": {"properties": {"image_uri": "$gpu_ecr_uri_1"}},
            },
        },
        "HostingArtifactS3DataType": "S3Prefix",
        "HostingArtifactCompressionType": "None",
        "HostingResourceRequirements": {"MinMemoryMb": 393216, "NumAccelerators": 8},
        "DynamicContainerDeploymentSupported": True,
        "TrainingModelPackageArtifactUri": None,
        "Task": "text generation",
        "DataType": "text",
        "Framework": "meta",
        "Dependencies": [],
    },
    "huggingface-textembedding-bloom-7b1": {
        "Url": "https://huggingface.co/bigscience/bloom-7b1",
        "MinSdkVersion": "2.144.0",
        "TrainingSupported": False,
        "IncrementalTrainingSupported": False,
        "HostingEcrUri": "763104351884.dkr.ecr.us-west-2.amazonaws.com/huggingface-pytorch-tgi-inference:2.1.1-tgi1.4.0-gpu-py310-cu121-ubuntu20.04",  # noqa: E501
        "HostingArtifactUri": "s3://jumpstart-cache-prod-us-west-2/huggingface-infer/infer-huggingface-textembedding-bloom-7b1.tar.gz",  # noqa: E501
        "HostingScriptUri": "s3://jumpstart-cache-prod-us-west-2/source-directory-tarballs/huggingface/inference/textembedding/v1.0.1/sourcedir.tar.gz",  # noqa: E501
        "HostingPrepackedArtifactUri": "s3://jumpstart-cache-prod-us-west-2/huggingface-infer/prepack/v1.0.1/infer-prepack-huggingface-textembedding-bloom-7b1.tar.gz",  # noqa: E501
        "HostingPrepackedArtifactVersion": "1.0.1",
        "InferenceDependencies": [
            "accelerate==0.16.0",
            "bitsandbytes==0.37.0",
            "filelock==3.9.0",
            "huggingface_hub==0.12.0",
            "regex==2022.7.9",
            "tokenizers==0.13.2",
            "transformers==4.26.0",
        ],
        "TrainingDependencies": [],
        "InferenceEnvironmentVariables": [
            {
                "Name": "SAGEMAKER_PROGRAM",
                "Type": "text",
                "Default": "inference.py",
                "Scope": "container",
                "RequiredForModelClass": True,
            }
        ],
        "TrainingMetrics": [],
        "DefaultInferenceInstanceType": "ml.g5.12xlarge",
        "SupportedInferenceInstanceTypes": [
            "ml.g5.12xlarge",
            "ml.g5.24xlarge",
            "ml.p3.8xlarge",
            "ml.p3.16xlarge",
            "ml.g4dn.12xlarge",
        ],
        "deploy_kwargs": {
            "ModelDataDownloadTimeout": 3600,
            "ContainerStartupHealthCheckTimeout": 3600,
        },
        "SageMakerSdkPredictorSpecifications": {
            "SupportedContentTypes": ["application/json", "application/x-text"],
            "SupportedAcceptTypes": ["application/json;verbose", "application/json"],
            "DefaultContentType": "application/json",
            "DefaultAcceptType": "application/json",
        },
        "InferenceVolumeSize": 256,
        "InferenceEnableNetworkIsolation": True,
        "ValidationSupported": False,
        "FineTuningSupported": False,
        "ResourceNameBase": "hf-textembedding-bloom-7b1",
        "HostingInstanceTypeVariants": {
            "Aliases": {
                "alias_ecr_uri_3": "763104351884.dkr.ecr.us-west-2.amazonaws.com/pytorch-training-neuron:1.11.0-neuron-py38-sdk2.4.0-ubuntu20.04",  # noqa: E501
                "cpu_ecr_uri_1": "763104351884.dkr.ecr.us-west-2.amazonaws.com/pytorch-inference:1.12.0-cpu-py38",
                "gpu_ecr_uri_2": "763104351884.dkr.ecr.us-west-2.amazonaws.com/pytorch-inference:1.12.0-gpu-py38",
            },
            "Variants": {
                "c4": {"properties": {"image_uri": "$cpu_ecr_uri_1"}},
                "c5": {"properties": {"image_uri": "$cpu_ecr_uri_1"}},
                "c5d": {"properties": {"image_uri": "$cpu_ecr_uri_1"}},
                "c5n": {"properties": {"image_uri": "$cpu_ecr_uri_1"}},
                "c6i": {"properties": {"image_uri": "$cpu_ecr_uri_1"}},
                "c7i": {"properties": {"image_uri": "$cpu_ecr_uri_1"}},
                "g4dn": {"properties": {"image_uri": "$gpu_ecr_uri_2"}},
                "g5": {"properties": {"image_uri": "$gpu_ecr_uri_2"}},
                "local": {"properties": {"image_uri": "$cpu_ecr_uri_1"}},
                "local_gpu": {"properties": {"image_uri": "$gpu_ecr_uri_2"}},
                "m4": {"properties": {"image_uri": "$cpu_ecr_uri_1"}},
                "m5": {"properties": {"image_uri": "$cpu_ecr_uri_1"}},
                "m5d": {"properties": {"image_uri": "$cpu_ecr_uri_1"}},
                "m6i": {"properties": {"image_uri": "$cpu_ecr_uri_1"}},
                "m7i": {"properties": {"image_uri": "$cpu_ecr_uri_1"}},
                "p2": {"properties": {"image_uri": "$gpu_ecr_uri_2"}},
                "p3": {"properties": {"image_uri": "$gpu_ecr_uri_2"}},
                "p3dn": {"properties": {"image_uri": "$gpu_ecr_uri_2"}},
                "p4d": {"properties": {"image_uri": "$gpu_ecr_uri_2"}},
                "p4de": {"properties": {"image_uri": "$gpu_ecr_uri_2"}},
                "p5": {"properties": {"image_uri": "$gpu_ecr_uri_2"}},
                "r5": {"properties": {"image_uri": "$cpu_ecr_uri_1"}},
                "r5d": {"properties": {"image_uri": "$cpu_ecr_uri_1"}},
                "r7i": {"properties": {"image_uri": "$cpu_ecr_uri_1"}},
                "t2": {"properties": {"image_uri": "$cpu_ecr_uri_1"}},
                "t3": {"properties": {"image_uri": "$cpu_ecr_uri_1"}},
                "trn1": {"properties": {"image_uri": "$alias_ecr_uri_3"}},
                "trn1n": {"properties": {"image_uri": "$alias_ecr_uri_3"}},
            },
        },
        "TrainingModelPackageArtifactUri": None,
        "DynamicContainerDeploymentSupported": False,
        "License": "BigScience RAIL",
        "Dependencies": [],
    },
}<|MERGE_RESOLUTION|>--- conflicted
+++ resolved
@@ -1859,8 +1859,6 @@
                         "626614931356.dkr.ecr.af-south-1.amazonaws.com/"
                         "huggingface-pytorch-tgi-inference:2.1.1-tgi1.4.2-gpu-py310-cu121-ubuntu22.04"
                     )
-<<<<<<< HEAD
-=======
                 },
                 "ap-east-1": {
                     "gpu_ecr_uri_1": (
@@ -2350,777 +2348,6 @@
     "inference-instance-types-variant-model": {
         "model_id": "huggingface-llm-falcon-180b-bf16",
         "url": "https://huggingface.co/tiiuae/falcon-180B",
-        "version": "1.0.0",
-        "min_sdk_version": "2.175.0",
-        "training_supported": True,
-        "incremental_training_supported": False,
-        "hosting_ecr_specs": {
-            "framework": "huggingface-llm",
-            "framework_version": "0.9.3",
-            "py_version": "py39",
-            "huggingface_transformers_version": "4.29.2",
-        },
-        "hosting_artifact_key": "huggingface-infer/infer-huggingface-llm-falcon-180b-bf16.tar.gz",
-        "hosting_script_key": "source-directory-tarballs/huggingface/inference/llm/v1.0.1/sourcedir.tar.gz",
-        "hosting_prepacked_artifact_key": "huggingface-infer/prepack/v1.0.1/infer-prepack"
-        "-huggingface-llm-falcon-180b-bf16.tar.gz",
-        "hosting_prepacked_artifact_version": "1.0.1",
-        "hosting_use_script_uri": False,
-        "inference_vulnerable": False,
-        "inference_dependencies": [],
-        "inference_vulnerabilities": [],
-        "training_vulnerable": False,
-        "training_dependencies": [],
-        "training_vulnerabilities": [],
-        "deprecated": False,
-        "inference_environment_variables": [
-            {
-                "name": "SAGEMAKER_PROGRAM",
-                "type": "text",
-                "default": "inference.py",
-                "scope": "container",
-                "required_for_model_class": True,
-            },
-            {
-                "name": "SAGEMAKER_SUBMIT_DIRECTORY",
-                "type": "text",
-                "default": "/opt/ml/model/code",
-                "scope": "container",
-                "required_for_model_class": False,
-            },
-            {
-                "name": "SAGEMAKER_CONTAINER_LOG_LEVEL",
-                "type": "text",
-                "default": "20",
-                "scope": "container",
-                "required_for_model_class": False,
-            },
-            {
-                "name": "SAGEMAKER_MODEL_SERVER_TIMEOUT",
-                "type": "text",
-                "default": "3600",
-                "scope": "container",
-                "required_for_model_class": False,
-            },
-            {
-                "name": "ENDPOINT_SERVER_TIMEOUT",
-                "type": "int",
-                "default": 3600,
-                "scope": "container",
-                "required_for_model_class": True,
-            },
-            {
-                "name": "MODEL_CACHE_ROOT",
-                "type": "text",
-                "default": "/opt/ml/model",
-                "scope": "container",
-                "required_for_model_class": True,
-            },
-            {
-                "name": "SAGEMAKER_ENV",
-                "type": "text",
-                "default": "1",
-                "scope": "container",
-                "required_for_model_class": True,
-            },
-            {
-                "name": "HF_MODEL_ID",
-                "type": "text",
-                "default": "/opt/ml/model",
-                "scope": "container",
-                "required_for_model_class": True,
-            },
-            {
-                "name": "SM_NUM_GPUS",
-                "type": "text",
-                "default": "8",
-                "scope": "container",
-                "required_for_model_class": True,
-            },
-            {
-                "name": "MAX_INPUT_LENGTH",
-                "type": "text",
-                "default": "1024",
-                "scope": "container",
-                "required_for_model_class": True,
-            },
-            {
-                "name": "MAX_TOTAL_TOKENS",
-                "type": "text",
-                "default": "2048",
-                "scope": "container",
-                "required_for_model_class": True,
-            },
-            {
-                "name": "SAGEMAKER_MODEL_SERVER_WORKERS",
-                "type": "int",
-                "default": 1,
-                "scope": "container",
-                "required_for_model_class": True,
-            },
-        ],
-        "metrics": [],
-        "default_inference_instance_type": "ml.p4de.24xlarge",
-        "supported_inference_instance_types": ["ml.p4de.24xlarge"],
-        "default_training_instance_type": "ml.p4de.24xlarge",
-        "supported_training_instance_types": ["ml.p4de.24xlarge"],
-        "model_kwargs": {},
-        "deploy_kwargs": {
-            "model_data_download_timeout": 3600,
-            "container_startup_health_check_timeout": 3600,
-        },
-        "predictor_specs": {
-            "supported_content_types": ["application/json"],
-            "supported_accept_types": ["application/json"],
-            "default_content_type": "application/json",
-            "default_accept_type": "application/json",
-        },
-        "inference_volume_size": 512,
-        "inference_enable_network_isolation": True,
-        "validation_supported": False,
-        "fine_tuning_supported": False,
-        "resource_name_base": "hf-llm-falcon-180b-bf16",
-        "training_instance_type_variants": {
-            "regional_aliases": {
-                "us-west-2": {
-                    "gpu_image_uri": "763104351884.dkr.ecr.us-west-2.amazonaws.com/"
-                    "huggingface-pytorch-inference:1.13.1-transformers4.26.0-gpu-py39-cu117-ubuntu20.04",
-                    "gpu_image_uri_2": "763104351884.dkr.ecr.us-west-2.amazonaws.com/stud-gpu",
-                    "cpu_image_uri": "867930986793.dkr.us-west-2.amazonaws.com/cpu-blah",
-                }
-            },
-            "variants": {
-                "ml.p2.12xlarge": {
-                    "properties": {
-                        "environment_variables": {"TENSOR_PARALLEL_DEGREE": "4"},
-                        "supported_inference_instance_types": ["ml.p5.xlarge"],
-                        "default_inference_instance_type": "ml.p5.xlarge",
-                        "metrics": [
-                            {
-                                "Name": "huggingface-textgeneration:eval-loss",
-                                "Regex": "'eval_loss': ([0-9]+\\.[0-9]+)",
-                            },
-                            {
-                                "Name": "huggingface-textgeneration:instance-typemetric-loss",
-                                "Regex": "'eval_loss': ([0-9]+\\.[0-9]+)",
-                            },
-                            {
-                                "Name": "huggingface-textgeneration:train-loss",
-                                "Regex": "'instance type specific': ([0-9]+\\.[0-9]+)",
-                            },
-                            {
-                                "Name": "huggingface-textgeneration:noneyourbusiness-loss",
-                                "Regex": "'loss-noyb instance specific': ([0-9]+\\.[0-9]+)",
-                            },
-                        ],
-                    }
-                },
-                "p2": {
-                    "regional_properties": {"image_uri": "$gpu_image_uri"},
-                    "properties": {
-                        "supported_inference_instance_types": ["ml.p2.xlarge", "ml.p3.xlarge"],
-                        "default_inference_instance_type": "ml.p2.xlarge",
-                        "metrics": [
-                            {
-                                "Name": "huggingface-textgeneration:wtafigo",
-                                "Regex": "'evasadfasdl_loss': ([0-9]+\\.[0-9]+)",
-                            },
-                            {
-                                "Name": "huggingface-textgeneration:eval-loss",
-                                "Regex": "'eval_loss': ([0-9]+\\.[0-9]+)",
-                            },
-                            {
-                                "Name": "huggingface-textgeneration:train-loss",
-                                "Regex": "'instance family specific': ([0-9]+\\.[0-9]+)",
-                            },
-                            {
-                                "Name": "huggingface-textgeneration:noneyourbusiness-loss",
-                                "Regex": "'loss-noyb': ([0-9]+\\.[0-9]+)",
-                            },
-                        ],
-                    },
-                },
-                "p3": {"regional_properties": {"image_uri": "$gpu_image_uri"}},
-                "ml.p3.200xlarge": {"regional_properties": {"image_uri": "$gpu_image_uri_2"}},
-                "p4": {
-                    "regional_properties": {"image_uri": "$gpu_image_uri"},
-                    "properties": {
-                        "prepacked_artifact_key": "path/to/prepacked/inference/artifact/prefix/number2/"
-                    },
-                },
-                "g4": {
-                    "regional_properties": {"image_uri": "$gpu_image_uri"},
-                    "properties": {
-                        "artifact_key": "path/to/prepacked/training/artifact/prefix/number2/"
-                    },
-                },
-                "g4dn": {"regional_properties": {"image_uri": "$gpu_image_uri"}},
-                "g9": {
-                    "regional_properties": {"image_uri": "$gpu_image_uri"},
-                    "properties": {
-                        "prepacked_artifact_key": "asfs/adsf/sda/f",
-                        "hyperparameters": [
-                            {
-                                "name": "num_bag_sets",
-                                "type": "int",
-                                "default": 5,
-                                "min": 5,
-                                "scope": "algorithm",
-                            },
-                            {
-                                "name": "num_stack_levels",
-                                "type": "int",
-                                "default": 6,
-                                "min": 7,
-                                "max": 3,
-                                "scope": "algorithm",
-                            },
-                            {
-                                "name": "refit_full",
-                                "type": "text",
-                                "default": "False",
-                                "options": ["True", "False"],
-                                "scope": "algorithm",
-                            },
-                            {
-                                "name": "set_best_to_refit_full",
-                                "type": "text",
-                                "default": "False",
-                                "options": ["True", "False"],
-                                "scope": "algorithm",
-                            },
-                            {
-                                "name": "save_space",
-                                "type": "text",
-                                "default": "False",
-                                "options": ["True", "False"],
-                                "scope": "algorithm",
-                            },
-                            {
-                                "name": "verbosity",
-                                "type": "int",
-                                "default": 2,
-                                "min": 0,
-                                "max": 4,
-                                "scope": "algorithm",
-                            },
-                            {
-                                "name": "sagemaker_submit_directory",
-                                "type": "text",
-                                "default": "/opt/ml/input/data/code/sourcedir.tar.gz",
-                                "scope": "container",
-                            },
-                            {
-                                "name": "sagemaker_program",
-                                "type": "text",
-                                "default": "transfer_learning.py",
-                                "scope": "container",
-                            },
-                            {
-                                "name": "sagemaker_container_log_level",
-                                "type": "text",
-                                "default": "20",
-                                "scope": "container",
-                            },
-                        ],
-                    },
->>>>>>> f66b866a
-                },
-                "ap-east-1": {
-                    "gpu_ecr_uri_1": (
-                        "871362719292.dkr.ecr.ap-east-1.amazonaws.com/"
-                        "huggingface-pytorch-tgi-inference:2.1.1-tgi1.4.2-gpu-py310-cu121-ubuntu22.04"
-                    )
-                },
-                "ap-northeast-1": {
-                    "gpu_ecr_uri_1": (
-                        "763104351884.dkr.ecr.ap-northeast-1.amazonaws.com/"
-                        "huggingface-pytorch-tgi-inference:2.1.1-tgi1.4.2-gpu-py310-cu121-ubuntu22.04"
-                    )
-                },
-                "ap-northeast-2": {
-                    "gpu_ecr_uri_1": (
-                        "763104351884.dkr.ecr.ap-northeast-2.amazonaws.com/"
-                        "huggingface-pytorch-tgi-inference:2.1.1-tgi1.4.2-gpu-py310-cu121-ubuntu22.04"
-                    )
-                },
-                "ap-south-1": {
-                    "gpu_ecr_uri_1": (
-                        "763104351884.dkr.ecr.ap-south-1.amazonaws.com/"
-                        "huggingface-pytorch-tgi-inference:2.1.1-tgi1.4.2-gpu-py310-cu121-ubuntu22.04"
-                    )
-                },
-                "ap-southeast-1": {
-                    "gpu_ecr_uri_1": (
-                        "763104351884.dkr.ecr.ap-southeast-1.amazonaws.com/"
-                        "huggingface-pytorch-tgi-inference:2.1.1-tgi1.4.2-gpu-py310-cu121-ubuntu22.04"
-                    )
-                },
-                "ap-southeast-2": {
-                    "gpu_ecr_uri_1": (
-                        "763104351884.dkr.ecr.ap-southeast-2.amazonaws.com/"
-                        "huggingface-pytorch-tgi-inference:2.1.1-tgi1.4.2-gpu-py310-cu121-ubuntu22.04"
-                    )
-                },
-                "ca-central-1": {
-                    "gpu_ecr_uri_1": (
-                        "763104351884.dkr.ecr.ca-central-1.amazonaws.com/"
-                        "huggingface-pytorch-tgi-inference:2.1.1-tgi1.4.2-gpu-py310-cu121-ubuntu22.04"
-                    )
-                },
-                "cn-north-1": {
-                    "gpu_ecr_uri_1": (
-                        "727897471807.dkr.ecr.cn-north-1.amazonaws.com.cn/"
-                        "huggingface-pytorch-tgi-inference:2.1.1-tgi1.4.2-gpu-py310-cu121-ubuntu22.04"
-                    )
-                },
-                "eu-central-1": {
-                    "gpu_ecr_uri_1": (
-                        "763104351884.dkr.ecr.eu-central-1.amazonaws.com/"
-                        "huggingface-pytorch-tgi-inference:2.1.1-tgi1.4.2-gpu-py310-cu121-ubuntu22.04"
-                    )
-                },
-                "eu-north-1": {
-                    "gpu_ecr_uri_1": (
-                        "763104351884.dkr.ecr.eu-north-1.amazonaws.com/"
-                        "huggingface-pytorch-tgi-inference:2.1.1-tgi1.4.2-gpu-py310-cu121-ubuntu22.04"
-                    )
-                },
-                "eu-south-1": {
-                    "gpu_ecr_uri_1": (
-                        "692866216735.dkr.ecr.eu-south-1.amazonaws.com/"
-                        "huggingface-pytorch-tgi-inference:2.1.1-tgi1.4.2-gpu-py310-cu121-ubuntu22.04"
-                    )
-                },
-                "eu-west-1": {
-                    "gpu_ecr_uri_1": (
-                        "763104351884.dkr.ecr.eu-west-1.amazonaws.com/"
-                        "huggingface-pytorch-tgi-inference:2.1.1-tgi1.4.2-gpu-py310-cu121-ubuntu22.04"
-                    )
-                },
-                "eu-west-2": {
-                    "gpu_ecr_uri_1": (
-                        "763104351884.dkr.ecr.eu-west-2.amazonaws.com/"
-                        "huggingface-pytorch-tgi-inference:2.1.1-tgi1.4.2-gpu-py310-cu121-ubuntu22.04"
-                    )
-                },
-                "eu-west-3": {
-                    "gpu_ecr_uri_1": (
-                        "763104351884.dkr.ecr.eu-west-3.amazonaws.com/"
-                        "huggingface-pytorch-tgi-inference:2.1.1-tgi1.4.2-gpu-py310-cu121-ubuntu22.04"
-                    )
-                },
-                "il-central-1": {
-                    "gpu_ecr_uri_1": (
-                        "780543022126.dkr.ecr.il-central-1.amazonaws.com/"
-                        "huggingface-pytorch-tgi-inference:2.1.1-tgi1.4.2-gpu-py310-cu121-ubuntu22.04"
-                    )
-                },
-                "me-south-1": {
-                    "gpu_ecr_uri_1": (
-                        "217643126080.dkr.ecr.me-south-1.amazonaws.com/"
-                        "huggingface-pytorch-tgi-inference:2.1.1-tgi1.4.2-gpu-py310-cu121-ubuntu22.04"
-                    )
-                },
-                "sa-east-1": {
-                    "gpu_ecr_uri_1": (
-                        "763104351884.dkr.ecr.sa-east-1.amazonaws.com/"
-                        "huggingface-pytorch-tgi-inference:2.1.1-tgi1.4.2-gpu-py310-cu121-ubuntu22.04"
-                    )
-                },
-                "us-east-1": {
-                    "gpu_ecr_uri_1": (
-                        "763104351884.dkr.ecr.us-east-1.amazonaws.com/"
-                        "huggingface-pytorch-tgi-inference:2.1.1-tgi1.4.2-gpu-py310-cu121-ubuntu22.04"
-                    )
-                },
-                "us-east-2": {
-                    "gpu_ecr_uri_1": (
-                        "763104351884.dkr.ecr.us-east-2.amazonaws.com/"
-                        "huggingface-pytorch-tgi-inference:2.1.1-tgi1.4.2-gpu-py310-cu121-ubuntu22.04"
-                    )
-                },
-                "us-west-1": {
-                    "gpu_ecr_uri_1": (
-                        "763104351884.dkr.ecr.us-west-1.amazonaws.com/"
-                        "huggingface-pytorch-tgi-inference:2.1.1-tgi1.4.2-gpu-py310-cu121-ubuntu22.04"
-                    )
-                },
-                "us-west-2": {
-                    "gpu_ecr_uri_1": (
-                        "763104351884.dkr.ecr.us-west-2.amazonaws.com/"
-                        "huggingface-pytorch-tgi-inference:2.1.1-tgi1.4.2-gpu-py310-cu121-ubuntu22.04"
-                    )
-                },
-            },
-            "variants": {
-                "g4dn": {"regional_properties": {"image_uri": "$gpu_ecr_uri_1"}},
-                "g5": {"regional_properties": {"image_uri": "$gpu_ecr_uri_1"}},
-                "local_gpu": {"regional_properties": {"image_uri": "$gpu_ecr_uri_1"}},
-                "p2": {"regional_properties": {"image_uri": "$gpu_ecr_uri_1"}},
-                "p3": {"regional_properties": {"image_uri": "$gpu_ecr_uri_1"}},
-                "p3dn": {"regional_properties": {"image_uri": "$gpu_ecr_uri_1"}},
-                "p4d": {"regional_properties": {"image_uri": "$gpu_ecr_uri_1"}},
-                "p4de": {"regional_properties": {"image_uri": "$gpu_ecr_uri_1"}},
-                "p5": {"regional_properties": {"image_uri": "$gpu_ecr_uri_1"}},
-                "ml.g4dn.12xlarge": {"properties": {"environment_variables": {"SM_NUM_GPUS": "4"}}},
-                "ml.g5.12xlarge": {"properties": {"environment_variables": {"SM_NUM_GPUS": "4"}}},
-                "ml.g5.24xlarge": {"properties": {"environment_variables": {"SM_NUM_GPUS": "4"}}},
-                "ml.g5.48xlarge": {"properties": {"environment_variables": {"SM_NUM_GPUS": "8"}}},
-                "ml.p4d.24xlarge": {"properties": {"environment_variables": {"SM_NUM_GPUS": "8"}}},
-            },
-        },
-        "training_instance_type_variants": {
-            "regional_aliases": {
-                "af-south-1": {
-                    "gpu_ecr_uri_1": (
-                        "626614931356.dkr.ecr.af-south-1.amazonaws.com/"
-                        "huggingface-pytorch-training:2.0.0-transformers4.28.1-gpu-py310-cu118-ubuntu20.04"
-                    )
-                },
-                "ap-east-1": {
-                    "gpu_ecr_uri_1": (
-                        "871362719292.dkr.ecr.ap-east-1.amazonaws.com/"
-                        "huggingface-pytorch-training:2.0.0-transformers4.28.1-gpu-py310-cu118-ubuntu20.04"
-                    )
-                },
-                "ap-northeast-1": {
-                    "gpu_ecr_uri_1": (
-                        "763104351884.dkr.ecr.ap-northeast-1.amazonaws.com/"
-                        "huggingface-pytorch-training:2.0.0-transformers4.28.1-gpu-py310-cu118-ubuntu20.04"
-                    )
-                },
-                "ap-northeast-2": {
-                    "gpu_ecr_uri_1": (
-                        "763104351884.dkr.ecr.ap-northeast-2.amazonaws.com/"
-                        "huggingface-pytorch-training:2.0.0-transformers4.28.1-gpu-py310-cu118-ubuntu20.04"
-                    )
-                },
-                "ap-south-1": {
-                    "gpu_ecr_uri_1": (
-                        "763104351884.dkr.ecr.ap-south-1.amazonaws.com/"
-                        "huggingface-pytorch-training:2.0.0-transformers4.28.1-gpu-py310-cu118-ubuntu20.04"
-                    )
-                },
-                "ap-southeast-1": {
-                    "gpu_ecr_uri_1": (
-                        "763104351884.dkr.ecr.ap-southeast-1.amazonaws.com/"
-                        "huggingface-pytorch-training:2.0.0-transformers4.28.1-gpu-py310-cu118-ubuntu20.04"
-                    )
-                },
-                "ap-southeast-2": {
-                    "gpu_ecr_uri_1": (
-                        "763104351884.dkr.ecr.ap-southeast-2.amazonaws.com/"
-                        "huggingface-pytorch-training:2.0.0-transformers4.28.1-gpu-py310-cu118-ubuntu20.04"
-                    )
-                },
-                "ca-central-1": {
-                    "gpu_ecr_uri_1": (
-                        "763104351884.dkr.ecr.ca-central-1.amazonaws.com/"
-                        "huggingface-pytorch-training:2.0.0-transformers4.28.1-gpu-py310-cu118-ubuntu20.04"
-                    )
-                },
-                "cn-north-1": {
-                    "gpu_ecr_uri_1": (
-                        "727897471807.dkr.ecr.cn-north-1.amazonaws.com.cn/"
-                        "huggingface-pytorch-training:2.0.0-transformers4.28.1-gpu-py310-cu118-ubuntu20.04"
-                    )
-                },
-                "eu-central-1": {
-                    "gpu_ecr_uri_1": (
-                        "763104351884.dkr.ecr.eu-central-1.amazonaws.com/"
-                        "huggingface-pytorch-training:2.0.0-transformers4.28.1-gpu-py310-cu118-ubuntu20.04"
-                    )
-                },
-                "eu-north-1": {
-                    "gpu_ecr_uri_1": (
-                        "763104351884.dkr.ecr.eu-north-1.amazonaws.com/"
-                        "huggingface-pytorch-training:2.0.0-transformers4.28.1-gpu-py310-cu118-ubuntu20.04"
-                    )
-                },
-                "eu-south-1": {
-                    "gpu_ecr_uri_1": (
-                        "692866216735.dkr.ecr.eu-south-1.amazonaws.com/"
-                        "huggingface-pytorch-training:2.0.0-transformers4.28.1-gpu-py310-cu118-ubuntu20.04"
-                    )
-                },
-                "eu-west-1": {
-                    "gpu_ecr_uri_1": (
-                        "763104351884.dkr.ecr.eu-west-1.amazonaws.com/"
-                        "huggingface-pytorch-training:2.0.0-transformers4.28.1-gpu-py310-cu118-ubuntu20.04"
-                    )
-                },
-                "eu-west-2": {
-                    "gpu_ecr_uri_1": (
-                        "763104351884.dkr.ecr.eu-west-2.amazonaws.com/"
-                        "huggingface-pytorch-training:2.0.0-transformers4.28.1-gpu-py310-cu118-ubuntu20.04"
-                    )
-                },
-                "eu-west-3": {
-                    "gpu_ecr_uri_1": (
-                        "763104351884.dkr.ecr.eu-west-3.amazonaws.com/"
-                        "huggingface-pytorch-training:2.0.0-transformers4.28.1-gpu-py310-cu118-ubuntu20.04"
-                    )
-                },
-                "il-central-1": {
-                    "gpu_ecr_uri_1": (
-                        "780543022126.dkr.ecr.il-central-1.amazonaws.com/"
-                        "huggingface-pytorch-training:2.0.0-transformers4.28.1-gpu-py310-cu118-ubuntu20.04"
-                    )
-                },
-                "me-south-1": {
-                    "gpu_ecr_uri_1": (
-                        "217643126080.dkr.ecr.me-south-1.amazonaws.com/"
-                        "huggingface-pytorch-training:2.0.0-transformers4.28.1-gpu-py310-cu118-ubuntu20.04"
-                    )
-                },
-                "sa-east-1": {
-                    "gpu_ecr_uri_1": (
-                        "763104351884.dkr.ecr.sa-east-1.amazonaws.com/"
-                        "huggingface-pytorch-training:2.0.0-transformers4.28.1-gpu-py310-cu118-ubuntu20.04"
-                    )
-                },
-                "us-east-1": {
-                    "gpu_ecr_uri_1": (
-                        "763104351884.dkr.ecr.us-east-1.amazonaws.com/"
-                        "huggingface-pytorch-training:2.0.0-transformers4.28.1-gpu-py310-cu118-ubuntu20.04"
-                    )
-                },
-                "us-east-2": {
-                    "gpu_ecr_uri_1": (
-                        "763104351884.dkr.ecr.us-east-2.amazonaws.com/"
-                        "huggingface-pytorch-training:2.0.0-transformers4.28.1-gpu-py310-cu118-ubuntu20.04"
-                    )
-                },
-                "us-west-1": {
-                    "gpu_ecr_uri_1": (
-                        "763104351884.dkr.ecr.us-west-1.amazonaws.com/"
-                        "huggingface-pytorch-training:2.0.0-transformers4.28.1-gpu-py310-cu118-ubuntu20.04"
-                    )
-                },
-                "us-west-2": {
-                    "gpu_ecr_uri_1": (
-                        "763104351884.dkr.ecr.us-west-2.amazonaws.com/"
-                        "huggingface-pytorch-training:2.0.0-transformers4.28.1-gpu-py310-cu118-ubuntu20.04"
-                    )
-                },
-            },
-            "variants": {
-                "g4dn": {
-                    "regional_properties": {"image_uri": "$gpu_ecr_uri_1"},
-                    "properties": {
-                        "gated_model_key_env_var_value": (
-                            "huggingface-training/g4dn/v1.0.0/train-huggingface-llm-gemma-2b-instruct.tar.gz"
-                        )
-                    },
-                },
-                "g5": {
-                    "regional_properties": {"image_uri": "$gpu_ecr_uri_1"},
-                    "properties": {
-                        "gated_model_key_env_var_value": (
-                            "huggingface-training/g5/v1.0.0/train-huggingface-llm-gemma-2b-instruct.tar.gz"
-                        )
-                    },
-                },
-                "local_gpu": {"regional_properties": {"image_uri": "$gpu_ecr_uri_1"}},
-                "p2": {"regional_properties": {"image_uri": "$gpu_ecr_uri_1"}},
-                "p3": {"regional_properties": {"image_uri": "$gpu_ecr_uri_1"}},
-                "p3dn": {
-                    "regional_properties": {"image_uri": "$gpu_ecr_uri_1"},
-                    "properties": {
-                        "gated_model_key_env_var_value": (
-                            "huggingface-training/p3dn/v1.0.0/train-huggingface-llm-gemma-2b-instruct.tar.gz"
-                        )
-                    },
-                },
-                "p4d": {
-                    "regional_properties": {"image_uri": "$gpu_ecr_uri_1"},
-                    "properties": {
-                        "gated_model_key_env_var_value": (
-                            "huggingface-training/p4d/v1.0.0/train-huggingface-llm-gemma-2b-instruct.tar.gz"
-                        )
-                    },
-                },
-                "p4de": {"regional_properties": {"image_uri": "$gpu_ecr_uri_1"}},
-                "p5": {"regional_properties": {"image_uri": "$gpu_ecr_uri_1"}},
-            },
-        },
-        "hosting_artifact_s3_data_type": "S3Prefix",
-        "hosting_artifact_compression_type": "None",
-        "hosting_resource_requirements": {"min_memory_mb": 8192, "num_accelerators": 1},
-        "dynamic_container_deployment_supported": True,
-    },
-    # noqa: E501
-    "env-var-variant-model": {
-        "model_id": "huggingface-llm-falcon-180b-bf16",
-        "url": "https://huggingface.co/tiiuae/falcon-180B",
-        "version": "1.0.0",
-        "min_sdk_version": "2.175.0",
-        "training_supported": False,
-        "incremental_training_supported": False,
-        "hosting_ecr_specs": {
-            "framework": "huggingface-llm",
-            "framework_version": "0.9.3",
-            "py_version": "py39",
-            "huggingface_transformers_version": "4.29.2",
-        },
-        "hosting_artifact_key": "huggingface-infer/infer-huggingface-llm-falcon-180b-bf16.tar.gz",
-        "hosting_script_key": "source-directory-tarballs/huggingface/inference/llm/v1.0.1/sourcedir.tar.gz",
-        "hosting_prepacked_artifact_key": "huggingface-infer/prepack/v1.0.1/infer-prepack"
-        "-huggingface-llm-falcon-180b-bf16.tar.gz",
-        "hosting_prepacked_artifact_version": "1.0.1",
-        "hosting_use_script_uri": False,
-        "inference_vulnerable": False,
-        "inference_dependencies": [],
-        "inference_vulnerabilities": [],
-        "training_vulnerable": False,
-        "training_dependencies": [],
-        "training_vulnerabilities": [],
-        "deprecated": False,
-        "inference_environment_variables": [
-            {
-                "name": "SAGEMAKER_PROGRAM",
-                "type": "text",
-                "default": "inference.py",
-                "scope": "container",
-                "required_for_model_class": True,
-            },
-            {
-                "name": "SAGEMAKER_SUBMIT_DIRECTORY",
-                "type": "text",
-                "default": "/opt/ml/model/code",
-                "scope": "container",
-                "required_for_model_class": False,
-            },
-            {
-                "name": "SAGEMAKER_CONTAINER_LOG_LEVEL",
-                "type": "text",
-                "default": "20",
-                "scope": "container",
-                "required_for_model_class": False,
-            },
-            {
-                "name": "SAGEMAKER_MODEL_SERVER_TIMEOUT",
-                "type": "text",
-                "default": "3600",
-                "scope": "container",
-                "required_for_model_class": False,
-            },
-            {
-                "name": "ENDPOINT_SERVER_TIMEOUT",
-                "type": "int",
-                "default": 3600,
-                "scope": "container",
-                "required_for_model_class": True,
-            },
-            {
-                "name": "MODEL_CACHE_ROOT",
-                "type": "text",
-                "default": "/opt/ml/model",
-                "scope": "container",
-                "required_for_model_class": True,
-            },
-            {
-                "name": "SAGEMAKER_ENV",
-                "type": "text",
-                "default": "1",
-                "scope": "container",
-                "required_for_model_class": True,
-            },
-            {
-                "name": "HF_MODEL_ID",
-                "type": "text",
-                "default": "/opt/ml/model",
-                "scope": "container",
-                "required_for_model_class": True,
-            },
-            {
-                "name": "SM_NUM_GPUS",
-                "type": "text",
-                "default": "8",
-                "scope": "container",
-                "required_for_model_class": True,
-            },
-            {
-                "name": "MAX_INPUT_LENGTH",
-                "type": "text",
-                "default": "1024",
-                "scope": "container",
-                "required_for_model_class": True,
-            },
-            {
-                "name": "MAX_TOTAL_TOKENS",
-                "type": "text",
-                "default": "2048",
-                "scope": "container",
-                "required_for_model_class": True,
-            },
-            {
-                "name": "SAGEMAKER_MODEL_SERVER_WORKERS",
-                "type": "int",
-                "default": 1,
-                "scope": "container",
-                "required_for_model_class": True,
-            },
-        ],
-        "metrics": [],
-        "default_inference_instance_type": "ml.p4de.24xlarge",
-        "supported_inference_instance_types": ["ml.p4de.24xlarge"],
-        "model_kwargs": {},
-        "deploy_kwargs": {
-            "model_data_download_timeout": 3600,
-            "container_startup_health_check_timeout": 3600,
-        },
-        "predictor_specs": {
-            "supported_content_types": ["application/json"],
-            "supported_accept_types": ["application/json"],
-            "default_content_type": "application/json",
-            "default_accept_type": "application/json",
-        },
-        "inference_volume_size": 512,
-        "inference_enable_network_isolation": True,
-        "validation_supported": False,
-        "fine_tuning_supported": False,
-        "resource_name_base": "hf-llm-falcon-180b-bf16",
-        "hosting_instance_type_variants": {
-            "regional_aliases": {
-                "us-west-2": {
-                    "gpu_image_uri": "763104351884.dkr.ecr.us-west-2.amazonaws.com/"
-                    "huggingface-pytorch-inference:1.13.1-transformers4.26.0-gpu-py39-cu117-ubuntu20.04",
-                    "cpu_image_uri": "867930986793.dkr.us-west-2.amazonaws.com/cpu-blah",
-                }
-            },
-            "variants": {
-                "g4dn": {"regional_properties": {"image_uri": "$gpu_ecr_uri_1"}},
-                "g5": {"regional_properties": {"image_uri": "$gpu_ecr_uri_1"}},
-                "local_gpu": {"regional_properties": {"image_uri": "$gpu_ecr_uri_1"}},
-                "p2": {"regional_properties": {"image_uri": "$gpu_ecr_uri_1"}},
-                "p3": {"regional_properties": {"image_uri": "$gpu_ecr_uri_1"}},
-                "p3dn": {"regional_properties": {"image_uri": "$gpu_ecr_uri_1"}},
-                "p4d": {"regional_properties": {"image_uri": "$gpu_ecr_uri_1"}},
-                "p4de": {"regional_properties": {"image_uri": "$gpu_ecr_uri_1"}},
-                "p5": {"regional_properties": {"image_uri": "$gpu_ecr_uri_1"}},
-                "ml.g5.48xlarge": {"properties": {"environment_variables": {"SM_NUM_GPUS": "80"}}},
-                "ml.p4d.24xlarge": {
-                    "properties": {
-                        "environment_variables": {
-                            "YODEL": "NACEREMA",
-                        }
-                    }
-                },
-            },
-        },
-    },
-<<<<<<< HEAD
-    "inference-instance-types-variant-model": {
-        "model_id": "huggingface-llm-falcon-180b-bf16",
-        "url": "https://huggingface.co/tiiuae/falcon-180B",
-=======
-    # noqa: E501
-    "variant-model": {
-        "model_id": "pytorch-ic-mobilenet-v2",
-        "url": "https://pytorch.org/hub/pytorch_vision_mobilenet_v2/",
->>>>>>> f66b866a
         "version": "1.0.0",
         "min_sdk_version": "2.175.0",
         "training_supported": True,
@@ -9559,7 +8786,6 @@
     },
 }
 
-<<<<<<< HEAD
 TRAINING_CONFIGS = {
     "training_configs": {
         "neuron-training": {
@@ -9576,93 +8802,6 @@
             "default_incremental_training_config": "neuron-training",
             "supported_inference_configs": ["neuron-inference", "neuron-inference-budget"],
             "supported_incremental_training_configs": ["neuron-training", "neuron-training-budget"],
-=======
-BASE_SPEC = {
-    "model_id": "pytorch-ic-mobilenet-v2",
-    "url": "https://pytorch.org/hub/pytorch_vision_mobilenet_v2/",
-    "version": "1.0.0",
-    "min_sdk_version": "2.49.0",
-    "training_supported": True,
-    "incremental_training_supported": True,
-    "gated_bucket": False,
-    "default_payloads": None,
-    "hosting_ecr_specs": {
-        "framework": "pytorch",
-        "framework_version": "1.5.0",
-        "py_version": "py3",
-    },
-    "hosting_instance_type_variants": None,
-    "training_ecr_specs": {
-        "framework": "pytorch",
-        "framework_version": "1.5.0",
-        "py_version": "py3",
-    },
-    "training_instance_type_variants": None,
-    "hosting_artifact_key": "pytorch-infer/infer-pytorch-ic-mobilenet-v2.tar.gz",
-    "hosting_artifact_uri": None,
-    "training_artifact_key": "pytorch-training/train-pytorch-ic-mobilenet-v2.tar.gz",
-    "hosting_script_key": "source-directory-tarballs/pytorch/inference/ic/v1.0.0/sourcedir.tar.gz",
-    "training_script_key": "source-directory-tarballs/pytorch/transfer_learning/ic/v1.0.0/sourcedir.tar.gz",
-    "training_prepacked_script_key": None,
-    "hosting_prepacked_artifact_key": None,
-    "training_model_package_artifact_uris": None,
-    "deprecate_warn_message": None,
-    "deprecated_message": None,
-    "hosting_model_package_arns": None,
-    "hosting_eula_key": None,
-    "model_subscription_link": None,
-    "hyperparameters": [
-        {
-            "name": "epochs",
-            "type": "int",
-            "default": 3,
-            "min": 1,
-            "max": 1000,
-            "scope": "algorithm",
-        },
-        {
-            "name": "adam-learning-rate",
-            "type": "float",
-            "default": 0.05,
-            "min": 1e-08,
-            "max": 1,
-            "scope": "algorithm",
-        },
-        {
-            "name": "batch-size",
-            "type": "int",
-            "default": 4,
-            "min": 1,
-            "max": 1024,
-            "scope": "algorithm",
-        },
-        {
-            "name": "sagemaker_submit_directory",
-            "type": "text",
-            "default": "/opt/ml/input/data/code/sourcedir.tar.gz",
-            "scope": "container",
-        },
-        {
-            "name": "sagemaker_program",
-            "type": "text",
-            "default": "transfer_learning.py",
-            "scope": "container",
-        },
-        {
-            "name": "sagemaker_container_log_level",
-            "type": "text",
-            "default": "20",
-            "scope": "container",
-        },
-    ],
-    "inference_environment_variables": [
-        {
-            "name": "SAGEMAKER_PROGRAM",
-            "type": "text",
-            "default": "inference.py",
-            "scope": "container",
-            "required_for_model_class": True,
->>>>>>> f66b866a
         },
         "neuron-training-budget": {
             "benchmark_metrics": {
@@ -10017,260 +9156,6 @@
     "enable_network_isolation": True,
 }
 
-<<<<<<< HEAD
-=======
-
-INFERENCE_CONFIGS = {
-    "inference_configs": {
-        "neuron-inference": {
-            "benchmark_metrics": {
-                "ml.inf2.2xlarge": [{"name": "Latency", "value": "100", "unit": "Tokens/S"}]
-            },
-            "component_names": ["neuron-inference"],
-        },
-        "neuron-inference-budget": {
-            "benchmark_metrics": {
-                "ml.inf2.2xlarge": [{"name": "Latency", "value": "100", "unit": "Tokens/S"}]
-            },
-            "component_names": ["neuron-base"],
-        },
-        "gpu-inference-budget": {
-            "benchmark_metrics": {
-                "ml.p3.2xlarge": [{"name": "Latency", "value": "100", "unit": "Tokens/S"}]
-            },
-            "component_names": ["gpu-inference-budget"],
-        },
-        "gpu-inference": {
-            "benchmark_metrics": {
-                "ml.p3.2xlarge": [{"name": "Latency", "value": "100", "unit": "Tokens/S"}]
-            },
-            "component_names": ["gpu-inference"],
-        },
-    },
-    "inference_config_components": {
-        "neuron-base": {
-            "supported_inference_instance_types": ["ml.inf2.xlarge", "ml.inf2.2xlarge"]
-        },
-        "neuron-inference": {
-            "default_inference_instance_type": "ml.inf2.xlarge",
-            "supported_inference_instance_types": ["ml.inf2.xlarge", "ml.inf2.2xlarge"],
-            "hosting_ecr_specs": {
-                "framework": "huggingface-llm-neuronx",
-                "framework_version": "0.0.17",
-                "py_version": "py310",
-            },
-            "hosting_artifact_key": "artifacts/meta-textgeneration-llama-2-7b/neuron-inference/model/",
-            "hosting_instance_type_variants": {
-                "regional_aliases": {
-                    "us-west-2": {
-                        "neuron-ecr-uri": "763104351884.dkr.ecr.us-west-2.amazonaws.com/"
-                        "huggingface-pytorch-hosting:2.0.0-transformers4.28.1-gpu-py310-cu118-ubuntu20.04"
-                    }
-                },
-                "variants": {"inf2": {"regional_properties": {"image_uri": "$neuron-ecr-uri"}}},
-            },
-        },
-        "neuron-budget": {"inference_environment_variables": {"BUDGET": "1234"}},
-        "gpu-inference": {
-            "supported_inference_instance_types": ["ml.p2.xlarge", "ml.p3.2xlarge"],
-            "hosting_artifact_key": "artifacts/meta-textgeneration-llama-2-7b/gpu-inference/model/",
-            "hosting_instance_type_variants": {
-                "regional_aliases": {
-                    "us-west-2": {
-                        "gpu-ecr-uri": "763104351884.dkr.ecr.us-west-2.amazonaws.com/"
-                        "pytorch-hosting-neuronx:1.13.1-neuronx-py310-sdk2.14.1-ubuntu20.04"
-                    }
-                },
-                "variants": {
-                    "p3": {"regional_properties": {"image_uri": "$gpu-ecr-uri"}},
-                    "p2": {"regional_properties": {"image_uri": "$gpu-ecr-uri"}},
-                },
-            },
-        },
-        "gpu-inference-budget": {
-            "supported_inference_instance_types": ["ml.p2.xlarge", "ml.p3.2xlarge"],
-            "hosting_artifact_key": "artifacts/meta-textgeneration-llama-2-7b/gpu-inference-budget/model/",
-            "hosting_instance_type_variants": {
-                "regional_aliases": {
-                    "us-west-2": {
-                        "gpu-ecr-uri": "763104351884.dkr.ecr.us-west-2.amazonaws.com/"
-                        "pytorch-hosting-neuronx:1.13.1-neuronx-py310-sdk2.14.1-ubuntu20.04"
-                    }
-                },
-                "variants": {
-                    "p2": {"regional_properties": {"image_uri": "$gpu-ecr-uri"}},
-                    "p3": {"regional_properties": {"image_uri": "$gpu-ecr-uri"}},
-                },
-            },
-        },
-    },
-}
-
-TRAINING_CONFIGS = {
-    "training_configs": {
-        "neuron-training": {
-            "benchmark_metrics": {
-                "ml.tr1n1.2xlarge": [{"name": "Latency", "value": "100", "unit": "Tokens/S"}],
-                "ml.tr1n1.4xlarge": [{"name": "Latency", "value": "50", "unit": "Tokens/S"}],
-            },
-            "component_names": ["neuron-training"],
-        },
-        "neuron-training-budget": {
-            "benchmark_metrics": {
-                "ml.tr1n1.2xlarge": [{"name": "Latency", "value": "100", "unit": "Tokens/S"}],
-                "ml.tr1n1.4xlarge": [{"name": "Latency", "value": "50", "unit": "Tokens/S"}],
-            },
-            "component_names": ["neuron-training-budget"],
-        },
-        "gpu-training": {
-            "benchmark_metrics": {
-                "ml.p3.2xlarge": [{"name": "Latency", "value": "200", "unit": "Tokens/S"}],
-            },
-            "component_names": ["gpu-training"],
-        },
-        "gpu-training-budget": {
-            "benchmark_metrics": {
-                "ml.p3.2xlarge": [{"name": "Latency", "value": "100", "unit": "Tokens/S"}]
-            },
-            "component_names": ["gpu-training-budget"],
-        },
-    },
-    "training_config_components": {
-        "neuron-training": {
-            "supported_training_instance_types": ["ml.trn1.xlarge", "ml.trn1.2xlarge"],
-            "training_artifact_key": "artifacts/meta-textgeneration-llama-2-7b/neuron-training/model/",
-            "training_instance_type_variants": {
-                "regional_aliases": {
-                    "us-west-2": {
-                        "neuron-ecr-uri": "763104351884.dkr.ecr.us-west-2.amazonaws.com/"
-                        "pytorch-training-neuronx:1.13.1-neuronx-py310-sdk2.14.1-ubuntu20.04"
-                    }
-                },
-                "variants": {"trn1": {"regional_properties": {"image_uri": "$neuron-ecr-uri"}}},
-            },
-        },
-        "gpu-training": {
-            "supported_training_instance_types": ["ml.p2.xlarge", "ml.p3.2xlarge"],
-            "training_artifact_key": "artifacts/meta-textgeneration-llama-2-7b/gpu-training/model/",
-            "training_instance_type_variants": {
-                "regional_aliases": {
-                    "us-west-2": {
-                        "gpu-ecr-uri": "763104351884.dkr.ecr.us-west-2.amazonaws.com/"
-                        "pytorch-hosting-neuronx:1.13.1-neuronx-py310-sdk2.14.1-ubuntu20.04"
-                    }
-                },
-                "variants": {
-                    "p2": {"regional_properties": {"image_uri": "$gpu-ecr-uri"}},
-                    "p3": {"regional_properties": {"image_uri": "$gpu-ecr-uri"}},
-                },
-            },
-        },
-        "neuron-training-budget": {
-            "supported_training_instance_types": ["ml.trn1.xlarge", "ml.trn1.2xlarge"],
-            "training_artifact_key": "artifacts/meta-textgeneration-llama-2-7b/neuron-training-budget/model/",
-            "training_instance_type_variants": {
-                "regional_aliases": {
-                    "us-west-2": {
-                        "neuron-ecr-uri": "763104351884.dkr.ecr.us-west-2.amazonaws.com/"
-                        "pytorch-training-neuronx:1.13.1-neuronx-py310-sdk2.14.1-ubuntu20.04"
-                    }
-                },
-                "variants": {"trn1": {"regional_properties": {"image_uri": "$neuron-ecr-uri"}}},
-            },
-        },
-        "gpu-training-budget": {
-            "supported_training_instance_types": ["ml.p2.xlarge", "ml.p3.2xlarge"],
-            "training_artifact_key": "artifacts/meta-textgeneration-llama-2-7b/gpu-training-budget/model/",
-            "training_instance_type_variants": {
-                "regional_aliases": {
-                    "us-west-2": {
-                        "gpu-ecr-uri": "763104351884.dkr.ecr.us-west-2.amazonaws.com/"
-                        "pytorch-hosting-neuronx:1.13.1-neuronx-py310-sdk2.14.1-ubuntu20.04"
-                    }
-                },
-                "variants": {
-                    "p2": {"regional_properties": {"image_uri": "$gpu-ecr-uri"}},
-                    "p3": {"regional_properties": {"image_uri": "$gpu-ecr-uri"}},
-                },
-            },
-        },
-    },
-}
-
-
-INFERENCE_CONFIG_RANKINGS = {
-    "inference_config_rankings": {
-        "overall": {
-            "description": "Overall rankings of configs",
-            "rankings": [
-                "neuron-inference",
-                "neuron-inference-budget",
-                "gpu-inference",
-                "gpu-inference-budget",
-            ],
-        },
-        "performance": {
-            "description": "Configs ranked based on performance",
-            "rankings": [
-                "neuron-inference",
-                "gpu-inference",
-                "neuron-inference-budget",
-                "gpu-inference-budget",
-            ],
-        },
-        "cost": {
-            "description": "Configs ranked based on cost",
-            "rankings": [
-                "neuron-inference-budget",
-                "gpu-inference-budget",
-                "neuron-inference",
-                "gpu-inference",
-            ],
-        },
-    }
-}
-
-TRAINING_CONFIG_RANKINGS = {
-    "training_config_rankings": {
-        "overall": {
-            "description": "Overall rankings of configs",
-            "rankings": [
-                "neuron-training",
-                "neuron-training-budget",
-                "gpu-training",
-                "gpu-training-budget",
-            ],
-        },
-        "performance_training": {
-            "description": "Configs ranked based on performance",
-            "rankings": [
-                "neuron-training",
-                "gpu-training",
-                "neuron-training-budget",
-                "gpu-training-budget",
-            ],
-            "instance_type_overrides": {
-                "ml.p2.xlarge": [
-                    "neuron-training",
-                    "neuron-training-budget",
-                    "gpu-training",
-                    "gpu-training-budget",
-                ]
-            },
-        },
-        "cost_training": {
-            "description": "Configs ranked based on cost",
-            "rankings": [
-                "neuron-training-budget",
-                "gpu-training-budget",
-                "neuron-training",
-                "gpu-training",
-            ],
-        },
-    }
-}
-
->>>>>>> f66b866a
 HUB_MODEL_DOCUMENT_DICTS = {
     "huggingface-llm-gemma-2b-instruct": {
         "Url": "https://huggingface.co/google/gemma-2b-it",
@@ -10894,7 +9779,6 @@
                         "image_uri": "$gpu_ecr_uri_1",
                         "gated_model_key_env_var_value": "huggingface-training/g4dn/v1.0.0/train-huggingface-llm-gemma-2b-instruct.tar.gz",  # noqa: E501
                     },
-<<<<<<< HEAD
                 },
                 "g5": {
                     "properties": {
@@ -10991,29 +9875,6 @@
                             },
                         },
                     ]
-=======
-                },
-                "g5": {
-                    "properties": {
-                        "image_uri": "$gpu_ecr_uri_1",
-                        "gated_model_key_env_var_value": "huggingface-training/g5/v1.0.0/train-huggingface-llm-gemma-2b-instruct.tar.gz",  # noqa: E501
-                    },
-                },
-                "local_gpu": {"properties": {"image_uri": "$gpu_ecr_uri_1"}},
-                "p2": {"properties": {"image_uri": "$gpu_ecr_uri_1"}},
-                "p3": {"properties": {"image_uri": "$gpu_ecr_uri_1"}},
-                "p3dn": {
-                    "properties": {
-                        "image_uri": "$gpu_ecr_uri_1",
-                        "gated_model_key_env_var_value": "huggingface-training/p3dn/v1.0.0/train-huggingface-llm-gemma-2b-instruct.tar.gz",  # noqa: E501
-                    },
-                },
-                "p4d": {
-                    "properties": {
-                        "image_uri": "$gpu_ecr_uri_1",
-                        "gated_model_key_env_var_value": "huggingface-training/p4d/v1.0.0/train-huggingface-llm-gemma-2b-instruct.tar.gz",  # noqa: E501
-                    },
->>>>>>> f66b866a
                 },
                 "p4de": {"properties": {"image_uri": "$gpu_ecr_uri_1"}},
                 "p5": {"properties": {"image_uri": "$gpu_ecr_uri_1"}},
