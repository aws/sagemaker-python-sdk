# Copyright Amazon.com, Inc. or its affiliates. All Rights Reserved.
#
# Licensed under the Apache License, Version 2.0 (the "License"). You
# may not use this file except in compliance with the License. A copy of
# the License is located at
#
#     http://aws.amazon.com/apache2.0/
#
# or in the "license" file accompanying this file. This file is
# distributed on an "AS IS" BASIS, WITHOUT WARRANTIES OR CONDITIONS OF
# ANY KIND, either express or implied. See the License for the specific
# language governing permissions and limitations under the License.
from __future__ import absolute_import


SPECIAL_MODEL_SPECS_DICT = {
    "gemma-model": {
        "model_id": "huggingface-llm-gemma-7b-instruct",
        "url": "https://huggingface.co/google/gemma-7b-it",
        "version": "1.1.0",
        "min_sdk_version": "2.189.0",
        "training_supported": True,
        "incremental_training_supported": False,
        "hosting_ecr_specs": {
            "framework": "huggingface-llm",
            "framework_version": "1.4.2",
            "py_version": "py310",
            "huggingface_transformers_version": "4.33.2",
        },
        "hosting_artifact_key": "huggingface-llm/huggingface-llm-gemma-7b-instruct/artifacts/inference/v1.0.0/",
        "hosting_script_key": "source-directory-tarballs/huggingface/inference/llm/v1.0.1/sourcedir.tar.gz",
        "hosting_prepacked_artifact_key": "huggingface-llm/huggingface-llm-gemma-7b-i"
        "nstruct/artifacts/inference-prepack/v1.0.0/",
        "hosting_prepacked_artifact_version": "1.0.0",
        "hosting_use_script_uri": False,
        "hosting_eula_key": "fmhMetadata/terms/gemmaTerms.txt",
        "inference_vulnerable": False,
        "inference_dependencies": [],
        "inference_vulnerabilities": [],
        "training_vulnerable": False,
        "training_dependencies": [
            "accelerate==0.26.1",
            "bitsandbytes==0.42.0",
            "deepspeed==0.10.3",
            "docstring-parser==0.15",
            "flash_attn==2.5.5",
            "ninja==1.11.1",
            "packaging==23.2",
            "peft==0.8.2",
            "py_cpuinfo==9.0.0",
            "rich==13.7.0",
            "safetensors==0.4.2",
            "sagemaker_jumpstart_huggingface_script_utilities==1.2.1",
            "sagemaker_jumpstart_script_utilities==1.1.9",
            "sagemaker_jumpstart_tabular_script_utilities==1.0.0",
            "shtab==1.6.5",
            "tokenizers==0.15.1",
            "transformers==4.38.1",
            "trl==0.7.10",
            "tyro==0.7.2",
        ],
        "training_vulnerabilities": [],
        "deprecated": False,
        "hyperparameters": [
            {
                "name": "peft_type",
                "type": "text",
                "default": "lora",
                "options": ["lora", "None"],
                "scope": "algorithm",
            },
            {
                "name": "instruction_tuned",
                "type": "text",
                "default": "False",
                "options": ["True", "False"],
                "scope": "algorithm",
            },
            {
                "name": "chat_dataset",
                "type": "text",
                "default": "True",
                "options": ["True", "False"],
                "scope": "algorithm",
            },
            {
                "name": "epoch",
                "type": "int",
                "default": 1,
                "min": 1,
                "max": 1000,
                "scope": "algorithm",
            },
            {
                "name": "learning_rate",
                "type": "float",
                "default": 0.0001,
                "min": 1e-08,
                "max": 1,
                "scope": "algorithm",
            },
            {
                "name": "lora_r",
                "type": "int",
                "default": 64,
                "min": 1,
                "max": 1000,
                "scope": "algorithm",
            },
            {"name": "lora_alpha", "type": "int", "default": 16, "min": 0, "scope": "algorithm"},
            {
                "name": "lora_dropout",
                "type": "float",
                "default": 0,
                "min": 0,
                "max": 1,
                "scope": "algorithm",
            },
            {"name": "bits", "type": "int", "default": 4, "scope": "algorithm"},
            {
                "name": "double_quant",
                "type": "text",
                "default": "True",
                "options": ["True", "False"],
                "scope": "algorithm",
            },
            {
                "name": "quant_type",
                "type": "text",
                "default": "nf4",
                "options": ["fp4", "nf4"],
                "scope": "algorithm",
            },
            {
                "name": "per_device_train_batch_size",
                "type": "int",
                "default": 1,
                "min": 1,
                "max": 1000,
                "scope": "algorithm",
            },
            {
                "name": "per_device_eval_batch_size",
                "type": "int",
                "default": 2,
                "min": 1,
                "max": 1000,
                "scope": "algorithm",
            },
            {
                "name": "warmup_ratio",
                "type": "float",
                "default": 0.1,
                "min": 0,
                "max": 1,
                "scope": "algorithm",
            },
            {
                "name": "train_from_scratch",
                "type": "text",
                "default": "False",
                "options": ["True", "False"],
                "scope": "algorithm",
            },
            {
                "name": "fp16",
                "type": "text",
                "default": "True",
                "options": ["True", "False"],
                "scope": "algorithm",
            },
            {
                "name": "bf16",
                "type": "text",
                "default": "False",
                "options": ["True", "False"],
                "scope": "algorithm",
            },
            {
                "name": "evaluation_strategy",
                "type": "text",
                "default": "steps",
                "options": ["steps", "epoch", "no"],
                "scope": "algorithm",
            },
            {
                "name": "eval_steps",
                "type": "int",
                "default": 20,
                "min": 1,
                "max": 1000,
                "scope": "algorithm",
            },
            {
                "name": "gradient_accumulation_steps",
                "type": "int",
                "default": 4,
                "min": 1,
                "max": 1000,
                "scope": "algorithm",
            },
            {
                "name": "logging_steps",
                "type": "int",
                "default": 8,
                "min": 1,
                "max": 1000,
                "scope": "algorithm",
            },
            {
                "name": "weight_decay",
                "type": "float",
                "default": 0.2,
                "min": 1e-08,
                "max": 1,
                "scope": "algorithm",
            },
            {
                "name": "load_best_model_at_end",
                "type": "text",
                "default": "True",
                "options": ["True", "False"],
                "scope": "algorithm",
            },
            {
                "name": "max_train_samples",
                "type": "int",
                "default": -1,
                "min": -1,
                "scope": "algorithm",
            },
            {
                "name": "max_val_samples",
                "type": "int",
                "default": -1,
                "min": -1,
                "scope": "algorithm",
            },
            {
                "name": "seed",
                "type": "int",
                "default": 10,
                "min": 1,
                "max": 1000,
                "scope": "algorithm",
            },
            {
                "name": "max_input_length",
                "type": "int",
                "default": 2048,
                "min": -1,
                "scope": "algorithm",
            },
            {
                "name": "validation_split_ratio",
                "type": "float",
                "default": 0.2,
                "min": 0,
                "max": 1,
                "scope": "algorithm",
            },
            {
                "name": "train_data_split_seed",
                "type": "int",
                "default": 0,
                "min": 0,
                "scope": "algorithm",
            },
            {
                "name": "preprocessing_num_workers",
                "type": "text",
                "default": "None",
                "scope": "algorithm",
            },
            {"name": "max_steps", "type": "int", "default": -1, "scope": "algorithm"},
            {
                "name": "gradient_checkpointing",
                "type": "text",
                "default": "False",
                "options": ["True", "False"],
                "scope": "algorithm",
            },
            {
                "name": "early_stopping_patience",
                "type": "int",
                "default": 3,
                "min": 1,
                "scope": "algorithm",
            },
            {
                "name": "early_stopping_threshold",
                "type": "float",
                "default": 0.0,
                "min": 0,
                "scope": "algorithm",
            },
            {
                "name": "adam_beta1",
                "type": "float",
                "default": 0.9,
                "min": 0,
                "max": 1,
                "scope": "algorithm",
            },
            {
                "name": "adam_beta2",
                "type": "float",
                "default": 0.999,
                "min": 0,
                "max": 1,
                "scope": "algorithm",
            },
            {
                "name": "adam_epsilon",
                "type": "float",
                "default": 1e-08,
                "min": 0,
                "max": 1,
                "scope": "algorithm",
            },
            {
                "name": "max_grad_norm",
                "type": "float",
                "default": 1.0,
                "min": 0,
                "scope": "algorithm",
            },
            {
                "name": "label_smoothing_factor",
                "type": "float",
                "default": 0,
                "min": 0,
                "max": 1,
                "scope": "algorithm",
            },
            {
                "name": "logging_first_step",
                "type": "text",
                "default": "False",
                "options": ["True", "False"],
                "scope": "algorithm",
            },
            {
                "name": "logging_nan_inf_filter",
                "type": "text",
                "default": "True",
                "options": ["True", "False"],
                "scope": "algorithm",
            },
            {
                "name": "save_strategy",
                "type": "text",
                "default": "steps",
                "options": ["no", "epoch", "steps"],
                "scope": "algorithm",
            },
            {"name": "save_steps", "type": "int", "default": 500, "min": 1, "scope": "algorithm"},
            {"name": "save_total_limit", "type": "int", "default": 1, "scope": "algorithm"},
            {
                "name": "dataloader_drop_last",
                "type": "text",
                "default": "False",
                "options": ["True", "False"],
                "scope": "algorithm",
            },
            {
                "name": "dataloader_num_workers",
                "type": "int",
                "default": 0,
                "min": 0,
                "scope": "algorithm",
            },
            {
                "name": "eval_accumulation_steps",
                "type": "text",
                "default": "None",
                "scope": "algorithm",
            },
            {
                "name": "auto_find_batch_size",
                "type": "text",
                "default": "False",
                "options": ["True", "False"],
                "scope": "algorithm",
            },
            {
                "name": "lr_scheduler_type",
                "type": "text",
                "default": "constant_with_warmup",
                "options": ["constant_with_warmup", "linear"],
                "scope": "algorithm",
            },
            {"name": "warmup_steps", "type": "int", "default": 0, "min": 0, "scope": "algorithm"},
            {
                "name": "deepspeed",
                "type": "text",
                "default": "False",
                "options": ["False"],
                "scope": "algorithm",
            },
            {
                "name": "sagemaker_submit_directory",
                "type": "text",
                "default": "/opt/ml/input/data/code/sourcedir.tar.gz",
                "scope": "container",
            },
            {
                "name": "sagemaker_program",
                "type": "text",
                "default": "transfer_learning.py",
                "scope": "container",
            },
            {
                "name": "sagemaker_container_log_level",
                "type": "text",
                "default": "20",
                "scope": "container",
            },
        ],
        "training_script_key": "source-directory-tarballs/huggingface/transfer_learning/llm/v1.1.1/sourcedir.tar.gz",
        "training_prepacked_script_key": "source-directory-tarballs/huggingface/transfer_learning/"
        "llm/prepack/v1.1.1/sourcedir.tar.gz",
        "training_prepacked_script_version": "1.1.1",
        "training_ecr_specs": {
            "framework": "huggingface",
            "framework_version": "2.0.0",
            "py_version": "py310",
            "huggingface_transformers_version": "4.28.1",
        },
        "training_artifact_key": "huggingface-training/train-huggingface-llm-gemma-7b-instruct.tar.gz",
        "inference_environment_variables": [
            {
                "name": "SAGEMAKER_PROGRAM",
                "type": "text",
                "default": "inference.py",
                "scope": "container",
                "required_for_model_class": False,
            },
            {
                "name": "SAGEMAKER_SUBMIT_DIRECTORY",
                "type": "text",
                "default": "/opt/ml/model/code",
                "scope": "container",
                "required_for_model_class": False,
            },
            {
                "name": "SAGEMAKER_CONTAINER_LOG_LEVEL",
                "type": "text",
                "default": "20",
                "scope": "container",
                "required_for_model_class": False,
            },
            {
                "name": "SAGEMAKER_MODEL_SERVER_TIMEOUT",
                "type": "text",
                "default": "3600",
                "scope": "container",
                "required_for_model_class": False,
            },
            {
                "name": "ENDPOINT_SERVER_TIMEOUT",
                "type": "int",
                "default": 3600,
                "scope": "container",
                "required_for_model_class": True,
            },
            {
                "name": "MODEL_CACHE_ROOT",
                "type": "text",
                "default": "/opt/ml/model",
                "scope": "container",
                "required_for_model_class": True,
            },
            {
                "name": "SAGEMAKER_ENV",
                "type": "text",
                "default": "1",
                "scope": "container",
                "required_for_model_class": True,
            },
            {
                "name": "HF_MODEL_ID",
                "type": "text",
                "default": "/opt/ml/model",
                "scope": "container",
                "required_for_model_class": True,
            },
            {
                "name": "MAX_INPUT_LENGTH",
                "type": "text",
                "default": "8191",
                "scope": "container",
                "required_for_model_class": True,
            },
            {
                "name": "MAX_TOTAL_TOKENS",
                "type": "text",
                "default": "8192",
                "scope": "container",
                "required_for_model_class": True,
            },
            {
                "name": "MAX_BATCH_PREFILL_TOKENS",
                "type": "text",
                "default": "8191",
                "scope": "container",
                "required_for_model_class": True,
            },
            {
                "name": "SAGEMAKER_MODEL_SERVER_WORKERS",
                "type": "int",
                "default": 1,
                "scope": "container",
                "required_for_model_class": True,
            },
        ],
        "metrics": [
            {
                "Name": "huggingface-textgeneration:eval-loss",
                "Regex": "'eval_loss': ([0-9]+\\.[0-9]+)",
            },
            {"Name": "huggingface-textgeneration:train-loss", "Regex": "'loss': ([0-9]+\\.[0-9]+)"},
        ],
        "default_inference_instance_type": "ml.g5.12xlarge",
        "supported_inference_instance_types": [
            "ml.g5.12xlarge",
            "ml.g5.24xlarge",
            "ml.g5.48xlarge",
            "ml.p4d.24xlarge",
        ],
        "default_training_instance_type": "ml.g5.12xlarge",
        "supported_training_instance_types": [
            "ml.g5.12xlarge",
            "ml.g5.24xlarge",
            "ml.g5.48xlarge",
            "ml.p4d.24xlarge",
        ],
        "model_kwargs": {},
        "deploy_kwargs": {
            "model_data_download_timeout": 1200,
            "container_startup_health_check_timeout": 1200,
        },
        "estimator_kwargs": {
            "encrypt_inter_container_traffic": True,
            "disable_output_compression": True,
            "max_run": 360000,
        },
        "fit_kwargs": {},
        "predictor_specs": {
            "supported_content_types": ["application/json"],
            "supported_accept_types": ["application/json"],
            "default_content_type": "application/json",
            "default_accept_type": "application/json",
        },
        "inference_volume_size": 512,
        "training_volume_size": 512,
        "inference_enable_network_isolation": True,
        "training_enable_network_isolation": True,
        "default_training_dataset_key": "training-datasets/oasst_top/train/",
        "validation_supported": True,
        "fine_tuning_supported": True,
        "resource_name_base": "hf-llm-gemma-7b-instruct",
        "gated_bucket": True,
        "hosting_instance_type_variants": {
            "regional_aliases": {
                "us-west-2": {
                    "gpu_ecr_uri_1": "626614931356.dkr.ecr.af-south-1.amazonaws.com/h"
                    "uggingface-pytorch-tgi-inference:2.1.1-tgi1.4.2-gpu-py310-cu121-ubuntu22.04"
                },
            },
            "variants": {
                "g4dn": {"regional_properties": {"image_uri": "$gpu_ecr_uri_1"}},
                "g5": {"regional_properties": {"image_uri": "$gpu_ecr_uri_1"}},
                "local_gpu": {"regional_properties": {"image_uri": "$gpu_ecr_uri_1"}},
                "p2": {"regional_properties": {"image_uri": "$gpu_ecr_uri_1"}},
                "p3": {"regional_properties": {"image_uri": "$gpu_ecr_uri_1"}},
                "p3dn": {"regional_properties": {"image_uri": "$gpu_ecr_uri_1"}},
                "p4d": {"regional_properties": {"image_uri": "$gpu_ecr_uri_1"}},
                "p4de": {"regional_properties": {"image_uri": "$gpu_ecr_uri_1"}},
                "p5": {"regional_properties": {"image_uri": "$gpu_ecr_uri_1"}},
                "ml.g5.12xlarge": {"properties": {"environment_variables": {"SM_NUM_GPUS": "4"}}},
                "ml.g5.24xlarge": {"properties": {"environment_variables": {"SM_NUM_GPUS": "4"}}},
                "ml.g5.48xlarge": {"properties": {"environment_variables": {"SM_NUM_GPUS": "8"}}},
                "ml.p4d.24xlarge": {"properties": {"environment_variables": {"SM_NUM_GPUS": "8"}}},
            },
        },
        "training_instance_type_variants": {
            "regional_aliases": {
                "us-west-2": {
                    "gpu_ecr_uri_1": "626614931356.dkr.ecr.af-south-1.amazonaws.com/huggingface-pytorch-training:"
                    "2.0.0-transformers4.28.1-gpu-py310-cu118-ubuntu20.04"
                },
            },
            "variants": {
                "g4dn": {
                    "regional_properties": {"image_uri": "$gpu_ecr_uri_1"},
                    "properties": {
                        "gated_model_key_env_var_value": "huggingface-training/g4dn/v1.0.0/train-hugg"
                        "ingface-llm-gemma-7b-instruct.tar.gz"
                    },
                },
                "g5": {
                    "regional_properties": {"image_uri": "$gpu_ecr_uri_1"},
                    "properties": {
                        "gated_model_key_env_var_value": "huggingface-training/g5/v1.0.0/train-huggingf"
                        "ace-llm-gemma-7b-instruct.tar.gz"
                    },
                },
                "local_gpu": {"regional_properties": {"image_uri": "$gpu_ecr_uri_1"}},
                "p2": {"regional_properties": {"image_uri": "$gpu_ecr_uri_1"}},
                "p3": {"regional_properties": {"image_uri": "$gpu_ecr_uri_1"}},
                "p3dn": {
                    "regional_properties": {"image_uri": "$gpu_ecr_uri_1"},
                    "properties": {
                        "gated_model_key_env_var_value": "huggingface-training/p3dn/v1.0.0/train-hugg"
                        "ingface-llm-gemma-7b-instruct.tar.gz"
                    },
                },
                "p4d": {
                    "regional_properties": {"image_uri": "$gpu_ecr_uri_1"},
                    "properties": {
                        "gated_model_key_env_var_value": "huggingface-training/"
                        "p4d/v1.0.0/train-huggingface-llm-gemma-7b-instruct.tar.gz"
                    },
                },
                "p4de": {"regional_properties": {"image_uri": "$gpu_ecr_uri_1"}},
                "p5": {"regional_properties": {"image_uri": "$gpu_ecr_uri_1"}},
            },
            "hosting_artifact_s3_data_type": "S3Prefix",
            "hosting_artifact_compression_type": "None",
            "hosting_resource_requirements": {"min_memory_mb": 98304, "num_accelerators": 4},
            "dynamic_container_deployment_supported": True,
        },
    },
    "gemma-model-1-artifact": {
        "model_id": "huggingface-llm-gemma-7b-instruct",
        "url": "https://huggingface.co/google/gemma-7b-it",
        "version": "1.1.0",
        "min_sdk_version": "2.189.0",
        "training_supported": True,
        "incremental_training_supported": False,
        "hosting_ecr_specs": {
            "framework": "huggingface-llm",
            "framework_version": "1.4.2",
            "py_version": "py310",
            "huggingface_transformers_version": "4.33.2",
        },
        "hosting_artifact_key": "huggingface-llm/huggingface-llm-gemma-7b-instruct/artifacts/inference/v1.0.0/",
        "hosting_script_key": "source-directory-tarballs/huggingface/inference/llm/v1.0.1/sourcedir.tar.gz",
        "hosting_prepacked_artifact_key": "huggingface-llm/huggingface-llm-gemma-7b-i"
        "nstruct/artifacts/inference-prepack/v1.0.0/",
        "hosting_prepacked_artifact_version": "1.0.0",
        "hosting_use_script_uri": False,
        "hosting_eula_key": "fmhMetadata/terms/gemmaTerms.txt",
        "inference_vulnerable": False,
        "inference_dependencies": [],
        "inference_vulnerabilities": [],
        "training_vulnerable": False,
        "training_dependencies": [
            "accelerate==0.26.1",
            "bitsandbytes==0.42.0",
            "deepspeed==0.10.3",
            "docstring-parser==0.15",
            "flash_attn==2.5.5",
            "ninja==1.11.1",
            "packaging==23.2",
            "peft==0.8.2",
            "py_cpuinfo==9.0.0",
            "rich==13.7.0",
            "safetensors==0.4.2",
            "sagemaker_jumpstart_huggingface_script_utilities==1.2.1",
            "sagemaker_jumpstart_script_utilities==1.1.9",
            "sagemaker_jumpstart_tabular_script_utilities==1.0.0",
            "shtab==1.6.5",
            "tokenizers==0.15.1",
            "transformers==4.38.1",
            "trl==0.7.10",
            "tyro==0.7.2",
        ],
        "training_vulnerabilities": [],
        "deprecated": False,
        "hyperparameters": [
            {
                "name": "peft_type",
                "type": "text",
                "default": "lora",
                "options": ["lora", "None"],
                "scope": "algorithm",
            },
            {
                "name": "instruction_tuned",
                "type": "text",
                "default": "False",
                "options": ["True", "False"],
                "scope": "algorithm",
            },
            {
                "name": "chat_dataset",
                "type": "text",
                "default": "True",
                "options": ["True", "False"],
                "scope": "algorithm",
            },
            {
                "name": "epoch",
                "type": "int",
                "default": 1,
                "min": 1,
                "max": 1000,
                "scope": "algorithm",
            },
            {
                "name": "learning_rate",
                "type": "float",
                "default": 0.0001,
                "min": 1e-08,
                "max": 1,
                "scope": "algorithm",
            },
            {
                "name": "lora_r",
                "type": "int",
                "default": 64,
                "min": 1,
                "max": 1000,
                "scope": "algorithm",
            },
            {"name": "lora_alpha", "type": "int", "default": 16, "min": 0, "scope": "algorithm"},
            {
                "name": "lora_dropout",
                "type": "float",
                "default": 0,
                "min": 0,
                "max": 1,
                "scope": "algorithm",
            },
            {"name": "bits", "type": "int", "default": 4, "scope": "algorithm"},
            {
                "name": "double_quant",
                "type": "text",
                "default": "True",
                "options": ["True", "False"],
                "scope": "algorithm",
            },
            {
                "name": "quant_type",
                "type": "text",
                "default": "nf4",
                "options": ["fp4", "nf4"],
                "scope": "algorithm",
            },
            {
                "name": "per_device_train_batch_size",
                "type": "int",
                "default": 1,
                "min": 1,
                "max": 1000,
                "scope": "algorithm",
            },
            {
                "name": "per_device_eval_batch_size",
                "type": "int",
                "default": 2,
                "min": 1,
                "max": 1000,
                "scope": "algorithm",
            },
            {
                "name": "warmup_ratio",
                "type": "float",
                "default": 0.1,
                "min": 0,
                "max": 1,
                "scope": "algorithm",
            },
            {
                "name": "train_from_scratch",
                "type": "text",
                "default": "False",
                "options": ["True", "False"],
                "scope": "algorithm",
            },
            {
                "name": "fp16",
                "type": "text",
                "default": "True",
                "options": ["True", "False"],
                "scope": "algorithm",
            },
            {
                "name": "bf16",
                "type": "text",
                "default": "False",
                "options": ["True", "False"],
                "scope": "algorithm",
            },
            {
                "name": "evaluation_strategy",
                "type": "text",
                "default": "steps",
                "options": ["steps", "epoch", "no"],
                "scope": "algorithm",
            },
            {
                "name": "eval_steps",
                "type": "int",
                "default": 20,
                "min": 1,
                "max": 1000,
                "scope": "algorithm",
            },
            {
                "name": "gradient_accumulation_steps",
                "type": "int",
                "default": 4,
                "min": 1,
                "max": 1000,
                "scope": "algorithm",
            },
            {
                "name": "logging_steps",
                "type": "int",
                "default": 8,
                "min": 1,
                "max": 1000,
                "scope": "algorithm",
            },
            {
                "name": "weight_decay",
                "type": "float",
                "default": 0.2,
                "min": 1e-08,
                "max": 1,
                "scope": "algorithm",
            },
            {
                "name": "load_best_model_at_end",
                "type": "text",
                "default": "True",
                "options": ["True", "False"],
                "scope": "algorithm",
            },
            {
                "name": "max_train_samples",
                "type": "int",
                "default": -1,
                "min": -1,
                "scope": "algorithm",
            },
            {
                "name": "max_val_samples",
                "type": "int",
                "default": -1,
                "min": -1,
                "scope": "algorithm",
            },
            {
                "name": "seed",
                "type": "int",
                "default": 10,
                "min": 1,
                "max": 1000,
                "scope": "algorithm",
            },
            {
                "name": "max_input_length",
                "type": "int",
                "default": 2048,
                "min": -1,
                "scope": "algorithm",
            },
            {
                "name": "validation_split_ratio",
                "type": "float",
                "default": 0.2,
                "min": 0,
                "max": 1,
                "scope": "algorithm",
            },
            {
                "name": "train_data_split_seed",
                "type": "int",
                "default": 0,
                "min": 0,
                "scope": "algorithm",
            },
            {
                "name": "preprocessing_num_workers",
                "type": "text",
                "default": "None",
                "scope": "algorithm",
            },
            {"name": "max_steps", "type": "int", "default": -1, "scope": "algorithm"},
            {
                "name": "gradient_checkpointing",
                "type": "text",
                "default": "False",
                "options": ["True", "False"],
                "scope": "algorithm",
            },
            {
                "name": "early_stopping_patience",
                "type": "int",
                "default": 3,
                "min": 1,
                "scope": "algorithm",
            },
            {
                "name": "early_stopping_threshold",
                "type": "float",
                "default": 0.0,
                "min": 0,
                "scope": "algorithm",
            },
            {
                "name": "adam_beta1",
                "type": "float",
                "default": 0.9,
                "min": 0,
                "max": 1,
                "scope": "algorithm",
            },
            {
                "name": "adam_beta2",
                "type": "float",
                "default": 0.999,
                "min": 0,
                "max": 1,
                "scope": "algorithm",
            },
            {
                "name": "adam_epsilon",
                "type": "float",
                "default": 1e-08,
                "min": 0,
                "max": 1,
                "scope": "algorithm",
            },
            {
                "name": "max_grad_norm",
                "type": "float",
                "default": 1.0,
                "min": 0,
                "scope": "algorithm",
            },
            {
                "name": "label_smoothing_factor",
                "type": "float",
                "default": 0,
                "min": 0,
                "max": 1,
                "scope": "algorithm",
            },
            {
                "name": "logging_first_step",
                "type": "text",
                "default": "False",
                "options": ["True", "False"],
                "scope": "algorithm",
            },
            {
                "name": "logging_nan_inf_filter",
                "type": "text",
                "default": "True",
                "options": ["True", "False"],
                "scope": "algorithm",
            },
            {
                "name": "save_strategy",
                "type": "text",
                "default": "steps",
                "options": ["no", "epoch", "steps"],
                "scope": "algorithm",
            },
            {"name": "save_steps", "type": "int", "default": 500, "min": 1, "scope": "algorithm"},
            {"name": "save_total_limit", "type": "int", "default": 1, "scope": "algorithm"},
            {
                "name": "dataloader_drop_last",
                "type": "text",
                "default": "False",
                "options": ["True", "False"],
                "scope": "algorithm",
            },
            {
                "name": "dataloader_num_workers",
                "type": "int",
                "default": 0,
                "min": 0,
                "scope": "algorithm",
            },
            {
                "name": "eval_accumulation_steps",
                "type": "text",
                "default": "None",
                "scope": "algorithm",
            },
            {
                "name": "auto_find_batch_size",
                "type": "text",
                "default": "False",
                "options": ["True", "False"],
                "scope": "algorithm",
            },
            {
                "name": "lr_scheduler_type",
                "type": "text",
                "default": "constant_with_warmup",
                "options": ["constant_with_warmup", "linear"],
                "scope": "algorithm",
            },
            {"name": "warmup_steps", "type": "int", "default": 0, "min": 0, "scope": "algorithm"},
            {
                "name": "deepspeed",
                "type": "text",
                "default": "False",
                "options": ["False"],
                "scope": "algorithm",
            },
            {
                "name": "sagemaker_submit_directory",
                "type": "text",
                "default": "/opt/ml/input/data/code/sourcedir.tar.gz",
                "scope": "container",
            },
            {
                "name": "sagemaker_program",
                "type": "text",
                "default": "transfer_learning.py",
                "scope": "container",
            },
            {
                "name": "sagemaker_container_log_level",
                "type": "text",
                "default": "20",
                "scope": "container",
            },
        ],
        "training_script_key": "source-directory-tarballs/huggingface/transfer_learning/llm/v1.1.1/sourcedir.tar.gz",
        "training_prepacked_script_key": "source-directory-tarballs/huggingface/transfer_learning/"
        "llm/prepack/v1.1.1/sourcedir.tar.gz",
        "training_prepacked_script_version": "1.1.1",
        "training_ecr_specs": {
            "framework": "huggingface",
            "framework_version": "2.0.0",
            "py_version": "py310",
            "huggingface_transformers_version": "4.28.1",
        },
        "training_artifact_key": "huggingface-training/train-huggingface-llm-gemma-7b-instruct.tar.gz",
        "inference_environment_variables": [
            {
                "name": "SAGEMAKER_PROGRAM",
                "type": "text",
                "default": "inference.py",
                "scope": "container",
                "required_for_model_class": False,
            },
            {
                "name": "SAGEMAKER_SUBMIT_DIRECTORY",
                "type": "text",
                "default": "/opt/ml/model/code",
                "scope": "container",
                "required_for_model_class": False,
            },
            {
                "name": "SAGEMAKER_CONTAINER_LOG_LEVEL",
                "type": "text",
                "default": "20",
                "scope": "container",
                "required_for_model_class": False,
            },
            {
                "name": "SAGEMAKER_MODEL_SERVER_TIMEOUT",
                "type": "text",
                "default": "3600",
                "scope": "container",
                "required_for_model_class": False,
            },
            {
                "name": "ENDPOINT_SERVER_TIMEOUT",
                "type": "int",
                "default": 3600,
                "scope": "container",
                "required_for_model_class": True,
            },
            {
                "name": "MODEL_CACHE_ROOT",
                "type": "text",
                "default": "/opt/ml/model",
                "scope": "container",
                "required_for_model_class": True,
            },
            {
                "name": "SAGEMAKER_ENV",
                "type": "text",
                "default": "1",
                "scope": "container",
                "required_for_model_class": True,
            },
            {
                "name": "HF_MODEL_ID",
                "type": "text",
                "default": "/opt/ml/model",
                "scope": "container",
                "required_for_model_class": True,
            },
            {
                "name": "MAX_INPUT_LENGTH",
                "type": "text",
                "default": "8191",
                "scope": "container",
                "required_for_model_class": True,
            },
            {
                "name": "MAX_TOTAL_TOKENS",
                "type": "text",
                "default": "8192",
                "scope": "container",
                "required_for_model_class": True,
            },
            {
                "name": "MAX_BATCH_PREFILL_TOKENS",
                "type": "text",
                "default": "8191",
                "scope": "container",
                "required_for_model_class": True,
            },
            {
                "name": "SAGEMAKER_MODEL_SERVER_WORKERS",
                "type": "int",
                "default": 1,
                "scope": "container",
                "required_for_model_class": True,
            },
        ],
        "metrics": [
            {
                "Name": "huggingface-textgeneration:eval-loss",
                "Regex": "'eval_loss': ([0-9]+\\.[0-9]+)",
            },
            {"Name": "huggingface-textgeneration:train-loss", "Regex": "'loss': ([0-9]+\\.[0-9]+)"},
        ],
        "default_inference_instance_type": "ml.g5.12xlarge",
        "supported_inference_instance_types": [
            "ml.g5.12xlarge",
            "ml.g5.24xlarge",
            "ml.g5.48xlarge",
            "ml.p4d.24xlarge",
        ],
        "default_training_instance_type": "ml.g5.12xlarge",
        "supported_training_instance_types": [
            "ml.g5.12xlarge",
            "ml.g5.24xlarge",
            "ml.g5.48xlarge",
            "ml.p4d.24xlarge",
        ],
        "model_kwargs": {},
        "deploy_kwargs": {
            "model_data_download_timeout": 1200,
            "container_startup_health_check_timeout": 1200,
        },
        "estimator_kwargs": {
            "encrypt_inter_container_traffic": True,
            "disable_output_compression": True,
            "max_run": 360000,
        },
        "fit_kwargs": {},
        "predictor_specs": {
            "supported_content_types": ["application/json"],
            "supported_accept_types": ["application/json"],
            "default_content_type": "application/json",
            "default_accept_type": "application/json",
        },
        "inference_volume_size": 512,
        "training_volume_size": 512,
        "inference_enable_network_isolation": True,
        "training_enable_network_isolation": True,
        "default_training_dataset_key": "training-datasets/oasst_top/train/",
        "validation_supported": True,
        "fine_tuning_supported": True,
        "resource_name_base": "hf-llm-gemma-7b-instruct",
        "gated_bucket": True,
        "hosting_instance_type_variants": {
            "regional_aliases": {
                "us-west-2": {
                    "gpu_ecr_uri_1": "626614931356.dkr.ecr.af-south-1.amazonaws.com/h"
                    "uggingface-pytorch-tgi-inference:2.1.1-tgi1.4.2-gpu-py310-cu121-ubuntu22.04"
                },
            },
            "variants": {
                "g4dn": {"regional_properties": {"image_uri": "$gpu_ecr_uri_1"}},
                "g5": {"regional_properties": {"image_uri": "$gpu_ecr_uri_1"}},
                "local_gpu": {"regional_properties": {"image_uri": "$gpu_ecr_uri_1"}},
                "p2": {"regional_properties": {"image_uri": "$gpu_ecr_uri_1"}},
                "p3": {"regional_properties": {"image_uri": "$gpu_ecr_uri_1"}},
                "p3dn": {"regional_properties": {"image_uri": "$gpu_ecr_uri_1"}},
                "p4d": {"regional_properties": {"image_uri": "$gpu_ecr_uri_1"}},
                "p4de": {"regional_properties": {"image_uri": "$gpu_ecr_uri_1"}},
                "p5": {"regional_properties": {"image_uri": "$gpu_ecr_uri_1"}},
                "ml.g5.12xlarge": {"properties": {"environment_variables": {"SM_NUM_GPUS": "4"}}},
                "ml.g5.24xlarge": {"properties": {"environment_variables": {"SM_NUM_GPUS": "4"}}},
                "ml.g5.48xlarge": {"properties": {"environment_variables": {"SM_NUM_GPUS": "8"}}},
                "ml.p4d.24xlarge": {"properties": {"environment_variables": {"SM_NUM_GPUS": "8"}}},
            },
        },
        "training_instance_type_variants": {
            "regional_aliases": {
                "us-west-2": {
                    "gpu_ecr_uri_1": "626614931356.dkr.ecr.af-south-1.amazonaws.com/huggingface-pytorch-training:"
                    "2.0.0-transformers4.28.1-gpu-py310-cu118-ubuntu20.04"
                },
            },
            "variants": {
                "g4dn": {
                    "regional_properties": {"image_uri": "$gpu_ecr_uri_1"},
                    "properties": {
                        "gated_model_key_env_var_value": "huggingface-training/train-hugg"
                        "ingface-llm-gemma-7b-instruct.tar.gz"
                    },
                },
                "g5": {
                    "regional_properties": {"image_uri": "$gpu_ecr_uri_1"},
                    "properties": {
                        "gated_model_key_env_var_value": "huggingface-training/train-hugg"
                        "ingface-llm-gemma-7b-instruct.tar.gz"
                    },
                },
                "local_gpu": {"regional_properties": {"image_uri": "$gpu_ecr_uri_1"}},
                "p2": {"regional_properties": {"image_uri": "$gpu_ecr_uri_1"}},
                "p3": {"regional_properties": {"image_uri": "$gpu_ecr_uri_1"}},
                "p3dn": {
                    "regional_properties": {"image_uri": "$gpu_ecr_uri_1"},
                    "properties": {
                        "gated_model_key_env_var_value": "huggingface-training/train-hugg"
                        "ingface-llm-gemma-7b-instruct.tar.gz"
                    },
                },
                "p4d": {
                    "regional_properties": {"image_uri": "$gpu_ecr_uri_1"},
                    "properties": {
                        "gated_model_key_env_var_value": "huggingface-training/train-hugg"
                        "ingface-llm-gemma-7b-instruct.tar.gz"
                    },
                },
                "p4de": {"regional_properties": {"image_uri": "$gpu_ecr_uri_1"}},
                "p5": {"regional_properties": {"image_uri": "$gpu_ecr_uri_1"}},
            },
            "hosting_artifact_s3_data_type": "S3Prefix",
            "hosting_artifact_compression_type": "None",
            "hosting_resource_requirements": {"min_memory_mb": 98304, "num_accelerators": 4},
            "dynamic_container_deployment_supported": True,
        },
    },
    "env-var-variant-model": {
        "model_id": "huggingface-llm-falcon-180b-bf16",
        "url": "https://huggingface.co/tiiuae/falcon-180B",
        "version": "1.0.0",
        "min_sdk_version": "2.175.0",
        "training_supported": False,
        "incremental_training_supported": False,
        "hosting_ecr_specs": {
            "framework": "huggingface-llm",
            "framework_version": "0.9.3",
            "py_version": "py39",
            "huggingface_transformers_version": "4.29.2",
        },
        "hosting_artifact_key": "huggingface-infer/infer-huggingface-llm-falcon-180b-bf16.tar.gz",
        "hosting_script_key": "source-directory-tarballs/huggingface/inference/llm/v1.0.1/sourcedir.tar.gz",
        "hosting_prepacked_artifact_key": "huggingface-infer/prepack/v1.0.1/infer-prepack"
        "-huggingface-llm-falcon-180b-bf16.tar.gz",
        "hosting_prepacked_artifact_version": "1.0.1",
        "hosting_use_script_uri": False,
        "inference_vulnerable": False,
        "inference_dependencies": [],
        "inference_vulnerabilities": [],
        "training_vulnerable": False,
        "training_dependencies": [],
        "training_vulnerabilities": [],
        "deprecated": False,
        "inference_environment_variables": [
            {
                "name": "SAGEMAKER_PROGRAM",
                "type": "text",
                "default": "inference.py",
                "scope": "container",
                "required_for_model_class": True,
            },
            {
                "name": "SAGEMAKER_SUBMIT_DIRECTORY",
                "type": "text",
                "default": "/opt/ml/model/code",
                "scope": "container",
                "required_for_model_class": False,
            },
            {
                "name": "SAGEMAKER_CONTAINER_LOG_LEVEL",
                "type": "text",
                "default": "20",
                "scope": "container",
                "required_for_model_class": False,
            },
            {
                "name": "SAGEMAKER_MODEL_SERVER_TIMEOUT",
                "type": "text",
                "default": "3600",
                "scope": "container",
                "required_for_model_class": False,
            },
            {
                "name": "ENDPOINT_SERVER_TIMEOUT",
                "type": "int",
                "default": 3600,
                "scope": "container",
                "required_for_model_class": True,
            },
            {
                "name": "MODEL_CACHE_ROOT",
                "type": "text",
                "default": "/opt/ml/model",
                "scope": "container",
                "required_for_model_class": True,
            },
            {
                "name": "SAGEMAKER_ENV",
                "type": "text",
                "default": "1",
                "scope": "container",
                "required_for_model_class": True,
            },
            {
                "name": "HF_MODEL_ID",
                "type": "text",
                "default": "/opt/ml/model",
                "scope": "container",
                "required_for_model_class": True,
            },
            {
                "name": "SM_NUM_GPUS",
                "type": "text",
                "default": "8",
                "scope": "container",
                "required_for_model_class": True,
            },
            {
                "name": "MAX_INPUT_LENGTH",
                "type": "text",
                "default": "1024",
                "scope": "container",
                "required_for_model_class": True,
            },
            {
                "name": "MAX_TOTAL_TOKENS",
                "type": "text",
                "default": "2048",
                "scope": "container",
                "required_for_model_class": True,
            },
            {
                "name": "SAGEMAKER_MODEL_SERVER_WORKERS",
                "type": "int",
                "default": 1,
                "scope": "container",
                "required_for_model_class": True,
            },
        ],
        "metrics": [],
        "default_inference_instance_type": "ml.p4de.24xlarge",
        "supported_inference_instance_types": ["ml.p4de.24xlarge"],
        "model_kwargs": {},
        "deploy_kwargs": {
            "model_data_download_timeout": 3600,
            "container_startup_health_check_timeout": 3600,
        },
        "predictor_specs": {
            "supported_content_types": ["application/json"],
            "supported_accept_types": ["application/json"],
            "default_content_type": "application/json",
            "default_accept_type": "application/json",
        },
        "inference_volume_size": 512,
        "inference_enable_network_isolation": True,
        "validation_supported": False,
        "fine_tuning_supported": False,
        "resource_name_base": "hf-llm-falcon-180b-bf16",
        "hosting_instance_type_variants": {
            "regional_aliases": {
                "us-west-2": {
                    "gpu_image_uri": "763104351884.dkr.ecr.us-west-2.amazonaws.com/"
                    "huggingface-pytorch-inference:1.13.1-transformers4.26.0-gpu-py39-cu117-ubuntu20.04",
                    "cpu_image_uri": "867930986793.dkr.us-west-2.amazonaws.com/cpu-blah",
                }
            },
            "variants": {
                "g4dn": {"regional_properties": {"image_uri": "$gpu_ecr_uri_1"}},
                "g5": {"regional_properties": {"image_uri": "$gpu_ecr_uri_1"}},
                "local_gpu": {"regional_properties": {"image_uri": "$gpu_ecr_uri_1"}},
                "p2": {"regional_properties": {"image_uri": "$gpu_ecr_uri_1"}},
                "p3": {"regional_properties": {"image_uri": "$gpu_ecr_uri_1"}},
                "p3dn": {"regional_properties": {"image_uri": "$gpu_ecr_uri_1"}},
                "p4d": {"regional_properties": {"image_uri": "$gpu_ecr_uri_1"}},
                "p4de": {"regional_properties": {"image_uri": "$gpu_ecr_uri_1"}},
                "p5": {"regional_properties": {"image_uri": "$gpu_ecr_uri_1"}},
                "ml.g5.48xlarge": {"properties": {"environment_variables": {"SM_NUM_GPUS": "80"}}},
                "ml.p4d.24xlarge": {
                    "properties": {
                        "environment_variables": {
                            "YODEL": "NACEREMA",
                        }
                    }
                },
            },
        },
    },
    "inference-instance-types-variant-model": {
        "model_id": "huggingface-llm-falcon-180b-bf16",
        "url": "https://huggingface.co/tiiuae/falcon-180B",
        "version": "1.0.0",
        "min_sdk_version": "2.175.0",
        "training_supported": True,
        "incremental_training_supported": False,
        "hosting_ecr_specs": {
            "framework": "huggingface-llm",
            "framework_version": "0.9.3",
            "py_version": "py39",
            "huggingface_transformers_version": "4.29.2",
        },
        "hosting_artifact_key": "huggingface-infer/infer-huggingface-llm-falcon-180b-bf16.tar.gz",
        "hosting_script_key": "source-directory-tarballs/huggingface/inference/llm/v1.0.1/sourcedir.tar.gz",
        "hosting_prepacked_artifact_key": "huggingface-infer/prepack/v1.0.1/infer-prepack"
        "-huggingface-llm-falcon-180b-bf16.tar.gz",
        "hosting_prepacked_artifact_version": "1.0.1",
        "hosting_use_script_uri": False,
        "inference_vulnerable": False,
        "inference_dependencies": [],
        "inference_vulnerabilities": [],
        "training_vulnerable": False,
        "training_dependencies": [],
        "training_vulnerabilities": [],
        "deprecated": False,
        "inference_environment_variables": [
            {
                "name": "SAGEMAKER_PROGRAM",
                "type": "text",
                "default": "inference.py",
                "scope": "container",
                "required_for_model_class": True,
            },
            {
                "name": "SAGEMAKER_SUBMIT_DIRECTORY",
                "type": "text",
                "default": "/opt/ml/model/code",
                "scope": "container",
                "required_for_model_class": False,
            },
            {
                "name": "SAGEMAKER_CONTAINER_LOG_LEVEL",
                "type": "text",
                "default": "20",
                "scope": "container",
                "required_for_model_class": False,
            },
            {
                "name": "SAGEMAKER_MODEL_SERVER_TIMEOUT",
                "type": "text",
                "default": "3600",
                "scope": "container",
                "required_for_model_class": False,
            },
            {
                "name": "ENDPOINT_SERVER_TIMEOUT",
                "type": "int",
                "default": 3600,
                "scope": "container",
                "required_for_model_class": True,
            },
            {
                "name": "MODEL_CACHE_ROOT",
                "type": "text",
                "default": "/opt/ml/model",
                "scope": "container",
                "required_for_model_class": True,
            },
            {
                "name": "SAGEMAKER_ENV",
                "type": "text",
                "default": "1",
                "scope": "container",
                "required_for_model_class": True,
            },
            {
                "name": "HF_MODEL_ID",
                "type": "text",
                "default": "/opt/ml/model",
                "scope": "container",
                "required_for_model_class": True,
            },
            {
                "name": "SM_NUM_GPUS",
                "type": "text",
                "default": "8",
                "scope": "container",
                "required_for_model_class": True,
            },
            {
                "name": "MAX_INPUT_LENGTH",
                "type": "text",
                "default": "1024",
                "scope": "container",
                "required_for_model_class": True,
            },
            {
                "name": "MAX_TOTAL_TOKENS",
                "type": "text",
                "default": "2048",
                "scope": "container",
                "required_for_model_class": True,
            },
            {
                "name": "SAGEMAKER_MODEL_SERVER_WORKERS",
                "type": "int",
                "default": 1,
                "scope": "container",
                "required_for_model_class": True,
            },
        ],
        "metrics": [],
        "default_inference_instance_type": "ml.p4de.24xlarge",
        "supported_inference_instance_types": ["ml.p4de.24xlarge"],
        "default_training_instance_type": "ml.p4de.24xlarge",
        "supported_training_instance_types": ["ml.p4de.24xlarge"],
        "model_kwargs": {},
        "deploy_kwargs": {
            "model_data_download_timeout": 3600,
            "container_startup_health_check_timeout": 3600,
        },
        "predictor_specs": {
            "supported_content_types": ["application/json"],
            "supported_accept_types": ["application/json"],
            "default_content_type": "application/json",
            "default_accept_type": "application/json",
        },
        "inference_volume_size": 512,
        "inference_enable_network_isolation": True,
        "validation_supported": False,
        "fine_tuning_supported": False,
        "resource_name_base": "hf-llm-falcon-180b-bf16",
        "training_instance_type_variants": {
            "regional_aliases": {
                "us-west-2": {
                    "gpu_image_uri": "763104351884.dkr.ecr.us-west-2.amazonaws.com/"
                    "huggingface-pytorch-inference:1.13.1-transformers4.26.0-gpu-py39-cu117-ubuntu20.04",
                    "gpu_image_uri_2": "763104351884.dkr.ecr.us-west-2.amazonaws.com/stud-gpu",
                    "cpu_image_uri": "867930986793.dkr.us-west-2.amazonaws.com/cpu-blah",
                }
            },
            "variants": {
                "ml.p2.12xlarge": {
                    "properties": {
                        "environment_variables": {"TENSOR_PARALLEL_DEGREE": "4"},
                        "supported_inference_instance_types": ["ml.p5.xlarge"],
                        "default_inference_instance_type": "ml.p5.xlarge",
                        "metrics": [
                            {
                                "Name": "huggingface-textgeneration:eval-loss",
                                "Regex": "'eval_loss': ([0-9]+\\.[0-9]+)",
                            },
                            {
                                "Name": "huggingface-textgeneration:instance-typemetric-loss",
                                "Regex": "'eval_loss': ([0-9]+\\.[0-9]+)",
                            },
                            {
                                "Name": "huggingface-textgeneration:train-loss",
                                "Regex": "'instance type specific': ([0-9]+\\.[0-9]+)",
                            },
                            {
                                "Name": "huggingface-textgeneration:noneyourbusiness-loss",
                                "Regex": "'loss-noyb instance specific': ([0-9]+\\.[0-9]+)",
                            },
                        ],
                    }
                },
                "p2": {
                    "regional_properties": {"image_uri": "$gpu_image_uri"},
                    "properties": {
                        "supported_inference_instance_types": ["ml.p2.xlarge", "ml.p3.xlarge"],
                        "default_inference_instance_type": "ml.p2.xlarge",
                        "metrics": [
                            {
                                "Name": "huggingface-textgeneration:wtafigo",
                                "Regex": "'evasadfasdl_loss': ([0-9]+\\.[0-9]+)",
                            },
                            {
                                "Name": "huggingface-textgeneration:eval-loss",
                                "Regex": "'eval_loss': ([0-9]+\\.[0-9]+)",
                            },
                            {
                                "Name": "huggingface-textgeneration:train-loss",
                                "Regex": "'instance family specific': ([0-9]+\\.[0-9]+)",
                            },
                            {
                                "Name": "huggingface-textgeneration:noneyourbusiness-loss",
                                "Regex": "'loss-noyb': ([0-9]+\\.[0-9]+)",
                            },
                        ],
                    },
                },
                "p3": {"regional_properties": {"image_uri": "$gpu_image_uri"}},
                "ml.p3.200xlarge": {"regional_properties": {"image_uri": "$gpu_image_uri_2"}},
                "p4": {
                    "regional_properties": {"image_uri": "$gpu_image_uri"},
                    "properties": {
                        "prepacked_artifact_key": "path/to/prepacked/inference/artifact/prefix/number2/"
                    },
                },
                "g4": {
                    "regional_properties": {"image_uri": "$gpu_image_uri"},
                    "properties": {
                        "artifact_key": "path/to/prepacked/training/artifact/prefix/number2/"
                    },
                },
                "g4dn": {"regional_properties": {"image_uri": "$gpu_image_uri"}},
                "g9": {
                    "regional_properties": {"image_uri": "$gpu_image_uri"},
                    "properties": {
                        "prepacked_artifact_key": "asfs/adsf/sda/f",
                        "hyperparameters": [
                            {
                                "name": "num_bag_sets",
                                "type": "int",
                                "default": 5,
                                "min": 5,
                                "scope": "algorithm",
                            },
                            {
                                "name": "num_stack_levels",
                                "type": "int",
                                "default": 6,
                                "min": 7,
                                "max": 3,
                                "scope": "algorithm",
                            },
                            {
                                "name": "refit_full",
                                "type": "text",
                                "default": "False",
                                "options": ["True", "False"],
                                "scope": "algorithm",
                            },
                            {
                                "name": "set_best_to_refit_full",
                                "type": "text",
                                "default": "False",
                                "options": ["True", "False"],
                                "scope": "algorithm",
                            },
                            {
                                "name": "save_space",
                                "type": "text",
                                "default": "False",
                                "options": ["True", "False"],
                                "scope": "algorithm",
                            },
                            {
                                "name": "verbosity",
                                "type": "int",
                                "default": 2,
                                "min": 0,
                                "max": 4,
                                "scope": "algorithm",
                            },
                            {
                                "name": "sagemaker_submit_directory",
                                "type": "text",
                                "default": "/opt/ml/input/data/code/sourcedir.tar.gz",
                                "scope": "container",
                            },
                            {
                                "name": "sagemaker_program",
                                "type": "text",
                                "default": "transfer_learning.py",
                                "scope": "container",
                            },
                            {
                                "name": "sagemaker_container_log_level",
                                "type": "text",
                                "default": "20",
                                "scope": "container",
                            },
                        ],
                    },
                },
                "p9": {
                    "regional_properties": {"image_uri": "$gpu_image_uri"},
                    "properties": {"artifact_key": "do/re/mi"},
                },
                "m2": {
                    "regional_properties": {"image_uri": "$cpu_image_uri"},
                    "properties": {"environment_variables": {"TENSOR_PARALLEL_DEGREE": "400"}},
                },
                "c2": {"regional_properties": {"image_uri": "$cpu_image_uri"}},
                "local": {"regional_properties": {"image_uri": "$cpu_image_uri"}},
                "ml.g5.48xlarge": {
                    "properties": {"environment_variables": {"TENSOR_PARALLEL_DEGREE": "8"}}
                },
                "ml.g5.12xlarge": {
                    "properties": {"environment_variables": {"TENSOR_PARALLEL_DEGREE": "4"}}
                },
                "g5": {
                    "properties": {
                        "environment_variables": {"TENSOR_PARALLEL_DEGREE": "4", "JOHN": "DOE"}
                    }
                },
                "ml.g9.12xlarge": {
                    "properties": {
                        "environment_variables": {"TENSOR_PARALLEL_DEGREE": "4"},
                        "prepacked_artifact_key": "nlahdasf/asdf/asd/f",
                        "hyperparameters": [
                            {
                                "name": "eval_metric",
                                "type": "text",
                                "default": "auto",
                                "scope": "algorithm",
                            },
                            {
                                "name": "presets",
                                "type": "text",
                                "default": "medium_quality",
                                "options": [
                                    "best_quality",
                                    "high_quality",
                                    "good_quality",
                                    "medium_quality",
                                    "optimize_for_deployment",
                                    "interpretable",
                                ],
                                "scope": "algorithm",
                            },
                            {
                                "name": "auto_stack",
                                "type": "text",
                                "default": "False",
                                "options": ["True", "False"],
                                "scope": "algorithm",
                            },
                            {
                                "name": "num_bag_folds",
                                "type": "text",
                                "default": "0",
                                "options": ["0", "2", "3", "4", "5", "6", "7", "8", "9", "10"],
                                "scope": "algorithm",
                            },
                            {
                                "name": "num_bag_sets",
                                "type": "int",
                                "default": 1,
                                "min": 1,
                                "scope": "algorithm",
                            },
                            {
                                "name": "num_stack_levels",
                                "type": "int",
                                "default": 0,
                                "min": 0,
                                "max": 3,
                                "scope": "algorithm",
                            },
                        ],
                    }
                },
                "ml.p9.12xlarge": {
                    "properties": {
                        "environment_variables": {"TENSOR_PARALLEL_DEGREE": "4"},
                        "artifact_key": "you/not/entertained",
                    }
                },
                "g6": {
                    "properties": {
                        "environment_variables": {"BLAH": "4"},
                        "artifact_key": "path/to/training/artifact.tar.gz",
                        "prepacked_artifact_key": "path/to/prepacked/inference/artifact/prefix/",
                    }
                },
                "trn1": {
                    "properties": {
                        "supported_inference_instance_types": ["ml.inf1.xlarge", "ml.inf1.2xlarge"],
                        "default_inference_instance_type": "ml.inf1.xlarge",
                    }
                },
            },
        },
        "training_ecr_specs": {
            "framework": "pytorch",
            "framework_version": "1.5.0",
            "py_version": "py3",
        },
        "training_artifact_key": "pytorch-training/train-pytorch-ic-mobilenet-v2.tar.gz",
        "training_script_key": "source-directory-tarballs/pytorch/transfer_learning/ic/v1.0.0/sourcedir.tar.gz",
        "training_prepacked_script_key": None,
        "training_model_package_artifact_uris": None,
        "deprecate_warn_message": None,
        "deprecated_message": None,
        "hosting_eula_key": None,
        "hyperparameters": [
            {
                "name": "epochs",
                "type": "int",
                "default": 3,
                "min": 1,
                "max": 1000,
                "scope": "algorithm",
            },
            {
                "name": "adam-learning-rate",
                "type": "float",
                "default": 0.05,
                "min": 1e-08,
                "max": 1,
                "scope": "algorithm",
            },
            {
                "name": "batch-size",
                "type": "int",
                "default": 4,
                "min": 1,
                "max": 1024,
                "scope": "algorithm",
            },
            {
                "name": "sagemaker_submit_directory",
                "type": "text",
                "default": "/opt/ml/input/data/code/sourcedir.tar.gz",
                "scope": "container",
            },
            {
                "name": "sagemaker_program",
                "type": "text",
                "default": "transfer_learning.py",
                "scope": "container",
            },
            {
                "name": "sagemaker_container_log_level",
                "type": "text",
                "default": "20",
                "scope": "container",
            },
        ],
        "training_vulnerable": False,
        "deprecated": False,
        "estimator_kwargs": {
            "encrypt_inter_container_traffic": True,
        },
        "training_volume_size": 456,
        "inference_enable_network_isolation": True,
        "training_enable_network_isolation": False,
    },
    "variant-model": {
        "model_id": "pytorch-ic-mobilenet-v2",
        "url": "https://pytorch.org/hub/pytorch_vision_mobilenet_v2/",
        "version": "1.0.0",
        "min_sdk_version": "2.49.0",
        "training_supported": True,
        "incremental_training_supported": True,
        "hosting_model_package_arns": {
            "us-west-2": "arn:aws:sagemaker:us-west-2:594846645681:model-package/ll"
            "ama2-7b-v3-740347e540da35b4ab9f6fc0ab3fed2c"
        },
        "hosting_ecr_specs": {
            "framework": "pytorch",
            "framework_version": "1.5.0",
            "py_version": "py3",
        },
        "training_instance_type_variants": {
            "regional_aliases": {},
            "variants": {
                "ml.p2.12xlarge": {
                    "properties": {
                        "environment_variables": {"TENSOR_PARALLEL_DEGREE": "4"},
                        "hyperparameters": [
                            {
                                "name": "eval_metric",
                                "type": "text",
                                "default": "auto",
                                "scope": "algorithm",
                            },
                            {
                                "name": "presets",
                                "type": "text",
                                "default": "medium_quality",
                                "options": [
                                    "best_quality",
                                    "high_quality",
                                    "good_quality",
                                    "medium_quality",
                                    "optimize_for_deployment",
                                    "interpretable",
                                ],
                                "scope": "algorithm",
                            },
                            {
                                "name": "auto_stack",
                                "type": "text",
                                "default": "False",
                                "options": ["True", "False"],
                                "scope": "algorithm",
                            },
                            {
                                "name": "num_bag_folds",
                                "type": "text",
                                "default": "0",
                                "options": ["0", "2", "3", "4", "5", "6", "7", "8", "9", "10"],
                                "scope": "algorithm",
                            },
                            {
                                "name": "num_bag_sets",
                                "type": "int",
                                "default": 1,
                                "min": 1,
                                "scope": "algorithm",
                            },
                            {
                                "name": "batch-size",
                                "type": "int",
                                "default": 1,
                                "min": 1,
                                "scope": "algorithm",
                            },
                            {
                                "name": "num_stack_levels",
                                "type": "int",
                                "default": 0,
                                "min": 0,
                                "max": 3,
                                "scope": "algorithm",
                            },
                        ],
                        "metrics": [
                            {
                                "Name": "huggingface-textgeneration:instance-typemetric-loss",
                                "Regex": "'eval_loss': ([0-9]+\\.[0-9]+)",
                            },
                            {
                                "Name": "huggingface-textgeneration:eval-loss",
                                "Regex": "'eval_loss': ([0-9]+\\.[0-9]+)",
                            },
                            {
                                "Name": "huggingface-textgeneration:train-loss",
                                "Regex": "'instance type specific': ([0-9]+\\.[0-9]+)",
                            },
                            {
                                "Name": "huggingface-textgeneration:noneyourbusiness-loss",
                                "Regex": "'loss-noyb instance specific': ([0-9]+\\.[0-9]+)",
                            },
                        ],
                    }
                },
                "p2": {
                    "regional_properties": {"image_uri": "$gpu_ecr_uri_2"},
                    "properties": {
                        "hyperparameters": [
                            {
                                "name": "num_bag_sets",
                                "type": "int",
                                "default": 5,
                                "min": 5,
                                "scope": "algorithm",
                            },
                            {
                                "name": "num_stack_levels",
                                "type": "int",
                                "default": 6,
                                "min": 7,
                                "max": 3,
                                "scope": "algorithm",
                            },
                            {
                                "name": "refit_full",
                                "type": "text",
                                "default": "False",
                                "options": ["True", "False"],
                                "scope": "algorithm",
                            },
                            {
                                "name": "set_best_to_refit_full",
                                "type": "text",
                                "default": "False",
                                "options": ["True", "False"],
                                "scope": "algorithm",
                            },
                            {
                                "name": "save_space",
                                "type": "text",
                                "default": "False",
                                "options": ["True", "False"],
                                "scope": "algorithm",
                            },
                            {
                                "name": "verbosity",
                                "type": "int",
                                "default": 2,
                                "min": 0,
                                "max": 4,
                                "scope": "algorithm",
                            },
                            {
                                "name": "sagemaker_submit_directory",
                                "type": "text",
                                "default": "/opt/ml/input/data/code/sourcedir.tar.gz",
                                "scope": "container",
                            },
                            {
                                "name": "sagemaker_program",
                                "type": "text",
                                "default": "transfer_learning.py",
                                "scope": "container",
                            },
                            {
                                "name": "sagemaker_container_log_level",
                                "type": "text",
                                "default": "20",
                                "scope": "container",
                            },
                        ],
                        "metrics": [
                            {
                                "Name": "huggingface-textgeneration:wtafigo",
                                "Regex": "'evasadfasdl_loss': ([0-9]+\\.[0-9]+)",
                            },
                            {
                                "Name": "huggingface-textgeneration:eval-loss",
                                "Regex": "'eval_loss': ([0-9]+\\.[0-9]+)",
                            },
                            {
                                "Name": "huggingface-textgeneration:train-loss",
                                "Regex": "'instance family specific': ([0-9]+\\.[0-9]+)",
                            },
                            {
                                "Name": "huggingface-textgeneration:noneyourbusiness-loss",
                                "Regex": "'loss-noyb': ([0-9]+\\.[0-9]+)",
                            },
                        ],
                    },
                },
            },
        },
        "hosting_instance_type_variants": {
            "regional_aliases": {
                "us-west-2": {
                    "gpu_image_uri": "763104351884.dkr.ecr.us-west-2.amazonaws.com/"
                    "huggingface-pytorch-inference:1.13.1-transformers4.26.0-gpu-py39-cu117-ubuntu20.04",
                    "cpu_image_uri": "867930986793.dkr.us-west-2.amazonaws.com/cpu-blah",
                    "inf_model_package_arn": "us-west-2/blah/blah/blah/inf",
                    "gpu_model_package_arn": "us-west-2/blah/blah/blah/gpu",
                }
            },
            "variants": {
                "p2": {
                    "regional_properties": {
                        "image_uri": "$gpu_image_uri",
                        "model_package_arn": "$gpu_model_package_arn",
                    }
                },
                "p3": {
                    "regional_properties": {
                        "image_uri": "$gpu_image_uri",
                        "model_package_arn": "$gpu_model_package_arn",
                    }
                },
                "p4": {
                    "regional_properties": {
                        "image_uri": "$gpu_image_uri",
                        "model_package_arn": "$gpu_model_package_arn",
                    }
                },
                "g4dn": {
                    "regional_properties": {
                        "image_uri": "$gpu_image_uri",
                        "model_package_arn": "$gpu_model_package_arn",
                    }
                },
                "g5": {
                    "properties": {
                        "resource_requirements": {
                            "num_accelerators": 888810,
                            "randon-field-2": 2222,
                        }
                    }
                },
                "m2": {"regional_properties": {"image_uri": "$cpu_image_uri"}},
                "c2": {"regional_properties": {"image_uri": "$cpu_image_uri"}},
                "ml.g5.xlarge": {
                    "properties": {
                        "environment_variables": {"TENSOR_PARALLEL_DEGREE": "8"},
                        "resource_requirements": {"num_accelerators": 10},
                    }
                },
                "ml.g5.48xlarge": {
                    "properties": {"environment_variables": {"TENSOR_PARALLEL_DEGREE": "8"}}
                },
                "ml.g5.12xlarge": {
                    "properties": {"environment_variables": {"TENSOR_PARALLEL_DEGREE": "4"}}
                },
                "inf1": {"regional_properties": {"model_package_arn": "$inf_model_package_arn"}},
                "inf2": {"regional_properties": {"model_package_arn": "$inf_model_package_arn"}},
            },
        },
        "training_ecr_specs": {
            "framework": "pytorch",
            "framework_version": "1.5.0",
            "py_version": "py3",
        },
        "dynamic_container_deployment_supported": True,
        "hosting_resource_requirements": {
            "min_memory_mb": 81999,
            "num_accelerators": 1,
            "random_field_1": 1,
        },
        "hosting_artifact_key": "pytorch-infer/infer-pytorch-ic-mobilenet-v2.tar.gz",
        "training_artifact_key": "pytorch-training/train-pytorch-ic-mobilenet-v2.tar.gz",
        "hosting_script_key": "source-directory-tarballs/pytorch/inference/ic/v1.0.0/sourcedir.tar.gz",
        "training_script_key": "source-directory-tarballs/pytorch/transfer_learning/ic/v1.0.0/sourcedir.tar.gz",
        "training_prepacked_script_key": None,
        "hosting_prepacked_artifact_key": None,
        "training_model_package_artifact_uris": None,
        "deprecate_warn_message": None,
        "deprecated_message": None,
        "hosting_eula_key": None,
        "hyperparameters": [
            {
                "name": "epochs",
                "type": "int",
                "default": 3,
                "min": 1,
                "max": 1000,
                "scope": "algorithm",
            },
            {
                "name": "adam-learning-rate",
                "type": "float",
                "default": 0.05,
                "min": 1e-08,
                "max": 1,
                "scope": "algorithm",
            },
            {
                "name": "batch-size",
                "type": "int",
                "default": 4,
                "min": 1,
                "max": 1024,
                "scope": "algorithm",
            },
            {
                "name": "sagemaker_submit_directory",
                "type": "text",
                "default": "/opt/ml/input/data/code/sourcedir.tar.gz",
                "scope": "container",
            },
            {
                "name": "sagemaker_program",
                "type": "text",
                "default": "transfer_learning.py",
                "scope": "container",
            },
            {
                "name": "sagemaker_container_log_level",
                "type": "text",
                "default": "20",
                "scope": "container",
            },
        ],
        "inference_environment_variables": [
            {
                "name": "SAGEMAKER_PROGRAM",
                "type": "text",
                "default": "inference.py",
                "scope": "container",
                "required_for_model_class": True,
            },
            {
                "name": "SAGEMAKER_SUBMIT_DIRECTORY",
                "type": "text",
                "default": "/opt/ml/model/code",
                "scope": "container",
                "required_for_model_class": False,
            },
            {
                "name": "SAGEMAKER_CONTAINER_LOG_LEVEL",
                "type": "text",
                "default": "20",
                "scope": "container",
                "required_for_model_class": False,
            },
            {
                "name": "SAGEMAKER_MODEL_SERVER_TIMEOUT",
                "type": "text",
                "default": "3600",
                "scope": "container",
                "required_for_model_class": False,
            },
            {
                "name": "ENDPOINT_SERVER_TIMEOUT",
                "type": "int",
                "default": 3600,
                "scope": "container",
                "required_for_model_class": True,
            },
            {
                "name": "MODEL_CACHE_ROOT",
                "type": "text",
                "default": "/opt/ml/model",
                "scope": "container",
                "required_for_model_class": True,
            },
            {
                "name": "SAGEMAKER_ENV",
                "type": "text",
                "default": "1",
                "scope": "container",
                "required_for_model_class": True,
            },
            {
                "name": "SAGEMAKER_MODEL_SERVER_WORKERS",
                "type": "int",
                "default": 1,
                "scope": "container",
                "required_for_model_class": True,
            },
        ],
        "inference_vulnerable": False,
        "inference_dependencies": [],
        "inference_vulnerabilities": [],
        "training_vulnerable": False,
        "training_dependencies": [],
        "training_vulnerabilities": [],
        "deprecated": False,
        "default_inference_instance_type": "ml.p2.xlarge",
        "supported_inference_instance_types": [
            "ml.p2.xlarge",
            "ml.p3.2xlarge",
            "ml.g4dn.xlarge",
            "ml.m5.large",
            "ml.m5.xlarge",
            "ml.c5.xlarge",
            "ml.c5.2xlarge",
        ],
        "default_training_instance_type": "ml.p3.2xlarge",
        "supported_training_instance_types": [
            "ml.p3.2xlarge",
            "ml.p2.xlarge",
            "ml.g4dn.2xlarge",
            "ml.m5.xlarge",
            "ml.c5.2xlarge",
        ],
        "hosting_use_script_uri": True,
        "metrics": [
            {
                "Name": "huggingface-textgeneration:train-loss",
                "Regex": "'loss default': ([0-9]+\\.[0-9]+)",
            },
            {
                "Name": "huggingface-textgeyyyuyuyuyneration:train-loss",
                "Regex": "'loss default': ([0-9]+\\.[0-9]+)",
            },
        ],
        "model_kwargs": {"some-model-kwarg-key": "some-model-kwarg-value"},
        "deploy_kwargs": {"some-model-deploy-kwarg-key": "some-model-deploy-kwarg-value"},
        "estimator_kwargs": {
            "encrypt_inter_container_traffic": True,
        },
        "fit_kwargs": {"some-estimator-fit-key": "some-estimator-fit-value"},
        "predictor_specs": {
            "supported_content_types": ["application/x-image"],
            "supported_accept_types": ["application/json;verbose", "application/json"],
            "default_content_type": "application/x-image",
            "default_accept_type": "application/json",
        },
        "inference_volume_size": 123,
        "training_volume_size": 456,
        "inference_enable_network_isolation": True,
        "training_enable_network_isolation": False,
        "resource_name_base": "dfsdfsds",
    },
    "gated_llama_neuron_model": {
        "model_id": "meta-textgenerationneuron-llama-2-7b",
        "url": "https://ai.meta.com/resources/models-and-libraries/llama-downloads/",
        "version": "1.0.0",
        "min_sdk_version": "2.198.0",
        "training_supported": True,
        "incremental_training_supported": False,
        "hosting_ecr_specs": {
            "framework": "djl-neuronx",
            "framework_version": "0.24.0",
            "py_version": "py39",
        },
        "hosting_artifact_key": "meta-textgenerationneuron/meta-textgenerationneuron-llama-2-7b/artifac"
        "ts/inference/v1.0.0/",
        "hosting_script_key": "source-directory-tarballs/meta/inference/textgenerationneuron/v1.0.0/sourcedir.tar.gz",
        "hosting_prepacked_artifact_key": "meta-textgenerationneuron/meta-textgenerationneuro"
        "n-llama-2-7b/artifacts/inference-prepack/v1.0.0/",
        "hosting_prepacked_artifact_version": "1.0.0",
        "hosting_use_script_uri": False,
        "hosting_eula_key": "fmhMetadata/eula/llamaEula.txt",
        "inference_vulnerable": False,
        "inference_dependencies": [
            "sagemaker_jumpstart_huggingface_script_utilities==1.0.8",
            "sagemaker_jumpstart_script_utilities==1.1.8",
        ],
        "inference_vulnerabilities": [],
        "training_vulnerable": False,
        "training_dependencies": [
            "sagemaker_jumpstart_huggingface_script_utilities==1.1.3",
            "sagemaker_jumpstart_script_utilities==1.1.9",
            "sagemaker_jumpstart_tabular_script_utilities==1.0.0",
        ],
        "training_vulnerabilities": [],
        "deprecated": False,
        "hyperparameters": [
            {
                "name": "max_input_length",
                "type": "int",
                "default": 2048,
                "min": 128,
                "scope": "algorithm",
            },
            {
                "name": "preprocessing_num_workers",
                "type": "text",
                "default": "None",
                "scope": "algorithm",
            },
            {
                "name": "learning_rate",
                "type": "float",
                "default": 6e-06,
                "min": 1e-08,
                "max": 1,
                "scope": "algorithm",
            },
            {
                "name": "min_learning_rate",
                "type": "float",
                "default": 1e-06,
                "min": 1e-12,
                "max": 1,
                "scope": "algorithm",
            },
            {"name": "max_steps", "type": "int", "default": 20, "min": 2, "scope": "algorithm"},
            {
                "name": "global_train_batch_size",
                "type": "int",
                "default": 256,
                "min": 1,
                "scope": "algorithm",
            },
            {
                "name": "per_device_train_batch_size",
                "type": "int",
                "default": 1,
                "min": 1,
                "scope": "algorithm",
            },
            {
                "name": "layer_norm_epilson",
                "type": "float",
                "default": 1e-05,
                "min": 1e-12,
                "scope": "algorithm",
            },
            {
                "name": "weight_decay",
                "type": "float",
                "default": 0.1,
                "min": 1e-08,
                "max": 1,
                "scope": "algorithm",
            },
            {
                "name": "lr_scheduler_type",
                "type": "text",
                "default": "CosineAnnealing",
                "options": ["CosineAnnealing"],
                "scope": "algorithm",
            },
            {"name": "warmup_steps", "type": "int", "default": 10, "min": 0, "scope": "algorithm"},
            {"name": "constant_steps", "type": "int", "default": 0, "min": 0, "scope": "algorithm"},
            {
                "name": "adam_beta1",
                "type": "float",
                "default": 0.9,
                "min": 1e-08,
                "max": 1,
                "scope": "algorithm",
            },
            {
                "name": "adam_beta2",
                "type": "float",
                "default": 0.95,
                "min": 1e-08,
                "max": 1,
                "scope": "algorithm",
            },
            {
                "name": "mixed_precision",
                "type": "text",
                "default": "True",
                "options": ["True", "False"],
                "scope": "algorithm",
            },
            {
                "name": "tensor_parallel_degree",
                "type": "text",
                "default": "8",
                "options": ["8"],
                "scope": "algorithm",
            },
            {
                "name": "pipeline_parallel_degree",
                "type": "text",
                "default": "1",
                "options": ["1"],
                "scope": "algorithm",
            },
            {
                "name": "append_eod",
                "type": "text",
                "default": "False",
                "options": ["True", "False"],
                "scope": "algorithm",
            },
            {
                "name": "sagemaker_submit_directory",
                "type": "text",
                "default": "/opt/ml/input/data/code/sourcedir.tar.gz",
                "scope": "container",
            },
            {
                "name": "sagemaker_program",
                "type": "text",
                "default": "transfer_learning.py",
                "scope": "container",
            },
            {
                "name": "sagemaker_container_log_level",
                "type": "text",
                "default": "20",
                "scope": "container",
            },
        ],
        "training_script_key": "source-directory-tarballs/meta/transfer_learning/textgenerati"
        "onneuron/v1.0.0/sourcedir.tar.gz",
        "training_prepacked_script_key": "source-directory-tarballs/meta/tra"
        "nsfer_learning/textgenerationneuron/prepack/v1.0.0/sourcedir.tar.gz",
        "training_prepacked_script_version": "1.0.0",
        "training_ecr_specs": {
            "framework": "huggingface",
            "framework_version": "2.0.0",
            "py_version": "py310",
            "huggingface_transformers_version": "4.28.1",
        },
        "training_artifact_key": "meta-training/train-meta-textgenerationneuron-llama-2-7b.tar.gz",
        "inference_environment_variables": [
            {
                "name": "SAGEMAKER_PROGRAM",
                "type": "text",
                "default": "inference.py",
                "scope": "container",
                "required_for_model_class": True,
            },
            {
                "name": "SAGEMAKER_SUBMIT_DIRECTORY",
                "type": "text",
                "default": "/opt/ml/model/code",
                "scope": "container",
                "required_for_model_class": False,
            },
            {
                "name": "SAGEMAKER_CONTAINER_LOG_LEVEL",
                "type": "text",
                "default": "20",
                "scope": "container",
                "required_for_model_class": False,
            },
            {
                "name": "MODEL_CACHE_ROOT",
                "type": "text",
                "default": "/opt/ml/model",
                "scope": "container",
                "required_for_model_class": False,
            },
            {
                "name": "SAGEMAKER_ENV",
                "type": "text",
                "default": "1",
                "scope": "container",
                "required_for_model_class": False,
            },
            {
                "name": "SAGEMAKER_MODEL_SERVER_TIMEOUT",
                "type": "text",
                "default": "3600",
                "scope": "container",
                "required_for_model_class": False,
            },
            {
                "name": "SAGEMAKER_MODEL_SERVER_WORKERS",
                "type": "int",
                "default": 1,
                "scope": "container",
                "required_for_model_class": True,
            },
        ],
        "metrics": [
            {
                "Name": "meta-textgenerationneuron:train-loss",
                "Regex": "reduced_train_loss=([0-9]+\\.[0-9]+)",
            }
        ],
        "default_inference_instance_type": "ml.inf2.xlarge",
        "supported_inference_instance_types": [
            "ml.inf2.xlarge",
            "ml.inf2.8xlarge",
            "ml.inf2.24xlarge",
            "ml.inf2.48xlarge",
        ],
        "default_training_instance_type": "ml.trn1.32xlarge",
        "supported_training_instance_types": ["ml.trn1.32xlarge", "ml.trn1n.32xlarge"],
        "model_kwargs": {},
        "deploy_kwargs": {
            "model_data_download_timeout": 3600,
            "container_startup_health_check_timeout": 3600,
        },
        "estimator_kwargs": {
            "encrypt_inter_container_traffic": True,
            "disable_output_compression": True,
            "max_run": 360000,
        },
        "fit_kwargs": {},
        "predictor_specs": {
            "supported_content_types": ["application/json"],
            "supported_accept_types": ["application/json"],
            "default_content_type": "application/json",
            "default_accept_type": "application/json",
        },
        "inference_volume_size": 256,
        "training_volume_size": 256,
        "inference_enable_network_isolation": True,
        "training_enable_network_isolation": True,
        "default_training_dataset_key": "training-datasets/sec_amazon/",
        "validation_supported": False,
        "fine_tuning_supported": True,
        "resource_name_base": "meta-textgenerationneuron-llama-2-7b",
        "default_payloads": {
            "meaningOfLife": {
                "content_type": "application/json",
                "prompt_key": "inputs",
                "output_keys": {"generated_text": "generated_text"},
                "body": {
                    "inputs": "I believe the meaning of life is",
                    "parameters": {"max_new_tokens": 64, "top_p": 0.9, "temperature": 0.6},
                },
            },
            "theoryOfRelativity": {
                "content_type": "application/json",
                "prompt_key": "inputs",
                "output_keys": {"generated_text": "generated_text"},
                "body": {
                    "inputs": "Simply put, the theory of relativity states that ",
                    "parameters": {"max_new_tokens": 64, "top_p": 0.9, "temperature": 0.6},
                },
            },
            "teamMessage": {
                "content_type": "application/json",
                "prompt_key": "inputs",
                "output_keys": {"generated_text": "generated_text"},
                "body": {
                    "inputs": "A brief message congratulating the team on the launch:\n\nHi "
                    "everyone,\n\nI just ",
                    "parameters": {"max_new_tokens": 64, "top_p": 0.9, "temperature": 0.6},
                },
            },
            "englishToFrench": {
                "content_type": "application/json",
                "prompt_key": "inputs",
                "output_keys": {"generated_text": "generated_text"},
                "body": {
                    "inputs": "Translate English to French:\nsea otter => loutre de mer\npep"
                    "permint => menthe poivr\u00e9e\nplush girafe => girafe peluche\ncheese =>",
                    "parameters": {"max_new_tokens": 64, "top_p": 0.9, "temperature": 0.6},
                },
            },
        },
        "gated_bucket": True,
        "hosting_instance_type_variants": {
            "regional_aliases": {
                "af-south-1": {
                    "alias_ecr_uri_1": "626614931356.dkr.ecr.af-south-1.amazonaws.com/djl-in"
                    "ference:0.24.0-neuronx-sdk2.14.1"
                },
                "ap-east-1": {
                    "alias_ecr_uri_1": "871362719292.dkr.ecr.ap-east-1.amazonaws.com/djl-in"
                    "ference:0.24.0-neuronx-sdk2.14.1"
                },
                "ap-northeast-1": {
                    "alias_ecr_uri_1": "763104351884.dkr.ecr.ap-northeast-1.amazonaws.com/d"
                    "jl-inference:0.24.0-neuronx-sdk2.14.1"
                },
                "ap-northeast-2": {
                    "alias_ecr_uri_1": "763104351884.dkr.ecr.ap-northeast-2.amazonaws.com"
                    "/djl-inference:0.24.0-neuronx-sdk2.14.1"
                },
                "ap-south-1": {
                    "alias_ecr_uri_1": "763104351884.dkr.ecr.ap-south-1.amazonaws.com/"
                    "djl-inference:0.24.0-neuronx-sdk2.14.1"
                },
                "ap-southeast-1": {
                    "alias_ecr_uri_1": "763104351884.dkr.ecr.ap-southeast-1.amazonaws.com"
                    "/djl-inference:0.24.0-neuronx-sdk2.14.1"
                },
                "ap-southeast-2": {
                    "alias_ecr_uri_1": "763104351884.dkr.ecr.ap-southeast-2.amazonaws.com"
                    "/djl-inference:0.24.0-neuronx-sdk2.14.1"
                },
                "ca-central-1": {
                    "alias_ecr_uri_1": "763104351884.dkr.ecr.ca-central-1.amazonaws.com/"
                    "djl-inference:0.24.0-neuronx-sdk2.14.1"
                },
                "cn-north-1": {
                    "alias_ecr_uri_1": "727897471807.dkr.ecr.cn-north-1.amazonaws.com.cn/"
                    "djl-inference:0.24.0-neuronx-sdk2.14.1"
                },
                "eu-central-1": {
                    "alias_ecr_uri_1": "763104351884.dkr.ecr.eu-central-1.amazonaws.com/"
                    "djl-inference:0.24.0-neuronx-sdk2.14.1"
                },
                "eu-north-1": {
                    "alias_ecr_uri_1": "763104351884.dkr.ecr.eu-north-1.amazonaws.com/"
                    "djl-inference:0.24.0-neuronx-sdk2.14.1"
                },
                "eu-south-1": {
                    "alias_ecr_uri_1": "692866216735.dkr.ecr.eu-south-1.amazonaws.com/"
                    "djl-inference:0.24.0-neuronx-sdk2.14.1"
                },
                "eu-west-1": {
                    "alias_ecr_uri_1": "763104351884.dkr.ecr.eu-west-1.amazonaws.com/d"
                    "jl-inference:0.24.0-neuronx-sdk2.14.1"
                },
                "eu-west-2": {
                    "alias_ecr_uri_1": "763104351884.dkr.ecr.eu-west-2.amazonaws.com/d"
                    "jl-inference:0.24.0-neuronx-sdk2.14.1"
                },
                "eu-west-3": {
                    "alias_ecr_uri_1": "763104351884.dkr.ecr.eu-west-3.amazonaws.com/d"
                    "jl-inference:0.24.0-neuronx-sdk2.14.1"
                },
                "me-south-1": {
                    "alias_ecr_uri_1": "217643126080.dkr.ecr.me-south-1.amazonaws.com"
                    "/djl-inference:0.24.0-neuronx-sdk2.14.1"
                },
                "sa-east-1": {
                    "alias_ecr_uri_1": "763104351884.dkr.ecr.sa-east-1.amazonaws.com"
                    "/djl-inference:0.24.0-neuronx-sdk2.14.1"
                },
                "us-east-1": {
                    "alias_ecr_uri_1": "763104351884.dkr.ecr.us-east-1.amazonaws.com/"
                    "djl-inference:0.24.0-neuronx-sdk2.14.1"
                },
                "us-east-2": {
                    "alias_ecr_uri_1": "763104351884.dkr.ecr.us-east-2.amazonaws.com"
                    "/djl-inference:0.24.0-neuronx-sdk2.14.1"
                },
                "us-west-1": {
                    "alias_ecr_uri_1": "763104351884.dkr.ecr.us-west-1.amazonaws.co"
                    "m/djl-inference:0.24.0-neuronx-sdk2.14.1"
                },
                "us-west-2": {
                    "alias_ecr_uri_1": "763104351884.dkr.ecr.us-west-2.amazonaws.com/djl-"
                    "inference:0.24.0-neuronx-sdk2.14.1"
                },
            },
            "variants": {
                "c4": {"regional_properties": {"image_uri": "$alias_ecr_uri_1"}},
                "c5": {"regional_properties": {"image_uri": "$alias_ecr_uri_1"}},
                "c5d": {"regional_properties": {"image_uri": "$alias_ecr_uri_1"}},
                "c5n": {"regional_properties": {"image_uri": "$alias_ecr_uri_1"}},
                "c6i": {"regional_properties": {"image_uri": "$alias_ecr_uri_1"}},
                "g4dn": {"regional_properties": {"image_uri": "$alias_ecr_uri_1"}},
                "g5": {"regional_properties": {"image_uri": "$alias_ecr_uri_1"}},
                "inf1": {"regional_properties": {"image_uri": "$alias_ecr_uri_1"}},
                "inf2": {"regional_properties": {"image_uri": "$alias_ecr_uri_1"}},
                "local": {"regional_properties": {"image_uri": "$alias_ecr_uri_1"}},
                "local_gpu": {"regional_properties": {"image_uri": "$alias_ecr_uri_1"}},
                "m4": {"regional_properties": {"image_uri": "$alias_ecr_uri_1"}},
                "m5": {"regional_properties": {"image_uri": "$alias_ecr_uri_1"}},
                "m5d": {"regional_properties": {"image_uri": "$alias_ecr_uri_1"}},
                "p2": {"regional_properties": {"image_uri": "$alias_ecr_uri_1"}},
                "p3": {"regional_properties": {"image_uri": "$alias_ecr_uri_1"}},
                "p3dn": {"regional_properties": {"image_uri": "$alias_ecr_uri_1"}},
                "p4d": {"regional_properties": {"image_uri": "$alias_ecr_uri_1"}},
                "p4de": {"regional_properties": {"image_uri": "$alias_ecr_uri_1"}},
                "p5": {"regional_properties": {"image_uri": "$alias_ecr_uri_1"}},
                "r5": {"regional_properties": {"image_uri": "$alias_ecr_uri_1"}},
                "r5d": {"regional_properties": {"image_uri": "$alias_ecr_uri_1"}},
                "t2": {"regional_properties": {"image_uri": "$alias_ecr_uri_1"}},
                "t3": {"regional_properties": {"image_uri": "$alias_ecr_uri_1"}},
                "ml.inf2.xlarge": {
                    "properties": {
                        "environment_variables": {
                            "OPTION_TENSOR_PARALLEL_DEGREE": "2",
                            "OPTION_N_POSITIONS": "1024",
                            "OPTION_DTYPE": "fp16",
                            "OPTION_ROLLING_BATCH": "auto",
                            "OPTION_MAX_ROLLING_BATCH_SIZE": "1",
                            "OPTION_NEURON_OPTIMIZE_LEVEL": "2",
                        }
                    }
                },
                "ml.inf2.8xlarge": {
                    "properties": {
                        "environment_variables": {
                            "OPTION_TENSOR_PARALLEL_DEGREE": "2",
                            "OPTION_N_POSITIONS": "2048",
                            "OPTION_DTYPE": "fp16",
                            "OPTION_ROLLING_BATCH": "auto",
                            "OPTION_MAX_ROLLING_BATCH_SIZE": "4",
                            "OPTION_NEURON_OPTIMIZE_LEVEL": "2",
                        }
                    }
                },
                "ml.inf2.24xlarge": {
                    "properties": {
                        "environment_variables": {
                            "OPTION_TENSOR_PARALLEL_DEGREE": "12",
                            "OPTION_N_POSITIONS": "4096",
                            "OPTION_DTYPE": "fp16",
                            "OPTION_ROLLING_BATCH": "auto",
                            "OPTION_MAX_ROLLING_BATCH_SIZE": "4",
                            "OPTION_NEURON_OPTIMIZE_LEVEL": "2",
                        }
                    }
                },
                "ml.inf2.48xlarge": {
                    "properties": {
                        "environment_variables": {
                            "OPTION_TENSOR_PARALLEL_DEGREE": "24",
                            "OPTION_N_POSITIONS": "4096",
                            "OPTION_DTYPE": "fp16",
                            "OPTION_ROLLING_BATCH": "auto",
                            "OPTION_MAX_ROLLING_BATCH_SIZE": "4",
                            "OPTION_NEURON_OPTIMIZE_LEVEL": "2",
                        }
                    }
                },
            },
        },
        "training_instance_type_variants": {
            "regional_aliases": {
                "af-south-1": {
                    "gpu_ecr_uri_1": "626614931356.dkr.ecr.af-south-1.amazonaws.com/huggingface-pytorc"
                    "h-training:2.0.0-transformers4.28.1-gpu-py310-cu118-ubuntu20.04"
                },
                "ap-east-1": {
                    "gpu_ecr_uri_1": "871362719292.dkr.ecr.ap-east-1.amazonaws.com/huggingface-pytorch"
                    "-training:2.0.0-transformers4.28.1-gpu-py310-cu118-ubuntu20.04"
                },
                "ap-northeast-1": {
                    "gpu_ecr_uri_1": "763104351884.dkr.ecr.ap-northeast-1.amazonaws.com/huggingface-"
                    "pytorch-training:2.0.0-transformers4.28.1-gpu-py310-cu118-ubuntu20.04"
                },
                "ap-northeast-2": {
                    "gpu_ecr_uri_1": "763104351884.dkr.ecr.ap-northeast-2.amazonaws.com/huggingfa"
                    "ce-pytorch-training:2.0.0-transformers4.28.1-gpu-py310-cu118-ubuntu20.04"
                },
                "ap-south-1": {
                    "gpu_ecr_uri_1": "763104351884.dkr.ecr.ap-south-1.amazonaws.com/huggingface-pytorch"
                    "-training:2.0.0-transformers4.28.1-gpu-py310-cu118-ubuntu20.04"
                },
                "ap-southeast-1": {
                    "gpu_ecr_uri_1": "763104351884.dkr.ecr.ap-southeast-1.amazonaws.com/"
                    "huggingface-pytorch-training:2.0.0-transformers4.28.1-gpu-py310-cu118-ubuntu20.04"
                },
                "ap-southeast-2": {
                    "gpu_ecr_uri_1": "763104351884.dkr.ecr.ap-southeast-2.amazonaws.com/"
                    "huggingface-pytorch-training:2.0.0-transformers4.28.1-gpu-py310-cu118-ubuntu20.04"
                },
                "ca-central-1": {
                    "gpu_ecr_uri_1": "763104351884.dkr.ecr.ca-central-1.amazonaws.com/hu"
                    "ggingface-pytorch-training:2.0.0-transformers4.28.1-gpu-py310-cu118-ubuntu20.04"
                },
                "cn-north-1": {
                    "gpu_ecr_uri_1": "727897471807.dkr.ecr.cn-north-1.amazonaws.com.cn/"
                    "huggingface-pytorch-training:2.0.0-transformers4.28.1-gpu-py310-cu118-ubuntu20.04"
                },
                "eu-central-1": {
                    "gpu_ecr_uri_1": "763104351884.dkr.ecr.eu-central-1.amazonaws.com/hug"
                    "gingface-pytorch-training:2.0.0-transformers4.28.1-gpu-py310-cu118-ubuntu20.04"
                },
                "eu-north-1": {
                    "gpu_ecr_uri_1": "763104351884.dkr.ecr.eu-north-1.amazonaws.com/hu"
                    "ggingface-pytorch-training:2.0.0-transformers4.28.1-gpu-py310-cu118-ubuntu20.04"
                },
                "eu-south-1": {
                    "gpu_ecr_uri_1": "692866216735.dkr.ecr.eu-south-1.amazonaws.com/hu"
                    "ggingface-pytorch-training:2.0.0-transformers4.28.1-gpu-py310-cu118-ubuntu20.04"
                },
                "eu-west-1": {
                    "gpu_ecr_uri_1": "763104351884.dkr.ecr.eu-west-1.amazonaws.com/hug"
                    "gingface-pytorch-training:2.0.0-transformers4.28.1-gpu-py310-cu118-ubuntu20.04"
                },
                "eu-west-2": {
                    "gpu_ecr_uri_1": "763104351884.dkr.ecr.eu-west-2.amazonaws.com/hug"
                    "gingface-pytorch-training:2.0.0-transformers4.28.1-gpu-py310-cu118-ubuntu20.04"
                },
                "eu-west-3": {
                    "gpu_ecr_uri_1": "763104351884.dkr.ecr.eu-west-3.amazonaws.com/huggi"
                    "ngface-pytorch-training:2.0.0-transformers4.28.1-gpu-py310-cu118-ubuntu20.04"
                },
                "me-south-1": {
                    "gpu_ecr_uri_1": "217643126080.dkr.ecr.me-south-1.amazonaws.com/huggin"
                    "gface-pytorch-training:2.0.0-transformers4.28.1-gpu-py310-cu118-ubuntu20.04"
                },
                "sa-east-1": {
                    "gpu_ecr_uri_1": "763104351884.dkr.ecr.sa-east-1.amazonaws.com/hugg"
                    "ingface-pytorch-training:2.0.0-transformers4.28.1-gpu-py310-cu118-ubuntu20.04"
                },
                "us-east-1": {
                    "gpu_ecr_uri_1": "763104351884.dkr.ecr.us-east-1.amazonaws.com/hu"
                    "ggingface-pytorch-training:2.0.0-transformers4.28.1-gpu-py310-cu118-ubuntu20.04",
                    "neuron_ecr_uri": "763104351884.dkr.ecr.us-east-1.amazonaws.com/pytorch-"
                    "training-neuronx:1.13.1-neuronx-py310-sdk2.14.1-ubuntu20.04",
                },
                "us-east-2": {
                    "gpu_ecr_uri_1": "763104351884.dkr.ecr.us-east-2.amazonaws.com/huggingface-py"
                    "torch-training:2.0.0-transformers4.28.1-gpu-py310-cu118-ubuntu20.04",
                    "neuron_ecr_uri": "763104351884.dkr.ecr.us-east-2.amazonaws.com/pytorch-trai"
                    "ning-neuronx:1.13.1-neuronx-py310-sdk2.14.1-ubuntu20.04",
                },
                "us-west-1": {
                    "gpu_ecr_uri_1": "763104351884.dkr.ecr.us-west-1.amazonaws.com/huggingface-pytor"
                    "ch-training:2.0.0-transformers4.28.1-gpu-py310-cu118-ubuntu20.04"
                },
                "us-west-2": {
                    "gpu_ecr_uri_1": "763104351884.dkr.ecr.us-west-2.amazonaws.com/huggingface"
                    "-pytorch-training:2.0.0-transformers4.28.1-gpu-py310-cu118-ubuntu20.04",
                    "neuron_ecr_uri": "763104351884.dkr.ecr.us-west-2.amazonaws.com/pytorch"
                    "-training-neuronx:1.13.1-neuronx-py310-sdk2.14.1-ubuntu20.04",
                },
            },
            "variants": {
                "g4dn": {"regional_properties": {"image_uri": "$gpu_ecr_uri_1"}},
                "g5": {"regional_properties": {"image_uri": "$gpu_ecr_uri_1"}},
                "local_gpu": {"regional_properties": {"image_uri": "$gpu_ecr_uri_1"}},
                "p2": {"regional_properties": {"image_uri": "$gpu_ecr_uri_1"}},
                "p3": {"regional_properties": {"image_uri": "$gpu_ecr_uri_1"}},
                "p3dn": {"regional_properties": {"image_uri": "$gpu_ecr_uri_1"}},
                "p4d": {"regional_properties": {"image_uri": "$gpu_ecr_uri_1"}},
                "p4de": {"regional_properties": {"image_uri": "$gpu_ecr_uri_1"}},
                "p5": {"regional_properties": {"image_uri": "$gpu_ecr_uri_1"}},
                "trn1": {
                    "regional_properties": {"image_uri": "$neuron_ecr_uri"},
                    "properties": {
                        "gated_model_key_env_var_value": "meta-training/trn1/v1.0."
                        "0/train-meta-textgenerationneuron-llama-2-7b.tar.gz"
                    },
                },
                "trn1n": {
                    "regional_properties": {"image_uri": "$neuron_ecr_uri"},
                    "properties": {
                        "gated_model_key_env_var_value": "meta-training/trn1n/v1.0.0"
                        "/train-meta-textgenerationneuron-llama-2-7b.tar.gz"
                    },
                },
            },
        },
        "hosting_artifact_s3_data_type": "S3Prefix",
        "hosting_artifact_compression_type": "None",
        "hosting_resource_requirements": {"min_memory_mb": 8192, "num_accelerators": 1},
        "dynamic_container_deployment_supported": True,
    },
    "gated_variant-model": {
        "model_id": "pytorch-ic-mobilenet-v2",
        "gated_bucket": True,
        "url": "https://pytorch.org/hub/pytorch_vision_mobilenet_v2/",
        "version": "1.0.0",
        "min_sdk_version": "2.49.0",
        "training_supported": True,
        "incremental_training_supported": True,
        "hosting_ecr_specs": {
            "framework": "pytorch",
            "framework_version": "1.5.0",
            "py_version": "py3",
        },
        "training_instance_type_variants": None,
        "hosting_instance_type_variants": {
            "regional_aliases": {
                "us-west-2": {
                    "gpu_image_uri": "763104351884.dkr.ecr.us-west-2.amazonaws.com/"
                    "huggingface-pytorch-inference:1.13.1-transformers4.26.0-gpu-py39-cu117-ubuntu20.04",
                    "cpu_image_uri": "867930986793.dkr.us-west-2.amazonaws.com/cpu-blah",
                }
            },
            "variants": {
                "p2": {
                    "regional_properties": {
                        "image_uri": "$gpu_image_uri",
                    },
                    "properties": {
                        "prepacked_artifact_key": "some-instance-specific/model/prefix/"
                    },
                },
                "p3": {
                    "regional_properties": {
                        "image_uri": "$gpu_image_uri",
                    }
                },
                "p4": {
                    "regional_properties": {
                        "image_uri": "$gpu_image_uri",
                    }
                },
                "g4dn": {
                    "regional_properties": {
                        "image_uri": "$gpu_image_uri",
                    }
                },
                "m2": {"regional_properties": {"image_uri": "$cpu_image_uri"}},
                "c2": {"regional_properties": {"image_uri": "$cpu_image_uri"}},
                "ml.g5.48xlarge": {
                    "properties": {"environment_variables": {"TENSOR_PARALLEL_DEGREE": "8"}}
                },
                "ml.g5.12xlarge": {
                    "properties": {"environment_variables": {"TENSOR_PARALLEL_DEGREE": "4"}}
                },
            },
        },
        "training_ecr_specs": {
            "framework": "pytorch",
            "framework_version": "1.5.0",
            "py_version": "py3",
        },
        "hosting_artifact_key": "pytorch-infer/infer-pytorch-ic-mobilenet-v2.tar.gz",
        "training_artifact_key": "pytorch-training/train-pytorch-ic-mobilenet-v2.tar.gz",
        "hosting_script_key": "source-directory-tarballs/pytorch/inference/ic/v1.0.0/sourcedir.tar.gz",
        "training_script_key": "source-directory-tarballs/pytorch/transfer_learning/ic/v1.0.0/sourcedir.tar.gz",
        "training_prepacked_script_key": None,
        "hosting_prepacked_artifact_key": None,
        "training_model_package_artifact_uris": None,
        "deprecate_warn_message": None,
        "deprecated_message": None,
        "hosting_eula_key": None,
        "hyperparameters": [
            {
                "name": "epochs",
                "type": "int",
                "default": 3,
                "min": 1,
                "max": 1000,
                "scope": "algorithm",
            },
            {
                "name": "adam-learning-rate",
                "type": "float",
                "default": 0.05,
                "min": 1e-08,
                "max": 1,
                "scope": "algorithm",
            },
            {
                "name": "batch-size",
                "type": "int",
                "default": 4,
                "min": 1,
                "max": 1024,
                "scope": "algorithm",
            },
            {
                "name": "sagemaker_submit_directory",
                "type": "text",
                "default": "/opt/ml/input/data/code/sourcedir.tar.gz",
                "scope": "container",
            },
            {
                "name": "sagemaker_program",
                "type": "text",
                "default": "transfer_learning.py",
                "scope": "container",
            },
            {
                "name": "sagemaker_container_log_level",
                "type": "text",
                "default": "20",
                "scope": "container",
            },
        ],
        "inference_environment_variables": [
            {
                "name": "SAGEMAKER_PROGRAM",
                "type": "text",
                "default": "inference.py",
                "scope": "container",
                "required_for_model_class": True,
            },
            {
                "name": "SAGEMAKER_SUBMIT_DIRECTORY",
                "type": "text",
                "default": "/opt/ml/model/code",
                "scope": "container",
                "required_for_model_class": False,
            },
            {
                "name": "SAGEMAKER_CONTAINER_LOG_LEVEL",
                "type": "text",
                "default": "20",
                "scope": "container",
                "required_for_model_class": False,
            },
            {
                "name": "SAGEMAKER_MODEL_SERVER_TIMEOUT",
                "type": "text",
                "default": "3600",
                "scope": "container",
                "required_for_model_class": False,
            },
            {
                "name": "ENDPOINT_SERVER_TIMEOUT",
                "type": "int",
                "default": 3600,
                "scope": "container",
                "required_for_model_class": True,
            },
            {
                "name": "MODEL_CACHE_ROOT",
                "type": "text",
                "default": "/opt/ml/model",
                "scope": "container",
                "required_for_model_class": True,
            },
            {
                "name": "SAGEMAKER_ENV",
                "type": "text",
                "default": "1",
                "scope": "container",
                "required_for_model_class": True,
            },
            {
                "name": "SAGEMAKER_MODEL_SERVER_WORKERS",
                "type": "int",
                "default": 1,
                "scope": "container",
                "required_for_model_class": True,
            },
        ],
        "inference_vulnerable": False,
        "inference_dependencies": [],
        "inference_vulnerabilities": [],
        "training_vulnerable": False,
        "training_dependencies": [],
        "training_vulnerabilities": [],
        "deprecated": False,
        "default_inference_instance_type": "ml.p2.xlarge",
        "supported_inference_instance_types": [
            "ml.p2.xlarge",
            "ml.p3.2xlarge",
            "ml.g4dn.xlarge",
            "ml.m5.large",
            "ml.m5.xlarge",
            "ml.c5.xlarge",
            "ml.c5.2xlarge",
        ],
        "default_training_instance_type": "ml.p3.2xlarge",
        "supported_training_instance_types": [
            "ml.p3.2xlarge",
            "ml.p2.xlarge",
            "ml.g4dn.2xlarge",
            "ml.m5.xlarge",
            "ml.c5.2xlarge",
        ],
        "hosting_use_script_uri": False,
        "metrics": [
            {
                "Name": "huggingface-textgeneration:train-loss",
                "Regex": "'loss default': ([0-9]+\\.[0-9]+)",
            },
            {
                "Name": "huggingface-textgeyyyuyuyuyneration:train-loss",
                "Regex": "'loss default': ([0-9]+\\.[0-9]+)",
            },
        ],
        "estimator_kwargs": {
            "encrypt_inter_container_traffic": True,
        },
        "fit_kwargs": {"some-estimator-fit-key": "some-estimator-fit-value"},
        "predictor_specs": {
            "supported_content_types": ["application/x-image"],
            "supported_accept_types": ["application/json;verbose", "application/json"],
            "default_content_type": "application/x-image",
            "default_accept_type": "application/json",
        },
        "inference_volume_size": 123,
        "training_volume_size": 456,
        "inference_enable_network_isolation": True,
        "training_enable_network_isolation": False,
        "resource_name_base": "dfsdfsds",
    },
    "model-artifact-variant-model": {
        "model_id": "pytorch-ic-mobilenet-v2",
        "url": "https://pytorch.org/hub/pytorch_vision_mobilenet_v2/",
        "version": "1.0.0",
        "min_sdk_version": "2.49.0",
        "training_supported": True,
        "incremental_training_supported": True,
        "hosting_ecr_specs": {
            "framework": "pytorch",
            "framework_version": "1.5.0",
            "py_version": "py3",
        },
        "hosting_instance_type_variants": {
            "regional_aliases": {
                "us-west-2": {
                    "gpu_image_uri": "763104351884.dkr.ecr.us-west-2.amazonaws.com/"
                    "huggingface-pytorch-inference:1.13.1-transformers4.26.0-gpu-py39-cu117-ubuntu20.04",
                    "cpu_image_uri": "867930986793.dkr.us-west-2.amazonaws.com/cpu-blah",
                }
            },
            "variants": {
                "p2": {
                    "regional_properties": {"image_uri": "$gpu_image_uri"},
                    "properties": {"prepacked_artifact_key": "hello-world-1"},
                },
                "p3": {"regional_properties": {"image_uri": "$gpu_image_uri"}},
                "p4": {"regional_properties": {"image_uri": "$gpu_image_uri"}},
                "g4dn": {"regional_properties": {"image_uri": "$gpu_image_uri"}},
                "m2": {"regional_properties": {"image_uri": "$cpu_image_uri"}},
                "c2": {"regional_properties": {"image_uri": "$cpu_image_uri"}},
                "ml.g5.48xlarge": {
                    "properties": {"environment_variables": {"TENSOR_PARALLEL_DEGREE": "8"}}
                },
                "ml.g5.12xlarge": {
                    "properties": {"environment_variables": {"TENSOR_PARALLEL_DEGREE": "4"}}
                },
            },
        },
        "training_ecr_specs": {
            "framework": "pytorch",
            "framework_version": "1.5.0",
            "py_version": "py3",
        },
        "training_instance_type_variants": {
            "regional_aliases": {
                "us-west-2": {
                    "gpu_image_uri": "763104351884.dkr.ecr.us-west-2.amazonaws.com/"
                    "huggingface-pytorch-inference:1.13.1-transformers4.26.0-gpu-py39-cu117-ubuntu20.04",
                    "cpu_image_uri": "867930986793.dkr.us-west-2.amazonaws.com/cpu-blah",
                }
            },
            "variants": {
                "p2": {
                    "regional_properties": {"image_uri": "$gpu_image_uri"},
                    "properties": {"artifact_key": "hello-mars-1"},
                },
                "p3": {"regional_properties": {"image_uri": "$gpu_image_uri"}},
                "p4": {"regional_properties": {"image_uri": "$gpu_image_uri"}},
                "g4dn": {"regional_properties": {"image_uri": "$gpu_image_uri"}},
                "m2": {"regional_properties": {"image_uri": "$cpu_image_uri"}},
                "c2": {"regional_properties": {"image_uri": "$cpu_image_uri"}},
                "ml.g5.48xlarge": {
                    "properties": {"environment_variables": {"TENSOR_PARALLEL_DEGREE": "8"}}
                },
                "ml.g5.12xlarge": {
                    "properties": {"environment_variables": {"TENSOR_PARALLEL_DEGREE": "4"}}
                },
            },
        },
        "hosting_artifact_key": "pytorch-infer/infer-pytorch-ic-mobilenet-v2.tar.gz",
        "training_artifact_key": "pytorch-training/train-pytorch-ic-mobilenet-v2.tar.gz",
        "hosting_script_key": None,
        "training_script_key": "source-directory-tarballs/pytorch/transfer_learning/ic/v1.0.0/sourcedir.tar.gz",
        "training_prepacked_script_key": None,
        "hosting_prepacked_artifact_key": "basfsdfssf",
        "training_model_package_artifact_uris": None,
        "deprecate_warn_message": None,
        "deprecated_message": None,
        "hosting_model_package_arns": None,
        "hosting_eula_key": None,
        "hyperparameters": [
            {
                "name": "epochs",
                "type": "int",
                "default": 3,
                "min": 1,
                "max": 1000,
                "scope": "algorithm",
            },
            {
                "name": "adam-learning-rate",
                "type": "float",
                "default": 0.05,
                "min": 1e-08,
                "max": 1,
                "scope": "algorithm",
            },
            {
                "name": "batch-size",
                "type": "int",
                "default": 4,
                "min": 1,
                "max": 1024,
                "scope": "algorithm",
            },
            {
                "name": "sagemaker_submit_directory",
                "type": "text",
                "default": "/opt/ml/input/data/code/sourcedir.tar.gz",
                "scope": "container",
            },
            {
                "name": "sagemaker_program",
                "type": "text",
                "default": "transfer_learning.py",
                "scope": "container",
            },
            {
                "name": "sagemaker_container_log_level",
                "type": "text",
                "default": "20",
                "scope": "container",
            },
        ],
        "inference_environment_variables": [
            {
                "name": "SAGEMAKER_PROGRAM",
                "type": "text",
                "default": "inference.py",
                "scope": "container",
                "required_for_model_class": True,
            },
            {
                "name": "SAGEMAKER_SUBMIT_DIRECTORY",
                "type": "text",
                "default": "/opt/ml/model/code",
                "scope": "container",
                "required_for_model_class": False,
            },
            {
                "name": "SAGEMAKER_CONTAINER_LOG_LEVEL",
                "type": "text",
                "default": "20",
                "scope": "container",
                "required_for_model_class": False,
            },
            {
                "name": "SAGEMAKER_MODEL_SERVER_TIMEOUT",
                "type": "text",
                "default": "3600",
                "scope": "container",
                "required_for_model_class": False,
            },
            {
                "name": "ENDPOINT_SERVER_TIMEOUT",
                "type": "int",
                "default": 3600,
                "scope": "container",
                "required_for_model_class": True,
            },
            {
                "name": "MODEL_CACHE_ROOT",
                "type": "text",
                "default": "/opt/ml/model",
                "scope": "container",
                "required_for_model_class": True,
            },
            {
                "name": "SAGEMAKER_ENV",
                "type": "text",
                "default": "1",
                "scope": "container",
                "required_for_model_class": True,
            },
            {
                "name": "SAGEMAKER_MODEL_SERVER_WORKERS",
                "type": "int",
                "default": 1,
                "scope": "container",
                "required_for_model_class": True,
            },
        ],
        "inference_vulnerable": False,
        "inference_dependencies": [],
        "inference_vulnerabilities": [],
        "training_vulnerable": False,
        "training_dependencies": [],
        "training_vulnerabilities": [],
        "deprecated": False,
        "default_inference_instance_type": "ml.p2.xlarge",
        "supported_inference_instance_types": [
            "ml.p2.xlarge",
            "ml.p3.2xlarge",
            "ml.g4dn.xlarge",
            "ml.m5.large",
            "ml.m5.xlarge",
            "ml.c5.xlarge",
            "ml.c5.2xlarge",
        ],
        "default_training_instance_type": "ml.p3.2xlarge",
        "supported_training_instance_types": [
            "ml.p3.2xlarge",
            "ml.p2.xlarge",
            "ml.g4dn.2xlarge",
            "ml.m5.xlarge",
            "ml.c5.2xlarge",
        ],
        "hosting_use_script_uri": True,
        "metrics": [{"Regex": "val_accuracy: ([0-9\\.]+)", "Name": "pytorch-ic:val-accuracy"}],
        "model_kwargs": {},
        "deploy_kwargs": {"some-model-deploy-kwarg-key": "some-model-deploy-kwarg-value"},
        "estimator_kwargs": {
            "encrypt_inter_container_traffic": True,
        },
        "fit_kwargs": {"some-estimator-fit-key": "some-estimator-fit-value"},
        "predictor_specs": {
            "supported_content_types": ["application/x-image"],
            "supported_accept_types": ["application/json;verbose", "application/json"],
            "default_content_type": "application/x-image",
            "default_accept_type": "application/json",
        },
        "inference_volume_size": 123,
        "training_volume_size": 456,
        "inference_enable_network_isolation": True,
        "training_enable_network_isolation": False,
    },
    "private-model": {
        "model_id": "pytorch-ic-mobilenet-v2",
        "gated_bucket": True,
        "url": "https://pytorch.org/hub/pytorch_vision_mobilenet_v2/",
        "version": "1.0.0",
        "min_sdk_version": "2.49.0",
        "training_supported": True,
        "incremental_training_supported": True,
        "hosting_model_package_arns": {
            "us-west-2": "arn:aws:sagemaker:us-west-2:594846645681:model-package/ll"
            "ama2-7b-v3-740347e540da35b4ab9f6fc0ab3fed2c"
        },
        "hosting_ecr_specs": {
            "framework": "pytorch",
            "framework_version": "1.5.0",
            "py_version": "py3",
        },
        "hosting_instance_type_variants": {
            "regional_aliases": {
                "us-west-2": {
                    "gpu_image_uri": "763104351884.dkr.ecr.us-west-2.amazonaws.com/"
                    "huggingface-pytorch-inference:1.13.1-transformers4.26.0-gpu-py39-cu117-ubuntu20.04",
                    "cpu_image_uri": "867930986793.dkr.us-west-2.amazonaws.com/cpu-blah",
                    "inf_model_package_arn": "us-west-2/blah/blah/blah/inf",
                    "gpu_model_package_arn": "us-west-2/blah/blah/blah/gpu",
                }
            },
            "variants": {
                "p2": {
                    "regional_properties": {
                        "image_uri": "$gpu_image_uri",
                        "model_package_arn": "$gpu_model_package_arn",
                    }
                },
                "p3": {
                    "regional_properties": {
                        "image_uri": "$gpu_image_uri",
                        "model_package_arn": "$gpu_model_package_arn",
                    }
                },
                "p4": {
                    "regional_properties": {
                        "image_uri": "$gpu_image_uri",
                        "model_package_arn": "$gpu_model_package_arn",
                    }
                },
                "g4dn": {
                    "regional_properties": {
                        "image_uri": "$gpu_image_uri",
                        "model_package_arn": "$gpu_model_package_arn",
                    }
                },
                "m2": {"regional_properties": {"image_uri": "$cpu_image_uri"}},
                "c2": {"regional_properties": {"image_uri": "$cpu_image_uri"}},
                "ml.g5.48xlarge": {
                    "properties": {"environment_variables": {"TENSOR_PARALLEL_DEGREE": "8"}}
                },
                "ml.g5.12xlarge": {
                    "properties": {"environment_variables": {"TENSOR_PARALLEL_DEGREE": "4"}}
                },
                "inf1": {"regional_properties": {"model_package_arn": "$inf_model_package_arn"}},
                "inf2": {"regional_properties": {"model_package_arn": "$inf_model_package_arn"}},
            },
        },
        "training_ecr_specs": {
            "framework": "pytorch",
            "framework_version": "1.5.0",
            "py_version": "py3",
        },
        "training_instance_type_variants": None,
        "hosting_artifact_key": "pytorch-infer/infer-pytorch-ic-mobilenet-v2.tar.gz",
        "training_artifact_key": "pytorch-training/train-pytorch-ic-mobilenet-v2.tar.gz",
        "hosting_script_key": "source-directory-tarballs/pytorch/inference/ic/v1.0.0/sourcedir.tar.gz",
        "training_script_key": "source-directory-tarballs/pytorch/transfer_learning/ic/v1.0.0/sourcedir.tar.gz",
        "training_prepacked_script_key": None,
        "hosting_prepacked_artifact_key": None,
        "training_model_package_artifact_uris": None,
        "deprecate_warn_message": None,
        "deprecated_message": None,
        "hosting_eula_key": None,
        "hyperparameters": [
            {
                "name": "epochs",
                "type": "int",
                "default": 3,
                "min": 1,
                "max": 1000,
                "scope": "algorithm",
            },
            {
                "name": "adam-learning-rate",
                "type": "float",
                "default": 0.05,
                "min": 1e-08,
                "max": 1,
                "scope": "algorithm",
            },
            {
                "name": "batch-size",
                "type": "int",
                "default": 4,
                "min": 1,
                "max": 1024,
                "scope": "algorithm",
            },
            {
                "name": "sagemaker_submit_directory",
                "type": "text",
                "default": "/opt/ml/input/data/code/sourcedir.tar.gz",
                "scope": "container",
            },
            {
                "name": "sagemaker_program",
                "type": "text",
                "default": "transfer_learning.py",
                "scope": "container",
            },
            {
                "name": "sagemaker_container_log_level",
                "type": "text",
                "default": "20",
                "scope": "container",
            },
        ],
        "inference_environment_variables": [
            {
                "name": "SAGEMAKER_PROGRAM",
                "type": "text",
                "default": "inference.py",
                "scope": "container",
                "required_for_model_class": True,
            },
            {
                "name": "SAGEMAKER_SUBMIT_DIRECTORY",
                "type": "text",
                "default": "/opt/ml/model/code",
                "scope": "container",
                "required_for_model_class": False,
            },
            {
                "name": "SAGEMAKER_CONTAINER_LOG_LEVEL",
                "type": "text",
                "default": "20",
                "scope": "container",
                "required_for_model_class": False,
            },
            {
                "name": "SAGEMAKER_MODEL_SERVER_TIMEOUT",
                "type": "text",
                "default": "3600",
                "scope": "container",
                "required_for_model_class": False,
            },
            {
                "name": "ENDPOINT_SERVER_TIMEOUT",
                "type": "int",
                "default": 3600,
                "scope": "container",
                "required_for_model_class": True,
            },
            {
                "name": "MODEL_CACHE_ROOT",
                "type": "text",
                "default": "/opt/ml/model",
                "scope": "container",
                "required_for_model_class": True,
            },
            {
                "name": "SAGEMAKER_ENV",
                "type": "text",
                "default": "1",
                "scope": "container",
                "required_for_model_class": True,
            },
            {
                "name": "SAGEMAKER_MODEL_SERVER_WORKERS",
                "type": "int",
                "default": 1,
                "scope": "container",
                "required_for_model_class": True,
            },
        ],
        "inference_vulnerable": False,
        "inference_dependencies": [],
        "inference_vulnerabilities": [],
        "training_vulnerable": False,
        "training_dependencies": [],
        "training_vulnerabilities": [],
        "deprecated": False,
        "default_inference_instance_type": "ml.p2.xlarge",
        "supported_inference_instance_types": [
            "ml.p2.xlarge",
            "ml.p3.2xlarge",
            "ml.g4dn.xlarge",
            "ml.m5.large",
            "ml.m5.xlarge",
            "ml.c5.xlarge",
            "ml.c5.2xlarge",
        ],
        "default_training_instance_type": "ml.p3.2xlarge",
        "supported_training_instance_types": [
            "ml.p3.2xlarge",
            "ml.p2.xlarge",
            "ml.g4dn.2xlarge",
            "ml.m5.xlarge",
            "ml.c5.2xlarge",
        ],
        "hosting_use_script_uri": True,
        "metrics": [{"Regex": "val_accuracy: ([0-9\\.]+)", "Name": "pytorch-ic:val-accuracy"}],
        "model_kwargs": {"some-model-kwarg-key": "some-model-kwarg-value"},
        "deploy_kwargs": {"some-model-deploy-kwarg-key": "some-model-deploy-kwarg-value"},
        "estimator_kwargs": {
            "encrypt_inter_container_traffic": True,
        },
        "fit_kwargs": {"some-estimator-fit-key": "some-estimator-fit-value"},
        "predictor_specs": {
            "supported_content_types": ["application/x-image"],
            "supported_accept_types": ["application/json;verbose", "application/json"],
            "default_content_type": "application/x-image",
            "default_accept_type": "application/json",
        },
        "inference_volume_size": 123,
        "training_volume_size": 456,
        "inference_enable_network_isolation": True,
        "training_enable_network_isolation": False,
        "resource_name_base": "dfsdfsds",
    },
    "js-model-package-arn": {
        "model_id": "meta-textgeneration-llama-2-7b-f",
        "url": "https://ai.meta.com/resources/models-and-libraries/llama-downloads/",
        "version": "1.0.0",
        "min_sdk_version": "2.173.0",
        "training_supported": False,
        "incremental_training_supported": False,
        "hosting_ecr_specs": {
            "framework": "pytorch",
            "framework_version": "1.12.0",
            "py_version": "py38",
        },
        "hosting_artifact_key": "meta-infer/infer-meta-textgeneration-llama-2-7b-f.tar.gz",
        "hosting_script_key": "source-directory-tarballs/meta/inference/textgeneration/v1.0.0/sourcedir.tar.gz",
        "hosting_eula_key": "fmhMetadata/eula/llamaEula.txt",
        "hosting_model_package_arns": {
            "us-west-2": "arn:aws:sagemaker:us-west-2:594846645681:model-package/"
            "llama2-7b-f-e46eb8a833643ed58aaccd81498972c3",
            "us-east-1": "arn:aws:sagemaker:us-east-1:865070037744:model-package/"
            "llama2-7b-f-e46eb8a833643ed58aaccd81498972c3",
        },
        "inference_vulnerable": False,
        "inference_dependencies": [],
        "inference_vulnerabilities": [],
        "training_vulnerable": False,
        "training_dependencies": [],
        "training_vulnerabilities": [],
        "deprecated": False,
        "inference_environment_variables": [],
        "metrics": [],
        "default_inference_instance_type": "ml.g5.2xlarge",
        "supported_inference_instance_types": [
            "ml.g5.2xlarge",
            "ml.g5.4xlarge",
            "ml.g5.8xlarge",
            "ml.g5.12xlarge",
            "ml.g5.24xlarge",
            "ml.g5.48xlarge",
            "ml.p4d.24xlarge",
        ],
        "model_kwargs": {},
        "deploy_kwargs": {
            "model_data_download_timeout": 3600,
            "container_startup_health_check_timeout": 3600,
        },
        "predictor_specs": {
            "supported_content_types": ["application/json"],
            "supported_accept_types": ["application/json"],
            "default_content_type": "application/json",
            "default_accept_type": "application/json",
        },
        "inference_volume_size": 256,
        "inference_enable_network_isolation": True,
        "validation_supported": False,
        "fine_tuning_supported": False,
        "resource_name_base": "meta-textgeneration-llama-2-7b-f",
    },
    "js-trainable-model-prepacked": {
        "model_id": "huggingface-text2text-flan-t5-base",
        "url": "https://huggingface.co/google/flan-t5-base",
        "version": "1.2.0",
        "min_sdk_version": "2.130.0",
        "training_supported": True,
        "incremental_training_supported": False,
        "hosting_ecr_specs": {
            "framework": "huggingface",
            "framework_version": "1.10.2",
            "py_version": "py38",
            "huggingface_transformers_version": "4.17.0",
        },
        "hosting_artifact_key": "huggingface-infer/infer-huggingface-text2text-flan-t5-base.tar.gz",
        "hosting_script_key": "source-directory-tarballs/huggingface/inference/text2text/v1.0.4/sourcedir.tar.gz",
        "hosting_prepacked_artifact_key": "huggingface-infer/prepack/v1.0.0/infer-prepack-"
        "huggingface-text2text-flan-t5-base.tar.gz",
        "hosting_prepacked_artifact_version": "1.0.0",
        "inference_vulnerable": False,
        "inference_dependencies": [
            "accelerate==0.16.0",
            "bitsandbytes==0.37.0",
            "filelock==3.9.0",
            "huggingface_hub==0.12.0",
            "regex==2022.7.9",
            "tokenizers==0.13.2",
            "transformers==4.26.0",
        ],
        "inference_vulnerabilities": [],
        "training_vulnerable": False,
        "training_dependencies": [
            "Brotli==1.0.9",
            "absl-py==1.4.0",
            "accelerate==0.16.0",
            "datasets==2.9.0",
            "deepspeed==0.8.0",
            "evaluate==0.4.0",
            "hjson==3.1.0",
            "huggingface_hub==0.13.3",
            "inflate64==0.3.1",
            "multivolumefile==0.2.3",
            "ninja==1.11.1",
            "nltk==3.8.1",
            "psutil==5.9.4",
            "py-cpuinfo==9.0.0",
            "py7zr==0.20.4",
            "pybcj==1.0.1",
            "pycryptodomex==3.17",
            "pydantic==1.10.2",
            "pyppmd==1.0.0",
            "pyzstd==0.15.4",
            "rouge-score==0.1.2",
            "sagemaker_jumpstart_script_utilities==1.1.4",
            "sagemaker_jumpstart_tabular_script_utilities==1.0.0",
            "tensorboardX==2.6",
            "texttable==1.6.7",
            "transformers==4.26.0",
        ],
        "training_vulnerabilities": [],
        "deprecated": False,
        "hyperparameters": [
            {
                "name": "epochs",
                "type": "int",
                "default": 1,
                "min": 1,
                "max": 1000,
                "scope": "algorithm",
            },
            {
                "name": "seed",
                "type": "int",
                "default": 42,
                "min": 1,
                "max": 1000,
                "scope": "algorithm",
            },
            {
                "name": "batch_size",
                "type": "int",
                "default": 64,
                "min": 1,
                "max": 1024,
                "scope": "algorithm",
            },
            {
                "name": "learning_rate",
                "type": "float",
                "default": 0.0001,
                "min": 1e-08,
                "max": 1,
                "scope": "algorithm",
            },
            {
                "name": "validation_split_ratio",
                "type": "float",
                "default": 0.05,
                "min": 0,
                "max": 1,
                "scope": "algorithm",
            },
            {"name": "train_data_split_seed", "type": "int", "default": 0, "scope": "algorithm"},
            {
                "name": "sagemaker_submit_directory",
                "type": "text",
                "default": "/opt/ml/input/data/code/sourcedir.tar.gz",
                "scope": "container",
            },
            {
                "name": "sagemaker_program",
                "type": "text",
                "default": "transfer_learning.py",
                "scope": "container",
            },
            {
                "name": "sagemaker_container_log_level",
                "type": "text",
                "default": "20",
                "scope": "container",
            },
        ],
        "training_script_key": "source-directory-tarballs/huggingface/transfer_learning/text2text/"
        "v1.1.0/sourcedir.tar.gz",
        "training_prepacked_script_key": "source-directory-tarballs/huggingface/transfer_learning/"
        "text2text/prepack/v1.0.1/sourcedir.tar.gz",
        "training_prepacked_script_version": "1.0.1",
        "training_ecr_specs": {
            "framework": "huggingface",
            "framework_version": "1.10.2",
            "py_version": "py38",
            "huggingface_transformers_version": "4.17.0",
        },
        "training_artifact_key": "huggingface-training/train-huggingface-text2text-flan-t5-base.tar.gz",
        "inference_environment_variables": [
            {
                "name": "SAGEMAKER_PROGRAM",
                "type": "text",
                "default": "inference.py",
                "scope": "container",
                "required_for_model_class": True,
            },
            {
                "name": "SAGEMAKER_SUBMIT_DIRECTORY",
                "type": "text",
                "default": "/opt/ml/model/code",
                "scope": "container",
                "required_for_model_class": False,
            },
            {
                "name": "SAGEMAKER_CONTAINER_LOG_LEVEL",
                "type": "text",
                "default": "20",
                "scope": "container",
                "required_for_model_class": False,
            },
            {
                "name": "SAGEMAKER_MODEL_SERVER_TIMEOUT",
                "type": "text",
                "default": "3600",
                "scope": "container",
                "required_for_model_class": False,
            },
            {
                "name": "ENDPOINT_SERVER_TIMEOUT",
                "type": "int",
                "default": 3600,
                "scope": "container",
                "required_for_model_class": True,
            },
            {
                "name": "MODEL_CACHE_ROOT",
                "type": "text",
                "default": "/opt/ml/model",
                "scope": "container",
                "required_for_model_class": True,
            },
            {
                "name": "SAGEMAKER_ENV",
                "type": "text",
                "default": "1",
                "scope": "container",
                "required_for_model_class": True,
            },
            {
                "name": "SAGEMAKER_MODEL_SERVER_WORKERS",
                "type": "int",
                "default": 1,
                "scope": "container",
                "required_for_model_class": True,
            },
        ],
        "metrics": [
            {"Name": "huggingface-text2text:eval-loss", "Regex": "'eval_loss': ([0-9\\.]+)"}
        ],
        "default_inference_instance_type": "ml.g5.xlarge",
        "supported_inference_instance_types": [
            "ml.g5.xlarge",
            "ml.p2.xlarge",
            "ml.g4dn.xlarge",
            "ml.p3.2xlarge",
        ],
        "default_training_instance_type": "ml.p3.16xlarge",
        "supported_training_instance_types": [
            "ml.p3.8xlarge",
            "ml.p3.16xlarge",
            "ml.p3dn.24xlarge",
            "ml.g5.24xlarge",
            "ml.g5.48xlarge",
        ],
        "model_kwargs": {},
        "deploy_kwargs": {},
        "estimator_kwargs": {"encrypt_inter_container_traffic": False},
        "fit_kwargs": {},
        "predictor_specs": {
            "supported_content_types": ["application/x-text"],
            "supported_accept_types": ["application/json;verbose", "application/json"],
            "default_content_type": "application/x-text",
            "default_accept_type": "application/json",
        },
    },
    "js-model-class-model-prepacked": {
        "model_id": "huggingface-txt2img-conflictx-complex-lineart",
        "url": "https://huggingface.co/Conflictx/Complex-Lineart",
        "version": "1.1.0",
        "min_sdk_version": "2.81.0",
        "training_supported": False,
        "incremental_training_supported": False,
        "hosting_ecr_specs": {
            "framework": "huggingface",
            "framework_version": "1.10.2",
            "py_version": "py38",
            "huggingface_transformers_version": "4.17.0",
        },
        "hosting_artifact_key": "huggingface-infer/infer-huggingface-txt2img-conflictx-complex-lineart.tar.gz",
        "hosting_script_key": "source-directory-tarballs/huggingface/inference/txt2img/v1.1.0/sourcedir.tar.gz",
        "hosting_prepacked_artifact_key": "huggingface-infer/prepack/v1.0.0/infer-prepack-huggingface-txt2img-"
        "conflictx-complex-lineart.tar.gz",
        "hosting_prepacked_artifact_version": "1.0.0",
        "inference_vulnerable": False,
        "inference_dependencies": [
            "accelerate==0.16.0",
            "diffusers==0.12.1",
            "huggingface_hub==0.12.0",
            "transformers==4.26.0",
        ],
        "inference_vulnerabilities": [],
        "training_vulnerable": False,
        "training_dependencies": [],
        "training_vulnerabilities": [],
        "deprecated": False,
        "inference_environment_variables": [
            {
                "name": "SAGEMAKER_PROGRAM",
                "type": "text",
                "default": "inference.py",
                "scope": "container",
                "required_for_model_class": True,
            },
            {
                "name": "SAGEMAKER_SUBMIT_DIRECTORY",
                "type": "text",
                "default": "/opt/ml/model/code",
                "scope": "container",
                "required_for_model_class": False,
            },
            {
                "name": "SAGEMAKER_CONTAINER_LOG_LEVEL",
                "type": "text",
                "default": "20",
                "scope": "container",
                "required_for_model_class": False,
            },
            {
                "name": "SAGEMAKER_MODEL_SERVER_TIMEOUT",
                "type": "text",
                "default": "3600",
                "scope": "container",
                "required_for_model_class": False,
            },
            {
                "name": "ENDPOINT_SERVER_TIMEOUT",
                "type": "int",
                "default": 3600,
                "scope": "container",
                "required_for_model_class": True,
            },
            {
                "name": "MODEL_CACHE_ROOT",
                "type": "text",
                "default": "/opt/ml/model",
                "scope": "container",
                "required_for_model_class": True,
            },
            {
                "name": "SAGEMAKER_ENV",
                "type": "text",
                "default": "1",
                "scope": "container",
                "required_for_model_class": True,
            },
            {
                "name": "SAGEMAKER_MODEL_SERVER_WORKERS",
                "type": "int",
                "default": 1,
                "scope": "container",
                "required_for_model_class": True,
            },
        ],
        "metrics": [],
        "default_inference_instance_type": "ml.p3.2xlarge",
        "supported_inference_instance_types": ["ml.p2.xlarge", "ml.p3.2xlarge", "ml.g4dn.xlarge"],
        "model_kwargs": {},
        "deploy_kwargs": {},
        "predictor_specs": {
            "supported_content_types": ["application/json"],
            "supported_accept_types": ["application/json;verbose", "application/json"],
            "default_content_type": "application/json",
            "default_accept_type": "application/json",
        },
    },
    "deprecated_model": {
        "model_id": "huggingface-text2text-flan-t5-base",
        "url": "https://huggingface.co/google/flan-t5-base",
        "version": "1.2.0",
        "min_sdk_version": "2.130.0",
        "training_supported": True,
        "incremental_training_supported": False,
        "hosting_ecr_specs": {
            "framework": "huggingface",
            "framework_version": "1.10.2",
            "py_version": "py38",
            "huggingface_transformers_version": "4.17.0",
        },
        "hosting_artifact_key": "huggingface-infer/infer-huggingface-text2text-flan-t5-base.tar.gz",
        "hosting_script_key": "source-directory-tarballs/huggingface/inference/text2text/v1.0.4/sourcedir.tar.gz",
        "hosting_prepacked_artifact_key": "huggingface-infer/prepack/v1.0.0/infer-prepack-"
        "huggingface-text2text-flan-t5-base.tar.gz",
        "hosting_prepacked_artifact_version": "1.0.0",
        "inference_vulnerable": False,
        "inference_dependencies": [],
        "inference_vulnerabilities": [],
        "training_vulnerable": False,
        "training_dependencies": [],
        "training_vulnerabilities": [],
        "deprecated": True,
        "hyperparameters": [],
        "training_script_key": "source-directory-tarballs/huggingface/transfer_learning/text2text/"
        "v1.1.0/sourcedir.tar.gz",
        "training_prepacked_script_key": "source-directory-tarballs/huggingface/transfer_learning/"
        "text2text/prepack/v1.0.1/sourcedir.tar.gz",
        "training_prepacked_script_version": "1.0.1",
        "training_ecr_specs": {
            "framework": "huggingface",
            "framework_version": "1.10.2",
            "py_version": "py38",
            "huggingface_transformers_version": "4.17.0",
        },
        "training_artifact_key": "huggingface-training/train-huggingface-text2text-flan-t5-base.tar.gz",
        "inference_environment_variables": [
            {
                "name": "SAGEMAKER_PROGRAM",
                "type": "text",
                "default": "inference.py",
                "scope": "container",
                "required_for_model_class": True,
            },
            {
                "name": "SAGEMAKER_SUBMIT_DIRECTORY",
                "type": "text",
                "default": "/opt/ml/model/code",
                "scope": "container",
                "required_for_model_class": False,
            },
            {
                "name": "SAGEMAKER_CONTAINER_LOG_LEVEL",
                "type": "text",
                "default": "20",
                "scope": "container",
                "required_for_model_class": False,
            },
            {
                "name": "SAGEMAKER_MODEL_SERVER_TIMEOUT",
                "type": "text",
                "default": "3600",
                "scope": "container",
                "required_for_model_class": False,
            },
            {
                "name": "ENDPOINT_SERVER_TIMEOUT",
                "type": "int",
                "default": 3600,
                "scope": "container",
                "required_for_model_class": True,
            },
            {
                "name": "MODEL_CACHE_ROOT",
                "type": "text",
                "default": "/opt/ml/model",
                "scope": "container",
                "required_for_model_class": True,
            },
            {
                "name": "SAGEMAKER_ENV",
                "type": "text",
                "default": "1",
                "scope": "container",
                "required_for_model_class": True,
            },
            {
                "name": "SAGEMAKER_MODEL_SERVER_WORKERS",
                "type": "int",
                "default": 1,
                "scope": "container",
                "required_for_model_class": True,
            },
        ],
        "metrics": [
            {"Name": "huggingface-text2text:eval-loss", "Regex": "'eval_loss': ([0-9\\.]+)"}
        ],
        "default_inference_instance_type": "ml.g5.xlarge",
        "supported_inference_instance_types": [
            "ml.g5.xlarge",
            "ml.p2.xlarge",
            "ml.g4dn.xlarge",
            "ml.p3.2xlarge",
        ],
        "default_training_instance_type": "ml.p3.16xlarge",
        "supported_training_instance_types": [
            "ml.p3.8xlarge",
            "ml.p3.16xlarge",
            "ml.p3dn.24xlarge",
            "ml.g5.24xlarge",
            "ml.g5.48xlarge",
        ],
        "model_kwargs": {},
        "deploy_kwargs": {},
        "estimator_kwargs": {"encrypt_inter_container_traffic": False},
        "fit_kwargs": {},
        "predictor_specs": {
            "supported_content_types": ["application/x-text"],
            "supported_accept_types": ["application/json;verbose", "application/json"],
            "default_content_type": "application/x-text",
            "default_accept_type": "application/json",
        },
    },
    "vulnerable_model": {
        "model_id": "huggingface-text2text-flan-t5-base",
        "url": "https://huggingface.co/google/flan-t5-base",
        "version": "1.2.0",
        "min_sdk_version": "2.130.0",
        "training_supported": True,
        "incremental_training_supported": False,
        "hosting_ecr_specs": {
            "framework": "huggingface",
            "framework_version": "1.10.2",
            "py_version": "py38",
            "huggingface_transformers_version": "4.17.0",
        },
        "hosting_artifact_key": "huggingface-infer/infer-huggingface-text2text-flan-t5-base.tar.gz",
        "hosting_script_key": "source-directory-tarballs/huggingface/inference/text2text/v1.0.4/sourcedir.tar.gz",
        "hosting_prepacked_artifact_key": "huggingface-infer/prepack/v1.0.0/infer-prepack-"
        "huggingface-text2text-flan-t5-base.tar.gz",
        "hosting_prepacked_artifact_version": "1.0.0",
        "inference_vulnerable": True,
        "inference_dependencies": ["blah"],
        "inference_vulnerabilities": ["blah"],
        "training_vulnerable": True,
        "training_dependencies": ["blah"],
        "training_vulnerabilities": ["blah"],
        "deprecated": False,
        "hyperparameters": [],
        "training_script_key": "source-directory-tarballs/huggingface/transfer_learning/text2text/"
        "v1.1.0/sourcedir.tar.gz",
        "training_prepacked_script_key": "source-directory-tarballs/huggingface/transfer_learning/"
        "text2text/prepack/v1.0.1/sourcedir.tar.gz",
        "training_prepacked_script_version": "1.0.1",
        "training_ecr_specs": {
            "framework": "huggingface",
            "framework_version": "1.10.2",
            "py_version": "py38",
            "huggingface_transformers_version": "4.17.0",
        },
        "training_artifact_key": "huggingface-training/train-huggingface-text2text-flan-t5-base.tar.gz",
        "inference_environment_variables": [
            {
                "name": "SAGEMAKER_PROGRAM",
                "type": "text",
                "default": "inference.py",
                "scope": "container",
                "required_for_model_class": True,
            },
            {
                "name": "SAGEMAKER_SUBMIT_DIRECTORY",
                "type": "text",
                "default": "/opt/ml/model/code",
                "scope": "container",
                "required_for_model_class": False,
            },
            {
                "name": "SAGEMAKER_CONTAINER_LOG_LEVEL",
                "type": "text",
                "default": "20",
                "scope": "container",
                "required_for_model_class": False,
            },
            {
                "name": "SAGEMAKER_MODEL_SERVER_TIMEOUT",
                "type": "text",
                "default": "3600",
                "scope": "container",
                "required_for_model_class": False,
            },
            {
                "name": "ENDPOINT_SERVER_TIMEOUT",
                "type": "int",
                "default": 3600,
                "scope": "container",
                "required_for_model_class": True,
            },
            {
                "name": "MODEL_CACHE_ROOT",
                "type": "text",
                "default": "/opt/ml/model",
                "scope": "container",
                "required_for_model_class": True,
            },
            {
                "name": "SAGEMAKER_ENV",
                "type": "text",
                "default": "1",
                "scope": "container",
                "required_for_model_class": True,
            },
            {
                "name": "SAGEMAKER_MODEL_SERVER_WORKERS",
                "type": "int",
                "default": 1,
                "scope": "container",
                "required_for_model_class": True,
            },
        ],
        "metrics": [
            {"Name": "huggingface-text2text:eval-loss", "Regex": "'eval_loss': ([0-9\\.]+)"}
        ],
        "default_inference_instance_type": "ml.g5.xlarge",
        "supported_inference_instance_types": [
            "ml.g5.xlarge",
            "ml.p2.xlarge",
            "ml.g4dn.xlarge",
            "ml.p3.2xlarge",
        ],
        "default_training_instance_type": "ml.p3.16xlarge",
        "supported_training_instance_types": [
            "ml.p3.8xlarge",
            "ml.p3.16xlarge",
            "ml.p3dn.24xlarge",
            "ml.g5.24xlarge",
            "ml.g5.48xlarge",
        ],
        "model_kwargs": {},
        "deploy_kwargs": {},
        "estimator_kwargs": {"encrypt_inter_container_traffic": False},
        "fit_kwargs": {},
        "predictor_specs": {
            "supported_content_types": ["application/x-text"],
            "supported_accept_types": ["application/json;verbose", "application/json"],
            "default_content_type": "application/x-text",
            "default_accept_type": "application/json",
        },
    },
    "js-gated-artifact-non-model-package-trainable-model": {
        "model_id": "meta-textgeneration-llama-2-7b",
        "url": "https://ai.meta.com/resources/models-and-libraries/llama-downloads/",
        "version": "3.0.0",
        "min_sdk_version": "2.189.0",
        "training_supported": True,
        "incremental_training_supported": False,
        "hosting_ecr_specs": {
            "framework": "huggingface-llm",
            "framework_version": "1.1.0",
            "py_version": "py39",
        },
        "training_artifact_key": "some/dummy/key",
        "hosting_artifact_key": "meta-textgeneration/meta-textgeneration-llama-2-7b/artifacts/inference/v1.0.0/",
        "hosting_script_key": "source-directory-tarballs/meta/inference/textgeneration/v1.2.3/sourcedir.tar.gz",
        "hosting_prepacked_artifact_key": "meta-textgeneration/meta-textgen"
        "eration-llama-2-7b/artifacts/inference-prepack/v1.0.0/",
        "hosting_prepacked_artifact_version": "1.0.0",
        "hosting_use_script_uri": False,
        "hosting_eula_key": "fmhMetadata/eula/llamaEula.txt",
        "inference_vulnerable": False,
        "inference_dependencies": [
            "sagemaker_jumpstart_huggingface_script_utilities==1.0.8",
            "sagemaker_jumpstart_script_utilities==1.1.8",
        ],
        "inference_vulnerabilities": [],
        "training_vulnerable": False,
        "training_dependencies": [
            "accelerate==0.21.0",
            "bitsandbytes==0.39.1",
            "black==23.7.0",
            "brotli==1.0.9",
            "datasets==2.14.1",
            "fire==0.5.0",
            "inflate64==0.3.1",
            "loralib==0.1.1",
            "multivolumefile==0.2.3",
            "mypy-extensions==1.0.0",
            "pathspec==0.11.1",
            "peft==0.4.0",
            "py7zr==0.20.5",
            "pybcj==1.0.1",
            "pycryptodomex==3.18.0",
            "pyppmd==1.0.0",
            "pytorch-triton==2.1.0+e6216047b8",
            "pyzstd==0.15.9",
            "safetensors==0.3.1",
            "sagemaker_jumpstart_huggingface_script_utilities==1.1.3",
            "sagemaker_jumpstart_script_utilities==1.1.9",
            "scipy==1.11.1",
            "termcolor==2.3.0",
            "texttable==1.6.7",
            "tokenize-rt==5.1.0",
            "tokenizers==0.13.3",
            "torch==2.1.0.dev20230905+cu118",
            "transformers==4.31.0",
        ],
        "training_vulnerabilities": [],
        "deprecated": False,
        "hyperparameters": [
            {
                "name": "int8_quantization",
                "type": "text",
                "default": "False",
                "options": ["True", "False"],
                "scope": "algorithm",
            },
            {
                "name": "enable_fsdp",
                "type": "text",
                "default": "True",
                "options": ["True", "False"],
                "scope": "algorithm",
            },
            {
                "name": "epoch",
                "type": "int",
                "default": 5,
                "min": 1,
                "max": 1000,
                "scope": "algorithm",
            },
            {
                "name": "learning_rate",
                "type": "float",
                "default": 0.0001,
                "min": 1e-08,
                "max": 1,
                "scope": "algorithm",
            },
            {"name": "lora_r", "type": "int", "default": 8, "min": 1, "scope": "algorithm"},
            {"name": "lora_alpha", "type": "int", "default": 32, "min": 1, "scope": "algorithm"},
            {
                "name": "lora_dropout",
                "type": "float",
                "default": 0.05,
                "min": 0,
                "max": 1,
                "scope": "algorithm",
            },
            {
                "name": "instruction_tuned",
                "type": "text",
                "default": "False",
                "options": ["True", "False"],
                "scope": "algorithm",
            },
            {
                "name": "chat_dataset",
                "type": "text",
                "default": "False",
                "options": ["True", "False"],
                "scope": "algorithm",
            },
            {
                "name": "add_input_output_demarcation_key",
                "type": "text",
                "default": "True",
                "options": ["True", "False"],
                "scope": "algorithm",
            },
            {
                "name": "per_device_train_batch_size",
                "type": "int",
                "default": 4,
                "min": 1,
                "max": 1000,
                "scope": "algorithm",
            },
            {
                "name": "per_device_eval_batch_size",
                "type": "int",
                "default": 1,
                "min": 1,
                "max": 1000,
                "scope": "algorithm",
            },
            {
                "name": "max_train_samples",
                "type": "int",
                "default": -1,
                "min": -1,
                "scope": "algorithm",
            },
            {
                "name": "max_val_samples",
                "type": "int",
                "default": -1,
                "min": -1,
                "scope": "algorithm",
            },
            {
                "name": "seed",
                "type": "int",
                "default": 10,
                "min": 1,
                "max": 1000,
                "scope": "algorithm",
            },
            {
                "name": "max_input_length",
                "type": "int",
                "default": -1,
                "min": -1,
                "scope": "algorithm",
            },
            {
                "name": "validation_split_ratio",
                "type": "float",
                "default": 0.2,
                "min": 0,
                "max": 1,
                "scope": "algorithm",
            },
            {
                "name": "train_data_split_seed",
                "type": "int",
                "default": 0,
                "min": 0,
                "scope": "algorithm",
            },
            {
                "name": "preprocessing_num_workers",
                "type": "text",
                "default": "None",
                "scope": "algorithm",
            },
            {
                "name": "sagemaker_submit_directory",
                "type": "text",
                "default": "/opt/ml/input/data/code/sourcedir.tar.gz",
                "scope": "container",
            },
            {
                "name": "sagemaker_program",
                "type": "text",
                "default": "transfer_learning.py",
                "scope": "container",
            },
            {
                "name": "sagemaker_container_log_level",
                "type": "text",
                "default": "20",
                "scope": "container",
            },
        ],
        "training_script_key": "source-directory-tarballs/"
        "meta/transfer_learning/textgeneration/v1.0.4/sourcedir.tar.gz",
        "training_prepacked_script_key": "source-directory-"
        "tarballs/meta/transfer_learning/textgeneration/prepack/v1.0.1/sourcedir.tar.gz",
        "training_prepacked_script_version": "1.0.1",
        "training_ecr_specs": {
            "framework": "huggingface",
            "framework_version": "2.0.0",
            "py_version": "py310",
            "huggingface_transformers_version": "4.28.1",
        },
        "inference_environment_variables": [
            {
                "name": "SAGEMAKER_PROGRAM",
                "type": "text",
                "default": "inference.py",
                "scope": "container",
                "required_for_model_class": True,
            },
            {
                "name": "SAGEMAKER_SUBMIT_DIRECTORY",
                "type": "text",
                "default": "/opt/ml/model/code",
                "scope": "container",
                "required_for_model_class": False,
            },
            {
                "name": "SAGEMAKER_CONTAINER_LOG_LEVEL",
                "type": "text",
                "default": "20",
                "scope": "container",
                "required_for_model_class": False,
            },
            {
                "name": "SAGEMAKER_MODEL_SERVER_TIMEOUT",
                "type": "text",
                "default": "3600",
                "scope": "container",
                "required_for_model_class": False,
            },
            {
                "name": "ENDPOINT_SERVER_TIMEOUT",
                "type": "int",
                "default": 3600,
                "scope": "container",
                "required_for_model_class": True,
            },
            {
                "name": "MODEL_CACHE_ROOT",
                "type": "text",
                "default": "/opt/ml/model",
                "scope": "container",
                "required_for_model_class": True,
            },
            {
                "name": "SAGEMAKER_ENV",
                "type": "text",
                "default": "1",
                "scope": "container",
                "required_for_model_class": True,
            },
            {
                "name": "HF_MODEL_ID",
                "type": "text",
                "default": "/opt/ml/model",
                "scope": "container",
                "required_for_model_class": True,
            },
            {
                "name": "MAX_INPUT_LENGTH",
                "type": "text",
                "default": "4095",
                "scope": "container",
                "required_for_model_class": True,
            },
            {
                "name": "MAX_TOTAL_TOKENS",
                "type": "text",
                "default": "4096",
                "scope": "container",
                "required_for_model_class": True,
            },
            {
                "name": "SM_NUM_GPUS",
                "type": "text",
                "default": "1",
                "scope": "container",
                "required_for_model_class": True,
            },
            {
                "name": "SAGEMAKER_MODEL_SERVER_WORKERS",
                "type": "int",
                "default": 1,
                "scope": "container",
                "required_for_model_class": True,
            },
        ],
        "metrics": [
            {
                "Name": "huggingface-textgeneration:eval-loss",
                "Regex": "eval_epoch_loss=tensor\\(([0-9\\.]+)",
            },
            {
                "Name": "huggingface-textgeneration:eval-ppl",
                "Regex": "eval_ppl=tensor\\(([0-9\\.]+)",
            },
            {
                "Name": "huggingface-textgeneration:train-loss",
                "Regex": "train_epoch_loss=([0-9\\.]+)",
            },
        ],
        "default_inference_instance_type": "ml.g5.2xlarge",
        "supported_inference_instance_types": [
            "ml.g5.2xlarge",
            "ml.g5.4xlarge",
            "ml.g5.8xlarge",
            "ml.g5.12xlarge",
            "ml.g5.24xlarge",
            "ml.g5.48xlarge",
            "ml.p4d.24xlarge",
        ],
        "default_training_instance_type": "ml.g5.12xlarge",
        "supported_training_instance_types": [
            "ml.g5.12xlarge",
            "ml.g5.24xlarge",
            "ml.g5.48xlarge",
            "ml.p3dn.24xlarge",
        ],
        "model_kwargs": {},
        "deploy_kwargs": {
            "model_data_download_timeout": 1200,
            "container_startup_health_check_timeout": 1200,
        },
        "estimator_kwargs": {"encrypt_inter_container_traffic": True, "max_run": 360000},
        "fit_kwargs": {},
        "predictor_specs": {
            "supported_content_types": ["application/json"],
            "supported_accept_types": ["application/json"],
            "default_content_type": "application/json",
            "default_accept_type": "application/json",
        },
        "inference_volume_size": 256,
        "training_volume_size": 256,
        "inference_enable_network_isolation": True,
        "training_enable_network_isolation": True,
        "default_training_dataset_key": "training-datasets/sec_amazon/",
        "validation_supported": True,
        "fine_tuning_supported": True,
        "resource_name_base": "meta-textgeneration-llama-2-7b",
        "default_payloads": {
            "meaningOfLife": {
                "content_type": "application/json",
                "prompt_key": "inputs",
                "output_keys": {"generated_text": "[0].generated_text"},
                "body": {
                    "inputs": "I believe the meaning of life is",
                    "parameters": {"max_new_tokens": 64, "top_p": 0.9, "temperature": 0.6},
                },
            },
            "theoryOfRelativity": {
                "content_type": "application/json",
                "prompt_key": "inputs",
                "output_keys": {"generated_text": "[0].generated_text"},
                "body": {
                    "inputs": "Simply put, the theory of relativity states that ",
                    "parameters": {"max_new_tokens": 64, "top_p": 0.9, "temperature": 0.6},
                },
            },
            "teamMessage": {
                "content_type": "application/json",
                "prompt_key": "inputs",
                "output_keys": {"generated_text": "[0].generated_text"},
                "body": {
                    "inputs": "A brief message congratulating the team on the launch:\n\nHi everyone,\n\nI just ",
                    "parameters": {"max_new_tokens": 64, "top_p": 0.9, "temperature": 0.6},
                },
            },
            "englishToFrench": {
                "content_type": "application/json",
                "prompt_key": "inputs",
                "output_keys": {"generated_text": "[0].generated_text"},
                "body": {
                    "inputs": "Translate English to French:\nsea o"
                    "tter => loutre de mer\npeppermint => ment"
                    "he poivr\u00e9e\nplush girafe => girafe peluche\ncheese =>",
                    "parameters": {"max_new_tokens": 64, "top_p": 0.9, "temperature": 0.6},
                },
            },
            "Story": {
                "content_type": "application/json",
                "prompt_key": "inputs",
                "output_keys": {
                    "generated_text": "[0].generated_text",
                    "input_logprobs": "[0].details.prefill[*].logprob",
                },
                "body": {
                    "inputs": "Please tell me a story.",
                    "parameters": {
                        "max_new_tokens": 64,
                        "top_p": 0.9,
                        "temperature": 0.2,
                        "decoder_input_details": True,
                        "details": True,
                    },
                },
            },
        },
        "gated_bucket": True,
        "hosting_instance_type_variants": {
            "regional_aliases": {
                "us-west-2": {
                    "gpu_ecr_uri_1": "763104351884.dkr.ecr.us-west-2.amazonaws.com/h"
                    "uggingface-pytorch-tgi-inference:2.0.1-tgi1.1.0-gpu-py39-cu118-ubuntu20.04"
                },
            },
            "variants": {
                "g4dn": {"regional_properties": {"image_uri": "$gpu_ecr_uri_1"}},
                "g5": {"regional_properties": {"image_uri": "$gpu_ecr_uri_1"}},
                "local_gpu": {"regional_properties": {"image_uri": "$gpu_ecr_uri_1"}},
                "p2": {"regional_properties": {"image_uri": "$gpu_ecr_uri_1"}},
                "p3": {"regional_properties": {"image_uri": "$gpu_ecr_uri_1"}},
                "p3dn": {"regional_properties": {"image_uri": "$gpu_ecr_uri_1"}},
                "p4d": {"regional_properties": {"image_uri": "$gpu_ecr_uri_1"}},
                "p4de": {"regional_properties": {"image_uri": "$gpu_ecr_uri_1"}},
                "p5": {"regional_properties": {"image_uri": "$gpu_ecr_uri_1"}},
                "ml.g5.12xlarge": {"properties": {"environment_variables": {"SM_NUM_GPUS": "4"}}},
                "ml.g5.24xlarge": {"properties": {"environment_variables": {"SM_NUM_GPUS": "4"}}},
                "ml.g5.48xlarge": {"properties": {"environment_variables": {"SM_NUM_GPUS": "8"}}},
                "ml.p4d.24xlarge": {"properties": {"environment_variables": {"SM_NUM_GPUS": "8"}}},
            },
        },
        "training_instance_type_variants": {
            "regional_aliases": {
                "us-west-2": {
                    "gpu_ecr_uri_1": "763104351884.dkr.ecr.us-west-2.amazon"
                    "aws.com/huggingface-pytorch-training:2.0.0-transformers4.28.1-gpu-py310-cu118-ubuntu20.04"
                },
            },
            "variants": {
                "g4dn": {"regional_properties": {"image_uri": "$gpu_ecr_uri_1"}},
                "g5": {
                    "regional_properties": {"image_uri": "$gpu_ecr_uri_1"},
                    "properties": {
                        "gated_model_key_env_var_value": "meta-training/train-meta-textgeneration-llama-2-7b.tar.gz",
                        "environment_variables": {"SELF_DESTRUCT": "true"},
                    },
                },
                "local_gpu": {"regional_properties": {"image_uri": "$gpu_ecr_uri_1"}},
                "p2": {"regional_properties": {"image_uri": "$gpu_ecr_uri_1"}},
                "p3": {"regional_properties": {"image_uri": "$gpu_ecr_uri_1"}},
                "p3dn": {"regional_properties": {"image_uri": "$gpu_ecr_uri_1"}},
                "p4d": {"regional_properties": {"image_uri": "$gpu_ecr_uri_1"}},
                "p4de": {"regional_properties": {"image_uri": "$gpu_ecr_uri_1"}},
                "p5": {"regional_properties": {"image_uri": "$gpu_ecr_uri_1"}},
            },
        },
        "dynamic_container_deployment_supported": False,
    },
    "js-gated-artifact-trainable-model": {
        "model_id": "meta-textgeneration-llama-2-7b-f",
        "url": "https://ai.meta.com/resources/models-and-libraries/llama-downloads/",
        "version": "2.0.0",
        "min_sdk_version": "2.173.0",
        "training_supported": True,
        "incremental_training_supported": False,
        "hosting_ecr_specs": {
            "framework": "djl-deepspeed",
            "framework_version": "0.21.0",
            "py_version": "py39",
        },
        "hosting_artifact_key": "meta-infer/infer-meta-textgeneration-llama-2-7b-f.tar.gz",
        "hosting_use_script_uri": False,
        "hosting_script_key": "source-directory-tarballs/meta/inference/textgeneration/v1.0.0/sourcedir.tar.gz",
        "hosting_eula_key": "fmhMetadata/eula/llamaEula.txt",
        "hosting_model_package_arns": {
            "us-west-2": "arn:aws:sagemaker:us-west-2:594846645681:model-package/"
            "llama2-7b-f-e46eb8a833643ed58aaccd81498972c3",
            "us-east-1": "arn:aws:sagemaker:us-east-1:865070037744:model-package/"
            "llama2-7b-f-e46eb8a833643ed58aaccd81498972c3",
            "eu-west-1": "arn:aws:sagemaker:eu-west-1:985815980388:model-package/"
            "llama2-7b-f-e46eb8a833643ed58aaccd81498972c3",
            "ap-southeast-1": "arn:aws:sagemaker:ap-southeast-1:192199979996:model-package/"
            "llama2-7b-f-e46eb8a833643ed58aaccd81498972c3",
        },
        "training_model_package_artifact_uris": {
            "us-west-2": "s3://jumpstart-cache-alpha-us-west-2/dummy.tar.gz",
            "us-east-1": "s3://jumpstart-cache-alpha-us-west-2/dummy.tar.gz",
            "eu-west-1": "s3://jumpstart-cache-alpha-us-west-2/dummy.tar.gz",
            "ap-southeast-1": "s3://jumpstart-cache-alpha-us-west-2/dummy.tar.gz",
        },
        "inference_vulnerable": False,
        "inference_dependencies": [],
        "inference_vulnerabilities": [],
        "training_vulnerable": False,
        "training_dependencies": [],
        "training_vulnerabilities": [],
        "deprecated": False,
        "hyperparameters": [
            {
                "name": "sagemaker_submit_directory",
                "type": "text",
                "default": "/opt/ml/input/data/code/sourcedir.tar.gz",
                "scope": "container",
            },
            {
                "name": "sagemaker_program",
                "type": "text",
                "default": "transfer_learning.py",
                "scope": "container",
            },
            {
                "name": "sagemaker_container_log_level",
                "type": "text",
                "default": "20",
                "scope": "container",
            },
        ],
        "training_script_key": "source-directory-tarballs/meta/transfer_learning/"
        "textgeneration/v1.0.0/sourcedir.tar.gz",
        "training_ecr_specs": {
            "framework": "djl-deepspeed",
            "framework_version": "0.21.0",
            "py_version": "py39",
        },
        "training_artifact_key": "meta-training/train-meta-textgeneration-llama-2-7b-f.tar.gz",
        "inference_environment_variables": [],
        "metrics": [],
        "default_inference_instance_type": "ml.g5.2xlarge",
        "supported_inference_instance_types": [
            "ml.g5.2xlarge",
            "ml.g5.4xlarge",
            "ml.g5.8xlarge",
            "ml.g5.12xlarge",
            "ml.g5.24xlarge",
            "ml.g5.48xlarge",
            "ml.p4d.24xlarge",
        ],
        "default_training_instance_type": "ml.p3.2xlarge",
        "supported_training_instance_types": ["ml.p3.2xlarge", "ml.p2.8xlarge", "ml.g4dn.xlarge"],
        "model_kwargs": {},
        "deploy_kwargs": {
            "model_data_download_timeout": 3600,
            "container_startup_health_check_timeout": 3600,
        },
        "estimator_kwargs": {"encrypt_inter_container_traffic": True, "max_run": 360000},
        "fit_kwargs": {},
        "predictor_specs": {
            "supported_content_types": ["application/json"],
            "supported_accept_types": ["application/json"],
            "default_content_type": "application/json",
            "default_accept_type": "application/json",
        },
        "inference_volume_size": 256,
        "inference_enable_network_isolation": True,
        "training_enable_network_isolation": True,
        "default_training_dataset_key": "training-datasets/wikitext/",
        "validation_supported": False,
        "fine_tuning_supported": True,
        "resource_name_base": "meta-textgeneration-llama-2-7b-f",
    },
    "js-trainable-model": {
        "model_id": "autogluon-classification-ensemble",
        "url": "https://auto.gluon.ai/stable/index.html",
        "version": "1.1.1",
        "min_sdk_version": "2.103.0",
        "training_supported": True,
        "incremental_training_supported": False,
        "hosting_ecr_specs": {
            "framework": "autogluon",
            "framework_version": "0.4.3",
            "py_version": "py38",
        },
        "hosting_artifact_key": "autogluon-infer/v1.1.0/infer-autogluon-classification-ensemble.tar.gz",
        "hosting_script_key": "source-directory-tarballs/autogluon/inference/classification/v1.0.0/sourcedir.tar.gz",
        "inference_vulnerable": False,
        "inference_dependencies": [],
        "inference_vulnerabilities": [],
        "training_vulnerable": False,
        "training_dependencies": ["sagemaker_jumpstart_script_utilities==1.0.1"],
        "training_vulnerabilities": [],
        "deprecated": False,
        "hyperparameters": [
            {"name": "eval_metric", "type": "text", "default": "auto", "scope": "algorithm"},
            {
                "name": "presets",
                "type": "text",
                "default": "medium_quality",
                "options": [
                    "best_quality",
                    "high_quality",
                    "good_quality",
                    "medium_quality",
                    "optimize_for_deployment",
                    "interpretable",
                ],
                "scope": "algorithm",
            },
            {
                "name": "auto_stack",
                "type": "text",
                "default": "False",
                "options": ["True", "False"],
                "scope": "algorithm",
            },
            {
                "name": "num_bag_folds",
                "type": "text",
                "default": "0",
                "options": ["0", "2", "3", "4", "5", "6", "7", "8", "9", "10"],
                "scope": "algorithm",
            },
            {"name": "num_bag_sets", "type": "int", "default": 1, "min": 1, "scope": "algorithm"},
            {
                "name": "num_stack_levels",
                "type": "int",
                "default": 0,
                "min": 0,
                "max": 3,
                "scope": "algorithm",
            },
            {
                "name": "refit_full",
                "type": "text",
                "default": "False",
                "options": ["True", "False"],
                "scope": "algorithm",
            },
            {
                "name": "set_best_to_refit_full",
                "type": "text",
                "default": "False",
                "options": ["True", "False"],
                "scope": "algorithm",
            },
            {
                "name": "save_space",
                "type": "text",
                "default": "False",
                "options": ["True", "False"],
                "scope": "algorithm",
            },
            {
                "name": "verbosity",
                "type": "int",
                "default": 2,
                "min": 0,
                "max": 4,
                "scope": "algorithm",
            },
            {
                "name": "sagemaker_submit_directory",
                "type": "text",
                "default": "/opt/ml/input/data/code/sourcedir.tar.gz",
                "scope": "container",
            },
            {
                "name": "sagemaker_program",
                "type": "text",
                "default": "transfer_learning.py",
                "scope": "container",
            },
            {
                "name": "sagemaker_container_log_level",
                "type": "text",
                "default": "20",
                "scope": "container",
            },
        ],
        "training_script_key": "source-directory-tarballs/autogluon/transfer_learning/classification/"
        "v1.0.2/sourcedir.tar.gz",
        "training_ecr_specs": {
            "framework": "autogluon",
            "framework_version": "0.4.3",
            "py_version": "py38",
        },
        "training_artifact_key": "autogluon-training/train-autogluon-classification-ensemble.tar.gz",
        "inference_environment_variables": [
            {
                "name": "SAGEMAKER_PROGRAM",
                "type": "text",
                "default": "inference.py",
                "scope": "container",
                "required_for_model_class": True,
            },
            {
                "name": "SAGEMAKER_SUBMIT_DIRECTORY",
                "type": "text",
                "default": "/opt/ml/model/code",
                "scope": "container",
                "required_for_model_class": False,
            },
            {
                "name": "SAGEMAKER_CONTAINER_LOG_LEVEL",
                "type": "text",
                "default": "20",
                "scope": "container",
                "required_for_model_class": False,
            },
            {
                "name": "SAGEMAKER_MODEL_SERVER_TIMEOUT",
                "type": "text",
                "default": "3600",
                "scope": "container",
                "required_for_model_class": False,
            },
            {
                "name": "ENDPOINT_SERVER_TIMEOUT",
                "type": "int",
                "default": 3600,
                "scope": "container",
                "required_for_model_class": True,
            },
            {
                "name": "MODEL_CACHE_ROOT",
                "type": "text",
                "default": "/opt/ml/model",
                "scope": "container",
                "required_for_model_class": True,
            },
            {
                "name": "SAGEMAKER_ENV",
                "type": "text",
                "default": "1",
                "scope": "container",
                "required_for_model_class": True,
            },
            {
                "name": "SAGEMAKER_MODEL_SERVER_WORKERS",
                "type": "int",
                "default": 1,
                "scope": "container",
                "required_for_model_class": True,
            },
        ],
        "metrics": [],
        "default_inference_instance_type": "ml.p2.xlarge",
        "supported_inference_instance_types": [
            "ml.p2.xlarge",
            "ml.p3.2xlarge",
            "ml.g4dn.xlarge",
            "ml.m5.2xlarge",
            "ml.m5.4xlarge",
            "ml.m5.12xlarge",
            "ml.m5.24xlarge",
            "ml.c5.2xlarge",
            "ml.c5.4xlarge",
            "ml.c5.9xlarge",
            "ml.c5.18xlarge",
        ],
        "default_training_instance_type": "ml.p3.2xlarge",
        "supported_training_instance_types": [
            "ml.m5.xlarge",
            "ml.m5.2xlarge",
            "ml.m5.4xlarge",
            "ml.m5.12xlarge",
            "ml.m5.24xlarge",
            "ml.c5.2xlarge",
            "ml.c5.4xlarge",
            "ml.c5.9xlarge",
            "ml.c5.18xlarge",
            "ml.p2.xlarge",
            "ml.p3.2xlarge",
            "ml.g4dn.xlarge",
        ],
        "model_kwargs": {},
        "deploy_kwargs": {},
        "estimator_kwargs": {"encrypt_inter_container_traffic": True},
        "fit_kwargs": {},
        "predictor_specs": {
            "supported_content_types": ["text/csv"],
            "supported_accept_types": ["application/json"],
            "default_content_type": "text/csv",
            "default_accept_type": "application/json",
        },
        "resource_name_base": "blahblahblah",
        "hosting_instance_type_variants": {
            "regional_aliases": {
                "af-south-1": {
                    "cpu_ecr_uri_1": "626614931356.dkr.ecr.af-south-1"
                    ".amazonaws.com/autogluon-inference:0.4.3-cpu-py38",
                    "gpu_ecr_uri_2": "626614931356.dkr.ecr.af-south-1"
                    ".amazonaws.com/autogluon-inference:0.4.3-gpu-py38",
                },
                "ap-east-1": {
                    "cpu_ecr_uri_1": "871362719292.dkr.ecr.ap-east-1."
                    "amazonaws.com/autogluon-inference:0.4.3-cpu-py38",
                    "gpu_ecr_uri_2": "871362719292.dkr.ecr.ap-east-1."
                    "amazonaws.com/autogluon-inference:0.4.3-gpu-py38",
                },
                "ap-northeast-1": {
                    "cpu_ecr_uri_1": "763104351884.dkr.ecr.ap-northeast-"
                    "1.amazonaws.com/autogluon-inference:0.4.3-cpu-py38",
                    "gpu_ecr_uri_2": "763104351884.dkr.ecr.ap-northeast-"
                    "1.amazonaws.com/autogluon-inference:0.4.3-gpu-py38",
                },
                "ap-northeast-2": {
                    "cpu_ecr_uri_1": "763104351884.dkr.ecr.ap-northeast-2"
                    ".amazonaws.com/autogluon-inference:0.4.3-cpu-py38",
                    "gpu_ecr_uri_2": "763104351884.dkr.ecr.ap-northeast-2"
                    ".amazonaws.com/autogluon-inference:0.4.3-gpu-py38",
                },
                "ap-south-1": {
                    "cpu_ecr_uri_1": "763104351884.dkr.ecr.ap-south-1.ama"
                    "zonaws.com/autogluon-inference:0.4.3-cpu-py38",
                    "gpu_ecr_uri_2": "763104351884.dkr.ecr.ap-south-1.amazo"
                    "naws.com/autogluon-inference:0.4.3-gpu-py38",
                },
                "ap-southeast-1": {
                    "cpu_ecr_uri_1": "763104351884.dkr.ecr.ap-southeast-1.amazo"
                    "naws.com/autogluon-inference:0.4.3-cpu-py38",
                    "gpu_ecr_uri_2": "763104351884.dkr.ecr.ap-southeast-1.a"
                    "mazonaws.com/autogluon-inference:0.4.3-gpu-py38",
                },
                "ap-southeast-2": {
                    "cpu_ecr_uri_1": "763104351884.dkr.ecr.ap-southeast-2.am"
                    "azonaws.com/autogluon-inference:0.4.3-cpu-py38",
                    "gpu_ecr_uri_2": "763104351884.dkr.ecr.ap-southeast-2.amazon"
                    "aws.com/autogluon-inference:0.4.3-gpu-py38",
                },
                "ca-central-1": {
                    "cpu_ecr_uri_1": "763104351884.dkr.ecr.ca-central-1.amaz"
                    "onaws.com/autogluon-inference:0.4.3-cpu-py38",
                    "gpu_ecr_uri_2": "763104351884.dkr.ecr.ca-central-1.amazon"
                    "aws.com/autogluon-inference:0.4.3-gpu-py38",
                },
                "cn-north-1": {
                    "cpu_ecr_uri_1": "727897471807.dkr.ecr.cn-north-1.amazonaw"
                    "s.com.cn/autogluon-inference:0.4.3-cpu-py38",
                    "gpu_ecr_uri_2": "727897471807.dkr.ecr.cn-north-1.amazonaws"
                    ".com.cn/autogluon-inference:0.4.3-gpu-py38",
                },
                "eu-central-1": {
                    "cpu_ecr_uri_1": "763104351884.dkr.ecr.eu-central-1.amazona"
                    "ws.com/autogluon-inference:0.4.3-cpu-py38",
                    "gpu_ecr_uri_2": "763104351884.dkr.ecr.eu-central-1.amazonaw"
                    "s.com/autogluon-inference:0.4.3-gpu-py38",
                },
                "eu-north-1": {
                    "cpu_ecr_uri_1": "763104351884.dkr.ecr.eu-north-1.amazona"
                    "ws.com/autogluon-inference:0.4.3-cpu-py38",
                    "gpu_ecr_uri_2": "763104351884.dkr.ecr.eu-north-1.amazona"
                    "ws.com/autogluon-inference:0.4.3-gpu-py38",
                },
                "eu-south-1": {
                    "cpu_ecr_uri_1": "692866216735.dkr.ecr.eu-south-1.amaz"
                    "onaws.com/autogluon-inference:0.4.3-cpu-py38",
                    "gpu_ecr_uri_2": "692866216735.dkr.ecr.eu-south-1.amazo"
                    "naws.com/autogluon-inference:0.4.3-gpu-py38",
                },
                "eu-west-1": {
                    "cpu_ecr_uri_1": "763104351884.dkr.ecr.eu-west-1."
                    "amazonaws.com/autogluon-inference:0.4.3-cpu-py38",
                    "gpu_ecr_uri_2": "763104351884.dkr.ecr.eu-west-1.ama"
                    "zonaws.com/autogluon-inference:0.4.3-gpu-py38",
                },
                "eu-west-2": {
                    "cpu_ecr_uri_1": "763104351884.dkr.ecr.eu-west-2.amazona"
                    "ws.com/autogluon-inference:0.4.3-cpu-py38",
                    "gpu_ecr_uri_2": "763104351884.dkr.ecr.eu-west-2.amazonaw"
                    "s.com/autogluon-inference:0.4.3-gpu-py38",
                },
                "eu-west-3": {
                    "cpu_ecr_uri_1": "763104351884.dkr.ecr.eu-west-3.amazonaws"
                    ".com/autogluon-inference:0.4.3-cpu-py38",
                    "gpu_ecr_uri_2": "763104351884.dkr.ecr.eu-west-3.amaz"
                    "onaws.com/autogluon-inference:0.4.3-gpu-py38",
                },
                "me-south-1": {
                    "cpu_ecr_uri_1": "217643126080.dkr.ecr.me-south-1.amaz"
                    "onaws.com/autogluon-inference:0.4.3-cpu-py38",
                    "gpu_ecr_uri_2": "217643126080.dkr.ecr.me-south-1.amazo"
                    "naws.com/autogluon-inference:0.4.3-gpu-py38",
                },
                "sa-east-1": {
                    "cpu_ecr_uri_1": "763104351884.dkr.ecr.sa-east-1.amaz"
                    "onaws.com/autogluon-inference:0.4.3-cpu-py38",
                    "gpu_ecr_uri_2": "763104351884.dkr.ecr.sa-east-1.ama"
                    "zonaws.com/autogluon-inference:0.4.3-gpu-py38",
                },
                "us-east-1": {
                    "cpu_ecr_uri_1": "763104351884.dkr.ecr.us-east-1.ama"
                    "zonaws.com/autogluon-inference:0.4.3-cpu-py38",
                    "gpu_ecr_uri_2": "763104351884.dkr.ecr.us-east-1.am"
                    "azonaws.com/autogluon-inference:0.4.3-gpu-py38",
                },
                "us-east-2": {
                    "cpu_ecr_uri_1": "763104351884.dkr.ecr.us-east-2.amazo"
                    "naws.com/autogluon-inference:0.4.3-cpu-py38",
                    "gpu_ecr_uri_2": "763104351884.dkr.ecr.us-east-2.amazon"
                    "aws.com/autogluon-inference:0.4.3-gpu-py38",
                },
                "us-west-1": {
                    "cpu_ecr_uri_1": "763104351884.dkr.ecr.us-west-1.amazonaws."
                    "com/autogluon-inference:0.4.3-cpu-py38",
                    "gpu_ecr_uri_2": "763104351884.dkr.ecr.us-west-1.amazonaws."
                    "com/autogluon-inference:0.4.3-gpu-py38",
                },
                "us-west-2": {
                    "cpu_ecr_uri_1": "763104351884.dkr.ecr.us-west-2.amazonaws"
                    ".com/autogluon-inference:0.4.3-cpu-py38",
                    "gpu_ecr_uri_2": "763104351884.dkr.ecr.us-west-2.amazonaws."
                    "com/autogluon-inference:0.4.3-gpu-py38",
                },
            },
            "variants": {
                "c4": {"regional_properties": {"image_uri": "$cpu_ecr_uri_1"}},
                "c5": {"regional_properties": {"image_uri": "$cpu_ecr_uri_1"}},
                "c5d": {"regional_properties": {"image_uri": "$cpu_ecr_uri_1"}},
                "c5n": {"regional_properties": {"image_uri": "$cpu_ecr_uri_1"}},
                "c6i": {"regional_properties": {"image_uri": "$cpu_ecr_uri_1"}},
                "g4dn": {"regional_properties": {"image_uri": "$gpu_ecr_uri_2"}},
                "g5": {"regional_properties": {"image_uri": "$gpu_ecr_uri_2"}},
                "local": {"regional_properties": {"image_uri": "$cpu_ecr_uri_1"}},
                "local_gpu": {"regional_properties": {"image_uri": "$gpu_ecr_uri_2"}},
                "m4": {"regional_properties": {"image_uri": "$cpu_ecr_uri_1"}},
                "m5": {"regional_properties": {"image_uri": "$cpu_ecr_uri_1"}},
                "m5d": {"regional_properties": {"image_uri": "$cpu_ecr_uri_1"}},
                "p2": {"regional_properties": {"image_uri": "$gpu_ecr_uri_2"}},
                "p3": {"regional_properties": {"image_uri": "$gpu_ecr_uri_2"}},
                "p3dn": {"regional_properties": {"image_uri": "$gpu_ecr_uri_2"}},
                "p4d": {"regional_properties": {"image_uri": "$gpu_ecr_uri_2"}},
                "p4de": {"regional_properties": {"image_uri": "$gpu_ecr_uri_2"}},
                "p5": {"regional_properties": {"image_uri": "$gpu_ecr_uri_2"}},
                "r5": {"regional_properties": {"image_uri": "$cpu_ecr_uri_1"}},
                "r5d": {"regional_properties": {"image_uri": "$cpu_ecr_uri_1"}},
                "t2": {"regional_properties": {"image_uri": "$cpu_ecr_uri_1"}},
                "t3": {"regional_properties": {"image_uri": "$cpu_ecr_uri_1"}},
            },
        },
        "training_instance_type_variants": {
            "regional_aliases": {
                "af-south-1": {
                    "cpu_ecr_uri_1": "626614931356.dkr.ecr.af-south"
                    "-1.amazonaws.com/autogluon-training:0.4.3-cpu-py38",
                    "gpu_ecr_uri_2": "626614931356.dkr.ecr.af-south-1.amaz"
                    "naws.com/autogluon-training:0.4.3-gpu-py38",
                },
                "ap-east-1": {
                    "cpu_ecr_uri_1": "871362719292.dkr.ecr.ap-east-"
                    "1.amazonaws.com/autogluon-training:0.4.3-cpu-py38",
                    "gpu_ecr_uri_2": "871362719292.dkr.ecr.ap-east-1.amaz"
                    "onaws.com/autogluon-training:0.4.3-gpu-py38",
                },
                "ap-northeast-1": {
                    "cpu_ecr_uri_1": "763104351884.dkr.ecr.ap-northeast-1.ama"
                    "zonaws.com/autogluon-training:0.4.3-cpu-py38",
                    "gpu_ecr_uri_2": "763104351884.dkr.ecr.ap-northeast-1.a"
                    "mazonaws.com/autogluon-training:0.4.3-gpu-py38",
                },
                "ap-northeast-2": {
                    "cpu_ecr_uri_1": "763104351884.dkr.ecr.ap-northeast-2."
                    "amazonaws.com/autogluon-training:0.4.3-cpu-py38",
                    "gpu_ecr_uri_2": "763104351884.dkr.ecr.ap-northeast-2."
                    "amazonaws.com/autogluon-training:0.4.3-gpu-py38",
                },
                "ap-south-1": {
                    "cpu_ecr_uri_1": "763104351884.dkr.ecr.ap-sou"
                    "th-1.amazonaws.com/autogluon-training:0.4.3-cpu-py38",
                    "gpu_ecr_uri_2": "763104351884.dkr.ecr.ap-south-1.ama"
                    "zonaws.com/autogluon-training:0.4.3-gpu-py38",
                },
                "ap-southeast-1": {
                    "cpu_ecr_uri_1": "763104351884.dkr.ecr.ap-southeast-"
                    "1.amazonaws.com/autogluon-training:0.4.3-cpu-py38",
                    "gpu_ecr_uri_2": "763104351884.dkr.ecr.ap-southeast"
                    "-1.amazonaws.com/autogluon-training:0.4.3-gpu-py38",
                },
                "ap-southeast-2": {
                    "cpu_ecr_uri_1": "763104351884.dkr.ecr.ap-southeast"
                    "-2.amazonaws.com/autogluon-training:0.4.3-cpu-py38",
                    "gpu_ecr_uri_2": "763104351884.dkr.ecr.ap-southeast-2."
                    "amazonaws.com/autogluon-training:0.4.3-gpu-py38",
                },
                "ca-central-1": {
                    "cpu_ecr_uri_1": "763104351884.dkr.ecr.ca-central-1.a"
                    "mazonaws.com/autogluon-training:0.4.3-cpu-py38",
                    "gpu_ecr_uri_2": "763104351884.dkr.ecr.ca-central-1.am"
                    "azonaws.com/autogluon-training:0.4.3-gpu-py38",
                },
                "eu-central-1": {
                    "cpu_ecr_uri_1": "763104351884.dkr.ecr.eu-central-1.a"
                    "mazonaws.com/autogluon-training:0.4.3-cpu-py38",
                    "gpu_ecr_uri_2": "763104351884.dkr.ecr.eu-central-1.am"
                    "azonaws.com/autogluon-training:0.4.3-gpu-py38",
                },
                "eu-north-1": {
                    "cpu_ecr_uri_1": "763104351884.dkr.ecr.eu-north-1.am"
                    "azonaws.com/autogluon-training:0.4.3-cpu-py38",
                    "gpu_ecr_uri_2": "763104351884.dkr.ecr.eu-north-1.amazon"
                    "aws.com/autogluon-training:0.4.3-gpu-py38",
                },
                "eu-south-1": {
                    "cpu_ecr_uri_1": "692866216735.dkr.ecr.eu-south-1.amaz"
                    "onaws.com/autogluon-training:0.4.3-cpu-py38",
                    "gpu_ecr_uri_2": "692866216735.dkr.ecr.eu-south-1.ama"
                    "zonaws.com/autogluon-training:0.4.3-gpu-py38",
                },
                "eu-west-1": {
                    "cpu_ecr_uri_1": "763104351884.dkr.ecr.eu-west-1.amaz"
                    "onaws.com/autogluon-training:0.4.3-cpu-py38",
                    "gpu_ecr_uri_2": "763104351884.dkr.ecr.eu-west-1.amazo"
                    "naws.com/autogluon-training:0.4.3-gpu-py38",
                },
                "eu-west-2": {
                    "cpu_ecr_uri_1": "763104351884.dkr.ecr.eu-west-2.am"
                    "azonaws.com/autogluon-training:0.4.3-cpu-py38",
                    "gpu_ecr_uri_2": "763104351884.dkr.ecr.eu-west-2.am"
                    "azonaws.com/autogluon-training:0.4.3-gpu-py38",
                },
                "eu-west-3": {
                    "cpu_ecr_uri_1": "763104351884.dkr.ecr.eu-west-3."
                    "amazonaws.com/autogluon-training:0.4.3-cpu-py38",
                    "gpu_ecr_uri_2": "763104351884.dkr.ecr.eu-west-3."
                    "amazonaws.com/autogluon-training:0.4.3-gpu-py38",
                },
                "me-south-1": {
                    "cpu_ecr_uri_1": "217643126080.dkr.ecr.me-sout"
                    "h-1.amazonaws.com/autogluon-training:0.4.3-cpu-py38",
                    "gpu_ecr_uri_2": "217643126080.dkr.ecr.me-south-1."
                    "amazonaws.com/autogluon-training:0.4.3-gpu-py38",
                },
                "sa-east-1": {
                    "cpu_ecr_uri_1": "763104351884.dkr.ecr.sa-east-1."
                    "amazonaws.com/autogluon-training:0.4.3-cpu-py38",
                    "gpu_ecr_uri_2": "763104351884.dkr.ecr.sa-east-1"
                    ".amazonaws.com/autogluon-training:0.4.3-gpu-py38",
                },
                "us-east-1": {
                    "cpu_ecr_uri_1": "763104351884.dkr.ecr.us-east-1."
                    "amazonaws.com/autogluon-training:0.4.3-cpu-py38",
                    "gpu_ecr_uri_2": "763104351884.dkr.ecr.us-east-1."
                    "amazonaws.com/autogluon-training:0.4.3-gpu-py38",
                },
                "us-east-2": {
                    "cpu_ecr_uri_1": "763104351884.dkr.ecr.us-east-2"
                    ".amazonaws.com/autogluon-training:0.4.3-cpu-py38",
                    "gpu_ecr_uri_2": "763104351884.dkr.ecr.us-east-"
                    "2.amazonaws.com/autogluon-training:0.4.3-gpu-py38",
                },
                "us-west-1": {
                    "cpu_ecr_uri_1": "763104351884.dkr.ecr.us-west"
                    "-1.amazonaws.com/autogluon-training:0.4.3-cpu-py38",
                    "gpu_ecr_uri_2": "763104351884.dkr.ecr.us-wes"
                    "t-1.amazonaws.com/autogluon-training:0.4.3-gpu-py38",
                },
                "us-west-2": {
                    "cpu_ecr_uri_1": "763104351884.dkr.ecr.us-west"
                    "-2.amazonaws.com/autogluon-training:0.4.3-cpu-py38",
                    "gpu_ecr_uri_2": "763104351884.dkr.ecr.us-w"
                    "est-2.amazonaws.com/autogluon-training:0.4.3-gpu-py38",
                },
            },
            "variants": {
                "c4": {"regional_properties": {"image_uri": "$cpu_ecr_uri_1"}},
                "c5": {"regional_properties": {"image_uri": "$cpu_ecr_uri_1"}},
                "c5d": {"regional_properties": {"image_uri": "$cpu_ecr_uri_1"}},
                "c5n": {"regional_properties": {"image_uri": "$cpu_ecr_uri_1"}},
                "c6i": {"regional_properties": {"image_uri": "$cpu_ecr_uri_1"}},
                "g4dn": {"regional_properties": {"image_uri": "$gpu_ecr_uri_2"}},
                "g5": {"regional_properties": {"image_uri": "$gpu_ecr_uri_2"}},
                "local": {"regional_properties": {"image_uri": "$cpu_ecr_uri_1"}},
                "local_gpu": {"regional_properties": {"image_uri": "$gpu_ecr_uri_2"}},
                "m4": {"regional_properties": {"image_uri": "$cpu_ecr_uri_1"}},
                "m5": {"regional_properties": {"image_uri": "$cpu_ecr_uri_1"}},
                "m5d": {"regional_properties": {"image_uri": "$cpu_ecr_uri_1"}},
                "p2": {"regional_properties": {"image_uri": "$gpu_ecr_uri_2"}},
                "p3": {"regional_properties": {"image_uri": "$gpu_ecr_uri_2"}},
                "p3dn": {"regional_properties": {"image_uri": "$gpu_ecr_uri_2"}},
                "p4d": {"regional_properties": {"image_uri": "$gpu_ecr_uri_2"}},
                "p4de": {"regional_properties": {"image_uri": "$gpu_ecr_uri_2"}},
                "p5": {"regional_properties": {"image_uri": "$gpu_ecr_uri_2"}},
                "r5": {"regional_properties": {"image_uri": "$cpu_ecr_uri_1"}},
                "r5d": {"regional_properties": {"image_uri": "$cpu_ecr_uri_1"}},
                "t2": {"regional_properties": {"image_uri": "$cpu_ecr_uri_1"}},
                "t3": {"regional_properties": {"image_uri": "$cpu_ecr_uri_1"}},
            },
        },
    },
    "response-keys": {
        "model_id": "model-depth2img-stable-diffusion-v1-5-controlnet-v1-1-fp16",
        "url": "https://huggingface.co/lllyasviel/control_v11f1p_sd15_depth",
        "version": "1.0.0",
        "min_sdk_version": "2.144.0",
        "training_supported": False,
        "incremental_training_supported": False,
        "hosting_ecr_specs": {
            "framework": "djl-deepspeed",
            "framework_version": "0.21.0",
            "py_version": "py38",
            "huggingface_transformers_version": "4.17",
        },
        "hosting_artifact_key": "stabilityai-infer/infer-model-depth2img-st"
        "able-diffusion-v1-5-controlnet-v1-1-fp16.tar.gz",
        "hosting_script_key": "source-directory-tarballs/stabilityai/inference/depth2img/v1.0.0/sourcedir.tar.gz",
        "hosting_prepacked_artifact_key": "stabilityai-infer/prepack/v1.0.0/"
        "infer-prepack-model-depth2img-stable-diffusion-v1-5-controlnet-v1-1-fp16.tar.gz",
        "hosting_prepacked_artifact_version": "1.0.0",
        "inference_vulnerable": False,
        "inference_dependencies": [
            "accelerate==0.18.0",
            "diffusers==0.14.0",
            "fsspec==2023.4.0",
            "huggingface-hub==0.14.1",
            "transformers==4.26.1",
        ],
        "inference_vulnerabilities": [],
        "training_vulnerable": False,
        "training_dependencies": [],
        "training_vulnerabilities": [],
        "deprecated": False,
        "inference_environment_variables": [
            {
                "name": "SAGEMAKER_PROGRAM",
                "type": "text",
                "default": "inference.py",
                "scope": "container",
                "required_for_model_class": True,
            },
            {
                "name": "SAGEMAKER_SUBMIT_DIRECTORY",
                "type": "text",
                "default": "/opt/ml/model/code",
                "scope": "container",
                "required_for_model_class": False,
            },
            {
                "name": "SAGEMAKER_CONTAINER_LOG_LEVEL",
                "type": "text",
                "default": "20",
                "scope": "container",
                "required_for_model_class": False,
            },
            {
                "name": "SAGEMAKER_MODEL_SERVER_TIMEOUT",
                "type": "text",
                "default": "3600",
                "scope": "container",
                "required_for_model_class": False,
            },
            {
                "name": "ENDPOINT_SERVER_TIMEOUT",
                "type": "int",
                "default": 3600,
                "scope": "container",
                "required_for_model_class": True,
            },
            {
                "name": "MODEL_CACHE_ROOT",
                "type": "text",
                "default": "/opt/ml/model",
                "scope": "container",
                "required_for_model_class": True,
            },
            {
                "name": "SAGEMAKER_ENV",
                "type": "text",
                "default": "1",
                "scope": "container",
                "required_for_model_class": True,
            },
            {
                "name": "SAGEMAKER_MODEL_SERVER_WORKERS",
                "type": "int",
                "default": 1,
                "scope": "container",
                "required_for_model_class": True,
            },
        ],
        "metrics": [],
        "default_inference_instance_type": "ml.g5.8xlarge",
        "supported_inference_instance_types": [
            "ml.g5.8xlarge",
            "ml.g5.xlarge",
            "ml.g5.2xlarge",
            "ml.g5.4xlarge",
            "ml.g5.16xlarge",
            "ml.p3.2xlarge",
            "ml.g4dn.xlarge",
            "ml.g4dn.2xlarge",
            "ml.g4dn.4xlarge",
            "ml.g4dn.8xlarge",
            "ml.g4dn.16xlarge",
        ],
        "model_kwargs": {},
        "deploy_kwargs": {},
        "predictor_specs": {
            "supported_content_types": ["application/json"],
            "supported_accept_types": ["application/json"],
            "default_content_type": "application/json",
            "default_accept_type": "application/json",
        },
        "inference_enable_network_isolation": True,
        "validation_supported": False,
        "fine_tuning_supported": False,
        "resource_name_base": "sd-1-5-controlnet-1-1-fp16",
        "default_payloads": {
            "Dog": {
                "content_type": "application/json",
                "prompt_key": "hello.prompt",
                "body": {
                    "hello": {"prompt": "a dog"},
                    "seed": 43,
                },
            }
        },
        "hosting_instance_type_variants": {
            "regional_aliases": {
                "af-south-1": {
                    "alias_ecr_uri_1": "626614931356.dkr.ecr.af-south-1.amazonaws.com/d"
                    "jl-inference:0.21.0-deepspeed0.8.3-cu117"
                },
            },
            "variants": {
                "c4": {"regional_properties": {"image_uri": "$alias_ecr_uri_1"}},
                "c5": {"regional_properties": {"image_uri": "$alias_ecr_uri_1"}},
                "c5d": {"regional_properties": {"image_uri": "$alias_ecr_uri_1"}},
                "c5n": {"regional_properties": {"image_uri": "$alias_ecr_uri_1"}},
                "c6i": {"regional_properties": {"image_uri": "$alias_ecr_uri_1"}},
                "g4dn": {"regional_properties": {"image_uri": "$alias_ecr_uri_1"}},
                "g5": {"regional_properties": {"image_uri": "$alias_ecr_uri_1"}},
                "inf1": {"regional_properties": {"image_uri": "$alias_ecr_uri_1"}},
                "inf2": {"regional_properties": {"image_uri": "$alias_ecr_uri_1"}},
                "local": {"regional_properties": {"image_uri": "$alias_ecr_uri_1"}},
                "local_gpu": {"regional_properties": {"image_uri": "$alias_ecr_uri_1"}},
                "m4": {"regional_properties": {"image_uri": "$alias_ecr_uri_1"}},
                "m5": {"regional_properties": {"image_uri": "$alias_ecr_uri_1"}},
                "m5d": {"regional_properties": {"image_uri": "$alias_ecr_uri_1"}},
                "p2": {"regional_properties": {"image_uri": "$alias_ecr_uri_1"}},
                "p3": {"regional_properties": {"image_uri": "$alias_ecr_uri_1"}},
                "p3dn": {"regional_properties": {"image_uri": "$alias_ecr_uri_1"}},
                "p4d": {"regional_properties": {"image_uri": "$alias_ecr_uri_1"}},
                "p4de": {"regional_properties": {"image_uri": "$alias_ecr_uri_1"}},
                "p5": {"regional_properties": {"image_uri": "$alias_ecr_uri_1"}},
                "r5": {"regional_properties": {"image_uri": "$alias_ecr_uri_1"}},
                "r5d": {"regional_properties": {"image_uri": "$alias_ecr_uri_1"}},
                "t2": {"regional_properties": {"image_uri": "$alias_ecr_uri_1"}},
                "t3": {"regional_properties": {"image_uri": "$alias_ecr_uri_1"}},
            },
        },
    },
    "default_payloads": {
        "model_id": "model-depth2img-stable-diffusion-v1-5-controlnet-v1-1-fp16",
        "url": "https://huggingface.co/lllyasviel/control_v11f1p_sd15_depth",
        "version": "1.0.0",
        "min_sdk_version": "2.144.0",
        "training_supported": False,
        "incremental_training_supported": False,
        "hosting_ecr_specs": {
            "framework": "djl-deepspeed",
            "framework_version": "0.21.0",
            "py_version": "py38",
            "huggingface_transformers_version": "4.17",
        },
        "hosting_artifact_key": "stabilityai-infer/infer-model-depth2img-st"
        "able-diffusion-v1-5-controlnet-v1-1-fp16.tar.gz",
        "hosting_script_key": "source-directory-tarballs/stabilityai/inference/depth2img/v1.0.0/sourcedir.tar.gz",
        "hosting_prepacked_artifact_key": "stabilityai-infer/prepack/v1.0.0/"
        "infer-prepack-model-depth2img-stable-diffusion-v1-5-controlnet-v1-1-fp16.tar.gz",
        "hosting_prepacked_artifact_version": "1.0.0",
        "inference_vulnerable": False,
        "inference_dependencies": [
            "accelerate==0.18.0",
            "diffusers==0.14.0",
            "fsspec==2023.4.0",
            "huggingface-hub==0.14.1",
            "transformers==4.26.1",
        ],
        "inference_vulnerabilities": [],
        "training_vulnerable": False,
        "training_dependencies": [],
        "training_vulnerabilities": [],
        "deprecated": False,
        "inference_environment_variables": [
            {
                "name": "SAGEMAKER_PROGRAM",
                "type": "text",
                "default": "inference.py",
                "scope": "container",
                "required_for_model_class": True,
            },
            {
                "name": "SAGEMAKER_SUBMIT_DIRECTORY",
                "type": "text",
                "default": "/opt/ml/model/code",
                "scope": "container",
                "required_for_model_class": False,
            },
            {
                "name": "SAGEMAKER_CONTAINER_LOG_LEVEL",
                "type": "text",
                "default": "20",
                "scope": "container",
                "required_for_model_class": False,
            },
            {
                "name": "SAGEMAKER_MODEL_SERVER_TIMEOUT",
                "type": "text",
                "default": "3600",
                "scope": "container",
                "required_for_model_class": False,
            },
            {
                "name": "ENDPOINT_SERVER_TIMEOUT",
                "type": "int",
                "default": 3600,
                "scope": "container",
                "required_for_model_class": True,
            },
            {
                "name": "MODEL_CACHE_ROOT",
                "type": "text",
                "default": "/opt/ml/model",
                "scope": "container",
                "required_for_model_class": True,
            },
            {
                "name": "SAGEMAKER_ENV",
                "type": "text",
                "default": "1",
                "scope": "container",
                "required_for_model_class": True,
            },
            {
                "name": "SAGEMAKER_MODEL_SERVER_WORKERS",
                "type": "int",
                "default": 1,
                "scope": "container",
                "required_for_model_class": True,
            },
        ],
        "metrics": [],
        "default_inference_instance_type": "ml.g5.8xlarge",
        "supported_inference_instance_types": [
            "ml.g5.8xlarge",
            "ml.g5.xlarge",
            "ml.g5.2xlarge",
            "ml.g5.4xlarge",
            "ml.g5.16xlarge",
            "ml.p3.2xlarge",
            "ml.g4dn.xlarge",
            "ml.g4dn.2xlarge",
            "ml.g4dn.4xlarge",
            "ml.g4dn.8xlarge",
            "ml.g4dn.16xlarge",
        ],
        "model_kwargs": {},
        "deploy_kwargs": {},
        "predictor_specs": {
            "supported_content_types": ["application/json"],
            "supported_accept_types": ["application/json"],
            "default_content_type": "application/json",
            "default_accept_type": "application/json",
        },
        "inference_enable_network_isolation": True,
        "validation_supported": False,
        "fine_tuning_supported": False,
        "resource_name_base": "sd-1-5-controlnet-1-1-fp16",
        "default_payloads": {
            "Dog": {
                "content_type": "application/json",
                "body": {
                    "prompt": "a dog",
                    "num_images_per_prompt": 2,
                    "num_inference_steps": 20,
                    "guidance_scale": 7.5,
                    "seed": 43,
                    "eta": 0.7,
                    "image": "$s3_b64<inference-notebook-assets/inpainting_cow.jpg>",
                },
            }
        },
        "hosting_instance_type_variants": {
            "regional_aliases": {
                "af-south-1": {
                    "alias_ecr_uri_1": "626614931356.dkr.ecr.af-south-1.amazonaws.com/d"
                    "jl-inference:0.21.0-deepspeed0.8.3-cu117"
                },
            },
            "variants": {
                "c4": {"regional_properties": {"image_uri": "$alias_ecr_uri_1"}},
                "c5": {"regional_properties": {"image_uri": "$alias_ecr_uri_1"}},
                "c5d": {"regional_properties": {"image_uri": "$alias_ecr_uri_1"}},
                "c5n": {"regional_properties": {"image_uri": "$alias_ecr_uri_1"}},
                "c6i": {"regional_properties": {"image_uri": "$alias_ecr_uri_1"}},
                "g4dn": {"regional_properties": {"image_uri": "$alias_ecr_uri_1"}},
                "g5": {"regional_properties": {"image_uri": "$alias_ecr_uri_1"}},
                "inf1": {"regional_properties": {"image_uri": "$alias_ecr_uri_1"}},
                "inf2": {"regional_properties": {"image_uri": "$alias_ecr_uri_1"}},
                "local": {"regional_properties": {"image_uri": "$alias_ecr_uri_1"}},
                "local_gpu": {"regional_properties": {"image_uri": "$alias_ecr_uri_1"}},
                "m4": {"regional_properties": {"image_uri": "$alias_ecr_uri_1"}},
                "m5": {"regional_properties": {"image_uri": "$alias_ecr_uri_1"}},
                "m5d": {"regional_properties": {"image_uri": "$alias_ecr_uri_1"}},
                "p2": {"regional_properties": {"image_uri": "$alias_ecr_uri_1"}},
                "p3": {"regional_properties": {"image_uri": "$alias_ecr_uri_1"}},
                "p3dn": {"regional_properties": {"image_uri": "$alias_ecr_uri_1"}},
                "p4d": {"regional_properties": {"image_uri": "$alias_ecr_uri_1"}},
                "p4de": {"regional_properties": {"image_uri": "$alias_ecr_uri_1"}},
                "p5": {"regional_properties": {"image_uri": "$alias_ecr_uri_1"}},
                "r5": {"regional_properties": {"image_uri": "$alias_ecr_uri_1"}},
                "r5d": {"regional_properties": {"image_uri": "$alias_ecr_uri_1"}},
                "t2": {"regional_properties": {"image_uri": "$alias_ecr_uri_1"}},
                "t3": {"regional_properties": {"image_uri": "$alias_ecr_uri_1"}},
            },
        },
    },
    "prompt-key": {
        "model_id": "model-depth2img-stable-diffusion-v1-5-controlnet-v1-1-fp16",
        "url": "https://huggingface.co/lllyasviel/control_v11f1p_sd15_depth",
        "version": "1.0.0",
        "min_sdk_version": "2.144.0",
        "training_supported": False,
        "incremental_training_supported": False,
        "hosting_ecr_specs": {
            "framework": "djl-deepspeed",
            "framework_version": "0.21.0",
            "py_version": "py38",
            "huggingface_transformers_version": "4.17",
        },
        "hosting_artifact_key": "stabilityai-infer/infer-model-depth2img-st"
        "able-diffusion-v1-5-controlnet-v1-1-fp16.tar.gz",
        "hosting_script_key": "source-directory-tarballs/stabilityai/inference/depth2img/v1.0.0/sourcedir.tar.gz",
        "hosting_prepacked_artifact_key": "stabilityai-infer/prepack/v1.0.0/"
        "infer-prepack-model-depth2img-stable-diffusion-v1-5-controlnet-v1-1-fp16.tar.gz",
        "hosting_prepacked_artifact_version": "1.0.0",
        "inference_vulnerable": False,
        "inference_dependencies": [
            "accelerate==0.18.0",
            "diffusers==0.14.0",
            "fsspec==2023.4.0",
            "huggingface-hub==0.14.1",
            "transformers==4.26.1",
        ],
        "inference_vulnerabilities": [],
        "training_vulnerable": False,
        "training_dependencies": [],
        "training_vulnerabilities": [],
        "deprecated": False,
        "inference_environment_variables": [
            {
                "name": "SAGEMAKER_PROGRAM",
                "type": "text",
                "default": "inference.py",
                "scope": "container",
                "required_for_model_class": True,
            },
            {
                "name": "SAGEMAKER_SUBMIT_DIRECTORY",
                "type": "text",
                "default": "/opt/ml/model/code",
                "scope": "container",
                "required_for_model_class": False,
            },
            {
                "name": "SAGEMAKER_CONTAINER_LOG_LEVEL",
                "type": "text",
                "default": "20",
                "scope": "container",
                "required_for_model_class": False,
            },
            {
                "name": "SAGEMAKER_MODEL_SERVER_TIMEOUT",
                "type": "text",
                "default": "3600",
                "scope": "container",
                "required_for_model_class": False,
            },
            {
                "name": "ENDPOINT_SERVER_TIMEOUT",
                "type": "int",
                "default": 3600,
                "scope": "container",
                "required_for_model_class": True,
            },
            {
                "name": "MODEL_CACHE_ROOT",
                "type": "text",
                "default": "/opt/ml/model",
                "scope": "container",
                "required_for_model_class": True,
            },
            {
                "name": "SAGEMAKER_ENV",
                "type": "text",
                "default": "1",
                "scope": "container",
                "required_for_model_class": True,
            },
            {
                "name": "SAGEMAKER_MODEL_SERVER_WORKERS",
                "type": "int",
                "default": 1,
                "scope": "container",
                "required_for_model_class": True,
            },
        ],
        "metrics": [],
        "default_inference_instance_type": "ml.g5.8xlarge",
        "supported_inference_instance_types": [
            "ml.g5.8xlarge",
            "ml.g5.xlarge",
            "ml.g5.2xlarge",
            "ml.g5.4xlarge",
            "ml.g5.16xlarge",
            "ml.p3.2xlarge",
            "ml.g4dn.xlarge",
            "ml.g4dn.2xlarge",
            "ml.g4dn.4xlarge",
            "ml.g4dn.8xlarge",
            "ml.g4dn.16xlarge",
        ],
        "model_kwargs": {},
        "deploy_kwargs": {},
        "predictor_specs": {
            "supported_content_types": ["application/json"],
            "supported_accept_types": ["application/json"],
            "default_content_type": "application/json",
            "default_accept_type": "application/json",
        },
        "inference_enable_network_isolation": True,
        "validation_supported": False,
        "fine_tuning_supported": False,
        "resource_name_base": "sd-1-5-controlnet-1-1-fp16",
        "default_payloads": {
            "Dog": {
                "content_type": "application/json",
                "prompt_key": "hello.prompt",
                "body": {
                    "hello": {"prompt": "a dog"},
                    "seed": 43,
                },
            }
        },
        "hosting_instance_type_variants": {
            "regional_aliases": {
                "af-south-1": {
                    "alias_ecr_uri_1": "626614931356.dkr.ecr.af-south-1.amazonaws.com/d"
                    "jl-inference:0.21.0-deepspeed0.8.3-cu117"
                },
            },
            "variants": {
                "c4": {"regional_properties": {"image_uri": "$alias_ecr_uri_1"}},
                "c5": {"regional_properties": {"image_uri": "$alias_ecr_uri_1"}},
                "c5d": {"regional_properties": {"image_uri": "$alias_ecr_uri_1"}},
                "c5n": {"regional_properties": {"image_uri": "$alias_ecr_uri_1"}},
                "c6i": {"regional_properties": {"image_uri": "$alias_ecr_uri_1"}},
                "g4dn": {"regional_properties": {"image_uri": "$alias_ecr_uri_1"}},
                "g5": {"regional_properties": {"image_uri": "$alias_ecr_uri_1"}},
                "inf1": {"regional_properties": {"image_uri": "$alias_ecr_uri_1"}},
                "inf2": {"regional_properties": {"image_uri": "$alias_ecr_uri_1"}},
                "local": {"regional_properties": {"image_uri": "$alias_ecr_uri_1"}},
                "local_gpu": {"regional_properties": {"image_uri": "$alias_ecr_uri_1"}},
                "m4": {"regional_properties": {"image_uri": "$alias_ecr_uri_1"}},
                "m5": {"regional_properties": {"image_uri": "$alias_ecr_uri_1"}},
                "m5d": {"regional_properties": {"image_uri": "$alias_ecr_uri_1"}},
                "p2": {"regional_properties": {"image_uri": "$alias_ecr_uri_1"}},
                "p3": {"regional_properties": {"image_uri": "$alias_ecr_uri_1"}},
                "p3dn": {"regional_properties": {"image_uri": "$alias_ecr_uri_1"}},
                "p4d": {"regional_properties": {"image_uri": "$alias_ecr_uri_1"}},
                "p4de": {"regional_properties": {"image_uri": "$alias_ecr_uri_1"}},
                "p5": {"regional_properties": {"image_uri": "$alias_ecr_uri_1"}},
                "r5": {"regional_properties": {"image_uri": "$alias_ecr_uri_1"}},
                "r5d": {"regional_properties": {"image_uri": "$alias_ecr_uri_1"}},
                "t2": {"regional_properties": {"image_uri": "$alias_ecr_uri_1"}},
                "t3": {"regional_properties": {"image_uri": "$alias_ecr_uri_1"}},
            },
        },
    },
    "predictor-specs-model": {
        "model_id": "huggingface-text2text-flan-t5-xxl-fp16",
        "url": "https://huggingface.co/google/flan-t5-xxl",
        "version": "1.0.1",
        "min_sdk_version": "2.130.0",
        "training_supported": False,
        "incremental_training_supported": False,
        "hosting_ecr_specs": {
            "framework": "pytorch",
            "framework_version": "1.12.0",
            "py_version": "py38",
            "huggingface_transformers_version": "4.17.0",
        },
        "hosting_artifact_key": "huggingface-infer/infer-huggingface-text2text-flan-t5-xxl-fp16.tar.gz",
        "hosting_script_key": "source-directory-tarballs/huggingface/inference/text2text/v1.0.3/sourcedir.tar.gz",
        "hosting_prepacked_artifact_key": "huggingface-infer/prepack/v1.0.1/infer-prepack-huggingface-"
        "text2text-flan-t5-xxl-fp16.tar.gz",
        "hosting_prepacked_artifact_version": "1.0.1",
        "inference_vulnerable": False,
        "inference_dependencies": [
            "accelerate==0.16.0",
            "bitsandbytes==0.37.0",
            "filelock==3.9.0",
            "huggingface_hub==0.12.0",
            "regex==2022.7.9",
            "tokenizers==0.13.2",
            "transformers==4.26.0",
        ],
        "inference_vulnerabilities": [],
        "training_vulnerable": False,
        "training_dependencies": [],
        "training_vulnerabilities": [],
        "deprecated": False,
        "inference_environment_variables": [
            {
                "name": "SAGEMAKER_PROGRAM",
                "type": "text",
                "default": "inference.py",
                "scope": "container",
            },
            {
                "name": "SAGEMAKER_SUBMIT_DIRECTORY",
                "type": "text",
                "default": "/opt/ml/model/code",
                "scope": "container",
            },
            {
                "name": "SAGEMAKER_CONTAINER_LOG_LEVEL",
                "type": "text",
                "default": "20",
                "scope": "container",
            },
            {
                "name": "MODEL_CACHE_ROOT",
                "type": "text",
                "default": "/opt/ml/model",
                "scope": "container",
            },
            {"name": "SAGEMAKER_ENV", "type": "text", "default": "1", "scope": "container"},
            {
                "name": "SAGEMAKER_MODEL_SERVER_WORKERS",
                "type": "text",
                "default": "1",
                "scope": "container",
            },
            {
                "name": "SAGEMAKER_MODEL_SERVER_TIMEOUT",
                "type": "text",
                "default": "3600",
                "scope": "container",
            },
        ],
        "metrics": [],
        "default_inference_instance_type": "ml.g5.12xlarge",
        "supported_inference_instance_types": [
            "ml.g5.12xlarge",
            "ml.g5.24xlarge",
            "ml.p3.8xlarge",
            "ml.p3.16xlarge",
            "ml.g4dn.12xlarge",
        ],
        "predictor_specs": {
            "supported_content_types": ["application/x-text"],
            "supported_accept_types": ["application/json;verbose", "application/json"],
            "default_content_type": "application/x-text",
            "default_accept_type": "application/json",
        },
    },
    "model_data_s3_prefix_model": {
        "model_id": "huggingface-text2text-flan-t5-xxl-fp16",
        "url": "https://huggingface.co/google/flan-t5-xxl",
        "version": "1.0.1",
        "min_sdk_version": "2.130.0",
        "training_supported": False,
        "incremental_training_supported": False,
        "hosting_ecr_specs": {
            "framework": "pytorch",
            "framework_version": "1.12.0",
            "py_version": "py38",
            "huggingface_transformers_version": "4.17.0",
        },
        "hosting_artifact_key": "huggingface-infer/",
        "hosting_script_key": "source-directory-tarballs/huggingface/inference/text2text/v1.0.3/sourcedir.tar.gz",
        "hosting_prepacked_artifact_key": "huggingface-infer/prepack/v1.0.1/",
        "hosting_prepacked_artifact_version": "1.0.1",
        "inference_vulnerable": False,
        "inference_dependencies": [
            "accelerate==0.16.0",
            "bitsandbytes==0.37.0",
            "filelock==3.9.0",
            "huggingface_hub==0.12.0",
            "regex==2022.7.9",
            "tokenizers==0.13.2",
            "transformers==4.26.0",
        ],
        "inference_vulnerabilities": [],
        "training_vulnerable": False,
        "training_dependencies": [],
        "training_vulnerabilities": [],
        "deprecated": False,
        "inference_environment_variables": [
            {
                "name": "SAGEMAKER_PROGRAM",
                "type": "text",
                "default": "inference.py",
                "scope": "container",
            },
            {
                "name": "SAGEMAKER_SUBMIT_DIRECTORY",
                "type": "text",
                "default": "/opt/ml/model/code",
                "scope": "container",
            },
            {
                "name": "SAGEMAKER_CONTAINER_LOG_LEVEL",
                "type": "text",
                "default": "20",
                "scope": "container",
            },
            {
                "name": "MODEL_CACHE_ROOT",
                "type": "text",
                "default": "/opt/ml/model",
                "scope": "container",
            },
            {"name": "SAGEMAKER_ENV", "type": "text", "default": "1", "scope": "container"},
            {
                "name": "SAGEMAKER_MODEL_SERVER_WORKERS",
                "type": "text",
                "default": "1",
                "scope": "container",
            },
            {
                "name": "SAGEMAKER_MODEL_SERVER_TIMEOUT",
                "type": "text",
                "default": "3600",
                "scope": "container",
            },
        ],
        "metrics": [],
        "default_inference_instance_type": "ml.g5.12xlarge",
        "supported_inference_instance_types": [
            "ml.g5.12xlarge",
            "ml.g5.24xlarge",
            "ml.p3.8xlarge",
            "ml.p3.16xlarge",
            "ml.g4dn.12xlarge",
        ],
        "predictor_specs": {
            "supported_content_types": ["application/x-text"],
            "supported_accept_types": ["application/json;verbose", "application/json"],
            "default_content_type": "application/x-text",
            "default_accept_type": "application/json",
        },
    },
    "no-supported-instance-types-model": {
        "model_id": "pytorch-ic-mobilenet-v2",
        "url": "https://pytorch.org/hub/pytorch_vision_mobilenet_v2/",
        "version": "1.0.0",
        "min_sdk_version": "2.49.0",
        "training_supported": True,
        "incremental_training_supported": True,
        "hosting_ecr_specs": {
            "framework": "pytorch",
            "framework_version": "1.5.0",
            "py_version": "py3",
        },
        "training_ecr_specs": {
            "framework": "pytorch",
            "framework_version": "1.5.0",
            "py_version": "py3",
        },
        "hosting_artifact_key": "pytorch-infer/infer-pytorch-ic-mobilenet-v2.tar.gz",
        "training_artifact_key": "pytorch-training/train-pytorch-ic-mobilenet-v2.tar.gz",
        "hosting_script_key": "source-directory-tarballs/pytorch/inference/ic/v1.0.0/sourcedir.tar.gz",
        "training_script_key": "source-directory-tarballs/pytorch/transfer_learning/ic/v1.0.0/sourcedir.tar.gz",
        "hyperparameters": [
            {
                "name": "epochs",
                "type": "int",
                "default": 3,
                "min": 1,
                "max": 1000,
                "scope": "algorithm",
            },
            {
                "name": "adam-learning-rate",
                "type": "float",
                "default": 0.05,
                "min": 1e-08,
                "max": 1,
                "scope": "algorithm",
            },
            {
                "name": "batch-size",
                "type": "int",
                "default": 4,
                "min": 1,
                "max": 1024,
                "scope": "algorithm",
            },
            {
                "name": "sagemaker_submit_directory",
                "type": "text",
                "default": "/opt/ml/input/data/code/sourcedir.tar.gz",
                "scope": "container",
            },
            {
                "name": "sagemaker_program",
                "type": "text",
                "default": "transfer_learning.py",
                "scope": "container",
            },
            {
                "name": "sagemaker_container_log_level",
                "type": "text",
                "default": "20",
                "scope": "container",
            },
        ],
        "inference_environment_variables": [
            {
                "name": "SAGEMAKER_PROGRAM",
                "type": "text",
                "default": "inference.py",
                "scope": "container",
            },
            {
                "name": "SAGEMAKER_SUBMIT_DIRECTORY",
                "type": "text",
                "default": "/opt/ml/model/code",
                "scope": "container",
            },
            {
                "name": "SAGEMAKER_CONTAINER_LOG_LEVEL",
                "type": "text",
                "default": "20",
                "scope": "container",
            },
            {
                "name": "MODEL_CACHE_ROOT",
                "type": "text",
                "default": "/opt/ml/model",
                "scope": "container",
            },
            {"name": "SAGEMAKER_ENV", "type": "text", "default": "1", "scope": "container"},
            {
                "name": "SAGEMAKER_MODEL_SERVER_WORKERS",
                "type": "text",
                "default": "1",
                "scope": "container",
            },
            {
                "name": "SAGEMAKER_MODEL_SERVER_TIMEOUT",
                "type": "text",
                "default": "3600",
                "scope": "container",
            },
        ],
        "default_inference_instance_type": "",
        "supported_inference_instance_types": None,
        "default_training_instance_type": None,
        "supported_training_instance_types": [],
        "inference_vulnerable": False,
        "inference_dependencies": [],
        "inference_vulnerabilities": [],
        "training_vulnerable": False,
        "training_dependencies": [],
        "training_vulnerabilities": [],
        "deprecated": False,
        "metrics": [],
    },
    "huggingface-text2text-flan-t5-xxl-fp16": {
        "model_id": "huggingface-text2text-flan-t5-xxl-fp16",
        "url": "https://huggingface.co/google/flan-t5-xxl",
        "version": "1.0.0",
        "min_sdk_version": "2.130.0",
        "training_supported": False,
        "incremental_training_supported": False,
        "hosting_ecr_specs": {
            "framework": "pytorch",
            "framework_version": "1.12.0",
            "py_version": "py38",
            "huggingface_transformers_version": "4.17.0",
        },
        "hosting_artifact_key": "huggingface-infer/infer-huggingface-text2text-flan-t5-xxl-fp16.tar.gz",
        "hosting_script_key": "source-directory-tarballs/huggingface/inference/text2text/v1.0.2/sourcedir.tar.gz",
        "hosting_prepacked_artifact_key": "huggingface-infer/prepack/v1.0.0/infer-prepack-huggingface-"
        "text2text-flan-t5-xxl-fp16.tar.gz",
        "hosting_prepacked_artifact_version": "1.0.0",
        "inference_vulnerable": False,
        "inference_dependencies": [
            "accelerate==0.16.0",
            "bitsandbytes==0.37.0",
            "filelock==3.9.0",
            "huggingface-hub==0.12.0",
            "regex==2022.7.9",
            "tokenizers==0.13.2",
            "transformers==4.26.0",
        ],
        "inference_vulnerabilities": [],
        "training_vulnerable": False,
        "training_dependencies": [],
        "training_vulnerabilities": [],
        "deprecated": False,
        "inference_environment_variables": [
            {
                "name": "SAGEMAKER_PROGRAM",
                "type": "text",
                "default": "inference.py",
                "scope": "container",
            },
            {
                "name": "SAGEMAKER_SUBMIT_DIRECTORY",
                "type": "text",
                "default": "/opt/ml/model/code",
                "scope": "container",
            },
            {
                "name": "SAGEMAKER_CONTAINER_LOG_LEVEL",
                "type": "text",
                "default": "20",
                "scope": "container",
            },
            {
                "name": "MODEL_CACHE_ROOT",
                "type": "text",
                "default": "/opt/ml/model",
                "scope": "container",
            },
            {"name": "SAGEMAKER_ENV", "type": "text", "default": "1", "scope": "container"},
            {
                "name": "SAGEMAKER_MODEL_SERVER_WORKERS",
                "type": "text",
                "default": "1",
                "scope": "container",
            },
            {
                "name": "SAGEMAKER_MODEL_SERVER_TIMEOUT",
                "type": "text",
                "default": "3600",
                "scope": "container",
            },
        ],
        "inference_vulnerable": False,
        "training_vulnerable": False,
        "deprecated": False,
        "default_training_instance_type": None,
        "supported_training_instance_types": [],
        "metrics": [],
        "default_inference_instance_type": "ml.g5.12xlarge",
        "supported_inference_instance_types": [
            "ml.g5.12xlarge",
            "ml.g5.24xlarge",
            "ml.p3.8xlarge",
            "ml.p3.16xlarge",
            "ml.g4dn.12xlarge",
        ],
    },
    "mock-model-training-prepacked-script-key": {
        "model_id": "sklearn-classification-linear",
        "url": "https://scikit-learn.org/stable/",
        "version": "1.0.0",
        "min_sdk_version": "2.68.1",
        "training_supported": True,
        "incremental_training_supported": False,
        "hosting_ecr_specs": {
            "framework": "sklearn",
            "framework_version": "0.23-1",
            "py_version": "py3",
        },
        "hosting_artifact_key": "sklearn-infer/infer-sklearn-classification-linear.tar.gz",
        "hosting_script_key": "source-directory-tarballs/sklearn/inference/classification/v1.0.0/sourcedir.tar.gz",
        "inference_vulnerable": False,
        "inference_dependencies": [],
        "inference_vulnerabilities": [],
        "training_vulnerable": False,
        "training_dependencies": [],
        "training_vulnerabilities": [],
        "deprecated": False,
        "hyperparameters": [
            {
                "name": "tol",
                "type": "float",
                "default": 0.0001,
                "min": 1e-20,
                "max": 50,
                "scope": "algorithm",
            },
            {
                "name": "penalty",
                "type": "text",
                "default": "l2",
                "options": ["l1", "l2", "elasticnet", "none"],
                "scope": "algorithm",
            },
            {
                "name": "alpha",
                "type": "float",
                "default": 0.0001,
                "min": 1e-20,
                "max": 999,
                "scope": "algorithm",
            },
            {
                "name": "l1_ratio",
                "type": "float",
                "default": 0.15,
                "min": 0,
                "max": 1,
                "scope": "algorithm",
            },
            {
                "name": "sagemaker_submit_directory",
                "type": "text",
                "default": "/opt/ml/input/data/code/sourcedir.tar.gz",
                "scope": "container",
            },
            {
                "name": "sagemaker_program",
                "type": "text",
                "default": "transfer_learning.py",
                "scope": "container",
            },
            {
                "name": "sagemaker_container_log_level",
                "type": "text",
                "default": "20",
                "scope": "container",
            },
        ],
        "training_script_key": "source-directory-tarballs/sklearn/transfer_learning/classification/"
        "v1.0.0/sourcedir.tar.gz",
        "training_prepacked_script_key": "some/key/to/training_prepacked_script_key.tar.gz",
        "training_ecr_specs": {
            "framework_version": "0.23-1",
            "framework": "sklearn",
            "py_version": "py3",
        },
        "training_artifact_key": "sklearn-training/train-sklearn-classification-linear.tar.gz",
        "inference_environment_variables": [
            {
                "name": "SAGEMAKER_PROGRAM",
                "type": "text",
                "default": "inference.py",
                "scope": "container",
            },
            {
                "name": "SAGEMAKER_SUBMIT_DIRECTORY",
                "type": "text",
                "default": "/opt/ml/model/code",
                "scope": "container",
            },
            {
                "name": "SAGEMAKER_CONTAINER_LOG_LEVEL",
                "type": "text",
                "default": "20",
                "scope": "container",
            },
            {
                "name": "MODEL_CACHE_ROOT",
                "type": "text",
                "default": "/opt/ml/model",
                "scope": "container",
            },
            {"name": "SAGEMAKER_ENV", "type": "text", "default": "1", "scope": "container"},
            {
                "name": "SAGEMAKER_MODEL_SERVER_WORKERS",
                "type": "text",
                "default": "1",
                "scope": "container",
            },
            {
                "name": "SAGEMAKER_MODEL_SERVER_TIMEOUT",
                "type": "text",
                "default": "3600",
                "scope": "container",
            },
        ],
    },
}


PROTOTYPICAL_MODEL_SPECS_DICT = {
    "pytorch-eqa-bert-base-cased": {
        "model_id": "pytorch-eqa-bert-base-cased",
        "url": "https://pytorch.org/hub/huggingface_pytorch-transformers/",
        "version": "1.0.0",
        "min_sdk_version": "2.68.1",
        "training_supported": True,
        "incremental_training_supported": False,
        "hosting_ecr_specs": {
            "framework": "pytorch",
            "framework_version": "1.5.0",
            "py_version": "py3",
        },
        "default_inference_instance_type": "ml.p2.xlarge",
        "supported_inference_instance_type": ["ml.p2.xlarge", "ml.p3.xlarge"],
        "default_training_instance_type": "ml.p2.xlarge",
        "supported_training_instance_type": ["ml.p2.xlarge", "ml.p3.xlarge"],
        "hosting_artifact_key": "pytorch-infer/infer-pytorch-eqa-bert-base-cased.tar.gz",
        "hosting_script_key": "source-directory-tarballs/pytorch/inference/eqa/v1.0.0/sourcedir.tar.gz",
        "inference_vulnerable": False,
        "inference_dependencies": [
            "transformers==3.5.1",
            "dataclasses==0.8",
            "filelock==3.0.12",
            "packaging==20.8",
            "pyparsing==2.4.7",
            "regex==2020.11.13",
            "sacremoses==0.0.43",
            "sentencepiece==0.1.91",
            "tokenizers==0.9.3",
        ],
        "inference_vulnerabilities": [],
        "training_vulnerable": False,
        "training_dependencies": [
            "transformers==3.5.1",
            "dataclasses==0.8",
            "filelock==3.0.12",
            "packaging==20.8",
            "pyparsing==2.4.7",
            "regex==2020.11.13",
            "sacremoses==0.0.43",
            "sentencepiece==0.1.91",
            "tokenizers==0.9.3",
        ],
        "training_vulnerabilities": [],
        "deprecated": False,
        "hyperparameters": [
            {
                "name": "epochs",
                "type": "int",
                "default": 3,
                "min": 1,
                "max": 1000,
                "scope": "algorithm",
            },
            {
                "name": "adam-learning-rate",
                "type": "float",
                "default": 2e-05,
                "min": 1e-08,
                "max": 1,
                "scope": "algorithm",
            },
            {
                "name": "batch-size",
                "type": "int",
                "default": 4,
                "min": 1,
                "max": 1024,
                "scope": "algorithm",
            },
            {
                "name": "sagemaker_submit_directory",
                "type": "text",
                "default": "/opt/ml/input/data/code/sourcedir.tar.gz",
                "scope": "container",
            },
            {
                "name": "sagemaker_program",
                "type": "text",
                "default": "transfer_learning.py",
                "scope": "container",
            },
            {
                "name": "sagemaker_container_log_level",
                "type": "text",
                "default": "20",
                "scope": "container",
            },
        ],
        "training_script_key": "source-directory-tarballs/pytorch/transfer_learning/eqa/v1.0.0/sourcedir.tar.gz",
        "training_ecr_specs": {
            "framework_version": "1.5.0",
            "framework": "pytorch",
            "py_version": "py3",
        },
        "training_artifact_key": "pytorch-training/train-pytorch-eqa-bert-base-cased.tar.gz",
        "predictor_specs": {
            "supported_content_types": ["application/x-image"],
            "supported_accept_types": ["application/json;verbose", "application/json"],
            "default_content_type": "application/x-image",
            "default_accept_type": "application/json",
        },
        "inference_environment_variables": [
            {
                "name": "SAGEMAKER_PROGRAM",
                "type": "text",
                "default": "inference.py",
                "scope": "container",
            },
            {
                "name": "SAGEMAKER_SUBMIT_DIRECTORY",
                "type": "text",
                "default": "/opt/ml/model/code",
                "scope": "container",
            },
            {
                "name": "SAGEMAKER_CONTAINER_LOG_LEVEL",
                "type": "text",
                "default": "20",
                "scope": "container",
            },
            {
                "name": "MODEL_CACHE_ROOT",
                "type": "text",
                "default": "/opt/ml/model",
                "scope": "container",
            },
            {"name": "SAGEMAKER_ENV", "type": "text", "default": "1", "scope": "container"},
            {
                "name": "SAGEMAKER_MODEL_SERVER_WORKERS",
                "type": "text",
                "default": "1",
                "scope": "container",
            },
            {
                "name": "SAGEMAKER_MODEL_SERVER_TIMEOUT",
                "type": "text",
                "default": "3600",
                "scope": "container",
            },
        ],
    },
    "tensorflow-ic-bit-m-r101x1-ilsvrc2012-classification-1": {
        "model_id": "tensorflow-ic-bit-m-r101x1-ilsvrc2012-classification-1",
        "url": "https://tfhub.dev/google/bit/m-r101x1/ilsvrc2012_classification/1",
        "version": "1.0.0",
        "min_sdk_version": "2.68.1",
        "training_supported": True,
        "incremental_training_supported": False,
        "hosting_ecr_specs": {
            "framework": "tensorflow",
            "framework_version": "2.3",
            "py_version": "py37",
        },
        "hosting_artifact_key": "tensorflow-infer/infer-tensorflow-ic-bit-m-r101x1-ilsvrc2012-classification-1.tar.gz",
        "hosting_script_key": "source-directory-tarballs/tensorflow/inference/ic/v1.0.0/sourcedir.tar.gz",
        "inference_vulnerable": False,
        "inference_dependencies": [],
        "inference_vulnerabilities": [],
        "training_vulnerable": False,
        "training_dependencies": [],
        "training_vulnerabilities": [],
        "deprecated": False,
        "hyperparameters": [
            {
                "name": "epochs",
                "type": "int",
                "default": 3,
                "min": 1,
                "max": 1000,
                "scope": "algorithm",
            },
            {
                "name": "adam-learning-rate",
                "type": "float",
                "default": 0.05,
                "min": 1e-08,
                "max": 1,
                "scope": "algorithm",
            },
            {
                "name": "batch-size",
                "type": "int",
                "default": 4,
                "min": 1,
                "max": 1024,
                "scope": "algorithm",
            },
            {
                "name": "sagemaker_submit_directory",
                "type": "text",
                "default": "/opt/ml/input/data/code/sourcedir.tar.gz",
                "scope": "container",
            },
            {
                "name": "sagemaker_program",
                "type": "text",
                "default": "transfer_learning.py",
                "scope": "container",
            },
            {
                "name": "sagemaker_container_log_level",
                "type": "text",
                "default": "20",
                "scope": "container",
            },
        ],
        "training_script_key": "source-directory-tarballs/tensorflow/transfer_learning/ic/v1.0.0/sourcedir.tar.gz",
        "training_ecr_specs": {
            "framework_version": "2.3",
            "framework": "tensorflow",
            "py_version": "py37",
        },
        "training_artifact_key": "tensorflow-training/train-tensorflow-ic-bit-"
        "m-r101x1-ilsvrc2012-classification-1.tar.gz",
        "inference_environment_variables": [
            {
                "name": "SAGEMAKER_PROGRAM",
                "type": "text",
                "default": "inference.py",
                "scope": "container",
            },
            {
                "name": "SAGEMAKER_SUBMIT_DIRECTORY",
                "type": "text",
                "default": "/opt/ml/model/code",
                "scope": "container",
            },
            {
                "name": "SAGEMAKER_CONTAINER_LOG_LEVEL",
                "type": "text",
                "default": "20",
                "scope": "container",
            },
            {
                "name": "MODEL_CACHE_ROOT",
                "type": "text",
                "default": "/opt/ml/model",
                "scope": "container",
            },
            {"name": "SAGEMAKER_ENV", "type": "text", "default": "1", "scope": "container"},
            {
                "name": "SAGEMAKER_MODEL_SERVER_WORKERS",
                "type": "text",
                "default": "1",
                "scope": "container",
            },
            {
                "name": "SAGEMAKER_MODEL_SERVER_TIMEOUT",
                "type": "text",
                "default": "3600",
                "scope": "container",
            },
        ],
    },
    "mxnet-semseg-fcn-resnet50-ade": {
        "model_id": "mxnet-semseg-fcn-resnet50-ade",
        "url": "https://cv.gluon.ai/model_zoo/segmentation.html",
        "version": "1.0.0",
        "min_sdk_version": "2.68.1",
        "training_supported": True,
        "incremental_training_supported": False,
        "hosting_ecr_specs": {
            "framework": "mxnet",
            "framework_version": "1.7.0",
            "py_version": "py3",
        },
        "hosting_artifact_key": "mxnet-infer/infer-mxnet-semseg-fcn-resnet50-ade.tar.gz",
        "hosting_script_key": "source-directory-tarballs/mxnet/inference/semseg/v1.0.0/sourcedir.tar.gz",
        "inference_vulnerable": False,
        "inference_dependencies": [],
        "inference_vulnerabilities": [],
        "training_vulnerable": False,
        "training_dependencies": ["numpy==1.19.5", "opencv_python==4.0.1.23"],
        "training_vulnerabilities": [],
        "deprecated": False,
        "hyperparameters": [
            {
                "name": "epochs",
                "type": "int",
                "default": 5,
                "min": 1,
                "max": 1000,
                "scope": "algorithm",
            },
            {
                "name": "adam-learning-rate",
                "type": "float",
                "default": 0.001,
                "min": 1e-08,
                "max": 1,
                "scope": "algorithm",
            },
            {
                "name": "batch-size",
                "type": "int",
                "default": 2,
                "min": 1,
                "max": 1024,
                "scope": "algorithm",
            },
            {
                "name": "sagemaker_submit_directory",
                "type": "text",
                "default": "/opt/ml/input/data/code/sourcedir.tar.gz",
                "scope": "container",
            },
            {
                "name": "sagemaker_program",
                "type": "text",
                "default": "transfer_learning.py",
                "scope": "container",
            },
            {
                "name": "sagemaker_container_log_level",
                "type": "text",
                "default": "20",
                "scope": "container",
            },
        ],
        "training_script_key": "source-directory-tarballs/mxnet/transfer_learning/semseg/v1.0.0/sourcedir.tar.gz",
        "training_ecr_specs": {
            "framework_version": "1.7.0",
            "framework": "mxnet",
            "py_version": "py3",
        },
        "training_artifact_key": "mxnet-training/train-mxnet-semseg-fcn-resnet50-ade.tar.gz",
        "inference_environment_variables": [
            {
                "name": "SAGEMAKER_PROGRAM",
                "type": "text",
                "default": "inference.py",
                "scope": "container",
            },
            {
                "name": "SAGEMAKER_SUBMIT_DIRECTORY",
                "type": "text",
                "default": "/opt/ml/model/code",
                "scope": "container",
            },
            {
                "name": "SAGEMAKER_CONTAINER_LOG_LEVEL",
                "type": "text",
                "default": "20",
                "scope": "container",
            },
            {
                "name": "MODEL_CACHE_ROOT",
                "type": "text",
                "default": "/opt/ml/model",
                "scope": "container",
            },
            {"name": "SAGEMAKER_ENV", "type": "text", "default": "1", "scope": "container"},
            {
                "name": "SAGEMAKER_MODEL_SERVER_WORKERS",
                "type": "text",
                "default": "1",
                "scope": "container",
            },
            {
                "name": "SAGEMAKER_MODEL_SERVER_TIMEOUT",
                "type": "text",
                "default": "3600",
                "scope": "container",
            },
        ],
    },
    "huggingface-spc-bert-base-cased": {
        "model_id": "huggingface-spc-bert-base-cased",
        "url": "https://huggingface.co/bert-base-cased",
        "version": "1.0.0",
        "min_sdk_version": "2.68.1",
        "training_supported": True,
        "incremental_training_supported": False,
        "hosting_ecr_specs": {
            "framework": "huggingface",
            "framework_version": "1.7.1",
            "py_version": "py36",
            "huggingface_transformers_version": "4.6.1",
        },
        "hosting_artifact_key": "huggingface-infer/infer-huggingface-spc-bert-base-cased.tar.gz",
        "hosting_script_key": "source-directory-tarballs/huggingface/inference/spc/v1.0.0/sourcedir.tar.gz",
        "inference_vulnerable": False,
        "inference_dependencies": [],
        "inference_vulnerabilities": [],
        "training_vulnerable": False,
        "training_dependencies": [],
        "training_vulnerabilities": [],
        "deprecated": False,
        "hyperparameters": [
            {
                "name": "epochs",
                "type": "int",
                "default": 3,
                "min": 1,
                "max": 1000,
                "scope": "algorithm",
            },
            {
                "name": "adam-learning-rate",
                "type": "float",
                "default": 2e-05,
                "min": 1e-08,
                "max": 1,
                "scope": "algorithm",
            },
            {
                "name": "batch-size",
                "type": "int",
                "default": 8,
                "min": 1,
                "max": 1024,
                "scope": "algorithm",
            },
            {
                "name": "sagemaker_submit_directory",
                "type": "text",
                "default": "/opt/ml/input/data/code/sourcedir.tar.gz",
                "scope": "container",
            },
            {
                "name": "sagemaker_program",
                "type": "text",
                "default": "transfer_learning.py",
                "scope": "container",
            },
            {
                "name": "sagemaker_container_log_level",
                "type": "text",
                "default": "20",
                "scope": "container",
            },
        ],
        "training_script_key": "source-directory-tarballs/huggingface/transfer_learning/spc/v1.0.0/sourcedir.tar.gz",
        "training_ecr_specs": {
            "framework_version": "1.6.0",
            "framework": "huggingface",
            "huggingface_transformers_version": "4.4.2",
            "py_version": "py36",
        },
        "training_artifact_key": "huggingface-training/train-huggingface-spc-bert-base-cased.tar.gz",
        "inference_environment_variables": [
            {
                "name": "SAGEMAKER_PROGRAM",
                "type": "text",
                "default": "inference.py",
                "scope": "container",
            },
            {
                "name": "SAGEMAKER_SUBMIT_DIRECTORY",
                "type": "text",
                "default": "/opt/ml/model/code",
                "scope": "container",
            },
            {
                "name": "SAGEMAKER_CONTAINER_LOG_LEVEL",
                "type": "text",
                "default": "20",
                "scope": "container",
            },
            {
                "name": "MODEL_CACHE_ROOT",
                "type": "text",
                "default": "/opt/ml/model",
                "scope": "container",
            },
            {"name": "SAGEMAKER_ENV", "type": "text", "default": "1", "scope": "container"},
            {
                "name": "SAGEMAKER_MODEL_SERVER_WORKERS",
                "type": "text",
                "default": "1",
                "scope": "container",
            },
            {
                "name": "SAGEMAKER_MODEL_SERVER_TIMEOUT",
                "type": "text",
                "default": "3600",
                "scope": "container",
            },
        ],
    },
    "lightgbm-classification-model": {
        "model_id": "lightgbm-classification-model",
        "url": "https://lightgbm.readthedocs.io/en/latest/",
        "version": "1.0.0",
        "min_sdk_version": "2.68.1",
        "training_supported": True,
        "incremental_training_supported": False,
        "hosting_ecr_specs": {
            "framework": "pytorch",
            "framework_version": "1.9.0",
            "py_version": "py38",
        },
        "hosting_artifact_key": "lightgbm-infer/infer-lightgbm-classification-model.tar.gz",
        "hosting_script_key": "source-directory-tarballs/lightgbm/inference/classification/v1.0.0/sourcedir.tar.gz",
        "inference_vulnerable": False,
        "inference_dependencies": [
            "plotly==5.1.0",
            "joblib==1.0.1",
            "scikit_learn==1.0.1",
            "tenacity==8.0.1",
            "lightgbm==3.2.1",
            "threadpoolctl==2.2.0",
            "graphviz==0.17",
        ],
        "inference_vulnerabilities": [],
        "training_vulnerable": False,
        "training_dependencies": [
            "tenacity==8.0.1",
            "plotly==5.1.0",
            "graphviz==0.17",
            "glibc==0.6.1",
            "lightgbm==3.2.1",
        ],
        "training_vulnerabilities": [],
        "deprecated": False,
        "hyperparameters": [
            {
                "name": "num_boost_round",
                "type": "int",
                "default": 5000,
                "min": 1,
                "max": 100000,
                "scope": "algorithm",
            },
            {"name": "early_stopping_rounds", "type": "int", "default": 30, "scope": "algorithm"},
            {
                "name": "learning_rate",
                "type": "float",
                "default": 0.009,
                "min": 1e-20,
                "scope": "algorithm",
            },
            {
                "name": "num_leaves",
                "type": "int",
                "default": 67,
                "min": 2,
                "max": 131072,
                "scope": "algorithm",
            },
            {
                "name": "feature_fraction",
                "type": "float",
                "default": 0.74,
                "min": 1e-20,
                "max": 1,
                "scope": "algorithm",
            },
            {
                "name": "bagging_fraction",
                "type": "float",
                "default": 0.53,
                "min": 1e-20,
                "max": 1,
                "scope": "algorithm",
            },
            {
                "name": "bagging_freq",
                "type": "int",
                "default": 5,
                "min": 0,
                "max": 100000,
                "scope": "algorithm",
            },
            {"name": "max_depth", "type": "int", "default": 11, "scope": "algorithm"},
            {
                "name": "min_data_in_leaf",
                "type": "int",
                "default": 26,
                "min": 0,
                "scope": "algorithm",
            },
            {
                "name": "sagemaker_submit_directory",
                "type": "text",
                "default": "/opt/ml/input/data/code/sourcedir.tar.gz",
                "scope": "container",
            },
            {
                "name": "sagemaker_program",
                "type": "text",
                "default": "transfer_learning.py",
                "scope": "container",
            },
            {
                "name": "sagemaker_container_log_level",
                "type": "text",
                "default": "20",
                "scope": "container",
            },
        ],
        "training_script_key": "source-directory-tarballs/lightgbm/transfer_learning/classification/"
        "v1.0.0/sourcedir.tar.gz",
        "training_ecr_specs": {
            "framework_version": "1.9.0",
            "framework": "pytorch",
            "py_version": "py38",
        },
        "training_artifact_key": "lightgbm-training/train-lightgbm-classification-model.tar.gz",
        "inference_environment_variables": [
            {
                "name": "SAGEMAKER_PROGRAM",
                "type": "text",
                "default": "inference.py",
                "scope": "container",
            },
            {
                "name": "SAGEMAKER_SUBMIT_DIRECTORY",
                "type": "text",
                "default": "/opt/ml/model/code",
                "scope": "container",
            },
            {
                "name": "SAGEMAKER_CONTAINER_LOG_LEVEL",
                "type": "text",
                "default": "20",
                "scope": "container",
            },
            {
                "name": "MODEL_CACHE_ROOT",
                "type": "text",
                "default": "/opt/ml/model",
                "scope": "container",
            },
            {"name": "SAGEMAKER_ENV", "type": "text", "default": "1", "scope": "container"},
            {
                "name": "SAGEMAKER_MODEL_SERVER_WORKERS",
                "type": "text",
                "default": "1",
                "scope": "container",
            },
            {
                "name": "SAGEMAKER_MODEL_SERVER_TIMEOUT",
                "type": "text",
                "default": "3600",
                "scope": "container",
            },
        ],
    },
    "catboost-classification-model": {
        "model_id": "catboost-classification-model",
        "url": "https://catboost.ai/",
        "version": "1.0.0",
        "min_sdk_version": "2.68.1",
        "training_supported": True,
        "incremental_training_supported": False,
        "hosting_ecr_specs": {
            "framework": "pytorch",
            "framework_version": "1.9.0",
            "py_version": "py38",
        },
        "hosting_artifact_key": "catboost-infer/infer-catboost-classification-model.tar.gz",
        "hosting_script_key": "source-directory-tarballs/catboost/inference/classification/v1.0.0/sourcedir.tar.gz",
        "inference_vulnerable": False,
        "inference_dependencies": [
            "tenacity==8.0.1",
            "plotly==5.1.0",
            "graphviz==0.17",
            "pyparsing==2.4.7",
            "cycler==0.10.0",
            "kiwisolver==1.3.2",
            "matplotlib==3.4.3",
            "catboost==1.0.1",
            "scikit_learn==1.0.1",
            "threadpoolctl==2.2.0",
        ],
        "inference_vulnerabilities": [],
        "training_vulnerable": False,
        "training_dependencies": [
            "tenacity==8.0.1",
            "plotly==5.1.0",
            "graphviz==0.17",
            "catboost==1.0.1",
        ],
        "training_vulnerabilities": [],
        "deprecated": False,
        "hyperparameters": [
            {
                "name": "iterations",
                "type": "int",
                "default": 500,
                "min": 1,
                "max": 100000,
                "scope": "algorithm",
            },
            {
                "name": "early_stopping_rounds",
                "type": "int",
                "default": 5,
                "min": 1,
                "max": 5000,
                "scope": "algorithm",
            },
            {
                "name": "learning_rate",
                "type": "float",
                "default": 0.03,
                "min": 1e-20,
                "max": 1,
                "scope": "algorithm",
            },
            {
                "name": "depth",
                "type": "int",
                "default": 6,
                "min": 1,
                "max": 16,
                "scope": "algorithm",
            },
            {
                "name": "l2_leaf_reg",
                "type": "int",
                "default": 3,
                "min": 1,
                "max": 10000,
                "scope": "algorithm",
            },
            {
                "name": "random_strength",
                "type": "float",
                "default": 1.0,
                "min": 1e-20,
                "max": 10,
                "scope": "algorithm",
            },
            {
                "name": "sagemaker_submit_directory",
                "type": "text",
                "default": "/opt/ml/input/data/code/sourcedir.tar.gz",
                "scope": "container",
            },
            {
                "name": "sagemaker_program",
                "type": "text",
                "default": "transfer_learning.py",
                "scope": "container",
            },
            {
                "name": "sagemaker_container_log_level",
                "type": "text",
                "default": "20",
                "scope": "container",
            },
        ],
        "training_script_key": "source-directory-tarballs/catboost/transfer_learning/"
        "classification/v1.0.0/sourcedir.tar.gz",
        "training_ecr_specs": {
            "framework_version": "1.9.0",
            "framework": "pytorch",
            "py_version": "py38",
        },
        "training_artifact_key": "catboost-training/train-catboost-classification-model.tar.gz",
        "inference_environment_variables": [
            {
                "name": "SAGEMAKER_PROGRAM",
                "type": "text",
                "default": "inference.py",
                "scope": "container",
            },
            {
                "name": "SAGEMAKER_SUBMIT_DIRECTORY",
                "type": "text",
                "default": "/opt/ml/model/code",
                "scope": "container",
            },
            {
                "name": "SAGEMAKER_CONTAINER_LOG_LEVEL",
                "type": "text",
                "default": "20",
                "scope": "container",
            },
            {
                "name": "MODEL_CACHE_ROOT",
                "type": "text",
                "default": "/opt/ml/model",
                "scope": "container",
            },
            {"name": "SAGEMAKER_ENV", "type": "text", "default": "1", "scope": "container"},
            {
                "name": "SAGEMAKER_MODEL_SERVER_WORKERS",
                "type": "text",
                "default": "1",
                "scope": "container",
            },
            {
                "name": "SAGEMAKER_MODEL_SERVER_TIMEOUT",
                "type": "text",
                "default": "3600",
                "scope": "container",
            },
        ],
    },
    "xgboost-classification-model": {
        "model_id": "xgboost-classification-model",
        "url": "https://xgboost.readthedocs.io/en/latest/",
        "version": "1.0.0",
        "min_sdk_version": "2.68.1",
        "training_supported": True,
        "incremental_training_supported": False,
        "hosting_ecr_specs": {
            "framework": "xgboost",
            "framework_version": "1.3-1",
            "py_version": "py3",
        },
        "hosting_artifact_key": "xgboost-infer/infer-xgboost-classification-model.tar.gz",
        "hosting_script_key": "source-directory-tarballs/xgboost/inference/classification/v1.0.0/sourcedir.tar.gz",
        "inference_vulnerable": False,
        "inference_dependencies": [],
        "inference_vulnerabilities": [],
        "training_vulnerable": False,
        "training_dependencies": [],
        "training_vulnerabilities": [],
        "deprecated": False,
        "hyperparameters": [
            {
                "name": "num_boost_round",
                "type": "int",
                "default": 5000,
                "min": 1,
                "max": 700000,
                "scope": "algorithm",
            },
            {
                "name": "early_stopping_rounds",
                "type": "int",
                "default": 30,
                "min": 1,
                "max": 5000,
                "scope": "algorithm",
            },
            {
                "name": "learning_rate",
                "type": "float",
                "default": 0.3,
                "min": 1e-20,
                "max": 1,
                "scope": "algorithm",
            },
            {"name": "gamma", "type": "float", "default": 0, "min": 0, "scope": "algorithm"},
            {
                "name": "min_child_weight",
                "type": "float",
                "default": 1,
                "min": 0,
                "scope": "algorithm",
            },
            {"name": "max_depth", "type": "int", "default": 6, "min": 1, "scope": "algorithm"},
            {
                "name": "subsample",
                "type": "float",
                "default": 1,
                "min": 1e-20,
                "max": 1,
                "scope": "algorithm",
            },
            {
                "name": "colsample_bytree",
                "type": "float",
                "default": 1,
                "min": 1e-20,
                "max": 1,
                "scope": "algorithm",
            },
            {
                "name": "reg_lambda",
                "type": "float",
                "default": 1,
                "min": 0,
                "max": 200,
                "scope": "algorithm",
            },
            {
                "name": "reg_alpha",
                "type": "float",
                "default": 0,
                "min": 0,
                "max": 200,
                "scope": "algorithm",
            },
            {
                "name": "sagemaker_submit_directory",
                "type": "text",
                "default": "/opt/ml/input/data/code/sourcedir.tar.gz",
                "scope": "container",
            },
            {
                "name": "sagemaker_program",
                "type": "text",
                "default": "transfer_learning.py",
                "scope": "container",
            },
            {
                "name": "sagemaker_container_log_level",
                "type": "text",
                "default": "20",
                "scope": "container",
            },
        ],
        "training_script_key": "source-directory-tarballs/xgboost/transfer_learning/classification/"
        "v1.0.0/sourcedir.tar.gz",
        "training_ecr_specs": {
            "framework_version": "1.3-1",
            "framework": "xgboost",
            "py_version": "py3",
        },
        "training_artifact_key": "xgboost-training/train-xgboost-classification-model.tar.gz",
        "inference_environment_variables": [
            {
                "name": "SAGEMAKER_PROGRAM",
                "type": "text",
                "default": "inference.py",
                "scope": "container",
            },
            {
                "name": "SAGEMAKER_SUBMIT_DIRECTORY",
                "type": "text",
                "default": "/opt/ml/model/code",
                "scope": "container",
            },
            {
                "name": "SAGEMAKER_CONTAINER_LOG_LEVEL",
                "type": "text",
                "default": "20",
                "scope": "container",
            },
            {
                "name": "MODEL_CACHE_ROOT",
                "type": "text",
                "default": "/opt/ml/model",
                "scope": "container",
            },
            {"name": "SAGEMAKER_ENV", "type": "text", "default": "1", "scope": "container"},
            {
                "name": "SAGEMAKER_MODEL_SERVER_WORKERS",
                "type": "text",
                "default": "1",
                "scope": "container",
            },
            {
                "name": "SAGEMAKER_MODEL_SERVER_TIMEOUT",
                "type": "text",
                "default": "3600",
                "scope": "container",
            },
        ],
    },
    "sklearn-classification-linear": {
        "model_id": "sklearn-classification-linear",
        "url": "https://scikit-learn.org/stable/",
        "version": "1.0.0",
        "min_sdk_version": "2.68.1",
        "training_supported": True,
        "incremental_training_supported": False,
        "hosting_ecr_specs": {
            "framework": "sklearn",
            "framework_version": "0.23-1",
            "py_version": "py3",
        },
        "hosting_artifact_key": "sklearn-infer/infer-sklearn-classification-linear.tar.gz",
        "hosting_script_key": "source-directory-tarballs/sklearn/inference/classification/v1.0.0/sourcedir.tar.gz",
        "inference_vulnerable": False,
        "inference_dependencies": [],
        "inference_vulnerabilities": [],
        "training_vulnerable": False,
        "training_dependencies": [],
        "training_vulnerabilities": [],
        "deprecated": False,
        "hyperparameters": [
            {
                "name": "tol",
                "type": "float",
                "default": 0.0001,
                "min": 1e-20,
                "max": 50,
                "scope": "algorithm",
            },
            {
                "name": "penalty",
                "type": "text",
                "default": "l2",
                "options": ["l1", "l2", "elasticnet", "none"],
                "scope": "algorithm",
            },
            {
                "name": "alpha",
                "type": "float",
                "default": 0.0001,
                "min": 1e-20,
                "max": 999,
                "scope": "algorithm",
            },
            {
                "name": "l1_ratio",
                "type": "float",
                "default": 0.15,
                "min": 0,
                "max": 1,
                "scope": "algorithm",
            },
            {
                "name": "sagemaker_submit_directory",
                "type": "text",
                "default": "/opt/ml/input/data/code/sourcedir.tar.gz",
                "scope": "container",
            },
            {
                "name": "sagemaker_program",
                "type": "text",
                "default": "transfer_learning.py",
                "scope": "container",
            },
            {
                "name": "sagemaker_container_log_level",
                "type": "text",
                "default": "20",
                "scope": "container",
            },
        ],
        "training_script_key": "source-directory-tarballs/sklearn/transfer_learning/classification/"
        "v1.0.0/sourcedir.tar.gz",
        "training_ecr_specs": {
            "framework_version": "0.23-1",
            "framework": "sklearn",
            "py_version": "py3",
        },
        "training_artifact_key": "sklearn-training/train-sklearn-classification-linear.tar.gz",
        "inference_environment_variables": [
            {
                "name": "SAGEMAKER_PROGRAM",
                "type": "text",
                "default": "inference.py",
                "scope": "container",
            },
            {
                "name": "SAGEMAKER_SUBMIT_DIRECTORY",
                "type": "text",
                "default": "/opt/ml/model/code",
                "scope": "container",
            },
            {
                "name": "SAGEMAKER_CONTAINER_LOG_LEVEL",
                "type": "text",
                "default": "20",
                "scope": "container",
            },
            {
                "name": "MODEL_CACHE_ROOT",
                "type": "text",
                "default": "/opt/ml/model",
                "scope": "container",
            },
            {"name": "SAGEMAKER_ENV", "type": "text", "default": "1", "scope": "container"},
            {
                "name": "SAGEMAKER_MODEL_SERVER_WORKERS",
                "type": "text",
                "default": "1",
                "scope": "container",
            },
            {
                "name": "SAGEMAKER_MODEL_SERVER_TIMEOUT",
                "type": "text",
                "default": "3600",
                "scope": "container",
            },
        ],
    },
}

BASE_SPEC = {
    "model_id": "pytorch-ic-mobilenet-v2",
    "url": "https://pytorch.org/hub/pytorch_vision_mobilenet_v2/",
    "version": "1.0.0",
    "min_sdk_version": "2.49.0",
    "training_supported": True,
    "incremental_training_supported": True,
    "gated_bucket": False,
    "default_payloads": None,
    "hosting_ecr_specs": {
        "framework": "pytorch",
        "framework_version": "1.5.0",
        "py_version": "py3",
    },
    "hosting_instance_type_variants": None,
    "training_ecr_specs": {
        "framework": "pytorch",
        "framework_version": "1.5.0",
        "py_version": "py3",
    },
    "training_instance_type_variants": None,
    "hosting_artifact_key": "pytorch-infer/infer-pytorch-ic-mobilenet-v2.tar.gz",
    "training_artifact_key": "pytorch-training/train-pytorch-ic-mobilenet-v2.tar.gz",
    "hosting_script_key": "source-directory-tarballs/pytorch/inference/ic/v1.0.0/sourcedir.tar.gz",
    "training_script_key": "source-directory-tarballs/pytorch/transfer_learning/ic/v1.0.0/sourcedir.tar.gz",
    "training_prepacked_script_key": None,
    "hosting_prepacked_artifact_key": None,
    "training_model_package_artifact_uris": None,
    "deprecate_warn_message": None,
    "deprecated_message": None,
    "hosting_model_package_arns": {},
    "hosting_eula_key": None,
    "model_subscription_link": None,
    "hyperparameters": [
        {
            "name": "epochs",
            "type": "int",
            "default": 3,
            "min": 1,
            "max": 1000,
            "scope": "algorithm",
        },
        {
            "name": "adam-learning-rate",
            "type": "float",
            "default": 0.05,
            "min": 1e-08,
            "max": 1,
            "scope": "algorithm",
        },
        {
            "name": "batch-size",
            "type": "int",
            "default": 4,
            "min": 1,
            "max": 1024,
            "scope": "algorithm",
        },
        {
            "name": "sagemaker_submit_directory",
            "type": "text",
            "default": "/opt/ml/input/data/code/sourcedir.tar.gz",
            "scope": "container",
        },
        {
            "name": "sagemaker_program",
            "type": "text",
            "default": "transfer_learning.py",
            "scope": "container",
        },
        {
            "name": "sagemaker_container_log_level",
            "type": "text",
            "default": "20",
            "scope": "container",
        },
    ],
    "inference_environment_variables": [
        {
            "name": "SAGEMAKER_PROGRAM",
            "type": "text",
            "default": "inference.py",
            "scope": "container",
            "required_for_model_class": True,
        },
        {
            "name": "SAGEMAKER_SUBMIT_DIRECTORY",
            "type": "text",
            "default": "/opt/ml/model/code",
            "scope": "container",
            "required_for_model_class": False,
        },
        {
            "name": "SAGEMAKER_CONTAINER_LOG_LEVEL",
            "type": "text",
            "default": "20",
            "scope": "container",
            "required_for_model_class": False,
        },
        {
            "name": "SAGEMAKER_MODEL_SERVER_TIMEOUT",
            "type": "text",
            "default": "3600",
            "scope": "container",
            "required_for_model_class": False,
        },
        {
            "name": "ENDPOINT_SERVER_TIMEOUT",
            "type": "int",
            "default": 3600,
            "scope": "container",
            "required_for_model_class": True,
        },
        {
            "name": "MODEL_CACHE_ROOT",
            "type": "text",
            "default": "/opt/ml/model",
            "scope": "container",
            "required_for_model_class": True,
        },
        {
            "name": "SAGEMAKER_ENV",
            "type": "text",
            "default": "1",
            "scope": "container",
            "required_for_model_class": True,
        },
        {
            "name": "SAGEMAKER_MODEL_SERVER_WORKERS",
            "type": "int",
            "default": 1,
            "scope": "container",
            "required_for_model_class": True,
        },
    ],
    "inference_vulnerable": False,
    "inference_dependencies": [],
    "inference_vulnerabilities": [],
    "training_vulnerable": False,
    "training_dependencies": [],
    "training_vulnerabilities": [],
    "deprecated": False,
    "default_inference_instance_type": "ml.p2.xlarge",
    "supported_inference_instance_types": [
        "ml.p2.xlarge",
        "ml.p3.2xlarge",
        "ml.g4dn.xlarge",
        "ml.m5.large",
        "ml.m5.xlarge",
        "ml.c5.xlarge",
        "ml.c5.2xlarge",
    ],
    "default_training_instance_type": "ml.p3.2xlarge",
    "supported_training_instance_types": [
        "ml.p3.2xlarge",
        "ml.p2.xlarge",
        "ml.g4dn.2xlarge",
        "ml.m5.xlarge",
        "ml.c5.2xlarge",
    ],
    "hosting_use_script_uri": True,
    "usage_info_message": None,
    "metrics": [{"Regex": "val_accuracy: ([0-9\\.]+)", "Name": "pytorch-ic:val-accuracy"}],
    "model_kwargs": {"some-model-kwarg-key": "some-model-kwarg-value"},
    "deploy_kwargs": {"some-model-deploy-kwarg-key": "some-model-deploy-kwarg-value"},
    "estimator_kwargs": {
        "encrypt_inter_container_traffic": True,
    },
    "fit_kwargs": {"some-estimator-fit-key": "some-estimator-fit-value"},
    "predictor_specs": {
        "supported_content_types": ["application/x-image"],
        "supported_accept_types": ["application/json;verbose", "application/json"],
        "default_content_type": "application/x-image",
        "default_accept_type": "application/json",
    },
    "inference_volume_size": 123,
    "training_volume_size": 456,
    "inference_enable_network_isolation": True,
    "training_enable_network_isolation": False,
    "resource_name_base": "dfsdfsds",
    "hosting_resource_requirements": {"num_accelerators": 1, "min_memory_mb": 34360},
    "dynamic_container_deployment_supported": True,
    "inference_configs": None,
    "inference_config_components": None,
    "training_configs": None,
    "training_config_components": None,
    "inference_config_rankings": None,
    "training_config_rankings": None,
}

BASE_HEADER = {
    "model_id": "tensorflow-ic-imagenet-inception-v3-classification-4",
    "version": "1.0.0",
    "min_version": "2.49.0",
    "spec_key": "community_models_specs/tensorflow-ic-imagenet"
    "-inception-v3-classification-4/specs_v1.0.0.json",
}

BASE_MANIFEST = [
    {
        "model_id": "tensorflow-ic-imagenet-inception-v3-classification-4",
        "version": "1.0.0",
        "min_version": "2.49.0",
        "spec_key": "community_models_specs/tensorflow-ic-imagenet"
        "-inception-v3-classification-4/specs_v1.0.0.json",
    },
    {
        "model_id": "tensorflow-ic-imagenet-inception-v3-classification-4",
        "version": "2.0.0",
        "min_version": "2.49.0",
        "spec_key": "community_models_specs/tensorflow-ic-imagenet"
        "-inception-v3-classification-4/specs_v2.0.0.json",
    },
    {
        "model_id": "pytorch-ic-imagenet-inception-v3-classification-4",
        "version": "1.0.0",
        "min_version": "2.49.0",
        "spec_key": "community_models_specs/pytorch-ic-"
        "imagenet-inception-v3-classification-4/specs_v1.0.0.json",
    },
    {
        "model_id": "pytorch-ic-imagenet-inception-v3-classification-4",
        "version": "2.0.0",
        "min_version": "2.49.0",
        "spec_key": "community_models_specs/pytorch-ic-imagenet-"
        "inception-v3-classification-4/specs_v2.0.0.json",
    },
    {
        "model_id": "tensorflow-ic-imagenet-inception-v3-classification-4",
        "version": "3.0.0",
        "min_version": "4.49.0",
        "spec_key": "community_models_specs/tensorflow-ic-"
        "imagenet-inception-v3-classification-4/specs_v3.0.0.json",
    },
]

BASE_PROPRIETARY_HEADER = {
    "model_id": "ai21-summarization",
    "version": "1.1.003",
    "min_version": "2.0.0",
    "spec_key": "proprietary-models/ai21-summarization/proprietary_specs_1.1.003.json",
    "search_keywords": ["Text2Text", "Generation"],
}

BASE_PROPRIETARY_MANIFEST = [
    {
        "model_id": "ai21-summarization",
        "version": "1.1.003",
        "min_version": "2.0.0",
        "spec_key": "proprietary-models/ai21-summarization/proprietary_specs_1.1.003.json",
        "search_keywords": ["Text2Text", "Generation"],
    },
    {
        "model_id": "lighton-mini-instruct40b",
        "version": "v1.0",
        "min_version": "2.0.0",
        "spec_key": "proprietary-models/lighton-mini-instruct40b/proprietary_specs_v1.0.json",
        "search_keywords": ["Text2Text", "Generation"],
    },
    {
        "model_id": "ai21-paraphrase",
        "version": "1.0.005",
        "min_version": "2.0.0",
        "spec_key": "proprietary-models/ai21-paraphrase/proprietary_specs_1.0.005.json",
        "search_keywords": ["Text2Text", "Generation"],
    },
    {
        "model_id": "ai21-paraphrase",
        "version": "v1.00-rc2-not-valid-version",
        "min_version": "2.0.0",
        "spec_key": "proprietary-models/ai21-paraphrase/proprietary_specs_1.0.005.json",
        "search_keywords": ["Text2Text", "Generation"],
    },
    {
        "model_id": "nc-soft-model-1",
        "version": "v3.0-not-valid-version!",
        "min_version": "2.0.0",
        "spec_key": "proprietary-models/nc-soft-model-1/proprietary_specs_1.0.005.json",
        "search_keywords": ["Text2Text", "Generation"],
    },
]

BASE_PROPRIETARY_SPEC = {
    "model_id": "ai21-jurassic-2-light",
    "version": "2.0.004",
    "min_sdk_version": "2.999.0",
    "listing_id": "prodview-roz6zicyvi666",
    "product_id": "1bd680a0-f29b-479d-91c3-9899743021cf",
    "model_subscription_link": "https://aws.amazon.com/marketplace/ai/procurement?productId=1bd680a0",
    "hosting_notebook_key": "pmm-notebooks/pmm-notebook-ai21-jurassic-2-light.ipynb",
    "deploy_kwargs": {
        "model_data_download_timeout": 3600,
        "container_startup_health_check_timeout": 600,
    },
    "default_payloads": {
        "Shakespeare": {
            "content_type": "application/json",
            "prompt_key": "prompt",
            "output_keys": {"generated_text": "[0].completions[0].data.text"},
            "body": {"prompt": "To be, or", "maxTokens": 1, "temperature": 0},
        }
    },
    "predictor_specs": {
        "supported_content_types": ["application/json"],
        "supported_accept_types": ["application/json"],
        "default_content_type": "application/json",
        "default_accept_type": "application/json",
    },
    "default_inference_instance_type": "ml.p4de.24xlarge",
    "supported_inference_instance_types": ["ml.p4de.24xlarge"],
    "hosting_model_package_arns": {
        "us-east-1": "arn:aws:sagemaker:us-east-1:865070037744:model-package/j2-light-v2-0-004",
        "us-east-2": "arn:aws:sagemaker:us-east-2:057799348421:model-package/j2-light-v2-0-004",
        "us-west-1": "arn:aws:sagemaker:us-west-1:382657785993:model-package/j2-light-v2-0-004",
        "us-west-2": "arn:aws:sagemaker:us-west-2:594846645681:model-package/j2-light-v2-0-004",
        "ca-central-1": "arn:aws:sagemaker:ca-central-1:470592106596:model-package/j2-light-v2-0-004",
        "eu-central-1": "arn:aws:sagemaker:eu-central-1:446921602837:model-package/j2-light-v2-0-004",
        "eu-west-1": "arn:aws:sagemaker:eu-west-1:985815980388:model-package/j2-light-v2-0-004",
        "eu-west-2": "arn:aws:sagemaker:eu-west-2:856760150666:model-package/j2-light-v2-0-004",
        "eu-west-3": "arn:aws:sagemaker:eu-west-3:843114510376:model-package/j2-light-v2-0-004",
        "eu-north-1": "arn:aws:sagemaker:eu-north-1:136758871317:model-package/j2-light-v2-0-004",
        "ap-southeast-1": "arn:aws:sagemaker:ap-southeast-1:192199979996:model-package/j2-light-v2-0-004",
        "ap-southeast-2": "arn:aws:sagemaker:ap-southeast-2:666831318237:model-package/j2-light-v2-0-004",
        "ap-northeast-2": "arn:aws:sagemaker:ap-northeast-2:745090734665:model-package/j2-light-v2-0-004",
        "ap-northeast-1": "arn:aws:sagemaker:ap-northeast-1:977537786026:model-package/j2-light-v2-0-004",
        "ap-south-1": "arn:aws:sagemaker:ap-south-1:077584701553:model-package/j2-light-v2-0-004",
        "sa-east-1": "arn:aws:sagemaker:sa-east-1:270155090741:model-package/j2-light-v2-0-004",
    },
}


INFERENCE_CONFIGS = {
    "inference_configs": {
        "neuron-inference": {
            "benchmark_metrics": {
<<<<<<< HEAD
                "ml.inf2.2xlarge": [{"name": "Latency", "value": "100", "unit": "Tokens/S"}]
=======
                "ml.inf2.2xlarge": [
                    {"name": "Latency", "value": "100", "unit": "Tokens/S", "concurrency": 1}
                ]
>>>>>>> 6fb935d6
            },
            "component_names": ["neuron-inference"],
        },
        "neuron-inference-budget": {
            "benchmark_metrics": {
<<<<<<< HEAD
                "ml.inf2.2xlarge": [{"name": "Latency", "value": "100", "unit": "Tokens/S"}]
=======
                "ml.inf2.2xlarge": [
                    {"name": "Latency", "value": "100", "unit": "Tokens/S", "concurrency": 1}
                ]
>>>>>>> 6fb935d6
            },
            "component_names": ["neuron-base"],
        },
        "gpu-inference-budget": {
            "benchmark_metrics": {
<<<<<<< HEAD
                "ml.p3.2xlarge": [{"name": "Latency", "value": "100", "unit": "Tokens/S"}]
=======
                "ml.p3.2xlarge": [
                    {"name": "Latency", "value": "100", "unit": "Tokens/S", "concurrency": 1}
                ]
>>>>>>> 6fb935d6
            },
            "component_names": ["gpu-inference-budget"],
        },
        "gpu-inference": {
            "benchmark_metrics": {
<<<<<<< HEAD
                "ml.p3.2xlarge": [{"name": "Latency", "value": "100", "unit": "Tokens/S"}]
=======
                "ml.p3.2xlarge": [
                    {"name": "Latency", "value": "100", "unit": "Tokens/S", "concurrency": 1}
                ]
>>>>>>> 6fb935d6
            },
            "component_names": ["gpu-inference"],
        },
        "gpu-inference-model-package": {
            "benchmark_metrics": {
                "ml.p3.2xlarge": [
                    {"name": "Latency", "value": "100", "unit": "Tokens/S", "concurrency": 1}
                ]
            },
            "component_names": ["gpu-inference-model-package"],
        },
    },
    "inference_config_components": {
        "neuron-base": {
            "supported_inference_instance_types": ["ml.inf2.xlarge", "ml.inf2.2xlarge"]
        },
        "neuron-inference": {
            "default_inference_instance_type": "ml.inf2.xlarge",
            "supported_inference_instance_types": ["ml.inf2.xlarge", "ml.inf2.2xlarge"],
            "hosting_ecr_specs": {
                "framework": "huggingface-llm-neuronx",
                "framework_version": "0.0.17",
                "py_version": "py310",
            },
            "hosting_artifact_key": "artifacts/meta-textgeneration-llama-2-7b/neuron-inference/model/",
            "hosting_instance_type_variants": {
                "regional_aliases": {
                    "us-west-2": {
                        "neuron-ecr-uri": "763104351884.dkr.ecr.us-west-2.amazonaws.com/"
                        "huggingface-pytorch-hosting:2.0.0-transformers4.28.1-gpu-py310-cu118-ubuntu20.04"
                    }
                },
                "variants": {"inf2": {"regional_properties": {"image_uri": "$neuron-ecr-uri"}}},
            },
        },
        "neuron-budget": {"inference_environment_variables": {"BUDGET": "1234"}},
        "gpu-inference": {
            "supported_inference_instance_types": ["ml.p2.xlarge", "ml.p3.2xlarge"],
            "hosting_artifact_key": "artifacts/meta-textgeneration-llama-2-7b/gpu-inference/model/",
            "hosting_instance_type_variants": {
                "regional_aliases": {
                    "us-west-2": {
                        "gpu-ecr-uri": "763104351884.dkr.ecr.us-west-2.amazonaws.com/"
                        "pytorch-hosting-neuronx:1.13.1-neuronx-py310-sdk2.14.1-ubuntu20.04"
                    }
                },
                "variants": {
                    "p3": {"regional_properties": {"image_uri": "$gpu-ecr-uri"}},
                    "p2": {"regional_properties": {"image_uri": "$gpu-ecr-uri"}},
                },
            },
        },
        "gpu-inference-model-package": {
            "default_inference_instance_type": "ml.p2.xlarge",
            "supported_inference_instance_types": ["ml.p2.xlarge", "ml.p3.2xlarge"],
            "hosting_model_package_arns": {
                "us-west-2": "arn:aws:sagemaker:us-west-2:594846645681:model-package/ll"
                "ama2-7b-v3-740347e540da35b4ab9f6fc0ab3fed2c"
            },
        },
        "gpu-inference-budget": {
            "supported_inference_instance_types": ["ml.p2.xlarge", "ml.p3.2xlarge"],
            "hosting_artifact_key": "artifacts/meta-textgeneration-llama-2-7b/gpu-inference-budget/model/",
            "hosting_instance_type_variants": {
                "regional_aliases": {
                    "us-west-2": {
                        "gpu-ecr-uri": "763104351884.dkr.ecr.us-west-2.amazonaws.com/"
                        "pytorch-hosting-neuronx:1.13.1-neuronx-py310-sdk2.14.1-ubuntu20.04"
                    }
                },
                "variants": {
                    "p2": {"regional_properties": {"image_uri": "$gpu-ecr-uri"}},
                    "p3": {"regional_properties": {"image_uri": "$gpu-ecr-uri"}},
                },
            },
        },
    },
}

TRAINING_CONFIGS = {
    "training_configs": {
        "neuron-training": {
            "benchmark_metrics": {
<<<<<<< HEAD
                "ml.tr1n1.2xlarge": [{"name": "Latency", "value": "100", "unit": "Tokens/S"}],
                "ml.tr1n1.4xlarge": [{"name": "Latency", "value": "50", "unit": "Tokens/S"}],
=======
                "ml.tr1n1.2xlarge": [
                    {"name": "Latency", "value": "100", "unit": "Tokens/S", "concurrency": 1}
                ],
                "ml.tr1n1.4xlarge": [
                    {"name": "Latency", "value": "50", "unit": "Tokens/S", "concurrency": 1}
                ],
>>>>>>> 6fb935d6
            },
            "component_names": ["neuron-training"],
            "default_inference_config": "neuron-inference",
            "default_incremental_training_config": "neuron-training",
            "supported_inference_configs": ["neuron-inference", "neuron-inference-budget"],
            "supported_incremental_training_configs": ["neuron-training", "neuron-training-budget"],
        },
        "neuron-training-budget": {
            "benchmark_metrics": {
<<<<<<< HEAD
                "ml.tr1n1.2xlarge": [{"name": "Latency", "value": "100", "unit": "Tokens/S"}],
                "ml.tr1n1.4xlarge": [{"name": "Latency", "value": "50", "unit": "Tokens/S"}],
=======
                "ml.tr1n1.2xlarge": [
                    {"name": "Latency", "value": "100", "unit": "Tokens/S", "concurrency": 1}
                ],
                "ml.tr1n1.4xlarge": [
                    {"name": "Latency", "value": "50", "unit": "Tokens/S", "concurrency": 1}
                ],
>>>>>>> 6fb935d6
            },
            "component_names": ["neuron-training-budget"],
            "default_inference_config": "neuron-inference-budget",
            "default_incremental_training_config": "neuron-training-budget",
            "supported_inference_configs": ["neuron-inference", "neuron-inference-budget"],
            "supported_incremental_training_configs": ["neuron-training", "neuron-training-budget"],
        },
        "gpu-training": {
            "benchmark_metrics": {
<<<<<<< HEAD
                "ml.p3.2xlarge": [{"name": "Latency", "value": "200", "unit": "Tokens/S"}],
=======
                "ml.p3.2xlarge": [
                    {"name": "Latency", "value": "200", "unit": "Tokens/S", "concurrency": "1"}
                ],
>>>>>>> 6fb935d6
            },
            "component_names": ["gpu-training"],
            "default_inference_config": "gpu-inference",
            "default_incremental_training_config": "gpu-training",
            "supported_inference_configs": ["gpu-inference", "gpu-inference-budget"],
            "supported_incremental_training_configs": ["gpu-training", "gpu-training-budget"],
        },
        "gpu-training-budget": {
            "benchmark_metrics": {
<<<<<<< HEAD
                "ml.p3.2xlarge": [{"name": "Latency", "value": "100", "unit": "Tokens/S"}]
=======
                "ml.p3.2xlarge": [
                    {"name": "Latency", "value": "100", "unit": "Tokens/S", "concurrency": "1"}
                ]
>>>>>>> 6fb935d6
            },
            "component_names": ["gpu-training-budget"],
            "default_inference_config": "gpu-inference-budget",
            "default_incremental_training_config": "gpu-training-budget",
            "supported_inference_configs": ["gpu-inference", "gpu-inference-budget"],
            "supported_incremental_training_configs": ["gpu-training", "gpu-training-budget"],
        },
    },
    "training_config_components": {
        "neuron-training": {
            "default_training_instance_type": "ml.trn1.2xlarge",
            "supported_training_instance_types": ["ml.trn1.xlarge", "ml.trn1.2xlarge"],
            "training_artifact_key": "artifacts/meta-textgeneration-llama-2-7b/neuron-training/model/",
            "training_ecr_specs": {
                "framework": "huggingface",
                "framework_version": "2.0.0",
                "py_version": "py310",
                "huggingface_transformers_version": "4.28.1",
            },
            "training_instance_type_variants": {
                "regional_aliases": {
                    "us-west-2": {
                        "neuron-ecr-uri": "763104351884.dkr.ecr.us-west-2.amazonaws.com/"
                        "pytorch-training-neuronx:1.13.1-neuronx-py310-sdk2.14.1-ubuntu20.04"
                    }
                },
                "variants": {"trn1": {"regional_properties": {"image_uri": "$neuron-ecr-uri"}}},
            },
        },
        "gpu-training": {
            "default_training_instance_type": "ml.p2.xlarge",
            "supported_training_instance_types": ["ml.p2.xlarge", "ml.p3.2xlarge"],
            "training_artifact_key": "artifacts/meta-textgeneration-llama-2-7b/gpu-training/model/",
            "training_instance_type_variants": {
                "regional_aliases": {
                    "us-west-2": {
                        "gpu-ecr-uri": "763104351884.dkr.ecr.us-west-2.amazonaws.com/"
                        "pytorch-hosting-neuronx:1.13.1-neuronx-py310-sdk2.14.1-ubuntu20.04"
                    }
                },
                "variants": {
                    "p2": {"regional_properties": {"image_uri": "$gpu-ecr-uri"}},
                    "p3": {"regional_properties": {"image_uri": "$gpu-ecr-uri"}},
                },
            },
        },
        "neuron-training-budget": {
            "default_training_instance_type": "ml.trn1.2xlarge",
            "supported_training_instance_types": ["ml.trn1.xlarge", "ml.trn1.2xlarge"],
            "training_artifact_key": "artifacts/meta-textgeneration-llama-2-7b/neuron-training-budget/model/",
            "training_instance_type_variants": {
                "regional_aliases": {
                    "us-west-2": {
                        "neuron-ecr-uri": "763104351884.dkr.ecr.us-west-2.amazonaws.com/"
                        "pytorch-training-neuronx:1.13.1-neuronx-py310-sdk2.14.1-ubuntu20.04"
                    }
                },
                "variants": {"trn1": {"regional_properties": {"image_uri": "$neuron-ecr-uri"}}},
            },
        },
        "gpu-training-budget": {
            "default_training_instance_type": "ml.p2.xlarge",
            "supported_training_instance_types": ["ml.p2.xlarge", "ml.p3.2xlarge"],
            "training_artifact_key": "artifacts/meta-textgeneration-llama-2-7b/gpu-training-budget/model/",
            "training_instance_type_variants": {
                "regional_aliases": {
                    "us-west-2": {
                        "gpu-ecr-uri": "763104351884.dkr.ecr.us-west-2.amazonaws.com/"
                        "pytorch-hosting-neuronx:1.13.1-neuronx-py310-sdk2.14.1-ubuntu20.04"
                    }
                },
                "variants": {
                    "p2": {"regional_properties": {"image_uri": "$gpu-ecr-uri"}},
                    "p3": {"regional_properties": {"image_uri": "$gpu-ecr-uri"}},
                },
            },
        },
    },
}


INFERENCE_CONFIG_RANKINGS = {
    "inference_config_rankings": {
        "overall": {
            "description": "Overall rankings of configs",
            "rankings": [
                "neuron-inference",
                "neuron-inference-budget",
                "gpu-inference",
                "gpu-inference-budget",
            ],
        },
        "performance": {
            "description": "Configs ranked based on performance",
            "rankings": [
                "neuron-inference",
                "gpu-inference",
                "neuron-inference-budget",
                "gpu-inference-budget",
            ],
        },
        "cost": {
            "description": "Configs ranked based on cost",
            "rankings": [
                "neuron-inference-budget",
                "gpu-inference-budget",
                "neuron-inference",
                "gpu-inference",
            ],
        },
    }
}

TRAINING_CONFIG_RANKINGS = {
    "training_config_rankings": {
        "overall": {
            "description": "Overall rankings of configs",
            "rankings": [
                "neuron-training",
                "neuron-training-budget",
                "gpu-training",
                "gpu-training-budget",
            ],
        },
        "performance_training": {
            "description": "Configs ranked based on performance",
            "rankings": [
                "neuron-training",
                "gpu-training",
                "neuron-training-budget",
                "gpu-training-budget",
            ],
            "instance_type_overrides": {
                "ml.p2.xlarge": [
                    "neuron-training",
                    "neuron-training-budget",
                    "gpu-training",
                    "gpu-training-budget",
                ]
            },
        },
        "cost_training": {
            "description": "Configs ranked based on cost",
            "rankings": [
                "neuron-training-budget",
                "gpu-training-budget",
                "neuron-training",
                "gpu-training",
            ],
        },
    }
}


DEPLOYMENT_CONFIGS = [
    {
        "DeploymentConfigName": "neuron-inference",
        "DeploymentArgs": {
            "ImageUri": "763104351884.dkr.ecr.us-west-2.amazonaws.com/huggingface-pytorch-tgi-inference:2.1.1-tgi1.4"
            ".0-gpu-py310-cu121-ubuntu20.04",
            "ModelData": {
                "S3DataSource": {
                    "S3Uri": "s3://jumpstart-cache-alpha-us-west-2/huggingface-textgeneration/huggingface"
                    "-textgeneration-bloom-1b1/artifacts/inference-prepack/v4.0.0/",
                    "S3DataType": "S3Prefix",
                    "CompressionType": "None",
                }
            },
            "Environment": {
                "SAGEMAKER_PROGRAM": "inference.py",
                "ENDPOINT_SERVER_TIMEOUT": "3600",
                "MODEL_CACHE_ROOT": "/opt/ml/model",
                "SAGEMAKER_ENV": "1",
                "HF_MODEL_ID": "/opt/ml/model",
                "SM_NUM_GPUS": "1",
                "MAX_INPUT_LENGTH": "2047",
                "MAX_TOTAL_TOKENS": "2048",
                "SAGEMAKER_MODEL_SERVER_WORKERS": "1",
            },
            "InstanceType": "ml.p2.xlarge",
            "ComputeResourceRequirements": {"MinMemoryRequiredInMb": None},
            "ModelDataDownloadTimeout": None,
            "ContainerStartupHealthCheckTimeout": None,
        },
        "AccelerationConfigs": None,
        "BenchmarkMetrics": [
            {"name": "Instance Rate", "value": "0.0083000000", "unit": "USD/Hrs", "concurrency": 1}
        ],
    },
    {
        "DeploymentConfigName": "neuron-inference-budget",
        "DeploymentArgs": {
            "ImageUri": "763104351884.dkr.ecr.us-west-2.amazonaws.com/huggingface-pytorch-tgi-inference:2.1.1-tgi1.4"
            ".0-gpu-py310-cu121-ubuntu20.04",
            "ModelData": {
                "S3DataSource": {
                    "S3Uri": "s3://jumpstart-cache-alpha-us-west-2/huggingface-textgeneration/huggingface"
                    "-textgeneration-bloom-1b1/artifacts/inference-prepack/v4.0.0/",
                    "S3DataType": "S3Prefix",
                    "CompressionType": "None",
                }
            },
            "Environment": {
                "SAGEMAKER_PROGRAM": "inference.py",
                "ENDPOINT_SERVER_TIMEOUT": "3600",
                "MODEL_CACHE_ROOT": "/opt/ml/model",
                "SAGEMAKER_ENV": "1",
                "HF_MODEL_ID": "/opt/ml/model",
                "SM_NUM_GPUS": "1",
                "MAX_INPUT_LENGTH": "2047",
                "MAX_TOTAL_TOKENS": "2048",
                "SAGEMAKER_MODEL_SERVER_WORKERS": "1",
            },
            "InstanceType": "ml.p2.xlarge",
            "ComputeResourceRequirements": {"MinMemoryRequiredInMb": None},
            "ModelDataDownloadTimeout": None,
            "ContainerStartupHealthCheckTimeout": None,
        },
        "AccelerationConfigs": None,
        "BenchmarkMetrics": [
            {"name": "Instance Rate", "value": "0.0083000000", "unit": "USD/Hrs", "concurrency": 1}
        ],
    },
    {
        "DeploymentConfigName": "gpu-inference-budget",
        "DeploymentArgs": {
            "ImageUri": "763104351884.dkr.ecr.us-west-2.amazonaws.com/huggingface-pytorch-tgi-inference:2.1.1-tgi1.4"
            ".0-gpu-py310-cu121-ubuntu20.04",
            "ModelData": {
                "S3DataSource": {
                    "S3Uri": "s3://jumpstart-cache-alpha-us-west-2/huggingface-textgeneration/huggingface"
                    "-textgeneration-bloom-1b1/artifacts/inference-prepack/v4.0.0/",
                    "S3DataType": "S3Prefix",
                    "CompressionType": "None",
                }
            },
            "Environment": {
                "SAGEMAKER_PROGRAM": "inference.py",
                "ENDPOINT_SERVER_TIMEOUT": "3600",
                "MODEL_CACHE_ROOT": "/opt/ml/model",
                "SAGEMAKER_ENV": "1",
                "HF_MODEL_ID": "/opt/ml/model",
                "SM_NUM_GPUS": "1",
                "MAX_INPUT_LENGTH": "2047",
                "MAX_TOTAL_TOKENS": "2048",
                "SAGEMAKER_MODEL_SERVER_WORKERS": "1",
            },
            "InstanceType": "ml.p2.xlarge",
            "ComputeResourceRequirements": {"MinMemoryRequiredInMb": None},
            "ModelDataDownloadTimeout": None,
            "ContainerStartupHealthCheckTimeout": None,
        },
        "AccelerationConfigs": None,
        "BenchmarkMetrics": [
            {"name": "Instance Rate", "value": "0.0083000000", "unit": "USD/Hrs", "concurrency": 1}
        ],
    },
    {
        "DeploymentConfigName": "gpu-inference",
        "DeploymentArgs": {
            "ImageUri": "763104351884.dkr.ecr.us-west-2.amazonaws.com/huggingface-pytorch-tgi-inference:2.1.1-tgi1.4"
            ".0-gpu-py310-cu121-ubuntu20.04",
            "ModelData": {
                "S3DataSource": {
                    "S3Uri": "s3://jumpstart-cache-alpha-us-west-2/huggingface-textgeneration/huggingface"
                    "-textgeneration-bloom-1b1/artifacts/inference-prepack/v4.0.0/",
                    "S3DataType": "S3Prefix",
                    "CompressionType": "None",
                }
            },
            "Environment": {
                "SAGEMAKER_PROGRAM": "inference.py",
                "ENDPOINT_SERVER_TIMEOUT": "3600",
                "MODEL_CACHE_ROOT": "/opt/ml/model",
                "SAGEMAKER_ENV": "1",
                "HF_MODEL_ID": "/opt/ml/model",
                "SM_NUM_GPUS": "1",
                "MAX_INPUT_LENGTH": "2047",
                "MAX_TOTAL_TOKENS": "2048",
                "SAGEMAKER_MODEL_SERVER_WORKERS": "1",
            },
            "InstanceType": "ml.p2.xlarge",
            "ComputeResourceRequirements": {"MinMemoryRequiredInMb": None},
            "ModelDataDownloadTimeout": None,
            "ContainerStartupHealthCheckTimeout": None,
        },
        "AccelerationConfigs": None,
        "BenchmarkMetrics": [{"name": "Instance Rate", "value": "0.0083000000", "unit": "USD/Hrs"}],
    },
]


INIT_KWARGS = {
    "image_uri": "763104351884.dkr.ecr.us-west-2.amazonaws.com/huggingface-pytorch-tgi-inference:2.1.1-tgi1.4.0-gpu"
    "-py310-cu121-ubuntu20.04",
    "model_data": {
        "S3DataSource": {
            "S3Uri": "s3://jumpstart-cache-alpha-us-west-2/huggingface-textgeneration/huggingface-textgeneration"
            "-bloom-1b1/artifacts/inference-prepack/v4.0.0/",
            "S3DataType": "S3Prefix",
            "CompressionType": "None",
        }
    },
    "instance_type": "ml.p2.xlarge",
    "env": {
        "SAGEMAKER_PROGRAM": "inference.py",
        "ENDPOINT_SERVER_TIMEOUT": "3600",
        "MODEL_CACHE_ROOT": "/opt/ml/model",
        "SAGEMAKER_ENV": "1",
        "HF_MODEL_ID": "/opt/ml/model",
        "SM_NUM_GPUS": "1",
        "MAX_INPUT_LENGTH": "2047",
        "MAX_TOTAL_TOKENS": "2048",
        "SAGEMAKER_MODEL_SERVER_WORKERS": "1",
    },
    "role": "arn:aws:iam::312206380606:role/service-role/AmazonSageMaker-ExecutionRole-20230707T131628",
    "name": "hf-textgeneration-bloom-1b1-2024-04-22-20-23-48-799",
    "enable_network_isolation": True,
}<|MERGE_RESOLUTION|>--- conflicted
+++ resolved
@@ -7662,49 +7662,33 @@
     "inference_configs": {
         "neuron-inference": {
             "benchmark_metrics": {
-<<<<<<< HEAD
-                "ml.inf2.2xlarge": [{"name": "Latency", "value": "100", "unit": "Tokens/S"}]
-=======
                 "ml.inf2.2xlarge": [
                     {"name": "Latency", "value": "100", "unit": "Tokens/S", "concurrency": 1}
                 ]
->>>>>>> 6fb935d6
             },
             "component_names": ["neuron-inference"],
         },
         "neuron-inference-budget": {
             "benchmark_metrics": {
-<<<<<<< HEAD
-                "ml.inf2.2xlarge": [{"name": "Latency", "value": "100", "unit": "Tokens/S"}]
-=======
                 "ml.inf2.2xlarge": [
                     {"name": "Latency", "value": "100", "unit": "Tokens/S", "concurrency": 1}
                 ]
->>>>>>> 6fb935d6
             },
             "component_names": ["neuron-base"],
         },
         "gpu-inference-budget": {
             "benchmark_metrics": {
-<<<<<<< HEAD
-                "ml.p3.2xlarge": [{"name": "Latency", "value": "100", "unit": "Tokens/S"}]
-=======
                 "ml.p3.2xlarge": [
                     {"name": "Latency", "value": "100", "unit": "Tokens/S", "concurrency": 1}
                 ]
->>>>>>> 6fb935d6
             },
             "component_names": ["gpu-inference-budget"],
         },
         "gpu-inference": {
             "benchmark_metrics": {
-<<<<<<< HEAD
-                "ml.p3.2xlarge": [{"name": "Latency", "value": "100", "unit": "Tokens/S"}]
-=======
                 "ml.p3.2xlarge": [
                     {"name": "Latency", "value": "100", "unit": "Tokens/S", "concurrency": 1}
                 ]
->>>>>>> 6fb935d6
             },
             "component_names": ["gpu-inference"],
         },
@@ -7788,17 +7772,12 @@
     "training_configs": {
         "neuron-training": {
             "benchmark_metrics": {
-<<<<<<< HEAD
-                "ml.tr1n1.2xlarge": [{"name": "Latency", "value": "100", "unit": "Tokens/S"}],
-                "ml.tr1n1.4xlarge": [{"name": "Latency", "value": "50", "unit": "Tokens/S"}],
-=======
                 "ml.tr1n1.2xlarge": [
                     {"name": "Latency", "value": "100", "unit": "Tokens/S", "concurrency": 1}
                 ],
                 "ml.tr1n1.4xlarge": [
                     {"name": "Latency", "value": "50", "unit": "Tokens/S", "concurrency": 1}
                 ],
->>>>>>> 6fb935d6
             },
             "component_names": ["neuron-training"],
             "default_inference_config": "neuron-inference",
@@ -7808,17 +7787,12 @@
         },
         "neuron-training-budget": {
             "benchmark_metrics": {
-<<<<<<< HEAD
-                "ml.tr1n1.2xlarge": [{"name": "Latency", "value": "100", "unit": "Tokens/S"}],
-                "ml.tr1n1.4xlarge": [{"name": "Latency", "value": "50", "unit": "Tokens/S"}],
-=======
                 "ml.tr1n1.2xlarge": [
                     {"name": "Latency", "value": "100", "unit": "Tokens/S", "concurrency": 1}
                 ],
                 "ml.tr1n1.4xlarge": [
                     {"name": "Latency", "value": "50", "unit": "Tokens/S", "concurrency": 1}
                 ],
->>>>>>> 6fb935d6
             },
             "component_names": ["neuron-training-budget"],
             "default_inference_config": "neuron-inference-budget",
@@ -7828,13 +7802,9 @@
         },
         "gpu-training": {
             "benchmark_metrics": {
-<<<<<<< HEAD
-                "ml.p3.2xlarge": [{"name": "Latency", "value": "200", "unit": "Tokens/S"}],
-=======
                 "ml.p3.2xlarge": [
                     {"name": "Latency", "value": "200", "unit": "Tokens/S", "concurrency": "1"}
                 ],
->>>>>>> 6fb935d6
             },
             "component_names": ["gpu-training"],
             "default_inference_config": "gpu-inference",
@@ -7844,13 +7814,9 @@
         },
         "gpu-training-budget": {
             "benchmark_metrics": {
-<<<<<<< HEAD
-                "ml.p3.2xlarge": [{"name": "Latency", "value": "100", "unit": "Tokens/S"}]
-=======
                 "ml.p3.2xlarge": [
                     {"name": "Latency", "value": "100", "unit": "Tokens/S", "concurrency": "1"}
                 ]
->>>>>>> 6fb935d6
             },
             "component_names": ["gpu-training-budget"],
             "default_inference_config": "gpu-inference-budget",
