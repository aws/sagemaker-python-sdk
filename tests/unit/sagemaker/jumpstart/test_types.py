--- conflicted
+++ resolved
@@ -697,7 +697,6 @@
     )
 
 
-<<<<<<< HEAD
 def test_jumpstart_metric_definitions_instance_variants():
 
     metric_definitions = INSTANCE_TYPE_VARIANT.get_instance_specific_metric_definitions(
@@ -751,7 +750,8 @@
         instance_type="ml.p3.2xlarge"
     )
     assert metric_definitions == []
-=======
+
+
 def test_jumpstart_hosting_prepacked_artifact_key_instance_variants():
     assert (
         INSTANCE_TYPE_VARIANT.get_instance_specific_prepacked_artifact_key(
@@ -815,5 +815,4 @@
             instance_type="ml.g9dsfsdfs.12xlarge"
         )
         is None
-    )
->>>>>>> 7213b5a8
+    )