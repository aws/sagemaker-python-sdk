# Copyright Amazon.com, Inc. or its affiliates. All Rights Reserved.
#
# Licensed under the Apache License, Version 2.0 (the "License"). You
# may not use this file except in compliance with the License. A copy of
# the License is located at
#
#     http://aws.amazon.com/apache2.0/
#
# or in the "license" file accompanying this file. This file is
# distributed on an "AS IS" BASIS, WITHOUT WARRANTIES OR CONDITIONS OF
# ANY KIND, either express or implied. See the License for the specific
# language governing permissions and limitations under the License.
from __future__ import absolute_import
import copy
import pytest
from sagemaker.jumpstart.enums import JumpStartScriptScope
from sagemaker.jumpstart.types import (
    JumpStartBenchmarkStat,
    JumpStartECRSpecs,
    JumpStartEnvironmentVariable,
    JumpStartHyperparameter,
    JumpStartInstanceTypeVariants,
    JumpStartModelSpecs,
    JumpStartModelHeader,
    JumpStartConfigComponent,
    DeploymentConfigMetadata,
    JumpStartModelInitKwargs,
)
from tests.unit.sagemaker.jumpstart.constants import (
    BASE_SPEC,
    INFERENCE_CONFIG_RANKINGS,
    INFERENCE_CONFIGS,
    TRAINING_CONFIG_RANKINGS,
    TRAINING_CONFIGS,
    INIT_KWARGS,
)

INSTANCE_TYPE_VARIANT = JumpStartInstanceTypeVariants(
    {
        "regional_aliases": {
            "us-west-2": {
                "gpu_image_uri": "763104351884.dkr.ecr.us-west-2.amazonaws.com/"
                "huggingface-pytorch-inference:1.13.1-transformers4.26.0-gpu-py39-cu117-ubuntu20.04",
                "gpu_image_uri_2": "763104351884.dkr.ecr.us-west-2.amazonaws.com/stud-gpu",
                "cpu_image_uri": "867930986793.dkr.us-west-2.amazonaws.com/cpu-blah",
            }
        },
        "variants": {
            "ml.p2.12xlarge": {
                "properties": {
                    "resource_requirements": {"req1": 1, "req2": {"1": 2, "2": 3}, "req3": 9},
                    "environment_variables": {"TENSOR_PARALLEL_DEGREE": "4"},
                    "supported_inference_instance_types": ["ml.p5.xlarge"],
                    "default_inference_instance_type": "ml.p5.xlarge",
                    "metrics": [
                        {
                            "Name": "huggingface-textgeneration:eval-loss",
                            "Regex": "'eval_loss': ([0-9]+\\.[0-9]+)",
                        },
                        {
                            "Name": "huggingface-textgeneration:instance-typemetric-loss",
                            "Regex": "'eval_loss': ([0-9]+\\.[0-9]+)",
                        },
                        {
                            "Name": "huggingface-textgeneration:train-loss",
                            "Regex": "'instance type specific': ([0-9]+\\.[0-9]+)",
                        },
                        {
                            "Name": "huggingface-textgeneration:noneyourbusiness-loss",
                            "Regex": "'loss-noyb instance specific': ([0-9]+\\.[0-9]+)",
                        },
                    ],
                }
            },
            "p2": {
                "regional_properties": {"image_uri": "$gpu_image_uri"},
                "properties": {
                    "resource_requirements": {
                        "req2": {"2": 5, "9": 999},
                        "req3": 999,
                        "req4": "blah",
                    },
                    "supported_inference_instance_types": ["ml.p2.xlarge", "ml.p3.xlarge"],
                    "default_inference_instance_type": "ml.p2.xlarge",
                    "metrics": [
                        {
                            "Name": "huggingface-textgeneration:wtafigo",
                            "Regex": "'evasadfasdl_loss': ([0-9]+\\.[0-9]+)",
                        },
                        {
                            "Name": "huggingface-textgeneration:eval-loss",
                            "Regex": "'eval_loss': ([0-9]+\\.[0-9]+)",
                        },
                        {
                            "Name": "huggingface-textgeneration:train-loss",
                            "Regex": "'instance family specific': ([0-9]+\\.[0-9]+)",
                        },
                        {
                            "Name": "huggingface-textgeneration:noneyourbusiness-loss",
                            "Regex": "'loss-noyb': ([0-9]+\\.[0-9]+)",
                        },
                    ],
                },
            },
            "p3": {"regional_properties": {"image_uri": "$gpu_image_uri"}},
            "ml.p3.200xlarge": {"regional_properties": {"image_uri": "$gpu_image_uri_2"}},
            "p4": {
                "regional_properties": {"image_uri": "$gpu_image_uri"},
                "properties": {
                    "prepacked_artifact_key": "path/to/prepacked/inference/artifact/prefix/number2/"
                },
            },
            "g4": {
                "regional_properties": {"image_uri": "$gpu_image_uri"},
                "properties": {
                    "artifact_key": "path/to/prepacked/training/artifact/prefix/number2/"
                },
            },
            "g4dn": {"regional_properties": {"image_uri": "$gpu_image_uri"}},
            "g9": {
                "regional_properties": {"image_uri": "$gpu_image_uri"},
                "properties": {
                    "prepacked_artifact_key": "asfs/adsf/sda/f",
                    "hyperparameters": [
                        {
                            "name": "num_bag_sets",
                            "type": "int",
                            "default": 5,
                            "min": 5,
                            "scope": "algorithm",
                        },
                        {
                            "name": "num_stack_levels",
                            "type": "int",
                            "default": 6,
                            "min": 7,
                            "max": 3,
                            "scope": "algorithm",
                        },
                        {
                            "name": "refit_full",
                            "type": "text",
                            "default": "False",
                            "options": ["True", "False"],
                            "scope": "algorithm",
                        },
                        {
                            "name": "set_best_to_refit_full",
                            "type": "text",
                            "default": "False",
                            "options": ["True", "False"],
                            "scope": "algorithm",
                        },
                        {
                            "name": "save_space",
                            "type": "text",
                            "default": "False",
                            "options": ["True", "False"],
                            "scope": "algorithm",
                        },
                        {
                            "name": "verbosity",
                            "type": "int",
                            "default": 2,
                            "min": 0,
                            "max": 4,
                            "scope": "algorithm",
                        },
                        {
                            "name": "sagemaker_submit_directory",
                            "type": "text",
                            "default": "/opt/ml/input/data/code/sourcedir.tar.gz",
                            "scope": "container",
                        },
                        {
                            "name": "sagemaker_program",
                            "type": "text",
                            "default": "transfer_learning.py",
                            "scope": "container",
                        },
                        {
                            "name": "sagemaker_container_log_level",
                            "type": "text",
                            "default": "20",
                            "scope": "container",
                        },
                    ],
                },
            },
            "p9": {
                "regional_properties": {"image_uri": "$gpu_image_uri"},
                "properties": {"artifact_key": "do/re/mi"},
            },
            "m2": {
                "regional_properties": {"image_uri": "$cpu_image_uri"},
                "properties": {"environment_variables": {"TENSOR_PARALLEL_DEGREE": "400"}},
            },
            "c2": {"regional_properties": {"image_uri": "$cpu_image_uri"}},
            "local": {"regional_properties": {"image_uri": "$cpu_image_uri"}},
            "ml.g5.48xlarge": {
                "properties": {"environment_variables": {"TENSOR_PARALLEL_DEGREE": "8"}}
            },
            "ml.g5.12xlarge": {
                "properties": {"environment_variables": {"TENSOR_PARALLEL_DEGREE": "4"}}
            },
            "g5": {
                "properties": {
                    "environment_variables": {"TENSOR_PARALLEL_DEGREE": "4", "JOHN": "DOE"}
                }
            },
            "ml.g9.12xlarge": {
                "properties": {
                    "environment_variables": {"TENSOR_PARALLEL_DEGREE": "4"},
                    "prepacked_artifact_key": "nlahdasf/asdf/asd/f",
                    "hyperparameters": [
                        {
                            "name": "eval_metric",
                            "type": "text",
                            "default": "auto",
                            "scope": "algorithm",
                        },
                        {
                            "name": "presets",
                            "type": "text",
                            "default": "medium_quality",
                            "options": [
                                "best_quality",
                                "high_quality",
                                "good_quality",
                                "medium_quality",
                                "optimize_for_deployment",
                                "interpretable",
                            ],
                            "scope": "algorithm",
                        },
                        {
                            "name": "auto_stack",
                            "type": "text",
                            "default": "False",
                            "options": ["True", "False"],
                            "scope": "algorithm",
                        },
                        {
                            "name": "num_bag_folds",
                            "type": "text",
                            "default": "0",
                            "options": ["0", "2", "3", "4", "5", "6", "7", "8", "9", "10"],
                            "scope": "algorithm",
                        },
                        {
                            "name": "num_bag_sets",
                            "type": "int",
                            "default": 1,
                            "min": 1,
                            "scope": "algorithm",
                        },
                        {
                            "name": "num_stack_levels",
                            "type": "int",
                            "default": 0,
                            "min": 0,
                            "max": 3,
                            "scope": "algorithm",
                        },
                    ],
                }
            },
            "ml.p9.12xlarge": {
                "properties": {
                    "environment_variables": {"TENSOR_PARALLEL_DEGREE": "4"},
                    "artifact_key": "you/not/entertained",
                }
            },
            "g6": {
                "properties": {
                    "environment_variables": {"BLAH": "4"},
                    "artifact_key": "path/to/training/artifact.tar.gz",
                    "prepacked_artifact_key": "path/to/prepacked/inference/artifact/prefix/",
                }
            },
            "trn1": {
                "properties": {
                    "supported_inference_instance_types": ["ml.inf1.xlarge", "ml.inf1.2xlarge"],
                    "default_inference_instance_type": "ml.inf1.xlarge",
                }
            },
        },
    }
)


def test_jumpstart_model_header():

    header_dict = {
        "model_id": "tensorflow-ic-imagenet-inception-v3-classification-4",
        "version": "1.0.0",
        "min_version": "2.49.0",
        "spec_key": "community_models_specs/tensorflow-ic-imagenet-inception-v3-classification-4/specs_v1.0.0.json",
    }

    header1 = JumpStartModelHeader(header_dict)

    assert header1.model_id == "tensorflow-ic-imagenet-inception-v3-classification-4"
    assert header1.version == "1.0.0"
    assert header1.min_version == "2.49.0"
    assert (
        header1.spec_key
        == "community_models_specs/tensorflow-ic-imagenet-inception-v3-classification-4/specs_v1.0.0.json"
    )

    assert header1.to_json() == header_dict

    header2 = JumpStartModelHeader(
        {
            "model_id": "pytorch-ic-imagenet-inception-v3-classification-4",
            "version": "1.0.0",
            "min_version": "2.49.0",
            "spec_key": "community_models_specs/tensorflow-ic-imagenet-inception-v3-classification-4/specs_v1.0.0.json",
        }
    )

    assert header1 != header2

    header3 = copy.deepcopy(header1)
    assert header1 == header3


def test_use_training_model_artifact():
    specs1 = JumpStartModelSpecs(BASE_SPEC)
    assert specs1.use_training_model_artifact()
    specs1.gated_bucket = True
    assert not specs1.use_training_model_artifact()
    specs1.gated_bucket = False
    specs1.training_model_package_artifact_uris = {"region1": "blah", "region2": "blah2"}
    assert not specs1.use_training_model_artifact()


def test_jumpstart_model_specs():

    specs1 = JumpStartModelSpecs(BASE_SPEC)

    assert specs1.model_id == "pytorch-ic-mobilenet-v2"
    assert specs1.version == "1.0.0"
    assert specs1.min_sdk_version == "2.49.0"
    assert specs1.training_supported
    assert specs1.incremental_training_supported
    assert specs1.hosting_ecr_specs == JumpStartECRSpecs(
        {
            "framework": "pytorch",
            "framework_version": "1.5.0",
            "py_version": "py3",
        }
    )
    assert specs1.training_ecr_specs == JumpStartECRSpecs(
        {
            "framework": "pytorch",
            "framework_version": "1.5.0",
            "py_version": "py3",
        }
    )
    assert specs1.hosting_artifact_key == "pytorch-infer/infer-pytorch-ic-mobilenet-v2.tar.gz"
    assert specs1.training_artifact_key == "pytorch-training/train-pytorch-ic-mobilenet-v2.tar.gz"
    assert (
        specs1.hosting_script_key
        == "source-directory-tarballs/pytorch/inference/ic/v1.0.0/sourcedir.tar.gz"
    )
    assert (
        specs1.training_script_key
        == "source-directory-tarballs/pytorch/transfer_learning/ic/v1.0.0/sourcedir.tar.gz"
    )
    assert specs1.hyperparameters == [
        JumpStartHyperparameter(
            {
                "name": "epochs",
                "type": "int",
                "default": 3,
                "min": 1,
                "max": 1000,
                "scope": "algorithm",
            }
        ),
        JumpStartHyperparameter(
            {
                "name": "adam-learning-rate",
                "type": "float",
                "default": 0.05,
                "min": 1e-08,
                "max": 1,
                "scope": "algorithm",
            }
        ),
        JumpStartHyperparameter(
            {
                "name": "batch-size",
                "type": "int",
                "default": 4,
                "min": 1,
                "max": 1024,
                "scope": "algorithm",
            }
        ),
        JumpStartHyperparameter(
            {
                "name": "sagemaker_submit_directory",
                "type": "text",
                "default": "/opt/ml/input/data/code/sourcedir.tar.gz",
                "scope": "container",
            }
        ),
        JumpStartHyperparameter(
            {
                "name": "sagemaker_program",
                "type": "text",
                "default": "transfer_learning.py",
                "scope": "container",
            }
        ),
        JumpStartHyperparameter(
            {
                "name": "sagemaker_container_log_level",
                "type": "text",
                "default": "20",
                "scope": "container",
            }
        ),
    ]

    assert specs1.to_json() == BASE_SPEC

    BASE_SPEC_COPY = copy.deepcopy(BASE_SPEC)
    BASE_SPEC_COPY["model_id"] = "diff model ID"
    specs2 = JumpStartModelSpecs(BASE_SPEC_COPY)
    assert specs1 != specs2

    specs3 = copy.deepcopy(specs1)
    assert specs3 == specs1


def test_jumpstart_image_uri_instance_variants():

    assert (
        INSTANCE_TYPE_VARIANT.get_image_uri(instance_type="ml.p3.200xlarge", region="us-west-2")
        == "763104351884.dkr.ecr.us-west-2.amazonaws.com/stud-gpu"
    )

    assert (
        INSTANCE_TYPE_VARIANT.get_image_uri(instance_type="ml.g9.12xlarge", region="us-west-2")
        == "763104351884.dkr.ecr.us-west-2.amazonaws.com/huggingface-pytorch-inference:"
        "1.13.1-transformers4.26.0-gpu-py39-cu117-ubuntu20.04"
    )

    assert (
        INSTANCE_TYPE_VARIANT.get_image_uri(instance_type="ml.p3.2xlarge", region="us-west-2")
        == "763104351884.dkr.ecr.us-west-2.amazonaws.com/huggingface-pytorch-inference:"
        "1.13.1-transformers4.26.0-gpu-py39-cu117-ubuntu20.04"
    )

    assert (
        INSTANCE_TYPE_VARIANT.get_image_uri(instance_type="ml.g4dn.2xlarge", region="us-west-2")
        == "763104351884.dkr.ecr.us-west-2.amazonaws.com/huggingface-pytorch-inference:"
        "1.13.1-transformers4.26.0-gpu-py39-cu117-ubuntu20.04"
    )

    assert (
        INSTANCE_TYPE_VARIANT.get_image_uri(instance_type="ml.c2.xlarge", region="us-west-2")
        == "867930986793.dkr.us-west-2.amazonaws.com/cpu-blah"
    )

    assert (
        INSTANCE_TYPE_VARIANT.get_image_uri(instance_type="local", region="us-west-2")
        == "867930986793.dkr.us-west-2.amazonaws.com/cpu-blah"
    )

    assert (
        INSTANCE_TYPE_VARIANT.get_image_uri(instance_type="local_gpu", region="us-west-2") is None
    )

    assert (
        INSTANCE_TYPE_VARIANT.get_image_uri(instance_type="ml.g5.12xlarge", region="us-west-2")
        is None
    )

    assert (
        INSTANCE_TYPE_VARIANT.get_image_uri(instance_type="ml.c3.xlarge", region="us-west-2")
        is None
    )

    assert (
        INSTANCE_TYPE_VARIANT.get_image_uri(instance_type="ml.c2.xlarge", region="us-east-2000")
        is None
    )

    assert (
        INSTANCE_TYPE_VARIANT.get_image_uri(instance_type="ml.c3.xlarge", region="us-east-2000")
        is None
    )


def test_jumpstart_hyperparameter_instance_variants():

    hyperparams = INSTANCE_TYPE_VARIANT.get_instance_specific_hyperparameters(
        instance_type="ml.g9.2xlarge"
    )
    assert hyperparams == [
        JumpStartHyperparameter(
            {"name": "num_bag_sets", "type": "int", "default": 5, "min": 5, "scope": "algorithm"}
        ),
        JumpStartHyperparameter(
            {
                "name": "num_stack_levels",
                "type": "int",
                "default": 6,
                "min": 7,
                "max": 3,
                "scope": "algorithm",
            }
        ),
        JumpStartHyperparameter(
            {
                "name": "refit_full",
                "type": "text",
                "default": "False",
                "options": ["True", "False"],
                "scope": "algorithm",
            }
        ),
        JumpStartHyperparameter(
            {
                "name": "set_best_to_refit_full",
                "type": "text",
                "default": "False",
                "options": ["True", "False"],
                "scope": "algorithm",
            }
        ),
        JumpStartHyperparameter(
            {
                "name": "save_space",
                "type": "text",
                "default": "False",
                "options": ["True", "False"],
                "scope": "algorithm",
            }
        ),
        JumpStartHyperparameter(
            {
                "name": "verbosity",
                "type": "int",
                "default": 2,
                "min": 0,
                "max": 4,
                "scope": "algorithm",
            }
        ),
        JumpStartHyperparameter(
            {
                "name": "sagemaker_submit_directory",
                "type": "text",
                "default": "/opt/ml/input/data/code/sourcedir.tar.gz",
                "scope": "container",
            }
        ),
        JumpStartHyperparameter(
            {
                "name": "sagemaker_program",
                "type": "text",
                "default": "transfer_learning.py",
                "scope": "container",
            }
        ),
        JumpStartHyperparameter(
            {
                "name": "sagemaker_container_log_level",
                "type": "text",
                "default": "20",
                "scope": "container",
            }
        ),
    ]

    hyperparams = INSTANCE_TYPE_VARIANT.get_instance_specific_hyperparameters(
        instance_type="ml.g9.12xlarge"
    )
    assert hyperparams == [
        JumpStartHyperparameter(
            {"name": "eval_metric", "type": "text", "default": "auto", "scope": "algorithm"}
        ),
        JumpStartHyperparameter(
            {
                "name": "presets",
                "type": "text",
                "default": "medium_quality",
                "options": [
                    "best_quality",
                    "high_quality",
                    "good_quality",
                    "medium_quality",
                    "optimize_for_deployment",
                    "interpretable",
                ],
                "scope": "algorithm",
            }
        ),
        JumpStartHyperparameter(
            {
                "name": "auto_stack",
                "type": "text",
                "default": "False",
                "options": ["True", "False"],
                "scope": "algorithm",
            }
        ),
        JumpStartHyperparameter(
            {
                "name": "num_bag_folds",
                "type": "text",
                "default": "0",
                "options": ["0", "2", "3", "4", "5", "6", "7", "8", "9", "10"],
                "scope": "algorithm",
            }
        ),
        JumpStartHyperparameter(
            {"name": "num_bag_sets", "type": "int", "default": 1, "min": 1, "scope": "algorithm"}
        ),
        JumpStartHyperparameter(
            {
                "name": "num_stack_levels",
                "type": "int",
                "default": 0,
                "min": 0,
                "max": 3,
                "scope": "algorithm",
            }
        ),
        JumpStartHyperparameter(
            {
                "name": "refit_full",
                "type": "text",
                "default": "False",
                "options": ["True", "False"],
                "scope": "algorithm",
            }
        ),
        JumpStartHyperparameter(
            {
                "name": "set_best_to_refit_full",
                "type": "text",
                "default": "False",
                "options": ["True", "False"],
                "scope": "algorithm",
            }
        ),
        JumpStartHyperparameter(
            {
                "name": "save_space",
                "type": "text",
                "default": "False",
                "options": ["True", "False"],
                "scope": "algorithm",
            }
        ),
        JumpStartHyperparameter(
            {
                "name": "verbosity",
                "type": "int",
                "default": 2,
                "min": 0,
                "max": 4,
                "scope": "algorithm",
            }
        ),
        JumpStartHyperparameter(
            {
                "name": "sagemaker_submit_directory",
                "type": "text",
                "default": "/opt/ml/input/data/code/sourcedir.tar.gz",
                "scope": "container",
            }
        ),
        JumpStartHyperparameter(
            {
                "name": "sagemaker_program",
                "type": "text",
                "default": "transfer_learning.py",
                "scope": "container",
            }
        ),
        JumpStartHyperparameter(
            {
                "name": "sagemaker_container_log_level",
                "type": "text",
                "default": "20",
                "scope": "container",
            }
        ),
    ]

    hyperparams = INSTANCE_TYPE_VARIANT.get_instance_specific_hyperparameters(
        instance_type="ml.g77.2xlarge"
    )
    assert hyperparams == []

    hyperparams = INSTANCE_TYPE_VARIANT.get_instance_specific_hyperparameters(
        instance_type="ml.p2.2xlarge"
    )
    assert hyperparams == []


def test_jumpstart_inference_instance_type_variants():
    assert INSTANCE_TYPE_VARIANT.get_instance_specific_supported_inference_instance_types(
        "ml.p2.xlarge"
    ) == ["ml.p2.xlarge", "ml.p3.xlarge"]
    assert (
        INSTANCE_TYPE_VARIANT.get_instance_specific_default_inference_instance_type("ml.p2.2xlarge")
        == "ml.p2.xlarge"
    )

    assert INSTANCE_TYPE_VARIANT.get_instance_specific_supported_inference_instance_types(
        "ml.p2.12xlarge"
    ) == ["ml.p2.xlarge", "ml.p3.xlarge", "ml.p5.xlarge"]
    assert (
        INSTANCE_TYPE_VARIANT.get_instance_specific_default_inference_instance_type(
            "ml.p2.12xlarge"
        )
        == "ml.p5.xlarge"
    )

    assert (
        INSTANCE_TYPE_VARIANT.get_instance_specific_supported_inference_instance_types(
            "ml.sdfsad.12xlarge"
        )
        == []
    )
    assert (
        INSTANCE_TYPE_VARIANT.get_instance_specific_default_inference_instance_type(
            "ml.adfas.12xlarge"
        )
        is None
    )

    assert INSTANCE_TYPE_VARIANT.get_instance_specific_supported_inference_instance_types(
        "ml.trn1.12xlarge"
    ) == ["ml.inf1.2xlarge", "ml.inf1.xlarge"]
    assert (
        INSTANCE_TYPE_VARIANT.get_instance_specific_default_inference_instance_type(
            "ml.trn1.12xlarge"
        )
        == "ml.inf1.xlarge"
    )


def test_jumpstart_environment_variables_instance_variants():
    assert INSTANCE_TYPE_VARIANT.get_instance_specific_environment_variables(
        instance_type="ml.g9.12xlarge"
    ) == {"TENSOR_PARALLEL_DEGREE": "4"}

    assert INSTANCE_TYPE_VARIANT.get_instance_specific_environment_variables(
        instance_type="ml.g5.48xlarge"
    ) == {"TENSOR_PARALLEL_DEGREE": "8", "JOHN": "DOE"}

    assert INSTANCE_TYPE_VARIANT.get_instance_specific_environment_variables(
        instance_type="ml.m2.48xlarge"
    ) == {"TENSOR_PARALLEL_DEGREE": "400"}

    assert INSTANCE_TYPE_VARIANT.get_instance_specific_environment_variables(
        instance_type="ml.g6.48xlarge"
    ) == {"BLAH": "4"}

    assert (
        INSTANCE_TYPE_VARIANT.get_instance_specific_environment_variables(
            instance_type="ml.p2.xlarge"
        )
        == {}
    )

    assert (
        INSTANCE_TYPE_VARIANT.get_instance_specific_environment_variables(
            instance_type="safh8ads9fhsad89fh"
        )
        == {}
    )


def test_jumpstart_metric_definitions_instance_variants():

    metric_definitions = INSTANCE_TYPE_VARIANT.get_instance_specific_metric_definitions(
        instance_type="ml.p2.2xlarge"
    )
    assert metric_definitions == [
        {
            "Name": "huggingface-textgeneration:wtafigo",
            "Regex": "'evasadfasdl_loss': ([0-9]+\\.[0-9]+)",
        },
        {"Name": "huggingface-textgeneration:eval-loss", "Regex": "'eval_loss': ([0-9]+\\.[0-9]+)"},
        {
            "Name": "huggingface-textgeneration:train-loss",
            "Regex": "'instance family specific': ([0-9]+\\.[0-9]+)",
        },
        {
            "Name": "huggingface-textgeneration:noneyourbusiness-loss",
            "Regex": "'loss-noyb': ([0-9]+\\.[0-9]+)",
        },
    ]

    metric_definitions = INSTANCE_TYPE_VARIANT.get_instance_specific_metric_definitions(
        instance_type="ml.p2.12xlarge"
    )
    assert metric_definitions == [
        {"Name": "huggingface-textgeneration:eval-loss", "Regex": "'eval_loss': ([0-9]+\\.[0-9]+)"},
        {
            "Name": "huggingface-textgeneration:instance-typemetric-loss",
            "Regex": "'eval_loss': ([0-9]+\\.[0-9]+)",
        },
        {
            "Name": "huggingface-textgeneration:train-loss",
            "Regex": "'instance type specific': ([0-9]+\\.[0-9]+)",
        },
        {
            "Name": "huggingface-textgeneration:noneyourbusiness-loss",
            "Regex": "'loss-noyb instance specific': ([0-9]+\\.[0-9]+)",
        },
        {
            "Name": "huggingface-textgeneration:wtafigo",
            "Regex": "'evasadfasdl_loss': ([0-9]+\\.[0-9]+)",
        },
    ]

    metric_definitions = INSTANCE_TYPE_VARIANT.get_instance_specific_metric_definitions(
        instance_type="ml.g77.2xlarge"
    )
    assert metric_definitions == []

    metric_definitions = INSTANCE_TYPE_VARIANT.get_instance_specific_metric_definitions(
        instance_type="ml.p3.2xlarge"
    )
    assert metric_definitions == []


def test_jumpstart_hosting_prepacked_artifact_key_instance_variants():
    assert (
        INSTANCE_TYPE_VARIANT.get_instance_specific_prepacked_artifact_key(
            instance_type="ml.g6.xlarge"
        )
        == "path/to/prepacked/inference/artifact/prefix/"
    )

    assert (
        INSTANCE_TYPE_VARIANT.get_instance_specific_prepacked_artifact_key(
            instance_type="ml.p4.9xlarge"
        )
        == "path/to/prepacked/inference/artifact/prefix/number2/"
    )

    assert (
        INSTANCE_TYPE_VARIANT.get_instance_specific_prepacked_artifact_key(
            instance_type="ml.g9.9xlarge"
        )
        == "asfs/adsf/sda/f"
    )

    assert (
        INSTANCE_TYPE_VARIANT.get_instance_specific_prepacked_artifact_key(
            instance_type="ml.g9.12xlarge"
        )
        == "nlahdasf/asdf/asd/f"
    )

    assert (
        INSTANCE_TYPE_VARIANT.get_instance_specific_prepacked_artifact_key(
            instance_type="ml.g9dsfsdfs.12xlarge"
        )
        is None
    )


def test_jumpstart_training_artifact_key_instance_variants():
    assert (
        INSTANCE_TYPE_VARIANT.get_instance_specific_artifact_key(instance_type="ml.g6.xlarge")
        == "path/to/training/artifact.tar.gz"
    )

    assert (
        INSTANCE_TYPE_VARIANT.get_instance_specific_artifact_key(instance_type="ml.g4.9xlarge")
        == "path/to/prepacked/training/artifact/prefix/number2/"
    )

    assert (
        INSTANCE_TYPE_VARIANT.get_instance_specific_artifact_key(instance_type="ml.p9.9xlarge")
        == "do/re/mi"
    )

    assert (
        INSTANCE_TYPE_VARIANT.get_instance_specific_artifact_key(instance_type="ml.p9.12xlarge")
        == "you/not/entertained"
    )

    assert (
        INSTANCE_TYPE_VARIANT.get_instance_specific_artifact_key(
            instance_type="ml.g9dsfsdfs.12xlarge"
        )
        is None
    )


def test_jumpstart_resource_requirements_instance_variants():
    assert INSTANCE_TYPE_VARIANT.get_instance_specific_resource_requirements(
        instance_type="ml.p2.xlarge"
    ) == {"req2": {"2": 5, "9": 999}, "req3": 999, "req4": "blah"}

    assert INSTANCE_TYPE_VARIANT.get_instance_specific_resource_requirements(
        instance_type="ml.p2.12xlarge"
    ) == {"req1": 1, "req2": {"1": 2, "2": 3}, "req3": 9, "req4": "blah"}

    assert (
        INSTANCE_TYPE_VARIANT.get_instance_specific_resource_requirements(
            instance_type="ml.p99.12xlarge"
        )
        == {}
    )


def test_inference_configs_parsing():
    spec = {**BASE_SPEC, **INFERENCE_CONFIGS, **INFERENCE_CONFIG_RANKINGS}
    specs1 = JumpStartModelSpecs(spec)

    assert list(specs1.inference_config_components.keys()) == [
        "neuron-base",
        "neuron-inference",
        "neuron-budget",
        "gpu-inference",
        "gpu-inference-model-package",
        "gpu-inference-budget",
    ]

    # Non-overrided fields in top config
    assert specs1.model_id == "pytorch-ic-mobilenet-v2"
    assert specs1.version == "1.0.0"
    assert specs1.min_sdk_version == "2.49.0"
    assert specs1.training_supported
    assert specs1.incremental_training_supported
    assert specs1.hosting_ecr_specs == JumpStartECRSpecs(
        {
            "framework": "huggingface-llm-neuronx",
            "framework_version": "0.0.17",
            "py_version": "py310",
        }
    )
    assert specs1.training_ecr_specs == JumpStartECRSpecs(
        {
            "framework": "pytorch",
            "framework_version": "1.5.0",
            "py_version": "py3",
        }
    )
    assert (
        specs1.hosting_artifact_key
        == "artifacts/meta-textgeneration-llama-2-7b/neuron-inference/model/"
    )
    assert specs1.training_artifact_key == "pytorch-training/train-pytorch-ic-mobilenet-v2.tar.gz"
    assert (
        specs1.hosting_script_key
        == "source-directory-tarballs/pytorch/inference/ic/v1.0.0/sourcedir.tar.gz"
    )
    assert (
        specs1.training_script_key
        == "source-directory-tarballs/pytorch/transfer_learning/ic/v1.0.0/sourcedir.tar.gz"
    )
    assert specs1.hyperparameters == [
        JumpStartHyperparameter(
            {
                "name": "epochs",
                "type": "int",
                "default": 3,
                "min": 1,
                "max": 1000,
                "scope": "algorithm",
            }
        ),
        JumpStartHyperparameter(
            {
                "name": "adam-learning-rate",
                "type": "float",
                "default": 0.05,
                "min": 1e-08,
                "max": 1,
                "scope": "algorithm",
            }
        ),
        JumpStartHyperparameter(
            {
                "name": "batch-size",
                "type": "int",
                "default": 4,
                "min": 1,
                "max": 1024,
                "scope": "algorithm",
            }
        ),
        JumpStartHyperparameter(
            {
                "name": "sagemaker_submit_directory",
                "type": "text",
                "default": "/opt/ml/input/data/code/sourcedir.tar.gz",
                "scope": "container",
            }
        ),
        JumpStartHyperparameter(
            {
                "name": "sagemaker_program",
                "type": "text",
                "default": "transfer_learning.py",
                "scope": "container",
            }
        ),
        JumpStartHyperparameter(
            {
                "name": "sagemaker_container_log_level",
                "type": "text",
                "default": "20",
                "scope": "container",
            }
        ),
    ]
    assert specs1.inference_environment_variables == [
        JumpStartEnvironmentVariable(
            {
                "name": "SAGEMAKER_PROGRAM",
                "type": "text",
                "default": "inference.py",
                "scope": "container",
                "required_for_model_class": True,
            }
        ),
        JumpStartEnvironmentVariable(
            {
                "name": "SAGEMAKER_SUBMIT_DIRECTORY",
                "type": "text",
                "default": "/opt/ml/model/code",
                "scope": "container",
                "required_for_model_class": False,
            }
        ),
        JumpStartEnvironmentVariable(
            {
                "name": "SAGEMAKER_CONTAINER_LOG_LEVEL",
                "type": "text",
                "default": "20",
                "scope": "container",
                "required_for_model_class": False,
            }
        ),
        JumpStartEnvironmentVariable(
            {
                "name": "SAGEMAKER_MODEL_SERVER_TIMEOUT",
                "type": "text",
                "default": "3600",
                "scope": "container",
                "required_for_model_class": False,
            }
        ),
        JumpStartEnvironmentVariable(
            {
                "name": "ENDPOINT_SERVER_TIMEOUT",
                "type": "int",
                "default": 3600,
                "scope": "container",
                "required_for_model_class": True,
            }
        ),
        JumpStartEnvironmentVariable(
            {
                "name": "MODEL_CACHE_ROOT",
                "type": "text",
                "default": "/opt/ml/model",
                "scope": "container",
                "required_for_model_class": True,
            }
        ),
        JumpStartEnvironmentVariable(
            {
                "name": "SAGEMAKER_ENV",
                "type": "text",
                "default": "1",
                "scope": "container",
                "required_for_model_class": True,
            }
        ),
        JumpStartEnvironmentVariable(
            {
                "name": "SAGEMAKER_MODEL_SERVER_WORKERS",
                "type": "int",
                "default": 1,
                "scope": "container",
                "required_for_model_class": True,
            }
        ),
    ]

    # Overrided fields in top config
    assert specs1.supported_inference_instance_types == ["ml.inf2.xlarge", "ml.inf2.2xlarge"]

    config = specs1.inference_configs.get_top_config_from_ranking()

    assert config.benchmark_metrics == {
        "ml.inf2.2xlarge": [
<<<<<<< HEAD
            JumpStartBenchmarkStat({"name": "Latency", "value": "100", "unit": "Tokens/S"})
=======
            JumpStartBenchmarkStat(
                {"name": "Latency", "value": "100", "unit": "Tokens/S", "concurrency": 1}
            ),
>>>>>>> 6fb935d6
        ]
    }
    assert len(config.config_components) == 1
    assert config.config_components["neuron-inference"] == JumpStartConfigComponent(
        "neuron-inference",
        {
            "default_inference_instance_type": "ml.inf2.xlarge",
            "supported_inference_instance_types": ["ml.inf2.xlarge", "ml.inf2.2xlarge"],
            "hosting_ecr_specs": {
                "framework": "huggingface-llm-neuronx",
                "framework_version": "0.0.17",
                "py_version": "py310",
            },
            "hosting_artifact_key": "artifacts/meta-textgeneration-llama-2-7b/neuron-inference/model/",
            "hosting_instance_type_variants": {
                "regional_aliases": {
                    "us-west-2": {
                        "neuron-ecr-uri": "763104351884.dkr.ecr.us-west-2.amazonaws.com/"
                        "huggingface-pytorch-hosting:2.0.0-transformers4.28.1-gpu-py310-cu118-ubuntu20.04"
                    }
                },
                "variants": {"inf2": {"regional_properties": {"image_uri": "$neuron-ecr-uri"}}},
            },
        },
    )
    assert list(config.config_components.keys()) == ["neuron-inference"]

<<<<<<< HEAD
=======
    config = specs1.inference_configs.configs["gpu-inference-model-package"]
    assert config.config_components["gpu-inference-model-package"] == JumpStartConfigComponent(
        "gpu-inference-model-package",
        {
            "default_inference_instance_type": "ml.p2.xlarge",
            "supported_inference_instance_types": ["ml.p2.xlarge", "ml.p3.2xlarge"],
            "hosting_model_package_arns": {
                "us-west-2": "arn:aws:sagemaker:us-west-2:594846645681:model-package/"
                "llama2-7b-v3-740347e540da35b4ab9f6fc0ab3fed2c"
            },
        },
    )
    assert config.resolved_config.get("inference_environment_variables") == []

>>>>>>> 6fb935d6
    spec = {
        **BASE_SPEC,
        **INFERENCE_CONFIGS,
        **INFERENCE_CONFIG_RANKINGS,
        "unrecognized-field": "blah",  # New fields in base metadata fields should be ignored
    }
    specs1 = JumpStartModelSpecs(spec)


def test_set_inference_configs():
    spec = {**BASE_SPEC, **INFERENCE_CONFIGS, **INFERENCE_CONFIG_RANKINGS}
    specs1 = JumpStartModelSpecs(spec)

    assert list(specs1.inference_config_components.keys()) == [
        "neuron-base",
        "neuron-inference",
        "neuron-budget",
        "gpu-inference",
<<<<<<< HEAD
=======
        "gpu-inference-model-package",
>>>>>>> 6fb935d6
        "gpu-inference-budget",
    ]

    with pytest.raises(ValueError) as error:
        specs1.set_config("invalid_name")
    assert "Cannot find Jumpstart config name invalid_name."
    "List of config names that is supported by the model: "
    "['neuron-inference', 'neuron-inference-budget', "
<<<<<<< HEAD
    "'gpu-inference-budget', 'gpu-inference']" in str(error.value)
=======
    "'gpu-inference-budget', 'gpu-inference', 'gpu-inference-model-package']" in str(error.value)
>>>>>>> 6fb935d6

    assert specs1.supported_inference_instance_types == ["ml.inf2.xlarge", "ml.inf2.2xlarge"]
    specs1.set_config("gpu-inference")
    assert specs1.supported_inference_instance_types == ["ml.p2.xlarge", "ml.p3.2xlarge"]


def test_training_configs_parsing():
    spec = {**BASE_SPEC, **TRAINING_CONFIGS, **TRAINING_CONFIG_RANKINGS}
    specs1 = JumpStartModelSpecs(spec)

    assert list(specs1.training_config_components.keys()) == [
        "neuron-training",
        "gpu-training",
        "neuron-training-budget",
        "gpu-training-budget",
    ]

    # Non-overrided fields in top config
    # By default training config is not applied to model spec
    assert specs1.model_id == "pytorch-ic-mobilenet-v2"
    assert specs1.version == "1.0.0"
    assert specs1.min_sdk_version == "2.49.0"
    assert specs1.training_supported
    assert specs1.incremental_training_supported
    assert specs1.hosting_ecr_specs == JumpStartECRSpecs(
        {
            "framework": "pytorch",
            "framework_version": "1.5.0",
            "py_version": "py3",
        }
    )
    assert specs1.training_ecr_specs == JumpStartECRSpecs(
        {
            "framework": "pytorch",
            "framework_version": "1.5.0",
            "py_version": "py3",
        }
    )
    assert specs1.hosting_artifact_key == "pytorch-infer/infer-pytorch-ic-mobilenet-v2.tar.gz"
    assert specs1.training_artifact_key == "pytorch-training/train-pytorch-ic-mobilenet-v2.tar.gz"
    assert (
        specs1.hosting_script_key
        == "source-directory-tarballs/pytorch/inference/ic/v1.0.0/sourcedir.tar.gz"
    )
    assert (
        specs1.training_script_key
        == "source-directory-tarballs/pytorch/transfer_learning/ic/v1.0.0/sourcedir.tar.gz"
    )
    assert specs1.hyperparameters == [
        JumpStartHyperparameter(
            {
                "name": "epochs",
                "type": "int",
                "default": 3,
                "min": 1,
                "max": 1000,
                "scope": "algorithm",
            }
        ),
        JumpStartHyperparameter(
            {
                "name": "adam-learning-rate",
                "type": "float",
                "default": 0.05,
                "min": 1e-08,
                "max": 1,
                "scope": "algorithm",
            }
        ),
        JumpStartHyperparameter(
            {
                "name": "batch-size",
                "type": "int",
                "default": 4,
                "min": 1,
                "max": 1024,
                "scope": "algorithm",
            }
        ),
        JumpStartHyperparameter(
            {
                "name": "sagemaker_submit_directory",
                "type": "text",
                "default": "/opt/ml/input/data/code/sourcedir.tar.gz",
                "scope": "container",
            }
        ),
        JumpStartHyperparameter(
            {
                "name": "sagemaker_program",
                "type": "text",
                "default": "transfer_learning.py",
                "scope": "container",
            }
        ),
        JumpStartHyperparameter(
            {
                "name": "sagemaker_container_log_level",
                "type": "text",
                "default": "20",
                "scope": "container",
            }
        ),
    ]

    config = specs1.training_configs.get_top_config_from_ranking()

    assert config.benchmark_metrics == {
        "ml.tr1n1.2xlarge": [
<<<<<<< HEAD
            JumpStartBenchmarkStat({"name": "Latency", "value": "100", "unit": "Tokens/S"})
        ],
        "ml.tr1n1.4xlarge": [
            JumpStartBenchmarkStat({"name": "Latency", "value": "50", "unit": "Tokens/S"})
=======
            JumpStartBenchmarkStat(
                {"name": "Latency", "value": "100", "unit": "Tokens/S", "concurrency": 1}
            ),
        ],
        "ml.tr1n1.4xlarge": [
            JumpStartBenchmarkStat(
                {"name": "Latency", "value": "50", "unit": "Tokens/S", "concurrency": 1}
            ),
>>>>>>> 6fb935d6
        ],
    }
    assert len(config.config_components) == 1
    assert config.config_components["neuron-training"] == JumpStartConfigComponent(
        "neuron-training",
        {
            "default_training_instance_type": "ml.trn1.2xlarge",
            "supported_training_instance_types": ["ml.trn1.xlarge", "ml.trn1.2xlarge"],
            "training_artifact_key": "artifacts/meta-textgeneration-llama-2-7b/neuron-training/model/",
            "training_ecr_specs": {
                "framework": "huggingface",
                "framework_version": "2.0.0",
                "py_version": "py310",
                "huggingface_transformers_version": "4.28.1",
            },
            "training_instance_type_variants": {
                "regional_aliases": {
                    "us-west-2": {
                        "neuron-ecr-uri": "763104351884.dkr.ecr.us-west-2.amazonaws.com/"
                        "pytorch-training-neuronx:1.13.1-neuronx-py310-sdk2.14.1-ubuntu20.04"
                    }
                },
                "variants": {"trn1": {"regional_properties": {"image_uri": "$neuron-ecr-uri"}}},
            },
        },
    )
    assert list(config.config_components.keys()) == ["neuron-training"]


def test_set_inference_config():
    spec = {**BASE_SPEC, **INFERENCE_CONFIGS, **INFERENCE_CONFIG_RANKINGS}
    specs1 = JumpStartModelSpecs(spec)

    assert specs1.supported_inference_instance_types == ["ml.inf2.xlarge", "ml.inf2.2xlarge"]
    specs1.set_config("gpu-inference-budget")

    assert specs1.supported_inference_instance_types == ["ml.p2.xlarge", "ml.p3.2xlarge"]
    assert (
        specs1.hosting_artifact_key
        == "artifacts/meta-textgeneration-llama-2-7b/gpu-inference-budget/model/"
    )


def test_set_training_config():
    spec = {**BASE_SPEC, **TRAINING_CONFIGS, **TRAINING_CONFIG_RANKINGS}
    specs1 = JumpStartModelSpecs(spec)

    assert specs1.supported_training_instance_types == [
        "ml.p3.2xlarge",
        "ml.p2.xlarge",
        "ml.g4dn.2xlarge",
        "ml.m5.xlarge",
        "ml.c5.2xlarge",
    ]
    specs1.set_config("gpu-training-budget", scope=JumpStartScriptScope.TRAINING)

    assert specs1.supported_training_instance_types == ["ml.p2.xlarge", "ml.p3.2xlarge"]
    assert (
        specs1.training_artifact_key
        == "artifacts/meta-textgeneration-llama-2-7b/gpu-training-budget/model/"
    )

    with pytest.raises(ValueError) as error:
        specs1.set_config("invalid_name", scope=JumpStartScriptScope.TRAINING)
    assert "Cannot find Jumpstart config name invalid_name."
    "List of config names that is supported by the model: "
    "['neuron-training', 'neuron-training-budget', "
    "'gpu-training-budget', 'gpu-training']" in str(error.value)

    with pytest.raises(ValueError) as error:
<<<<<<< HEAD
        specs1.set_config("invalid_name", scope="unknown scope")
=======
        specs1.set_config("invalid_name", scope="unknown scope")


def test_deployment_config_metadata():
    spec = {**BASE_SPEC, **INFERENCE_CONFIGS, **INFERENCE_CONFIG_RANKINGS}
    specs = JumpStartModelSpecs(spec)
    jumpstart_config = specs.inference_configs.get_top_config_from_ranking()

    deployment_config_metadata = DeploymentConfigMetadata(
        jumpstart_config.config_name,
        jumpstart_config,
        JumpStartModelInitKwargs(
            model_id=specs.model_id,
            model_data=INIT_KWARGS.get("model_data"),
            image_uri=INIT_KWARGS.get("image_uri"),
            instance_type=INIT_KWARGS.get("instance_type"),
            env=INIT_KWARGS.get("env"),
            config_name=jumpstart_config.config_name,
        ),
    )

    json_obj = deployment_config_metadata.to_json()

    assert isinstance(json_obj, dict)
    assert json_obj["DeploymentConfigName"] == jumpstart_config.config_name
    for key in json_obj["BenchmarkMetrics"]:
        assert len(json_obj["BenchmarkMetrics"][key]) == len(
            jumpstart_config.benchmark_metrics.get(key)
        )
    assert json_obj["AccelerationConfigs"] == jumpstart_config.resolved_config.get(
        "acceleration_configs"
    )
    assert json_obj["DeploymentArgs"]["ImageUri"] == INIT_KWARGS.get("image_uri")
    assert json_obj["DeploymentArgs"]["ModelData"] == INIT_KWARGS.get("model_data")
    assert json_obj["DeploymentArgs"]["Environment"] == INIT_KWARGS.get("env")
    assert json_obj["DeploymentArgs"]["InstanceType"] == INIT_KWARGS.get("instance_type")
>>>>>>> 6fb935d6
<|MERGE_RESOLUTION|>--- conflicted
+++ resolved
@@ -1103,13 +1103,9 @@
 
     assert config.benchmark_metrics == {
         "ml.inf2.2xlarge": [
-<<<<<<< HEAD
-            JumpStartBenchmarkStat({"name": "Latency", "value": "100", "unit": "Tokens/S"})
-=======
             JumpStartBenchmarkStat(
                 {"name": "Latency", "value": "100", "unit": "Tokens/S", "concurrency": 1}
             ),
->>>>>>> 6fb935d6
         ]
     }
     assert len(config.config_components) == 1
@@ -1137,8 +1133,6 @@
     )
     assert list(config.config_components.keys()) == ["neuron-inference"]
 
-<<<<<<< HEAD
-=======
     config = specs1.inference_configs.configs["gpu-inference-model-package"]
     assert config.config_components["gpu-inference-model-package"] == JumpStartConfigComponent(
         "gpu-inference-model-package",
@@ -1153,7 +1147,6 @@
     )
     assert config.resolved_config.get("inference_environment_variables") == []
 
->>>>>>> 6fb935d6
     spec = {
         **BASE_SPEC,
         **INFERENCE_CONFIGS,
@@ -1172,10 +1165,7 @@
         "neuron-inference",
         "neuron-budget",
         "gpu-inference",
-<<<<<<< HEAD
-=======
         "gpu-inference-model-package",
->>>>>>> 6fb935d6
         "gpu-inference-budget",
     ]
 
@@ -1184,11 +1174,7 @@
     assert "Cannot find Jumpstart config name invalid_name."
     "List of config names that is supported by the model: "
     "['neuron-inference', 'neuron-inference-budget', "
-<<<<<<< HEAD
-    "'gpu-inference-budget', 'gpu-inference']" in str(error.value)
-=======
     "'gpu-inference-budget', 'gpu-inference', 'gpu-inference-model-package']" in str(error.value)
->>>>>>> 6fb935d6
 
     assert specs1.supported_inference_instance_types == ["ml.inf2.xlarge", "ml.inf2.2xlarge"]
     specs1.set_config("gpu-inference")
@@ -1298,12 +1284,6 @@
 
     assert config.benchmark_metrics == {
         "ml.tr1n1.2xlarge": [
-<<<<<<< HEAD
-            JumpStartBenchmarkStat({"name": "Latency", "value": "100", "unit": "Tokens/S"})
-        ],
-        "ml.tr1n1.4xlarge": [
-            JumpStartBenchmarkStat({"name": "Latency", "value": "50", "unit": "Tokens/S"})
-=======
             JumpStartBenchmarkStat(
                 {"name": "Latency", "value": "100", "unit": "Tokens/S", "concurrency": 1}
             ),
@@ -1312,7 +1292,6 @@
             JumpStartBenchmarkStat(
                 {"name": "Latency", "value": "50", "unit": "Tokens/S", "concurrency": 1}
             ),
->>>>>>> 6fb935d6
         ],
     }
     assert len(config.config_components) == 1
@@ -1383,9 +1362,6 @@
     "'gpu-training-budget', 'gpu-training']" in str(error.value)
 
     with pytest.raises(ValueError) as error:
-<<<<<<< HEAD
-        specs1.set_config("invalid_name", scope="unknown scope")
-=======
         specs1.set_config("invalid_name", scope="unknown scope")
 
 
@@ -1421,5 +1397,4 @@
     assert json_obj["DeploymentArgs"]["ImageUri"] == INIT_KWARGS.get("image_uri")
     assert json_obj["DeploymentArgs"]["ModelData"] == INIT_KWARGS.get("model_data")
     assert json_obj["DeploymentArgs"]["Environment"] == INIT_KWARGS.get("env")
-    assert json_obj["DeploymentArgs"]["InstanceType"] == INIT_KWARGS.get("instance_type")
->>>>>>> 6fb935d6
+    assert json_obj["DeploymentArgs"]["InstanceType"] == INIT_KWARGS.get("instance_type")