# Copyright Amazon.com, Inc. or its affiliates. All Rights Reserved.
#
# Licensed under the Apache License, Version 2.0 (the "License"). You
# may not use this file except in compliance with the License. A copy of
# the License is located at
#
#     http://aws.amazon.com/apache2.0/
#
# or in the "license" file accompanying this file. This file is
# distributed on an "AS IS" BASIS, WITHOUT WARRANTIES OR CONDITIONS OF
# ANY KIND, either express or implied. See the License for the specific
# language governing permissions and limitations under the License.
from __future__ import absolute_import
import copy
from sagemaker.jumpstart.types import (
    JumpStartECRSpecs,
    JumpStartHyperparameter,
    JumpStartInstanceTypeVariants,
    JumpStartModelSpecs,
    JumpStartModelHeader,
)
from tests.unit.sagemaker.jumpstart.constants import BASE_SPEC

INSTANCE_TYPE_VARIANT = JumpStartInstanceTypeVariants(
    {
        "regional_aliases": {
            "us-west-2": {
                "gpu_image_uri": "763104351884.dkr.ecr.us-west-2.amazonaws.com/"
                "huggingface-pytorch-inference:1.13.1-transformers4.26.0-gpu-py39-cu117-ubuntu20.04",
                "gpu_image_uri_2": "763104351884.dkr.ecr.us-west-2.amazonaws.com/stud-gpu",
                "cpu_image_uri": "867930986793.dkr.us-west-2.amazonaws.com/cpu-blah",
            }
        },
        "variants": {
            "p2": {"regional_properties": {"image_uri": "$gpu_image_uri"}},
            "p3": {"regional_properties": {"image_uri": "$gpu_image_uri"}},
            "ml.p3.200xlarge": {"regional_properties": {"image_uri": "$gpu_image_uri_2"}},
            "p4": {
                "regional_properties": {"image_uri": "$gpu_image_uri"},
                "properties": {
                    "prepacked_artifact_key": "path/to/prepacked/inference/artifact/prefix/number2/"
                },
            },
            "g4": {
                "regional_properties": {"image_uri": "$gpu_image_uri"},
                "properties": {
                    "artifact_key": "path/to/prepacked/training/artifact/prefix/number2/"
                },
            },
            "g4dn": {"regional_properties": {"image_uri": "$gpu_image_uri"}},
            "g9": {
                "regional_properties": {"image_uri": "$gpu_image_uri"},
<<<<<<< HEAD
                "properties": {"prepacked_artifact_key": "asfs/adsf/sda/f"},
            },
            "p9": {
                "regional_properties": {"image_uri": "$gpu_image_uri"},
                "properties": {"artifact_key": "do/re/mi"},
=======
                "properties": {
                    "hyperparameters": [
                        {
                            "name": "num_bag_sets",
                            "type": "int",
                            "default": 5,
                            "min": 5,
                            "scope": "algorithm",
                        },
                        {
                            "name": "num_stack_levels",
                            "type": "int",
                            "default": 6,
                            "min": 7,
                            "max": 3,
                            "scope": "algorithm",
                        },
                        {
                            "name": "refit_full",
                            "type": "text",
                            "default": "False",
                            "options": ["True", "False"],
                            "scope": "algorithm",
                        },
                        {
                            "name": "set_best_to_refit_full",
                            "type": "text",
                            "default": "False",
                            "options": ["True", "False"],
                            "scope": "algorithm",
                        },
                        {
                            "name": "save_space",
                            "type": "text",
                            "default": "False",
                            "options": ["True", "False"],
                            "scope": "algorithm",
                        },
                        {
                            "name": "verbosity",
                            "type": "int",
                            "default": 2,
                            "min": 0,
                            "max": 4,
                            "scope": "algorithm",
                        },
                        {
                            "name": "sagemaker_submit_directory",
                            "type": "text",
                            "default": "/opt/ml/input/data/code/sourcedir.tar.gz",
                            "scope": "container",
                        },
                        {
                            "name": "sagemaker_program",
                            "type": "text",
                            "default": "transfer_learning.py",
                            "scope": "container",
                        },
                        {
                            "name": "sagemaker_container_log_level",
                            "type": "text",
                            "default": "20",
                            "scope": "container",
                        },
                    ]
                },
>>>>>>> 070dc34c
            },
            "m2": {
                "regional_properties": {"image_uri": "$cpu_image_uri"},
                "properties": {"environment_variables": {"TENSOR_PARALLEL_DEGREE": "400"}},
            },
            "c2": {"regional_properties": {"image_uri": "$cpu_image_uri"}},
            "local": {"regional_properties": {"image_uri": "$cpu_image_uri"}},
            "ml.g5.48xlarge": {
                "properties": {"environment_variables": {"TENSOR_PARALLEL_DEGREE": "8"}}
            },
            "ml.g5.12xlarge": {
                "properties": {"environment_variables": {"TENSOR_PARALLEL_DEGREE": "4"}}
            },
            "g5": {
                "properties": {
                    "environment_variables": {"TENSOR_PARALLEL_DEGREE": "4", "JOHN": "DOE"}
                }
            },
            "ml.g9.12xlarge": {
                "properties": {
                    "environment_variables": {"TENSOR_PARALLEL_DEGREE": "4"},
<<<<<<< HEAD
                    "prepacked_artifact_key": "nlahdasf/asdf/asd/f",
                }
            },
            "ml.p9.12xlarge": {
                "properties": {
                    "environment_variables": {"TENSOR_PARALLEL_DEGREE": "4"},
                    "artifact_key": "you/not/entertained",
                }
            },
            "g6": {
                "properties": {
                    "environment_variables": {"BLAH": "4"},
                    "artifact_key": "path/to/training/artifact.tar.gz",
                    "prepacked_artifact_key": "path/to/prepacked/inference/artifact/prefix/",
=======
                    "hyperparameters": [
                        {
                            "name": "eval_metric",
                            "type": "text",
                            "default": "auto",
                            "scope": "algorithm",
                        },
                        {
                            "name": "presets",
                            "type": "text",
                            "default": "medium_quality",
                            "options": [
                                "best_quality",
                                "high_quality",
                                "good_quality",
                                "medium_quality",
                                "optimize_for_deployment",
                                "interpretable",
                            ],
                            "scope": "algorithm",
                        },
                        {
                            "name": "auto_stack",
                            "type": "text",
                            "default": "False",
                            "options": ["True", "False"],
                            "scope": "algorithm",
                        },
                        {
                            "name": "num_bag_folds",
                            "type": "text",
                            "default": "0",
                            "options": ["0", "2", "3", "4", "5", "6", "7", "8", "9", "10"],
                            "scope": "algorithm",
                        },
                        {
                            "name": "num_bag_sets",
                            "type": "int",
                            "default": 1,
                            "min": 1,
                            "scope": "algorithm",
                        },
                        {
                            "name": "num_stack_levels",
                            "type": "int",
                            "default": 0,
                            "min": 0,
                            "max": 3,
                            "scope": "algorithm",
                        },
                    ],
>>>>>>> 070dc34c
                }
            },
        },
    }
)


def test_jumpstart_model_header():

    header_dict = {
        "model_id": "tensorflow-ic-imagenet-inception-v3-classification-4",
        "version": "1.0.0",
        "min_version": "2.49.0",
        "spec_key": "community_models_specs/tensorflow-ic-imagenet-inception-v3-classification-4/specs_v1.0.0.json",
    }

    header1 = JumpStartModelHeader(header_dict)

    assert header1.model_id == "tensorflow-ic-imagenet-inception-v3-classification-4"
    assert header1.version == "1.0.0"
    assert header1.min_version == "2.49.0"
    assert (
        header1.spec_key
        == "community_models_specs/tensorflow-ic-imagenet-inception-v3-classification-4/specs_v1.0.0.json"
    )

    assert header1.to_json() == header_dict

    header2 = JumpStartModelHeader(
        {
            "model_id": "pytorch-ic-imagenet-inception-v3-classification-4",
            "version": "1.0.0",
            "min_version": "2.49.0",
            "spec_key": "community_models_specs/tensorflow-ic-imagenet-inception-v3-classification-4/specs_v1.0.0.json",
        }
    )

    assert header1 != header2

    header3 = copy.deepcopy(header1)
    assert header1 == header3


def test_jumpstart_model_specs():

    specs1 = JumpStartModelSpecs(BASE_SPEC)

    assert specs1.model_id == "pytorch-ic-mobilenet-v2"
    assert specs1.version == "1.0.0"
    assert specs1.min_sdk_version == "2.49.0"
    assert specs1.training_supported
    assert specs1.incremental_training_supported
    assert specs1.hosting_ecr_specs == JumpStartECRSpecs(
        {
            "framework": "pytorch",
            "framework_version": "1.5.0",
            "py_version": "py3",
        }
    )
    assert specs1.training_ecr_specs == JumpStartECRSpecs(
        {
            "framework": "pytorch",
            "framework_version": "1.5.0",
            "py_version": "py3",
        }
    )
    assert specs1.hosting_artifact_key == "pytorch-infer/infer-pytorch-ic-mobilenet-v2.tar.gz"
    assert specs1.training_artifact_key == "pytorch-training/train-pytorch-ic-mobilenet-v2.tar.gz"
    assert (
        specs1.hosting_script_key
        == "source-directory-tarballs/pytorch/inference/ic/v1.0.0/sourcedir.tar.gz"
    )
    assert (
        specs1.training_script_key
        == "source-directory-tarballs/pytorch/transfer_learning/ic/v1.0.0/sourcedir.tar.gz"
    )
    assert specs1.hyperparameters == [
        JumpStartHyperparameter(
            {
                "name": "epochs",
                "type": "int",
                "default": 3,
                "min": 1,
                "max": 1000,
                "scope": "algorithm",
            }
        ),
        JumpStartHyperparameter(
            {
                "name": "adam-learning-rate",
                "type": "float",
                "default": 0.05,
                "min": 1e-08,
                "max": 1,
                "scope": "algorithm",
            }
        ),
        JumpStartHyperparameter(
            {
                "name": "batch-size",
                "type": "int",
                "default": 4,
                "min": 1,
                "max": 1024,
                "scope": "algorithm",
            }
        ),
        JumpStartHyperparameter(
            {
                "name": "sagemaker_submit_directory",
                "type": "text",
                "default": "/opt/ml/input/data/code/sourcedir.tar.gz",
                "scope": "container",
            }
        ),
        JumpStartHyperparameter(
            {
                "name": "sagemaker_program",
                "type": "text",
                "default": "transfer_learning.py",
                "scope": "container",
            }
        ),
        JumpStartHyperparameter(
            {
                "name": "sagemaker_container_log_level",
                "type": "text",
                "default": "20",
                "scope": "container",
            }
        ),
    ]

    assert specs1.to_json() == BASE_SPEC

    BASE_SPEC["model_id"] = "diff model ID"
    specs2 = JumpStartModelSpecs(BASE_SPEC)
    assert specs1 != specs2

    specs3 = copy.deepcopy(specs1)
    assert specs3 == specs1


def test_jumpstart_image_uri_instance_variants():

    assert (
        INSTANCE_TYPE_VARIANT.get_image_uri(instance_type="ml.p3.200xlarge", region="us-west-2")
        == "763104351884.dkr.ecr.us-west-2.amazonaws.com/stud-gpu"
    )

    assert (
        INSTANCE_TYPE_VARIANT.get_image_uri(instance_type="ml.g9.12xlarge", region="us-west-2")
        == "763104351884.dkr.ecr.us-west-2.amazonaws.com/huggingface-pytorch-inference:"
        "1.13.1-transformers4.26.0-gpu-py39-cu117-ubuntu20.04"
    )

    assert (
        INSTANCE_TYPE_VARIANT.get_image_uri(instance_type="ml.p3.2xlarge", region="us-west-2")
        == "763104351884.dkr.ecr.us-west-2.amazonaws.com/huggingface-pytorch-inference:"
        "1.13.1-transformers4.26.0-gpu-py39-cu117-ubuntu20.04"
    )

    assert (
        INSTANCE_TYPE_VARIANT.get_image_uri(instance_type="ml.g4dn.2xlarge", region="us-west-2")
        == "763104351884.dkr.ecr.us-west-2.amazonaws.com/huggingface-pytorch-inference:"
        "1.13.1-transformers4.26.0-gpu-py39-cu117-ubuntu20.04"
    )

    assert (
        INSTANCE_TYPE_VARIANT.get_image_uri(instance_type="ml.c2.xlarge", region="us-west-2")
        == "867930986793.dkr.us-west-2.amazonaws.com/cpu-blah"
    )

    assert (
        INSTANCE_TYPE_VARIANT.get_image_uri(instance_type="local", region="us-west-2")
        == "867930986793.dkr.us-west-2.amazonaws.com/cpu-blah"
    )

    assert (
        INSTANCE_TYPE_VARIANT.get_image_uri(instance_type="local_gpu", region="us-west-2") is None
    )

    assert (
        INSTANCE_TYPE_VARIANT.get_image_uri(instance_type="ml.g5.12xlarge", region="us-west-2")
        is None
    )

    assert (
        INSTANCE_TYPE_VARIANT.get_image_uri(instance_type="ml.c3.xlarge", region="us-west-2")
        is None
    )

    assert (
        INSTANCE_TYPE_VARIANT.get_image_uri(instance_type="ml.c2.xlarge", region="us-east-2000")
        is None
    )

    assert (
        INSTANCE_TYPE_VARIANT.get_image_uri(instance_type="ml.c3.xlarge", region="us-east-2000")
        is None
    )


def test_jumpstart_hyperparameter_instance_variants():

    hyperparams = INSTANCE_TYPE_VARIANT.get_instance_specific_hyperparameters(
        instance_type="ml.g9.2xlarge"
    )
    assert hyperparams == [
        JumpStartHyperparameter(
            {"name": "num_bag_sets", "type": "int", "default": 5, "min": 5, "scope": "algorithm"}
        ),
        JumpStartHyperparameter(
            {
                "name": "num_stack_levels",
                "type": "int",
                "default": 6,
                "min": 7,
                "max": 3,
                "scope": "algorithm",
            }
        ),
        JumpStartHyperparameter(
            {
                "name": "refit_full",
                "type": "text",
                "default": "False",
                "options": ["True", "False"],
                "scope": "algorithm",
            }
        ),
        JumpStartHyperparameter(
            {
                "name": "set_best_to_refit_full",
                "type": "text",
                "default": "False",
                "options": ["True", "False"],
                "scope": "algorithm",
            }
        ),
        JumpStartHyperparameter(
            {
                "name": "save_space",
                "type": "text",
                "default": "False",
                "options": ["True", "False"],
                "scope": "algorithm",
            }
        ),
        JumpStartHyperparameter(
            {
                "name": "verbosity",
                "type": "int",
                "default": 2,
                "min": 0,
                "max": 4,
                "scope": "algorithm",
            }
        ),
        JumpStartHyperparameter(
            {
                "name": "sagemaker_submit_directory",
                "type": "text",
                "default": "/opt/ml/input/data/code/sourcedir.tar.gz",
                "scope": "container",
            }
        ),
        JumpStartHyperparameter(
            {
                "name": "sagemaker_program",
                "type": "text",
                "default": "transfer_learning.py",
                "scope": "container",
            }
        ),
        JumpStartHyperparameter(
            {
                "name": "sagemaker_container_log_level",
                "type": "text",
                "default": "20",
                "scope": "container",
            }
        ),
    ]

    hyperparams = INSTANCE_TYPE_VARIANT.get_instance_specific_hyperparameters(
        instance_type="ml.g9.12xlarge"
    )
    assert hyperparams == [
        JumpStartHyperparameter(
            {"name": "eval_metric", "type": "text", "default": "auto", "scope": "algorithm"}
        ),
        JumpStartHyperparameter(
            {
                "name": "presets",
                "type": "text",
                "default": "medium_quality",
                "options": [
                    "best_quality",
                    "high_quality",
                    "good_quality",
                    "medium_quality",
                    "optimize_for_deployment",
                    "interpretable",
                ],
                "scope": "algorithm",
            }
        ),
        JumpStartHyperparameter(
            {
                "name": "auto_stack",
                "type": "text",
                "default": "False",
                "options": ["True", "False"],
                "scope": "algorithm",
            }
        ),
        JumpStartHyperparameter(
            {
                "name": "num_bag_folds",
                "type": "text",
                "default": "0",
                "options": ["0", "2", "3", "4", "5", "6", "7", "8", "9", "10"],
                "scope": "algorithm",
            }
        ),
        JumpStartHyperparameter(
            {"name": "num_bag_sets", "type": "int", "default": 1, "min": 1, "scope": "algorithm"}
        ),
        JumpStartHyperparameter(
            {
                "name": "num_stack_levels",
                "type": "int",
                "default": 0,
                "min": 0,
                "max": 3,
                "scope": "algorithm",
            }
        ),
        JumpStartHyperparameter(
            {
                "name": "refit_full",
                "type": "text",
                "default": "False",
                "options": ["True", "False"],
                "scope": "algorithm",
            }
        ),
        JumpStartHyperparameter(
            {
                "name": "set_best_to_refit_full",
                "type": "text",
                "default": "False",
                "options": ["True", "False"],
                "scope": "algorithm",
            }
        ),
        JumpStartHyperparameter(
            {
                "name": "save_space",
                "type": "text",
                "default": "False",
                "options": ["True", "False"],
                "scope": "algorithm",
            }
        ),
        JumpStartHyperparameter(
            {
                "name": "verbosity",
                "type": "int",
                "default": 2,
                "min": 0,
                "max": 4,
                "scope": "algorithm",
            }
        ),
        JumpStartHyperparameter(
            {
                "name": "sagemaker_submit_directory",
                "type": "text",
                "default": "/opt/ml/input/data/code/sourcedir.tar.gz",
                "scope": "container",
            }
        ),
        JumpStartHyperparameter(
            {
                "name": "sagemaker_program",
                "type": "text",
                "default": "transfer_learning.py",
                "scope": "container",
            }
        ),
        JumpStartHyperparameter(
            {
                "name": "sagemaker_container_log_level",
                "type": "text",
                "default": "20",
                "scope": "container",
            }
        ),
    ]

    hyperparams = INSTANCE_TYPE_VARIANT.get_instance_specific_hyperparameters(
        instance_type="ml.g77.2xlarge"
    )
    assert hyperparams == []

    hyperparams = INSTANCE_TYPE_VARIANT.get_instance_specific_hyperparameters(
        instance_type="ml.p2.2xlarge"
    )
    assert hyperparams == []


def test_jumpstart_environment_variables_instance_variants():
    assert INSTANCE_TYPE_VARIANT.get_instance_specific_environment_variables(
        instance_type="ml.g9.12xlarge"
    ) == {"TENSOR_PARALLEL_DEGREE": "4"}

    assert INSTANCE_TYPE_VARIANT.get_instance_specific_environment_variables(
        instance_type="ml.g5.48xlarge"
    ) == {"TENSOR_PARALLEL_DEGREE": "8", "JOHN": "DOE"}

    assert INSTANCE_TYPE_VARIANT.get_instance_specific_environment_variables(
        instance_type="ml.m2.48xlarge"
    ) == {"TENSOR_PARALLEL_DEGREE": "400"}

    assert INSTANCE_TYPE_VARIANT.get_instance_specific_environment_variables(
        instance_type="ml.g6.48xlarge"
    ) == {"BLAH": "4"}

    assert (
        INSTANCE_TYPE_VARIANT.get_instance_specific_environment_variables(
            instance_type="ml.p2.xlarge"
        )
        == {}
    )

    assert (
        INSTANCE_TYPE_VARIANT.get_instance_specific_environment_variables(
            instance_type="safh8ads9fhsad89fh"
        )
        == {}
    )


def test_jumpstart_hosting_prepacked_artifact_key_instance_variants():
    assert (
        INSTANCE_TYPE_VARIANT.get_instance_specific_prepacked_artifact_key(
            instance_type="ml.g6.xlarge"
        )
        == "path/to/prepacked/inference/artifact/prefix/"
    )

    assert (
        INSTANCE_TYPE_VARIANT.get_instance_specific_prepacked_artifact_key(
            instance_type="ml.p4.9xlarge"
        )
        == "path/to/prepacked/inference/artifact/prefix/number2/"
    )

    assert (
        INSTANCE_TYPE_VARIANT.get_instance_specific_prepacked_artifact_key(
            instance_type="ml.g9.9xlarge"
        )
        == "asfs/adsf/sda/f"
    )

    assert (
        INSTANCE_TYPE_VARIANT.get_instance_specific_prepacked_artifact_key(
            instance_type="ml.g9.12xlarge"
        )
        == "nlahdasf/asdf/asd/f"
    )

    assert (
        INSTANCE_TYPE_VARIANT.get_instance_specific_prepacked_artifact_key(
            instance_type="ml.g9dsfsdfs.12xlarge"
        )
        is None
    )


def test_jumpstart_training_artifact_key_instance_variants():
    assert (
        INSTANCE_TYPE_VARIANT.get_instance_specific_artifact_key(instance_type="ml.g6.xlarge")
        == "path/to/training/artifact.tar.gz"
    )

    assert (
        INSTANCE_TYPE_VARIANT.get_instance_specific_artifact_key(instance_type="ml.g4.9xlarge")
        == "path/to/prepacked/training/artifact/prefix/number2/"
    )

    assert (
        INSTANCE_TYPE_VARIANT.get_instance_specific_artifact_key(instance_type="ml.p9.9xlarge")
        == "do/re/mi"
    )

    assert (
        INSTANCE_TYPE_VARIANT.get_instance_specific_artifact_key(instance_type="ml.p9.12xlarge")
        == "you/not/entertained"
    )

    assert (
        INSTANCE_TYPE_VARIANT.get_instance_specific_artifact_key(
            instance_type="ml.g9dsfsdfs.12xlarge"
        )
        is None
    )<|MERGE_RESOLUTION|>--- conflicted
+++ resolved
@@ -50,14 +50,8 @@
             "g4dn": {"regional_properties": {"image_uri": "$gpu_image_uri"}},
             "g9": {
                 "regional_properties": {"image_uri": "$gpu_image_uri"},
-<<<<<<< HEAD
-                "properties": {"prepacked_artifact_key": "asfs/adsf/sda/f"},
-            },
-            "p9": {
-                "regional_properties": {"image_uri": "$gpu_image_uri"},
-                "properties": {"artifact_key": "do/re/mi"},
-=======
                 "properties": {
+                    "prepacked_artifact_key": "asfs/adsf/sda/f",
                     "hyperparameters": [
                         {
                             "name": "num_bag_sets",
@@ -121,9 +115,12 @@
                             "default": "20",
                             "scope": "container",
                         },
-                    ]
+                    ],
                 },
->>>>>>> 070dc34c
+            },
+            "p9": {
+                "regional_properties": {"image_uri": "$gpu_image_uri"},
+                "properties": {"artifact_key": "do/re/mi"},
             },
             "m2": {
                 "regional_properties": {"image_uri": "$cpu_image_uri"},
@@ -145,22 +142,7 @@
             "ml.g9.12xlarge": {
                 "properties": {
                     "environment_variables": {"TENSOR_PARALLEL_DEGREE": "4"},
-<<<<<<< HEAD
                     "prepacked_artifact_key": "nlahdasf/asdf/asd/f",
-                }
-            },
-            "ml.p9.12xlarge": {
-                "properties": {
-                    "environment_variables": {"TENSOR_PARALLEL_DEGREE": "4"},
-                    "artifact_key": "you/not/entertained",
-                }
-            },
-            "g6": {
-                "properties": {
-                    "environment_variables": {"BLAH": "4"},
-                    "artifact_key": "path/to/training/artifact.tar.gz",
-                    "prepacked_artifact_key": "path/to/prepacked/inference/artifact/prefix/",
-=======
                     "hyperparameters": [
                         {
                             "name": "eval_metric",
@@ -212,7 +194,19 @@
                             "scope": "algorithm",
                         },
                     ],
->>>>>>> 070dc34c
+                }
+            },
+            "ml.p9.12xlarge": {
+                "properties": {
+                    "environment_variables": {"TENSOR_PARALLEL_DEGREE": "4"},
+                    "artifact_key": "you/not/entertained",
+                }
+            },
+            "g6": {
+                "properties": {
+                    "environment_variables": {"BLAH": "4"},
+                    "artifact_key": "path/to/training/artifact.tar.gz",
+                    "prepacked_artifact_key": "path/to/prepacked/inference/artifact/prefix/",
                 }
             },
         },
