--- conflicted
+++ resolved
@@ -1055,8 +1055,6 @@
     )
     assert list(config.config_components.keys()) == ["neuron-inference"]
 
-<<<<<<< HEAD
-=======
     spec = {
         **BASE_SPEC,
         **INFERENCE_CONFIGS,
@@ -1065,7 +1063,6 @@
     }
     specs1 = JumpStartModelSpecs(spec)
 
->>>>>>> 7c49f5d4
 
 def test_set_inference_configs():
     spec = {**BASE_SPEC, **INFERENCE_CONFIGS, **INFERENCE_CONFIG_RANKINGS}
@@ -1268,7 +1265,6 @@
     "'gpu-training-budget', 'gpu-training']" in str(error.value)
 
     with pytest.raises(ValueError) as error:
-<<<<<<< HEAD
         specs1.set_config("invalid_name", scope="unknown scope")
 
 
@@ -1305,7 +1301,4 @@
     assert json_obj["DeploymentArgs"]["ImageUri"] == INIT_KWARGS.get("image_uri")
     assert json_obj["DeploymentArgs"]["ModelData"] == INIT_KWARGS.get("model_data")
     assert json_obj["DeploymentArgs"]["Environment"] == INIT_KWARGS.get("env")
-    assert json_obj["DeploymentArgs"]["InstanceType"] == INIT_KWARGS.get("instance_type")
-=======
-        specs1.set_config("invalid_name", scope="unknown scope")
->>>>>>> 7c49f5d4
+    assert json_obj["DeploymentArgs"]["InstanceType"] == INIT_KWARGS.get("instance_type")