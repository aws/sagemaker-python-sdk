from __future__ import absolute_import
import json

from unittest import TestCase
from unittest.mock import Mock, patch

import pytest
from sagemaker.jumpstart.constants import (
    DEFAULT_JUMPSTART_SAGEMAKER_SESSION,
    JUMPSTART_DEFAULT_REGION_NAME,
)
from sagemaker.jumpstart.filters import And, Identity, Not, Or
from tests.unit.sagemaker.jumpstart.constants import PROTOTYPICAL_MODEL_SPECS_DICT
from tests.unit.sagemaker.jumpstart.utils import (
    get_header_from_base_header,
    get_prototype_manifest,
    get_prototype_model_spec,
)
from sagemaker.jumpstart.enums import JumpStartModelType
from sagemaker.jumpstart.notebook_utils import (
    _generate_jumpstart_model_versions,
    get_model_url,
    list_jumpstart_frameworks,
    list_jumpstart_models,
    list_jumpstart_scripts,
    list_jumpstart_tasks,
    _is_valid_version,
)


@patch("sagemaker.jumpstart.notebook_utils.DEFAULT_JUMPSTART_SAGEMAKER_SESSION.read_s3_file")
@patch("sagemaker.jumpstart.accessors.JumpStartModelsAccessor._get_manifest")
@patch("sagemaker.jumpstart.notebook_utils.accessors.JumpStartModelsAccessor.get_model_specs")
@patch("sagemaker.jumpstart.notebook_utils._generate_jumpstart_model_versions")
def test_list_jumpstart_scripts(
    patched_generate_jumpstart_models: Mock,
    patched_get_model_specs: Mock,
    patched_get_manifest: Mock,
    patched_read_s3_file: Mock,
):
    patched_get_model_specs.side_effect = get_prototype_model_spec
    patched_get_manifest.side_effect = (
        lambda region, model_type, *args, **kwargs: get_prototype_manifest(region, model_type)
    )
    patched_generate_jumpstart_models.side_effect = _generate_jumpstart_model_versions
    patched_read_s3_file.side_effect = lambda *args, **kwargs: json.dumps(
        get_prototype_model_spec(None, "pytorch-eqa-bert-base-cased").to_json()
    )

    assert list_jumpstart_scripts() == sorted(["inference", "training"])
    patched_get_model_specs.assert_not_called()
    patched_get_manifest.assert_not_called()
    patched_generate_jumpstart_models.assert_not_called()

    patched_get_model_specs.reset_mock()
    patched_get_manifest.reset_mock()
    patched_generate_jumpstart_models.reset_mock()

    kwargs = {
        "filter": "framework==tensorflow",
        "region": "sa-east-1",
    }
    assert list_jumpstart_scripts(**kwargs) == sorted(["inference", "training"])
    patched_generate_jumpstart_models.assert_called_once_with(
        **kwargs,
        model_type=JumpStartModelType.OPEN_WEIGHTS,
        sagemaker_session=DEFAULT_JUMPSTART_SAGEMAKER_SESSION,
    )
    assert patched_get_manifest.call_count == 2
    assert patched_get_model_specs.call_count == 1

    patched_get_model_specs.reset_mock()
    patched_get_manifest.reset_mock()
    patched_generate_jumpstart_models.reset_mock()

    kwargs = {
        "filter": "training_supported is False",
        "region": "sa-east-1",
    }
    num_specs = len(PROTOTYPICAL_MODEL_SPECS_DICT)
    assert list_jumpstart_scripts(**kwargs) == []
    patched_generate_jumpstart_models.assert_called_once_with(
        **kwargs,
        model_type=JumpStartModelType.OPEN_WEIGHTS,
        sagemaker_session=DEFAULT_JUMPSTART_SAGEMAKER_SESSION,
    )
    assert patched_get_manifest.call_count == 2
    assert patched_read_s3_file.call_count == num_specs


@patch("sagemaker.jumpstart.accessors.JumpStartModelsAccessor._get_manifest")
@patch("sagemaker.jumpstart.accessors.JumpStartModelsAccessor.get_model_specs")
@patch("sagemaker.jumpstart.notebook_utils._generate_jumpstart_model_versions")
def test_list_jumpstart_tasks(
    patched_generate_jumpstart_models: Mock,
    patched_get_model_specs: Mock,
    patched_get_manifest: Mock,
):
    patched_get_model_specs.side_effect = get_prototype_model_spec
    patched_get_manifest.side_effect = (
        lambda region, model_type, *args, **kwargs: get_prototype_manifest(region, model_type)
    )
    patched_generate_jumpstart_models.side_effect = _generate_jumpstart_model_versions

    assert list_jumpstart_tasks() == sorted(
        [
            "classification",
            "eqa",
            "ic",
            "semseg",
            "spc",
        ]
    )  # incomplete list, based on mocked metadata

    patched_generate_jumpstart_models.assert_called_once()
    assert patched_get_manifest.call_count == 2
    patched_get_model_specs.assert_not_called()

    patched_get_model_specs.reset_mock()
    patched_get_manifest.reset_mock()
    patched_generate_jumpstart_models.reset_mock()

    kwargs = {
        "filter": "framework==tensorflow",
        "region": "sa-east-1",
    }
    assert list_jumpstart_tasks(**kwargs) == ["ic"]
    patched_generate_jumpstart_models.assert_called_once_with(
        **kwargs,
        model_type=JumpStartModelType.OPEN_WEIGHTS,
        sagemaker_session=DEFAULT_JUMPSTART_SAGEMAKER_SESSION,
    )
    assert patched_get_manifest.call_count == 2
    patched_get_model_specs.assert_not_called()


@patch("sagemaker.jumpstart.accessors.JumpStartModelsAccessor._get_manifest")
@patch("sagemaker.jumpstart.accessors.JumpStartModelsAccessor.get_model_specs")
@patch("sagemaker.jumpstart.notebook_utils._generate_jumpstart_model_versions")
def test_list_jumpstart_frameworks(
    patched_generate_jumpstart_models: Mock,
    patched_get_model_specs: Mock,
    patched_get_manifest: Mock,
):
    patched_get_model_specs.side_effect = get_prototype_model_spec
    patched_get_manifest.side_effect = (
        lambda region, model_type, *args, **kwargs: get_prototype_manifest(region, model_type)
    )
    patched_generate_jumpstart_models.side_effect = _generate_jumpstart_model_versions

    assert list_jumpstart_frameworks() == sorted(
        [
            "catboost",
            "huggingface",
            "lightgbm",
            "mxnet",
            "pytorch",
            "sklearn",
            "tensorflow",
            "xgboost",
        ]
    )

    patched_generate_jumpstart_models.assert_called_once()
    assert patched_get_manifest.call_count == 2
    patched_get_model_specs.assert_not_called()

    patched_get_model_specs.reset_mock()
    assert patched_get_manifest.call_count == 2
    patched_generate_jumpstart_models.reset_mock()

    kwargs = {
        "filter": "task is not ic",
        "region": "sa-east-1",
    }
    assert list_jumpstart_frameworks(**kwargs) == sorted(
        [
            "catboost",
            "huggingface",
            "lightgbm",
            "mxnet",
            "pytorch",
            "sklearn",
            "xgboost",
        ]
    )

    patched_generate_jumpstart_models.assert_called_once_with(
        **kwargs,
        model_type=JumpStartModelType.OPEN_WEIGHTS,
        sagemaker_session=DEFAULT_JUMPSTART_SAGEMAKER_SESSION,
    )
    assert patched_get_manifest.call_count == 4
    patched_get_model_specs.assert_not_called()


def test_is_valid_version():
    valid_version_strs = ["1.0", "1.0.0", "2012.4", "1!1.0", "1.dev0", "1.2.3+abc.dev1"]
    invalid_version_strs = ["1.1.053_m", "invalid version", "v1-1.0-v2", "@"]
    assert all(_is_valid_version(v) for v in valid_version_strs)
    assert not any(_is_valid_version(v) for v in invalid_version_strs)


class ListJumpStartModels(TestCase):
    @patch("sagemaker.jumpstart.accessors.JumpStartModelsAccessor._get_manifest")
    @patch("sagemaker.jumpstart.accessors.JumpStartModelsAccessor.get_model_specs")
    def test_list_jumpstart_models_simple_case(
        self, patched_get_model_specs: Mock, patched_get_manifest: Mock
    ):
        patched_get_model_specs.side_effect = get_prototype_model_spec
        patched_get_manifest.side_effect = lambda region, *args, **kwargs: get_prototype_manifest(
            region
        )
        assert list_jumpstart_models(list_versions=True) == [
            ("catboost-classification-model", "1.0.0"),
            ("huggingface-spc-bert-base-cased", "1.0.0"),
            ("lightgbm-classification-model", "1.0.0"),
            ("mxnet-semseg-fcn-resnet50-ade", "1.0.0"),
            ("pytorch-eqa-bert-base-cased", "1.0.0"),
            ("sklearn-classification-linear", "1.0.0"),
            ("tensorflow-ic-bit-m-r101x1-ilsvrc2012-classification-1", "1.0.0"),
            ("xgboost-classification-model", "1.0.0"),
        ]

        patched_get_manifest.assert_called()
        patched_get_model_specs.assert_not_called()

    @patch("sagemaker.jumpstart.accessors.JumpStartModelsAccessor._get_manifest")
    @patch("sagemaker.jumpstart.notebook_utils.DEFAULT_JUMPSTART_SAGEMAKER_SESSION.read_s3_file")
    def test_list_jumpstart_models_script_filter(
        self, patched_read_s3_file: Mock, patched_get_manifest: Mock
    ):
        patched_read_s3_file.side_effect = lambda *args, **kwargs: json.dumps(
            get_prototype_model_spec(None, "pytorch-eqa-bert-base-cased").to_json()
        )
        patched_get_manifest.side_effect = (
            lambda region, model_type, *args, **kwargs: get_prototype_manifest(region)
        )

        manifest_length = len(get_prototype_manifest())
        vals = [True, False]
        for val in vals:
            kwargs = {"filter": And(f"training_supported == {val}", "model_type is open_weights")}
            list_jumpstart_models(**kwargs)
<<<<<<< HEAD
            assert patched_read_s3_file.call_count == manifest_length
=======
            assert patched_read_s3_file.call_count == 2 * manifest_length
>>>>>>> 83dd7633
            assert patched_get_manifest.call_count == 2

            patched_get_manifest.reset_mock()
            patched_read_s3_file.reset_mock()

            kwargs = {"filter": And(f"training_supported != {val}", "model_type is open_weights")}
            list_jumpstart_models(**kwargs)
            assert patched_read_s3_file.call_count == 2 * manifest_length
            assert patched_get_manifest.call_count == 2

            patched_get_manifest.reset_mock()
            patched_read_s3_file.reset_mock()
        kwargs = {
            "filter": And(f"training_supported != {val}", "model_type is open_weights"),
            "list_versions": True,
        }
        assert list_jumpstart_models(**kwargs) == [
            ("catboost-classification-model", "1.0.0"),
            ("huggingface-spc-bert-base-cased", "1.0.0"),
            ("lightgbm-classification-model", "1.0.0"),
            ("mxnet-semseg-fcn-resnet50-ade", "1.0.0"),
            ("pytorch-eqa-bert-base-cased", "1.0.0"),
            ("sklearn-classification-linear", "1.0.0"),
            ("tensorflow-ic-bit-m-r101x1-ilsvrc2012-classification-1", "1.0.0"),
            ("xgboost-classification-model", "1.0.0"),
        ]
        assert patched_read_s3_file.call_count == 2 * manifest_length
        assert patched_get_manifest.call_count == 2

        patched_get_manifest.reset_mock()
        patched_read_s3_file.reset_mock()

        kwargs = {"filter": And(f"training_supported not in {vals}", "model_type is open_weights")}
        models = list_jumpstart_models(**kwargs)
        assert [] == models
        assert patched_read_s3_file.call_count == 2 * manifest_length
        assert patched_get_manifest.call_count == 2

    @patch("sagemaker.jumpstart.accessors.JumpStartModelsAccessor._get_manifest")
    @patch("sagemaker.jumpstart.accessors.JumpStartModelsAccessor.get_model_specs")
    def test_list_jumpstart_models_task_filter(
        self, patched_get_model_specs: Mock, patched_get_manifest: Mock
    ):
        patched_get_model_specs.side_effect = get_prototype_model_spec
        patched_get_manifest.side_effect = lambda region, *args, **kwargs: get_prototype_manifest(
            region
        )

        vals = [
            "classification",
            "eqa",
            "ic",
            "semseg",
            "spc",
        ]
        for val in vals:
            kwargs = {"filter": f"task == {val}"}
            list_jumpstart_models(**kwargs)
            patched_get_model_specs.assert_not_called()
            assert patched_get_manifest.call_count == 2

            patched_get_manifest.reset_mock()
            patched_get_model_specs.reset_mock()

            kwargs = {"filter": f"task != {val}"}
            list_jumpstart_models(**kwargs)
            patched_get_model_specs.assert_not_called()
            assert patched_get_manifest.call_count == 2

            patched_get_manifest.reset_mock()
            patched_get_model_specs.reset_mock()

        kwargs = {"filter": f"task in {vals}", "list_versions": True}
        assert list_jumpstart_models(**kwargs) == [
            ("catboost-classification-model", "1.0.0"),
            ("huggingface-spc-bert-base-cased", "1.0.0"),
            ("lightgbm-classification-model", "1.0.0"),
            ("mxnet-semseg-fcn-resnet50-ade", "1.0.0"),
            ("pytorch-eqa-bert-base-cased", "1.0.0"),
            ("sklearn-classification-linear", "1.0.0"),
            ("tensorflow-ic-bit-m-r101x1-ilsvrc2012-classification-1", "1.0.0"),
            ("xgboost-classification-model", "1.0.0"),
        ]
        patched_get_model_specs.assert_not_called()
        assert patched_get_manifest.call_count == 2

        patched_get_manifest.reset_mock()
        patched_get_model_specs.reset_mock()

        kwargs = {"filter": f"task not in {vals}"}
        models = list_jumpstart_models(**kwargs)
        assert [] == models
        patched_get_model_specs.assert_not_called()
        assert patched_get_manifest.call_count == 2

    @patch("sagemaker.jumpstart.accessors.JumpStartModelsAccessor._get_manifest")
    @patch("sagemaker.jumpstart.notebook_utils.DEFAULT_JUMPSTART_SAGEMAKER_SESSION.read_s3_file")
    def test_list_jumpstart_models_framework_filter(
        self, patched_read_s3_file: Mock, patched_get_manifest: Mock
    ):
        patched_read_s3_file.side_effect = lambda *args, **kwargs: json.dumps(
            get_prototype_model_spec(None, "pytorch-eqa-bert-base-cased").to_json()
        )
        patched_get_manifest.side_effect = lambda region, *args, **kwargs: get_prototype_manifest(
            region
        )

        vals = [
            "catboost",
            "huggingface",
            "lightgbm",
            "mxnet",
            "pytorch",
            "sklearn",
            "xgboost",
        ]
        for val in vals:
            kwargs = {"filter": f"framework == {val}"}
            list_jumpstart_models(**kwargs)
            patched_read_s3_file.assert_not_called()
            assert patched_get_manifest.call_count == 2

            patched_get_manifest.reset_mock()
            patched_read_s3_file.reset_mock()

            kwargs = {"filter": f"framework != {val}"}
            list_jumpstart_models(**kwargs)
            patched_read_s3_file.assert_not_called()
            assert patched_get_manifest.call_count == 2

            patched_get_manifest.reset_mock()
            patched_read_s3_file.reset_mock()

        kwargs = {"filter": f"framework in {vals}", "list_versions": True}
        assert list_jumpstart_models(**kwargs) == [
            ("catboost-classification-model", "1.0.0"),
            ("huggingface-spc-bert-base-cased", "1.0.0"),
            ("lightgbm-classification-model", "1.0.0"),
            ("mxnet-semseg-fcn-resnet50-ade", "1.0.0"),
            ("pytorch-eqa-bert-base-cased", "1.0.0"),
            ("sklearn-classification-linear", "1.0.0"),
            ("xgboost-classification-model", "1.0.0"),
        ]
        patched_read_s3_file.assert_not_called()
        assert patched_get_manifest.call_count == 2

        patched_get_manifest.reset_mock()
        patched_read_s3_file.reset_mock()

        kwargs = {"filter": f"framework not in {vals}", "list_versions": True}
        models = list_jumpstart_models(**kwargs)
        assert [("tensorflow-ic-bit-m-r101x1-ilsvrc2012-classification-1", "1.0.0")] == models

        patched_get_manifest.reset_mock()
        patched_read_s3_file.reset_mock()

        kwargs = {
            "filter": And(f"framework not in {vals}", "training_supported is True"),
            "list_versions": True,
        }
        models = list_jumpstart_models(**kwargs)
        assert [("tensorflow-ic-bit-m-r101x1-ilsvrc2012-classification-1", "1.0.0")] == models
        assert patched_read_s3_file.call_count == 2
        assert patched_get_manifest.call_count == 2

        patched_get_manifest.reset_mock()
        patched_read_s3_file.reset_mock()

        kwargs = {
            "filter": And(
                f"framework not in {vals + ['tensorflow']}", "training_supported is True"
            ),
            "list_versions": True,
        }
        models = list_jumpstart_models(**kwargs)
        assert [] == models
        patched_read_s3_file.assert_not_called()
        assert patched_get_manifest.call_count == 2

    @patch("sagemaker.jumpstart.accessors.JumpStartModelsAccessor._get_manifest")
    @patch("sagemaker.jumpstart.accessors.JumpStartModelsAccessor.get_model_specs")
    def test_list_jumpstart_models_region(
        self, patched_get_model_specs: Mock, patched_get_manifest: Mock
    ):
        patched_get_model_specs.side_effect = get_prototype_model_spec

        patched_get_manifest.side_effect = lambda region, *args, **kwargs: get_prototype_manifest(
            region="us-west-2"
        )

        list_jumpstart_models(region="some-region")

        patched_get_manifest.assert_called_with(
            region="some-region",
            s3_client=DEFAULT_JUMPSTART_SAGEMAKER_SESSION.s3_client,
            model_type=JumpStartModelType.OPEN_WEIGHTS,
        )

    @patch("sagemaker.jumpstart.accessors.JumpStartModelsAccessor._get_manifest")
    @patch("sagemaker.jumpstart.accessors.JumpStartModelsAccessor.get_model_specs")
    def test_list_jumpstart_models_old_models(
        self,
        patched_get_model_specs: Mock,
        patched_get_manifest: Mock,
    ):
        def get_manifest_more_versions(region: str = JUMPSTART_DEFAULT_REGION_NAME):
            return [
                get_header_from_base_header(region=region, model_id=model_id, version=version)
                for model_id in PROTOTYPICAL_MODEL_SPECS_DICT.keys()
                for version in ["2.400.0", "1.4.0", "2.5.1", "1.300.0"]
            ]

        patched_get_manifest.side_effect = (
            lambda region, *args, **kwargs: get_manifest_more_versions(region)
        )

        assert [
            ("catboost-classification-model", "2.400.0"),
            ("catboost-classification-model", "2.5.1"),
            ("catboost-classification-model", "1.300.0"),
            ("catboost-classification-model", "1.4.0"),
            ("huggingface-spc-bert-base-cased", "2.400.0"),
            ("huggingface-spc-bert-base-cased", "2.5.1"),
            ("huggingface-spc-bert-base-cased", "1.300.0"),
            ("huggingface-spc-bert-base-cased", "1.4.0"),
            ("lightgbm-classification-model", "2.400.0"),
            ("lightgbm-classification-model", "2.5.1"),
            ("lightgbm-classification-model", "1.300.0"),
            ("lightgbm-classification-model", "1.4.0"),
            ("mxnet-semseg-fcn-resnet50-ade", "2.400.0"),
            ("mxnet-semseg-fcn-resnet50-ade", "2.5.1"),
            ("mxnet-semseg-fcn-resnet50-ade", "1.300.0"),
            ("mxnet-semseg-fcn-resnet50-ade", "1.4.0"),
            ("pytorch-eqa-bert-base-cased", "2.400.0"),
            ("pytorch-eqa-bert-base-cased", "2.5.1"),
            ("pytorch-eqa-bert-base-cased", "1.300.0"),
            ("pytorch-eqa-bert-base-cased", "1.4.0"),
            ("sklearn-classification-linear", "2.400.0"),
            ("sklearn-classification-linear", "2.5.1"),
            ("sklearn-classification-linear", "1.300.0"),
            ("sklearn-classification-linear", "1.4.0"),
            ("tensorflow-ic-bit-m-r101x1-ilsvrc2012-classification-1", "2.400.0"),
            ("tensorflow-ic-bit-m-r101x1-ilsvrc2012-classification-1", "2.5.1"),
            ("tensorflow-ic-bit-m-r101x1-ilsvrc2012-classification-1", "1.300.0"),
            ("tensorflow-ic-bit-m-r101x1-ilsvrc2012-classification-1", "1.4.0"),
            ("xgboost-classification-model", "2.400.0"),
            ("xgboost-classification-model", "2.5.1"),
            ("xgboost-classification-model", "1.300.0"),
            ("xgboost-classification-model", "1.4.0"),
        ] == list_jumpstart_models(list_old_models=True, list_versions=True)

        patched_get_model_specs.assert_not_called()
        assert patched_get_manifest.call_count == 2

        patched_get_manifest.reset_mock()
        patched_get_model_specs.reset_mock()

        assert [
            ("catboost-classification-model", "2.400.0"),
            ("huggingface-spc-bert-base-cased", "2.400.0"),
            ("lightgbm-classification-model", "2.400.0"),
            ("mxnet-semseg-fcn-resnet50-ade", "2.400.0"),
            ("pytorch-eqa-bert-base-cased", "2.400.0"),
            ("sklearn-classification-linear", "2.400.0"),
            ("tensorflow-ic-bit-m-r101x1-ilsvrc2012-classification-1", "2.400.0"),
            ("xgboost-classification-model", "2.400.0"),
        ] == list_jumpstart_models(list_old_models=False, list_versions=True)
        assert list_jumpstart_models(
            list_old_models=False, list_versions=True
        ) == list_jumpstart_models(list_versions=True)

    @patch("sagemaker.jumpstart.accessors.JumpStartModelsAccessor._get_manifest")
    @patch("sagemaker.jumpstart.notebook_utils.DEFAULT_JUMPSTART_SAGEMAKER_SESSION.read_s3_file")
    def test_list_jumpstart_models_vulnerable_models(
        self,
        patched_read_s3_file: Mock,
        patched_get_manifest: Mock,
    ):

        patched_get_manifest.side_effect = (
            lambda region, model_type, *args, **kwargs: get_prototype_manifest(region, model_type)
        )

        def vulnerable_inference_model_spec(bucket, key, *args, **kwargs) -> str:
            spec = get_prototype_model_spec(None, "pytorch-eqa-bert-base-cased")
            spec.inference_vulnerable = True
            return json.dumps(spec.to_json())

        def vulnerable_training_model_spec(bucket, key, *args, **kwargs):
            spec = get_prototype_model_spec(None, "pytorch-eqa-bert-base-cased")
            spec.training_vulnerable = True
            return json.dumps(spec.to_json())

        patched_read_s3_file.side_effect = vulnerable_inference_model_spec

        num_specs = len(PROTOTYPICAL_MODEL_SPECS_DICT)
        assert [] == list_jumpstart_models(
            And(
                "inference_vulnerable is false",
                "training_vulnerable is false",
                "model_type is open_weights",
            )
        )

        assert patched_read_s3_file.call_count == num_specs
        assert patched_get_manifest.call_count == 2

        patched_get_manifest.reset_mock()
        patched_read_s3_file.reset_mock()

        patched_read_s3_file.side_effect = vulnerable_training_model_spec

        assert [] == list_jumpstart_models(
            And(
                "inference_vulnerable is false",
                "training_vulnerable is false",
                "model_type is open_weights",
            )
        )

        assert patched_read_s3_file.call_count == num_specs
        assert patched_get_manifest.call_count == 2

        patched_get_manifest.reset_mock()
        patched_read_s3_file.reset_mock()

        assert [] != list_jumpstart_models()

        assert patched_read_s3_file.call_count == 0

    @patch("sagemaker.jumpstart.accessors.JumpStartModelsAccessor._get_manifest")
    @patch("sagemaker.jumpstart.notebook_utils.DEFAULT_JUMPSTART_SAGEMAKER_SESSION.read_s3_file")
    def test_list_jumpstart_models_deprecated_models(
        self,
        patched_read_s3_file: Mock,
        patched_get_manifest: Mock,
    ):

        patched_get_manifest.side_effect = (
            lambda region, model_type, *args, **kwargs: get_prototype_manifest(region, model_type)
        )

        def deprecated_model_spec(bucket, key, *args, **kwargs) -> str:
            spec = get_prototype_model_spec(None, "pytorch-eqa-bert-base-cased")
            spec.deprecated = True
            return json.dumps(spec.to_json())

        patched_read_s3_file.side_effect = deprecated_model_spec

        num_specs = len(PROTOTYPICAL_MODEL_SPECS_DICT)
        assert [] == list_jumpstart_models(
            And("deprecated equals false", "model_type is open_weights")
        )

        assert patched_read_s3_file.call_count == num_specs
        assert patched_get_manifest.call_count == 2

        patched_get_manifest.reset_mock()
        patched_read_s3_file.reset_mock()

        assert [] != list_jumpstart_models()

        assert patched_read_s3_file.call_count == 0

    @patch("sagemaker.jumpstart.accessors.JumpStartModelsAccessor._get_manifest")
    @patch("sagemaker.jumpstart.accessors.JumpStartModelsAccessor.get_model_specs")
    def test_list_jumpstart_models_no_versions(
        self,
        patched_get_model_specs: Mock,
        patched_get_manifest: Mock,
    ):
        patched_get_model_specs.side_effect = get_prototype_model_spec
        patched_get_manifest.side_effect = lambda region, *args, **kwargs: get_prototype_manifest(
            region
        )

        all_model_ids = [
            "catboost-classification-model",
            "huggingface-spc-bert-base-cased",
            "lightgbm-classification-model",
            "mxnet-semseg-fcn-resnet50-ade",
            "pytorch-eqa-bert-base-cased",
            "sklearn-classification-linear",
            "tensorflow-ic-bit-m-r101x1-ilsvrc2012-classification-1",
            "xgboost-classification-model",
        ]

        assert list_jumpstart_models() == all_model_ids

        assert list_jumpstart_models(list_versions=False) == all_model_ids

    @patch("sagemaker.jumpstart.accessors.JumpStartModelsAccessor._get_manifest")
    @patch("sagemaker.jumpstart.accessors.JumpStartModelsAccessor.get_model_specs")
    def test_list_jumpstart_proprietary_models(
        self,
        patched_get_model_specs: Mock,
        patched_get_manifest: Mock,
    ):
        patched_get_model_specs.side_effect = get_prototype_model_spec
        patched_get_manifest.side_effect = (
            lambda region, model_type, *args, **kwargs: get_prototype_manifest(region, model_type)
        )

        all_prop_model_ids = [
            "ai21-paraphrase",
            "ai21-summarization",
            "lighton-mini-instruct40b",
            "nc-soft-model-1",
        ]

        all_open_weight_model_ids = [
            "catboost-classification-model",
            "huggingface-spc-bert-base-cased",
            "lightgbm-classification-model",
            "mxnet-semseg-fcn-resnet50-ade",
            "pytorch-eqa-bert-base-cased",
            "sklearn-classification-linear",
            "tensorflow-ic-bit-m-r101x1-ilsvrc2012-classification-1",
            "xgboost-classification-model",
        ]

        assert list_jumpstart_models("model_type == proprietary") == all_prop_model_ids
        assert list_jumpstart_models("model_type == marketplace") == all_prop_model_ids
        assert list_jumpstart_models("model_type == open_weights") == all_open_weight_model_ids

        assert list_jumpstart_models(list_versions=False) == sorted(
            all_prop_model_ids + all_open_weight_model_ids
        )

    @patch("sagemaker.jumpstart.accessors.JumpStartModelsAccessor._get_manifest")
    @patch("sagemaker.jumpstart.notebook_utils.DEFAULT_JUMPSTART_SAGEMAKER_SESSION.read_s3_file")
    def test_list_jumpstart_models_complex_queries(
        self,
        patched_read_s3_file: Mock,
        patched_get_manifest: Mock,
    ):
        patched_read_s3_file.side_effect = lambda *args, **kwargs: json.dumps(
            get_prototype_model_spec(None, "pytorch-eqa-bert-base-cased").to_json()
        )
        patched_get_manifest.side_effect = (
            lambda region, model_type, *args, **kwargs: get_prototype_manifest(region, model_type)
        )

        assert list_jumpstart_models(
            Or(
                And(
                    "task is ic",
                    "framework is not huggingface",
                    And("training_supported is true", Not("false")),
                    "true",
                ),
                "false",
                "unknown",
            )
        ) == ["tensorflow-ic-bit-m-r101x1-ilsvrc2012-classification-1"]

        assert list_jumpstart_models(
            Or(
                And(
                    "task is ic",
                    "framework==tensorflow",
                    Identity(
                        And(
                            And("incremental_training_supported==falSE"),
                            "true",
                            Or("unknown", "version equals 1.0.0"),
                        )
                    ),
                    And("training_supported is true", Not("false")),
                    "true",
                ),
                "false",
                "unknown",
            )
        ) == ["tensorflow-ic-bit-m-r101x1-ilsvrc2012-classification-1"]

    @patch("sagemaker.jumpstart.accessors.JumpStartModelsAccessor._get_manifest")
    @patch("sagemaker.jumpstart.accessors.JumpStartModelsAccessor.get_model_specs")
    def test_list_jumpstart_models_multiple_level_index(
        self,
        patched_get_model_specs: Mock,
        patched_get_manifest: Mock,
    ):
        patched_get_model_specs.side_effect = get_prototype_model_spec
        patched_get_manifest.side_effect = (
            lambda region, model_type, *args, **kwargs: get_prototype_manifest(region, model_type)
        )

        with pytest.raises(NotImplementedError):
            list_jumpstart_models("hosting_ecr_specs.py_version == py3")


@patch("sagemaker.jumpstart.accessors.JumpStartModelsAccessor._get_manifest")
@patch("sagemaker.jumpstart.utils.validate_model_id_and_get_type")
@patch("sagemaker.jumpstart.accessors.JumpStartModelsAccessor.get_model_specs")
def test_get_model_url(
    patched_get_model_specs: Mock,
    patched_validate_model_id_and_get_type: Mock,
    patched_get_manifest: Mock,
):

    patched_get_model_specs.side_effect = get_prototype_model_spec
    patched_validate_model_id_and_get_type.return_value = JumpStartModelType.OPEN_WEIGHTS
    patched_get_manifest.side_effect = (
        lambda region, model_type, *args, **kwargs: get_prototype_manifest(region, model_type)
    )

    model_id, version = "xgboost-classification-model", "1.0.0"
    assert "https://xgboost.readthedocs.io/en/latest/" == get_model_url(model_id, version)

    model_id, version = "tensorflow-ic-bit-m-r101x1-ilsvrc2012-classification-1", "1.0.0"
    assert "https://tfhub.dev/google/bit/m-r101x1/ilsvrc2012_classification/1" == get_model_url(
        model_id, version
    )

    model_id, version = "tensorflow-ic-bit-m-r101x1-ilsvrc2012-classification-1", "1.0.0"

    patched_get_model_specs.reset_mock()
    patched_get_model_specs.side_effect = lambda *largs, **kwargs: get_prototype_model_spec(
        *largs,
        region="us-west-2",
        **{key: value for key, value in kwargs.items() if key != "region"},
    )

    get_model_url(model_id, version, region="us-west-2")

    patched_get_model_specs.assert_called_once_with(
        model_id=model_id,
        version=version,
        region="us-west-2",
        s3_client=DEFAULT_JUMPSTART_SAGEMAKER_SESSION.s3_client,
        model_type=JumpStartModelType.OPEN_WEIGHTS,
    )<|MERGE_RESOLUTION|>--- conflicted
+++ resolved
@@ -242,11 +242,7 @@
         for val in vals:
             kwargs = {"filter": And(f"training_supported == {val}", "model_type is open_weights")}
             list_jumpstart_models(**kwargs)
-<<<<<<< HEAD
-            assert patched_read_s3_file.call_count == manifest_length
-=======
             assert patched_read_s3_file.call_count == 2 * manifest_length
->>>>>>> 83dd7633
             assert patched_get_manifest.call_count == 2
 
             patched_get_manifest.reset_mock()
