--- conflicted
+++ resolved
@@ -227,13 +227,6 @@
         patched_get_manifest.assert_called()
         patched_get_model_specs.assert_not_called()
 
-<<<<<<< HEAD
-    @pytest.mark.skipif(
-        datetime.datetime.now() < datetime.datetime(year=2024, month=7, day=1),
-        reason="Contact JumpStart team to fix flaky test.",
-    )
-=======
->>>>>>> 220a01f1
     @patch("sagemaker.jumpstart.accessors.JumpStartModelsAccessor._get_manifest")
     @patch("sagemaker.jumpstart.notebook_utils.DEFAULT_JUMPSTART_SAGEMAKER_SESSION.read_s3_file")
     def test_list_jumpstart_models_script_filter(
