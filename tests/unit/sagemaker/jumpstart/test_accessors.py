# Copyright Amazon.com, Inc. or its affiliates. All Rights Reserved.
#
# Licensed under the Apache License, Version 2.0 (the "License"). You
# may not use this file except in compliance with the License. A copy of
# the License is located at
#
#     http://aws.amazon.com/apache2.0/
#
# or in the "license" file accompanying this file. This file is
# distributed on an "AS IS" BASIS, WITHOUT WARRANTIES OR CONDITIONS OF
# ANY KIND, either express or implied. See the License for the specific
# language governing permissions and limitations under the License.
from __future__ import absolute_import
from io import BytesIO
from unittest import TestCase

from mock.mock import Mock, patch
import pytest

from sagemaker.jumpstart import accessors
from sagemaker.jumpstart.enums import JumpStartModelType
from tests.unit.sagemaker.jumpstart.constants import BASE_MANIFEST
from tests.unit.sagemaker.jumpstart.utils import (
    get_header_from_base_header,
    get_spec_from_base_spec,
)
from importlib import reload


def test_jumpstart_sagemaker_settings():
    assert "" == accessors.SageMakerSettings.get_sagemaker_version()
    accessors.SageMakerSettings.set_sagemaker_version("1.0.1")
    assert "1.0.1" == accessors.SageMakerSettings.get_sagemaker_version()
    assert "1.0.1" == accessors.SageMakerSettings.get_sagemaker_version()
    accessors.SageMakerSettings.set_sagemaker_version("1.0.2")
    assert "1.0.2" == accessors.SageMakerSettings.get_sagemaker_version()

    # necessary because accessors is a static module
    reload(accessors)


@patch("sagemaker.jumpstart.accessors.JumpStartModelsAccessor._cache")
def test_jumpstart_models_cache_get_fxs(mock_cache):
    mock_cache.get_manifest = Mock(return_value=BASE_MANIFEST)
    mock_cache.get_header = Mock(side_effect=get_header_from_base_header)
    mock_cache.get_specs = Mock(side_effect=get_spec_from_base_spec)
    mock_cache.get_hub_model = Mock(side_effect=get_spec_from_base_spec)

    assert get_header_from_base_header(
        region="us-west-2", model_id="pytorch-ic-mobilenet-v2", version="*"
    ) == accessors.JumpStartModelsAccessor.get_model_header(
        region="us-west-2", model_id="pytorch-ic-mobilenet-v2", version="*"
    )
    assert get_spec_from_base_spec(
        region="us-west-2", model_id="pytorch-ic-mobilenet-v2", version="*"
    ) == accessors.JumpStartModelsAccessor.get_model_specs(
        region="us-west-2", model_id="pytorch-ic-mobilenet-v2", version="*"
    )
    assert get_spec_from_base_spec(
        hub_arn="arn:aws:sagemaker:us-west-2:123456789123:hub/my-mock-hub",
    ) == accessors.JumpStartModelsAccessor.get_model_specs(
        region="us-west-2",
        model_id="pytorch-ic-mobilenet-v2",
        version="*",
        hub_arn="arn:aws:sagemaker:us-west-2:123456789123:hub/my-mock-hub",
    )

    assert len(accessors.JumpStartModelsAccessor._get_manifest()) > 0

    # necessary because accessors is a static module
    reload(accessors)


@patch("sagemaker.jumpstart.accessors.JumpStartModelsAccessor._cache")
def test_jumpstart_models_cache_get_model_specs(mock_cache):
    mock_cache.get_specs = Mock()
    mock_cache.get_hub_model = Mock()
    model_id, version = "pytorch-ic-mobilenet-v2", "*"
    region = "us-west-2"

    accessors.JumpStartModelsAccessor.get_model_specs(
        region=region, model_id=model_id, version=version
    )
    mock_cache.get_specs.assert_called_once_with(
        model_id=model_id, version_str=version, model_type=JumpStartModelType.OPEN_WEIGHTS
    )
    mock_cache.get_hub_model.assert_not_called()

    accessors.JumpStartModelsAccessor.get_model_specs(
        region=region,
        model_id=model_id,
        version=version,
        hub_arn=f"arn:aws:sagemaker:{region}:123456789123:hub/my-mock-hub",
    )
    mock_cache.get_hub_model.assert_called_once_with(
        hub_model_arn=(
            f"arn:aws:sagemaker:{region}:123456789123:hub-content/my-mock-hub/Model/{model_id}/{version}"
        )
    )

<<<<<<< HEAD
    # necessary because accessors is a static module
    reload(accessors)

=======
>>>>>>> a6327959

@patch("sagemaker.jumpstart.accessors.JumpStartModelsAccessor._cache")
def test_jumpstart_proprietary_models_cache_get(mock_cache):
    mock_cache.get_manifest = Mock(return_value=BASE_MANIFEST)
    mock_cache.get_header = Mock(side_effect=get_header_from_base_header)
    mock_cache.get_specs = Mock(side_effect=get_spec_from_base_spec)

    assert get_header_from_base_header(
        region="us-west-2",
        model_id="ai21-summarization",
        version="*",
        model_type=JumpStartModelType.PROPRIETARY,
    ) == accessors.JumpStartModelsAccessor.get_model_header(
        region="us-west-2",
        model_id="ai21-summarization",
        version="*",
        model_type=JumpStartModelType.PROPRIETARY,
    )
    assert get_spec_from_base_spec(
        region="us-west-2",
        model_id="ai21-summarization",
        version="*",
        model_type=JumpStartModelType.PROPRIETARY,
    ) == accessors.JumpStartModelsAccessor.get_model_specs(
        region="us-west-2",
        model_id="ai21-summarization",
        version="*",
        model_type=JumpStartModelType.PROPRIETARY,
    )

    assert (
        len(
            accessors.JumpStartModelsAccessor._get_manifest(
                model_type=JumpStartModelType.PROPRIETARY
            )
        )
        > 0
    )


@patch("sagemaker.jumpstart.cache.JumpStartModelsCache")
def test_jumpstart_models_cache_set_reset(mock_model_cache: Mock):
    # test change of region resets cache
    accessors.JumpStartModelsAccessor.get_model_header(
        region="us-west-2", model_id="pytorch-ic-mobilenet-v2", version="*"
    )

    accessors.JumpStartModelsAccessor.get_model_specs(
        region="us-west-2", model_id="pytorch-ic-mobilenet-v2", version="*"
    )

    mock_model_cache.assert_called_once()
    mock_model_cache.reset_mock()

    accessors.JumpStartModelsAccessor.get_model_header(
        region="us-east-2", model_id="pytorch-ic-mobilenet-v2", version="*"
    )

    mock_model_cache.assert_called_once()
    mock_model_cache.reset_mock()

    # shouldn't matter if hub_arn is passed through
    accessors.JumpStartModelsAccessor.get_model_specs(
        region="us-west-1",
        model_id="pytorch-ic-mobilenet-v2",
        version="*",
        hub_arn="arn:aws:sagemaker:us-west-2:123456789123:hub/my-mock-hub",
    )

    mock_model_cache.assert_called_once()
    mock_model_cache.reset_mock()

    # test set_cache_kwargs
    accessors.JumpStartModelsAccessor.set_cache_kwargs(cache_kwargs={"some": "kwarg"})
    mock_model_cache.assert_called_once_with(some="kwarg")
    mock_model_cache.reset_mock()

    accessors.JumpStartModelsAccessor.set_cache_kwargs(
        region="us-west-2", cache_kwargs={"some": "kwarg"}
    )
    mock_model_cache.assert_called_once_with(region="us-west-2", some="kwarg")
    mock_model_cache.reset_mock()

    # test reset cache
    accessors.JumpStartModelsAccessor.reset_cache(cache_kwargs={"some": "kwarg"})
    mock_model_cache.assert_called_once_with(some="kwarg")
    mock_model_cache.reset_mock()

    accessors.JumpStartModelsAccessor.reset_cache(
        region="us-west-2", cache_kwargs={"some": "kwarg"}
    )
    mock_model_cache.assert_called_once_with(region="us-west-2", some="kwarg")
    mock_model_cache.reset_mock()

    accessors.JumpStartModelsAccessor.reset_cache()
    mock_model_cache.assert_called_once_with()
    mock_model_cache.reset_mock()

    # validate region and cache kwargs utility
    assert {
        "some": "kwarg"
    } == accessors.JumpStartModelsAccessor._validate_and_mutate_region_cache_kwargs(
        {"some": "kwarg"}, "us-west-2"
    )
    assert {
        "some": "kwarg"
    } == accessors.JumpStartModelsAccessor._validate_and_mutate_region_cache_kwargs(
        {"some": "kwarg", "region": "us-west-2"}, "us-west-2"
    )

    with pytest.raises(ValueError):
        accessors.JumpStartModelsAccessor._validate_and_mutate_region_cache_kwargs(
            {"some": "kwarg", "region": "us-east-2"}, "us-west-2"
        )

    # necessary because accessors is a static module
    reload(accessors)


@patch("sagemaker.jumpstart.cache.JumpStartModelsCache")
def test_jumpstart_proprietary_models_cache_set_reset(mock_model_cache: Mock):
    # test change of region resets cache
    accessors.JumpStartModelsAccessor.get_model_header(
        region="us-west-2",
        model_id="ai21-summarization",
        version="*",
        model_type=JumpStartModelType.PROPRIETARY,
    )

    accessors.JumpStartModelsAccessor.get_model_specs(
        region="us-west-2",
        model_id="ai21-summarization",
        version="*",
        model_type=JumpStartModelType.PROPRIETARY,
    )

    mock_model_cache.assert_called_once()
    mock_model_cache.reset_mock()

    accessors.JumpStartModelsAccessor.get_model_header(
        region="us-east-2",
        model_id="ai21-summarization",
        version="*",
        model_type=JumpStartModelType.PROPRIETARY,
    )

    mock_model_cache.assert_called_once()
    mock_model_cache.reset_mock()

    accessors.JumpStartModelsAccessor.get_model_specs(
        region="us-west-1",
        model_id="ai21-summarization",
        version="*",
        model_type=JumpStartModelType.PROPRIETARY,
    )
    mock_model_cache.assert_called_once()
    mock_model_cache.reset_mock()

    # necessary because accessors is a static module
    reload(accessors)


class TestS3Accessor(TestCase):
    bucket = "bucket"
    key = "key"

    @patch("sagemaker.jumpstart.accessors.boto3.client")
    def test_get_object(self, mocked_boto3_client):
        # required due to static class
        reload(accessors)

        mocked_boto3_client.return_value = Mock()

        mocked_boto3_client.return_value.get_object.return_value = {"Body": BytesIO(b"s3-object")}
        mocked_boto3_client.return_value.head_object.return_value = {"ContentLength": 1}

        response = accessors.JumpStartS3PayloadAccessor.get_object(bucket=self.bucket, key=self.key)

        self.assertEqual(response, b"s3-object")

        mocked_boto3_client.assert_called_once_with("s3", region_name="us-west-2")
        mocked_boto3_client.return_value.get_object.assert_called_once_with(
            Bucket=self.bucket, Key=self.key
        )
        mocked_boto3_client.return_value.head_object.assert_called_once_with(
            Bucket=self.bucket, Key=self.key
        )

    @patch("sagemaker.jumpstart.accessors.boto3.client")
    def test_get_object_cached(self, mocked_boto3_client):
        # required due to static class
        reload(accessors)

        mocked_boto3_client.return_value = Mock()

        mocked_boto3_client.return_value.get_object.return_value = {"Body": BytesIO(b"s3-object")}
        mocked_boto3_client.return_value.head_object.return_value = {"ContentLength": 1}

        response = accessors.JumpStartS3PayloadAccessor.get_object_cached(
            bucket=self.bucket, key=self.key
        )
        response = accessors.JumpStartS3PayloadAccessor.get_object_cached(
            bucket=self.bucket, key=self.key
        )

        self.assertEqual(response, b"s3-object")

        # only a single s3 call should be made when identical requests are made
        mocked_boto3_client.assert_called_once_with("s3", region_name="us-west-2")
        mocked_boto3_client.return_value.get_object.assert_called_once_with(
            Bucket=self.bucket, Key=self.key
        )
        mocked_boto3_client.return_value.head_object.assert_called_once_with(
            Bucket=self.bucket, Key=self.key
        )

    @patch("sagemaker.jumpstart.accessors.boto3.client")
    def test_get_object_limit_exceeded(self, mocked_boto3_client):
        # required due to static class
        reload(accessors)

        mocked_boto3_client.return_value = Mock()

        mocked_boto3_client.return_value.get_object.return_value = {"Body": BytesIO(b"s3-object")}
        mocked_boto3_client.return_value.head_object.return_value = {"ContentLength": 1e99}

        with pytest.raises(ValueError) as e:
            accessors.JumpStartS3PayloadAccessor.get_object(bucket=self.bucket, key=self.key)

        self.assertEqual(
            str(e.value),
            "s3://bucket/key has size of 1e+99 bytes, which "
            "exceeds maximum allowed size of 6000000 bytes.",
        )

        mocked_boto3_client.assert_called_once_with("s3", region_name="us-west-2")
        mocked_boto3_client.return_value.get_object.assert_not_called()
        mocked_boto3_client.return_value.head_object.assert_called_once_with(
            Bucket=self.bucket, Key=self.key
        )<|MERGE_RESOLUTION|>--- conflicted
+++ resolved
@@ -98,12 +98,6 @@
         )
     )
 
-<<<<<<< HEAD
-    # necessary because accessors is a static module
-    reload(accessors)
-
-=======
->>>>>>> a6327959
 
 @patch("sagemaker.jumpstart.accessors.JumpStartModelsAccessor._cache")
 def test_jumpstart_proprietary_models_cache_get(mock_cache):
