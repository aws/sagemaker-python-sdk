# Copyright Amazon.com, Inc. or its affiliates. All Rights Reserved.
#
# Licensed under the Apache License, Version 2.0 (the "License"). You
# may not use this file except in compliance with the License. A copy of
# the License is located at
#
#     http://aws.amazon.com/apache2.0/
#
# or in the "license" file accompanying this file. This file is
# distributed on an "AS IS" BASIS, WITHOUT WARRANTIES OR CONDITIONS OF
# ANY KIND, either express or implied. See the License for the specific
# language governing permissions and limitations under the License.
from __future__ import absolute_import
from inspect import signature
from typing import Optional, Set
from unittest import mock
import unittest

import pandas as pd
from mock import MagicMock, Mock
import pytest
from sagemaker.async_inference.async_inference_config import AsyncInferenceConfig
from sagemaker.jumpstart.artifacts.environment_variables import (
    _retrieve_default_environment_variables,
)
from sagemaker.jumpstart.constants import (
    DEFAULT_JUMPSTART_SAGEMAKER_SESSION,
    JUMPSTART_DEFAULT_REGION_NAME,
)
from sagemaker.jumpstart.constants import (
    ENV_VARIABLE_JUMPSTART_MANIFEST_LOCAL_ROOT_DIR_OVERRIDE,
    ENV_VARIABLE_JUMPSTART_SPECS_LOCAL_ROOT_DIR_OVERRIDE,
)
from sagemaker.jumpstart.enums import JumpStartScriptScope, JumpStartTag, JumpStartModelType

from sagemaker.jumpstart.model import JumpStartModel
from sagemaker.model import Model
from sagemaker.predictor import Predictor
from sagemaker.session import Session
from sagemaker.session_settings import SessionSettings
from sagemaker.enums import EndpointType
from sagemaker.compute_resource_requirements.resource_requirements import ResourceRequirements

from tests.unit.sagemaker.jumpstart.utils import (
    get_prototype_spec_with_configs,
    get_spec_from_base_spec,
    get_special_model_spec,
    overwrite_dictionary,
    get_special_model_spec_for_inference_component_based_endpoint,
    get_prototype_manifest,
    get_prototype_model_spec,
    get_base_spec_with_prototype_configs,
    get_mock_init_kwargs,
    get_base_deployment_configs,
    get_base_spec_with_prototype_configs_with_missing_benchmarks,
    append_instance_stat_metrics,
)
import boto3

execution_role = "fake role! do not use!"
region = "us-west-2"
sagemaker_session = DEFAULT_JUMPSTART_SAGEMAKER_SESSION
sagemaker_session.get_caller_identity_arn = lambda: execution_role
default_predictor = Predictor("blah", sagemaker_session)
default_predictor_with_presets = Predictor(
    "eiifccreeeiuihlrblivhchuefdckrluliilctfjgknk", sagemaker_session
)


class ModelTest(unittest.TestCase):
    mock_session_empty_config = MagicMock(sagemaker_config={})

    @mock.patch(
        "sagemaker.jumpstart.model.get_jumpstart_configs", side_effect=lambda *args, **kwargs: {}
    )
    @mock.patch("sagemaker.jumpstart.factory.model.JUMPSTART_LOGGER")
    @mock.patch("sagemaker.utils.sagemaker_timestamp")
    @mock.patch("sagemaker.jumpstart.model.validate_model_id_and_get_type")
    @mock.patch(
        "sagemaker.jumpstart.factory.model.get_default_jumpstart_session_with_user_agent_suffix"
    )
    @mock.patch("sagemaker.jumpstart.accessors.JumpStartModelsAccessor.get_model_specs")
    @mock.patch("sagemaker.jumpstart.model.Model.__init__")
    @mock.patch("sagemaker.jumpstart.model.Model.deploy")
    @mock.patch("sagemaker.jumpstart.factory.model.JUMPSTART_DEFAULT_REGION_NAME", region)
    def test_non_prepacked(
        self,
        mock_model_deploy: mock.Mock,
        mock_model_init: mock.Mock,
        mock_get_model_specs: mock.Mock,
        mock_session: mock.Mock,
        mock_validate_model_id_and_get_type: mock.Mock,
        mock_sagemaker_timestamp: mock.Mock,
        mock_jumpstart_model_factory_logger: mock.Mock,
        mock_get_jumpstart_configs: mock.Mock,
    ):
        mock_model_deploy.return_value = default_predictor

        mock_sagemaker_timestamp.return_value = "7777"

        mock_validate_model_id_and_get_type.return_value = JumpStartModelType.OPEN_WEIGHTS
        model_id, _ = "js-trainable-model", "*"

        mock_get_model_specs.side_effect = get_special_model_spec

        mock_session.return_value = sagemaker_session

        mock_jumpstart_model_factory_logger.info.reset_mock()
        model = JumpStartModel(
            model_id=model_id,
        )
        mock_jumpstart_model_factory_logger.info.assert_called_once_with(
            "No " "instance type selected for inference hosting endpoint. " "Defaulting to %s.",
            "ml.p2.xlarge",
        )

        mock_model_init.assert_called_once_with(
            image_uri="763104351884.dkr.ecr.us-west-2.amazonaws.com/"
            "autogluon-inference:0.4.3-gpu-py38",
            model_data="s3://jumpstart-cache-prod-us-west-2/autogluon-infer/"
            "v1.1.0/infer-autogluon-classification-ensemble.tar.gz",
            source_dir="s3://jumpstart-cache-prod-us-west-2/source-directory-"
            "tarballs/autogluon/inference/classification/v1.0.0/sourcedir.tar.gz",
            entry_point="inference.py",
            env={
                "SAGEMAKER_PROGRAM": "inference.py",
                "ENDPOINT_SERVER_TIMEOUT": "3600",
                "MODEL_CACHE_ROOT": "/opt/ml/model",
                "SAGEMAKER_ENV": "1",
                "SAGEMAKER_MODEL_SERVER_WORKERS": "1",
            },
            predictor_cls=Predictor,
            role=execution_role,
            sagemaker_session=sagemaker_session,
            enable_network_isolation=False,
            name="blahblahblah-7777",
        )

        mock_jumpstart_model_factory_logger.info.reset_mock()
        model.deploy()
        mock_jumpstart_model_factory_logger.info.assert_not_called()

        mock_model_deploy.assert_called_once_with(
            initial_instance_count=1,
            instance_type="ml.p2.xlarge",
            wait=True,
            endpoint_name="blahblahblah-7777",
            tags=[
                {"Key": JumpStartTag.MODEL_ID, "Value": "js-trainable-model"},
                {"Key": JumpStartTag.MODEL_VERSION, "Value": "1.1.1"},
            ],
            endpoint_logging=False,
        )

    @mock.patch(
        "sagemaker.jumpstart.model.get_jumpstart_configs", side_effect=lambda *args, **kwargs: {}
    )
    @mock.patch("sagemaker.utils.sagemaker_timestamp")
    @mock.patch("sagemaker.jumpstart.model.validate_model_id_and_get_type")
    @mock.patch(
        "sagemaker.jumpstart.factory.model.get_default_jumpstart_session_with_user_agent_suffix"
    )
    @mock.patch("sagemaker.jumpstart.accessors.JumpStartModelsAccessor.get_model_specs")
    @mock.patch("sagemaker.jumpstart.model.Model.__init__")
    @mock.patch("sagemaker.jumpstart.model.Model.deploy")
    @mock.patch("sagemaker.jumpstart.factory.model.JUMPSTART_DEFAULT_REGION_NAME", region)
    def test_non_prepacked_inference_component_based_endpoint(
        self,
        mock_model_deploy: mock.Mock,
        mock_model_init: mock.Mock,
        mock_get_model_specs: mock.Mock,
        mock_session: mock.Mock,
        mock_validate_model_id_and_get_type: mock.Mock,
        mock_sagemaker_timestamp: mock.Mock,
        mock_get_jumpstart_configs: mock.Mock,
    ):
        mock_model_deploy.return_value = default_predictor

        mock_sagemaker_timestamp.return_value = "7777"

        mock_validate_model_id_and_get_type.return_value = JumpStartModelType.OPEN_WEIGHTS
        model_id, _ = "js-trainable-model", "*"

        mock_get_model_specs.side_effect = (
            get_special_model_spec_for_inference_component_based_endpoint
        )

        mock_session.return_value = sagemaker_session

        model = JumpStartModel(
            model_id=model_id,
        )

        resource_requirements = ResourceRequirements(
            requests={
                "num_accelerators": 1,
                "memory": 34360,
            },
            limits={},
        )

        mock_model_init.assert_called_once_with(
            image_uri="763104351884.dkr.ecr.us-west-2.amazonaws.com/"
            "autogluon-inference:0.4.3-gpu-py38",
            model_data="s3://jumpstart-cache-prod-us-west-2/autogluon-infer/"
            "v1.1.0/infer-autogluon-classification-ensemble.tar.gz",
            source_dir="s3://jumpstart-cache-prod-us-west-2/source-directory-"
            "tarballs/autogluon/inference/classification/v1.0.0/sourcedir.tar.gz",
            entry_point="inference.py",
            env={
                "SAGEMAKER_PROGRAM": "inference.py",
                "ENDPOINT_SERVER_TIMEOUT": "3600",
                "MODEL_CACHE_ROOT": "/opt/ml/model",
                "SAGEMAKER_ENV": "1",
                "SAGEMAKER_MODEL_SERVER_WORKERS": "1",
            },
            predictor_cls=Predictor,
            role=execution_role,
            sagemaker_session=sagemaker_session,
            enable_network_isolation=False,
            name="blahblahblah-7777",
            resources=resource_requirements,
        )

        model.deploy(endpoint_type=EndpointType.INFERENCE_COMPONENT_BASED)

        mock_model_deploy.assert_called_once_with(
            initial_instance_count=1,
            instance_type="ml.p2.xlarge",
            wait=True,
            endpoint_name="blahblahblah-7777",
            tags=[
                {"Key": JumpStartTag.MODEL_ID, "Value": "js-trainable-model"},
                {"Key": JumpStartTag.MODEL_VERSION, "Value": "1.1.1"},
            ],
            endpoint_logging=False,
            resources=resource_requirements,
            endpoint_type=EndpointType.INFERENCE_COMPONENT_BASED,
        )

    @mock.patch(
        "sagemaker.jumpstart.model.get_jumpstart_configs", side_effect=lambda *args, **kwargs: {}
    )
    @mock.patch("sagemaker.utils.sagemaker_timestamp")
    @mock.patch("sagemaker.jumpstart.model.validate_model_id_and_get_type")
    @mock.patch(
        "sagemaker.jumpstart.factory.model.get_default_jumpstart_session_with_user_agent_suffix"
    )
    @mock.patch("sagemaker.jumpstart.accessors.JumpStartModelsAccessor.get_model_specs")
    @mock.patch("sagemaker.jumpstart.model.Model.__init__")
    @mock.patch("sagemaker.jumpstart.model.Model.deploy")
    @mock.patch("sagemaker.jumpstart.factory.model.JUMPSTART_DEFAULT_REGION_NAME", region)
    def test_non_prepacked_inference_component_based_endpoint_no_default_pass_custom_resources(
        self,
        mock_model_deploy: mock.Mock,
        mock_model_init: mock.Mock,
        mock_get_model_specs: mock.Mock,
        mock_session: mock.Mock,
        mock_validate_model_id_and_get_type: mock.Mock,
        mock_sagemaker_timestamp: mock.Mock,
        mock_get_jumpstart_configs: mock.Mock,
    ):
        mock_model_deploy.return_value = default_predictor

        mock_sagemaker_timestamp.return_value = "7777"

        mock_validate_model_id_and_get_type.return_value = JumpStartModelType.OPEN_WEIGHTS
        model_id, _ = "js-model-class-model-prepacked", "*"

        mock_get_model_specs.side_effect = get_special_model_spec

        mock_session.return_value = sagemaker_session

        model = JumpStartModel(
            model_id=model_id,
        )

        mock_model_init.assert_called_once_with(
            image_uri="763104351884.dkr.ecr.us-west-2.amazonaws.com/huggingface-pytorch-inference:"
            "1.10.2-transformers4.17.0-gpu-py38-cu113-ubuntu20.04",
            model_data="s3://jumpstart-cache-prod-us-west-2/huggingface-infer/prepack/"
            "v1.0.0/infer-prepack-huggingface-txt2img-conflictx-complex-lineart.tar.gz",
            env={
                "SAGEMAKER_PROGRAM": "inference.py",
                "ENDPOINT_SERVER_TIMEOUT": "3600",
                "MODEL_CACHE_ROOT": "/opt/ml/model",
                "SAGEMAKER_ENV": "1",
                "SAGEMAKER_MODEL_SERVER_WORKERS": "1",
            },
            predictor_cls=Predictor,
            role=execution_role,
            sagemaker_session=sagemaker_session,
            enable_network_isolation=False,
        )

        custom_resource_requirements = ResourceRequirements(
            requests={
                "num_accelerators": 2,
                "memory": 20480,
            },
            limits={},
        )

        model.deploy(
            endpoint_type=EndpointType.INFERENCE_COMPONENT_BASED,
            resources=custom_resource_requirements,
        )

        mock_model_deploy.assert_called_once_with(
            initial_instance_count=1,
            instance_type="ml.p3.2xlarge",
            wait=True,
            tags=[
                {"Key": JumpStartTag.MODEL_ID, "Value": "js-model-class-model-prepacked"},
                {"Key": JumpStartTag.MODEL_VERSION, "Value": "1.1.0"},
            ],
            endpoint_logging=False,
            resources=custom_resource_requirements,
            endpoint_type=EndpointType.INFERENCE_COMPONENT_BASED,
        )

    @mock.patch(
        "sagemaker.jumpstart.model.get_jumpstart_configs", side_effect=lambda *args, **kwargs: {}
    )
    @mock.patch("sagemaker.jumpstart.model.validate_model_id_and_get_type")
    @mock.patch(
        "sagemaker.jumpstart.factory.model.get_default_jumpstart_session_with_user_agent_suffix"
    )
    @mock.patch("sagemaker.jumpstart.accessors.JumpStartModelsAccessor.get_model_specs")
    @mock.patch("sagemaker.jumpstart.model.Model.__init__")
    @mock.patch("sagemaker.jumpstart.model.Model.deploy")
    @mock.patch("sagemaker.jumpstart.factory.model.JUMPSTART_DEFAULT_REGION_NAME", region)
    def test_prepacked(
        self,
        mock_model_deploy: mock.Mock,
        mock_model_init: mock.Mock,
        mock_get_model_specs: mock.Mock,
        mock_session: mock.Mock,
        mock_validate_model_id_and_get_type: mock.Mock,
        mock_get_jumpstart_configs: mock.Mock,
    ):
        mock_model_deploy.return_value = default_predictor

        mock_validate_model_id_and_get_type.return_value = JumpStartModelType.OPEN_WEIGHTS

        model_id, _ = "js-model-class-model-prepacked", "*"

        mock_get_model_specs.side_effect = get_special_model_spec

        mock_session.return_value = sagemaker_session

        model = JumpStartModel(
            model_id=model_id,
        )

        mock_model_init.assert_called_once_with(
            image_uri="763104351884.dkr.ecr.us-west-2.amazonaws.com/huggingface-pytorch-inference:"
            "1.10.2-transformers4.17.0-gpu-py38-cu113-ubuntu20.04",
            model_data="s3://jumpstart-cache-prod-us-west-2/huggingface-infer/prepack/"
            "v1.0.0/infer-prepack-huggingface-txt2img-conflictx-complex-lineart.tar.gz",
            env={
                "SAGEMAKER_PROGRAM": "inference.py",
                "ENDPOINT_SERVER_TIMEOUT": "3600",
                "MODEL_CACHE_ROOT": "/opt/ml/model",
                "SAGEMAKER_ENV": "1",
                "SAGEMAKER_MODEL_SERVER_WORKERS": "1",
            },
            predictor_cls=Predictor,
            role=execution_role,
            sagemaker_session=sagemaker_session,
            enable_network_isolation=False,
        )

        model.deploy()

        mock_model_deploy.assert_called_once_with(
            initial_instance_count=1,
            instance_type="ml.p3.2xlarge",
            wait=True,
            tags=[
                {"Key": JumpStartTag.MODEL_ID, "Value": "js-model-class-model-prepacked"},
                {"Key": JumpStartTag.MODEL_VERSION, "Value": "1.1.0"},
            ],
            endpoint_logging=False,
        )

    @mock.patch(
        "sagemaker.jumpstart.model.get_jumpstart_configs", side_effect=lambda *args, **kwargs: {}
    )
    @mock.patch("sagemaker.model.LOGGER.warning")
    @mock.patch("sagemaker.utils.sagemaker_timestamp")
    @mock.patch("sagemaker.session.Session.endpoint_from_production_variants")
    @mock.patch("sagemaker.session.Session.create_model")
    @mock.patch("sagemaker.jumpstart.model.validate_model_id_and_get_type")
    @mock.patch(
        "sagemaker.jumpstart.factory.model.get_default_jumpstart_session_with_user_agent_suffix"
    )
    @mock.patch("sagemaker.jumpstart.accessors.JumpStartModelsAccessor.get_model_specs")
    @mock.patch("sagemaker.jumpstart.factory.model.JUMPSTART_DEFAULT_REGION_NAME", region)
    def test_no_compiled_model_warning_log_js_models(
        self,
        mock_get_model_specs: mock.Mock,
        mock_session: mock.Mock,
        mock_validate_model_id_and_get_type: mock.Mock,
        mock_create_model: mock.Mock,
        mock_endpoint_from_production_variants: mock.Mock,
        mock_timestamp: mock.Mock,
        mock_warning: mock.Mock(),
        mock_get_jumpstart_configs: mock.Mock,
    ):

        mock_timestamp.return_value = "1234"

        mock_validate_model_id_and_get_type.return_value = JumpStartModelType.OPEN_WEIGHTS

        model_id, _ = "gated_llama_neuron_model", "*"

        mock_get_model_specs.side_effect = get_special_model_spec

        mock_session.return_value = sagemaker_session

        model = JumpStartModel(
            model_id=model_id,
        )

        model.deploy(accept_eula=True)

        mock_warning.assert_not_called()

    @mock.patch(
        "sagemaker.jumpstart.model.get_jumpstart_configs", side_effect=lambda *args, **kwargs: {}
    )
    @mock.patch("sagemaker.utils.sagemaker_timestamp")
    @mock.patch("sagemaker.session.Session.endpoint_from_production_variants")
    @mock.patch("sagemaker.session.Session.create_model")
    @mock.patch("sagemaker.jumpstart.model.validate_model_id_and_get_type")
    @mock.patch(
        "sagemaker.jumpstart.factory.model.get_default_jumpstart_session_with_user_agent_suffix"
    )
    @mock.patch("sagemaker.jumpstart.accessors.JumpStartModelsAccessor.get_model_specs")
    @mock.patch("sagemaker.jumpstart.factory.model.JUMPSTART_DEFAULT_REGION_NAME", region)
    def test_eula_gated_conditional_s3_prefix_metadata_model(
        self,
        mock_get_model_specs: mock.Mock,
        mock_session: mock.Mock,
        mock_validate_model_id_and_get_type: mock.Mock,
        mock_create_model: mock.Mock,
        mock_endpoint_from_production_variants: mock.Mock,
        mock_timestamp: mock.Mock,
        mock_get_jumpstart_configs: mock.Mock,
    ):
        mock_timestamp.return_value = "1234"

        mock_validate_model_id_and_get_type.return_value = JumpStartModelType.OPEN_WEIGHTS

        model_id, _ = "gated_variant-model", "*"

        mock_get_model_specs.side_effect = get_special_model_spec

        mock_session.return_value = sagemaker_session

        model = JumpStartModel(
            model_id=model_id,
        )

        model.deploy(accept_eula=True, instance_type="ml.p2.xlarge")

        mock_create_model.assert_called_once_with(
            name="dfsdfsds-1234",
            role="fake role! do not use!",
            container_defs={
                "Image": "763104351884.dkr.ecr.us-west-2.amazonaws.com/huggingface-pytorch-"
                "inference:1.13.1-transformers4.26.0-gpu-py39-cu117-ubuntu20.04",
                "Environment": {
                    "SAGEMAKER_PROGRAM": "inference.py",
                    "ENDPOINT_SERVER_TIMEOUT": "3600",
                    "MODEL_CACHE_ROOT": "/opt/ml/model",
                    "SAGEMAKER_ENV": "1",
                    "SAGEMAKER_MODEL_SERVER_WORKERS": "1",
                },
                "ModelDataSource": {
                    "S3DataSource": {
                        "S3Uri": "s3://jumpstart-private-cache-prod-us-west-2/some-instance-specific/model/prefix/",
                        "S3DataType": "S3Prefix",
                        "CompressionType": "None",
                        "ModelAccessConfig": {"AcceptEula": True},
                    }
                },
            },
            vpc_config=None,
            enable_network_isolation=True,
            tags=[
                {"Key": "sagemaker-sdk:jumpstart-model-id", "Value": "gated_variant-model"},
                {"Key": "sagemaker-sdk:jumpstart-model-version", "Value": "1.0.0"},
            ],
        )

    @mock.patch("sagemaker.jumpstart.model.get_jumpstart_configs")
    @mock.patch("sagemaker.jumpstart.accessors.JumpStartModelsAccessor._get_manifest")
    @mock.patch("sagemaker.utils.sagemaker_timestamp")
    @mock.patch("sagemaker.jumpstart.utils.validate_model_id_and_get_type")
    @mock.patch(
        "sagemaker.jumpstart.factory.model.get_default_jumpstart_session_with_user_agent_suffix"
    )
    @mock.patch("sagemaker.jumpstart.accessors.JumpStartModelsAccessor.get_model_specs")
    @mock.patch("sagemaker.jumpstart.model.Model.__init__")
    @mock.patch("sagemaker.jumpstart.model.Model.deploy")
    @mock.patch("sagemaker.jumpstart.model.Model.register")
    @mock.patch("sagemaker.jumpstart.factory.model.JUMPSTART_DEFAULT_REGION_NAME", region)
    def test_proprietary_model_endpoint(
        self,
        mock_model_register: mock.Mock,
        mock_model_deploy: mock.Mock,
        mock_model_init: mock.Mock,
        mock_get_model_specs: mock.Mock,
        mock_session: mock.Mock,
        mock_validate_model_id_and_get_type: mock.Mock,
        mock_sagemaker_timestamp: mock.Mock,
        mock_get_manifest: mock.Mock,
        mock_get_jumpstart_configs: mock.Mock,
    ):
        mock_get_jumpstart_configs.side_effect = lambda *args, **kwargs: {}
        mock_get_manifest.side_effect = (
            lambda region, model_type, *args, **kwargs: get_prototype_manifest(region, model_type)
        )
        mock_model_deploy.return_value = default_predictor

        mock_sagemaker_timestamp.return_value = "7777"

        mock_validate_model_id_and_get_type.return_value = JumpStartModelType.PROPRIETARY
        model_id, _ = "ai21-summarization", "*"

        mock_get_model_specs.side_effect = get_spec_from_base_spec

        mock_session.return_value = sagemaker_session

        model = JumpStartModel(model_id=model_id, model_version="2.0.004")

        mock_model_init.assert_called_once_with(
            predictor_cls=Predictor,
            role=execution_role,
            sagemaker_session=sagemaker_session,
            enable_network_isolation=False,
        )

        model.register()
        model.deploy()

        mock_model_register.assert_called_once_with(
            model_type=JumpStartModelType.PROPRIETARY,
            content_types=["application/json"],
            response_types=["application/json"],
            model_package_group_name=model_id,
            source_uri=model.model_package_arn,
        )

        mock_model_deploy.assert_called_once_with(
            initial_instance_count=1,
            instance_type="ml.p4de.24xlarge",
            wait=True,
            tags=[
                {"Key": JumpStartTag.MODEL_ID, "Value": "ai21-summarization"},
                {"Key": JumpStartTag.MODEL_VERSION, "Value": "2.0.004"},
                {"Key": JumpStartTag.MODEL_TYPE, "Value": "proprietary"},
            ],
            endpoint_logging=False,
            model_data_download_timeout=3600,
            container_startup_health_check_timeout=600,
        )

    @mock.patch("sagemaker.jumpstart.model.get_jumpstart_configs")
    @mock.patch("sagemaker.jumpstart.model.validate_model_id_and_get_type")
    @mock.patch("sagemaker.jumpstart.accessors.JumpStartModelsAccessor.get_model_specs")
    @mock.patch("sagemaker.jumpstart.model.Model.__init__")
    @mock.patch("sagemaker.jumpstart.model.Model.deploy")
    @mock.patch("sagemaker.jumpstart.factory.model.JUMPSTART_DEFAULT_REGION_NAME", region)
    def test_deprecated(
        self,
        mock_model_deploy: mock.Mock,
        mock_model_init: mock.Mock,
        mock_get_model_specs: mock.Mock,
        mock_validate_model_id_and_get_type: mock.Mock,
        mock_get_jumpstart_configs: mock.Mock,
    ):
        mock_get_jumpstart_configs.side_effect = lambda *args, **kwargs: {}
        mock_model_deploy.return_value = default_predictor

        mock_validate_model_id_and_get_type.return_value = JumpStartModelType.OPEN_WEIGHTS

        model_id, _ = "deprecated_model", "*"

        mock_get_model_specs.side_effect = get_special_model_spec

        with pytest.raises(ValueError):
            JumpStartModel(
                model_id=model_id,
            )

        JumpStartModel(model_id=model_id, tolerate_deprecated_model=True).deploy()

    @mock.patch(
        "sagemaker.jumpstart.model.get_jumpstart_configs", side_effect=lambda *args, **kwargs: {}
    )
    @mock.patch("sagemaker.jumpstart.model.validate_model_id_and_get_type")
    @mock.patch("sagemaker.jumpstart.accessors.JumpStartModelsAccessor.get_model_specs")
    @mock.patch("sagemaker.jumpstart.model.Model.__init__")
    @mock.patch("sagemaker.jumpstart.model.Model.deploy")
    @mock.patch("sagemaker.jumpstart.factory.model.JUMPSTART_DEFAULT_REGION_NAME", region)
    def test_vulnerable(
        self,
        mock_model_deploy: mock.Mock,
        mock_model_init: mock.Mock,
        mock_get_model_specs: mock.Mock,
        mock_validate_model_id_and_get_type: mock.Mock,
        mock_get_jumpstart_configs: mock.Mock,
    ):
        mock_validate_model_id_and_get_type.return_value = JumpStartModelType.OPEN_WEIGHTS

        mock_model_deploy.return_value = default_predictor

        model_id, _ = "vulnerable_model", "*"

        mock_get_model_specs.side_effect = get_special_model_spec

        with pytest.raises(ValueError):
            JumpStartModel(
                model_id=model_id,
            )

        JumpStartModel(model_id=model_id, tolerate_vulnerable_model=True).deploy()

    def test_model_use_kwargs(self):

        all_init_kwargs_used = {
            "image_uri": "Union[str, PipelineVariable]",
            "model_data": "Optional[Union[str, PipelineVariable]]",
            "role": "Optional[str] = None",
            "predictor_cls": Predictor,
            "env": {"1": 4},
            "name": "Optional[str] = None",
            "vpc_config": {"dsfsfs": "dfsfsd"},
            "enable_network_isolation": True,
            "model_kms_key": "Optional[str] = None",
            "image_config": {"s": "sd"},
            "source_dir": "Optional[str] = None",
            "code_location": "Optional[str] = None",
            "entry_point": "Optional[str] = None",
            "container_log_level": 83,
            "dependencies": ["help"],
            "git_config": {"dsfsd": "fsfs"},
        }

        all_deploy_kwargs_used = {
            "initial_instance_count": 88,
            "instance_type": "ml.p2.xlarge",
            "serializer": "BaseSerializer()",
            "deserializer": "BaseDeserializer()",
            "accelerator_type": "None",
            "endpoint_name": "None",
            "tags": [],
            "kms_key": "None",
            "wait": True,
            "data_capture_config": "None",
            "async_inference_config": "None",
            "serverless_inference_config": "None",
            "volume_size": 3,
            "model_data_download_timeout": 4,
            "container_startup_health_check_timeout": 2,
            "inference_recommendation_id": "None",
            "explainer_config": "None",
            "endpoint_logging": False,
        }

        self.evaluate_model_workflow_with_kwargs(
            init_kwargs=all_init_kwargs_used,
            deploy_kwargs=all_deploy_kwargs_used,
        )

    @mock.patch(
        "sagemaker.jumpstart.model.get_jumpstart_configs", side_effect=lambda *args, **kwargs: {}
    )
    @mock.patch("sagemaker.jumpstart.factory.model.environment_variables.retrieve_default")
    @mock.patch("sagemaker.jumpstart.model.validate_model_id_and_get_type")
    @mock.patch(
        "sagemaker.jumpstart.factory.model.get_default_jumpstart_session_with_user_agent_suffix"
    )
    @mock.patch("sagemaker.jumpstart.accessors.JumpStartModelsAccessor.get_model_specs")
    @mock.patch("sagemaker.jumpstart.model.Model.__init__")
    @mock.patch("sagemaker.jumpstart.model.Model.deploy")
    @mock.patch("sagemaker.jumpstart.factory.model.JUMPSTART_DEFAULT_REGION_NAME", region)
    def evaluate_model_workflow_with_kwargs(
        self,
        mock_model_deploy: mock.Mock,
        mock_model_init: mock.Mock,
        mock_get_model_specs: mock.Mock,
        mock_session: mock.Mock,
        mock_validate_model_id_and_get_type: mock.Mock,
        mock_retrieve_environment_variables: mock.Mock,
        mock_get_jumpstart_configs: mock.Mock,
        init_kwargs: Optional[dict] = None,
        deploy_kwargs: Optional[dict] = None,
    ):

        mock_retrieve_environment_variables.side_effect = _retrieve_default_environment_variables

        mock_model_deploy.return_value = default_predictor

        mock_validate_model_id_and_get_type.return_value = JumpStartModelType.OPEN_WEIGHTS

        mock_session.return_value = sagemaker_session

        if init_kwargs is None:
            init_kwargs = {}

        if deploy_kwargs is None:
            deploy_kwargs = {}

        model_id, _ = "js-model-class-model-prepacked", "*"

        mock_get_model_specs.side_effect = get_special_model_spec

        model = JumpStartModel(
            model_id=model_id,
            **init_kwargs,
        )

        expected_init_kwargs = overwrite_dictionary(
            {
                "image_uri": "763104351884.dkr.ecr.us-west-2.amazonaws.com/huggingface-pytorch-inference:"
                "1.10.2-transformers4.17.0-gpu-py38-cu113-ubuntu20.04",
                "model_data": "s3://jumpstart-cache-prod-us-west-2/huggingface-infer/prepack/"
                "v1.0.0/infer-prepack-huggingface-txt2img-conflictx-complex-lineart.tar.gz",
                "env": {
                    "SAGEMAKER_PROGRAM": "inference.py",
                    "ENDPOINT_SERVER_TIMEOUT": "3600",
                    "MODEL_CACHE_ROOT": "/opt/ml/model",
                    "SAGEMAKER_ENV": "1",
                    "SAGEMAKER_MODEL_SERVER_WORKERS": "1",
                },
                "predictor_cls": Predictor,
                "role": execution_role,
                "sagemaker_session": sagemaker_session,
                "enable_network_isolation": False,
            },
            init_kwargs,
        )

        mock_model_init.assert_called_once_with(**expected_init_kwargs)

        model.deploy(**deploy_kwargs)

        mock_retrieve_environment_variables.assert_called_once()

        expected_deploy_kwargs = overwrite_dictionary(
            {
                "initial_instance_count": 1,
                "instance_type": "ml.p3.2xlarge",
                "tags": [
                    {"Key": JumpStartTag.MODEL_ID, "Value": "js-model-class-model-prepacked"},
                    {"Key": JumpStartTag.MODEL_VERSION, "Value": "1.1.0"},
                ],
            },
            deploy_kwargs,
        )

        mock_model_deploy.assert_called_once_with(**expected_deploy_kwargs)

    def test_jumpstart_model_kwargs_match_parent_class(self):
        """If you add arguments to <Model constructor>, this test will fail.
        Please add the new argument to the skip set below,
        and reach out to JumpStart team."""

        init_args_to_skip: Set[str] = set(["model_reference_arn"])
        deploy_args_to_skip: Set[str] = set(["kwargs"])

        parent_class_init = Model.__init__
        parent_class_init_args = set(signature(parent_class_init).parameters.keys())

        js_class_init = JumpStartModel.__init__
        js_class_init_args = set(signature(js_class_init).parameters.keys())

        assert js_class_init_args - parent_class_init_args == {
            "model_id",
            "model_version",
            "region",
            "tolerate_vulnerable_model",
            "tolerate_deprecated_model",
            "instance_type",
            "model_package_arn",
<<<<<<< HEAD
            "config_name",
=======
>>>>>>> f66b866a
            "hub_name",
        }
        assert parent_class_init_args - js_class_init_args == init_args_to_skip

        parent_class_deploy = Model.deploy
        parent_class_deploy_args = set(signature(parent_class_deploy).parameters.keys())

        js_class_deploy = JumpStartModel.deploy
        js_class_deploy_args = set(signature(js_class_deploy).parameters.keys())

        assert js_class_deploy_args - parent_class_deploy_args == set()
        assert parent_class_deploy_args - js_class_deploy_args == deploy_args_to_skip

    @mock.patch(
        "sagemaker.jumpstart.model.get_jumpstart_configs", side_effect=lambda *args, **kwargs: {}
    )
    @mock.patch("sagemaker.jumpstart.model.get_init_kwargs")
    @mock.patch("sagemaker.jumpstart.model.Model.__init__")
    @mock.patch("sagemaker.jumpstart.model.validate_model_id_and_get_type")
    def test_validate_model_id_and_get_type(
        self,
        mock_validate_model_id_and_get_type: mock.Mock,
        mock_init: mock.Mock,
        mock_get_init_kwargs: mock.Mock,
        mock_get_jumpstart_configs: mock.Mock,
    ):
        mock_validate_model_id_and_get_type.return_value = JumpStartModelType.OPEN_WEIGHTS
        JumpStartModel(model_id="valid_model_id")

        mock_validate_model_id_and_get_type.return_value = False
        with pytest.raises(ValueError):
            JumpStartModel(model_id="invalid_model_id")

    @mock.patch(
        "sagemaker.jumpstart.model.get_jumpstart_configs", side_effect=lambda *args, **kwargs: {}
    )
    @mock.patch("sagemaker.jumpstart.model.get_default_predictor")
    @mock.patch("sagemaker.jumpstart.model.validate_model_id_and_get_type")
    @mock.patch(
        "sagemaker.jumpstart.factory.model.get_default_jumpstart_session_with_user_agent_suffix"
    )
    @mock.patch("sagemaker.jumpstart.accessors.JumpStartModelsAccessor.get_model_specs")
    @mock.patch("sagemaker.jumpstart.model.Model.__init__")
    @mock.patch("sagemaker.jumpstart.model.Model.deploy")
    @mock.patch("sagemaker.jumpstart.factory.model.JUMPSTART_DEFAULT_REGION_NAME", region)
    def test_no_predictor_returns_default_predictor(
        self,
        mock_model_deploy: mock.Mock,
        mock_model_init: mock.Mock,
        mock_get_model_specs: mock.Mock,
        mock_session: mock.Mock,
        mock_validate_model_id_and_get_type: mock.Mock,
        mock_get_default_predictor: mock.Mock,
        mock_get_jumpstart_configs: mock.Mock,
    ):
        mock_get_default_predictor.return_value = default_predictor_with_presets

        mock_model_deploy.return_value = default_predictor

        mock_validate_model_id_and_get_type.return_value = JumpStartModelType.OPEN_WEIGHTS

        model_id, _ = "js-model-class-model-prepacked", "*"

        mock_get_model_specs.side_effect = get_special_model_spec

        mock_session.return_value = sagemaker_session

        model = JumpStartModel(
            model_id=model_id,
        )

        predictor = model.deploy()

        mock_get_default_predictor.assert_called_once_with(
            predictor=default_predictor,
            model_id=model_id,
            model_version="*",
            region=region,
            hub_arn=None,
            tolerate_deprecated_model=False,
            tolerate_vulnerable_model=False,
            sagemaker_session=model.sagemaker_session,
            model_type=JumpStartModelType.OPEN_WEIGHTS,
            config_name=None,
        )
        self.assertEqual(type(predictor), Predictor)
        self.assertEqual(predictor, default_predictor_with_presets)

    @mock.patch(
        "sagemaker.jumpstart.model.get_jumpstart_configs", side_effect=lambda *args, **kwargs: {}
    )
    @mock.patch("sagemaker.jumpstart.model.get_default_predictor")
    @mock.patch("sagemaker.jumpstart.model.validate_model_id_and_get_type")
    @mock.patch(
        "sagemaker.jumpstart.factory.model.get_default_jumpstart_session_with_user_agent_suffix"
    )
    @mock.patch("sagemaker.jumpstart.accessors.JumpStartModelsAccessor.get_model_specs")
    @mock.patch("sagemaker.jumpstart.model.Model.__init__")
    @mock.patch("sagemaker.jumpstart.model.Model.deploy")
    @mock.patch("sagemaker.jumpstart.factory.model.JUMPSTART_DEFAULT_REGION_NAME", region)
    def test_no_predictor_yes_async_inference_config(
        self,
        mock_model_deploy: mock.Mock,
        mock_model_init: mock.Mock,
        mock_get_model_specs: mock.Mock,
        mock_session: mock.Mock,
        mock_validate_model_id_and_get_type: mock.Mock,
        mock_get_default_predictor: mock.Mock,
        mock_get_jumpstart_configs: mock.Mock,
    ):
        mock_get_default_predictor.return_value = default_predictor_with_presets

        mock_model_deploy.return_value = default_predictor

        mock_validate_model_id_and_get_type.return_value = JumpStartModelType.OPEN_WEIGHTS

        model_id, _ = "js-model-class-model-prepacked", "*"

        mock_get_model_specs.side_effect = get_special_model_spec

        mock_session.return_value = sagemaker_session

        model = JumpStartModel(
            model_id=model_id,
        )

        model.deploy(async_inference_config=AsyncInferenceConfig())

        mock_get_default_predictor.assert_not_called()

    @mock.patch(
        "sagemaker.jumpstart.model.get_jumpstart_configs", side_effect=lambda *args, **kwargs: {}
    )
    @mock.patch("sagemaker.jumpstart.model.get_default_predictor")
    @mock.patch("sagemaker.jumpstart.model.validate_model_id_and_get_type")
    @mock.patch(
        "sagemaker.jumpstart.factory.model.get_default_jumpstart_session_with_user_agent_suffix"
    )
    @mock.patch("sagemaker.jumpstart.accessors.JumpStartModelsAccessor.get_model_specs")
    @mock.patch("sagemaker.jumpstart.model.Model.__init__")
    @mock.patch("sagemaker.jumpstart.model.Model.deploy")
    @mock.patch("sagemaker.jumpstart.factory.model.JUMPSTART_DEFAULT_REGION_NAME", region)
    def test_yes_predictor_returns_default_predictor(
        self,
        mock_model_deploy: mock.Mock,
        mock_model_init: mock.Mock,
        mock_get_model_specs: mock.Mock,
        mock_session: mock.Mock,
        mock_validate_model_id_and_get_type: mock.Mock,
        mock_get_default_predictor: mock.Mock,
        mock_get_jumpstart_configs: mock.Mock,
    ):
        mock_get_default_predictor.return_value = default_predictor_with_presets

        mock_model_deploy.return_value = default_predictor

        mock_validate_model_id_and_get_type.return_value = JumpStartModelType.OPEN_WEIGHTS

        model_id, _ = "js-model-class-model-prepacked", "*"

        mock_get_model_specs.side_effect = get_special_model_spec

        mock_session.return_value = sagemaker_session

        model = JumpStartModel(model_id=model_id, predictor_cls=Predictor)

        predictor = model.deploy()

        mock_get_default_predictor.assert_not_called()
        self.assertEqual(type(predictor), Predictor)
        self.assertEqual(predictor, default_predictor)

    @mock.patch(
        "sagemaker.jumpstart.model.get_jumpstart_configs", side_effect=lambda *args, **kwargs: {}
    )
    @mock.patch("sagemaker.jumpstart.model.validate_model_id_and_get_type")
    @mock.patch("sagemaker.jumpstart.model.Model.__init__")
    @mock.patch("sagemaker.jumpstart.factory.model._retrieve_model_init_kwargs")
    @mock.patch(
        "sagemaker.jumpstart.factory.model.get_default_jumpstart_session_with_user_agent_suffix"
    )
    @mock.patch("sagemaker.jumpstart.accessors.JumpStartModelsAccessor.get_model_specs")
    @mock.patch("sagemaker.jumpstart.model.JumpStartModelsAccessor.reset_cache")
    @mock.patch("sagemaker.jumpstart.factory.estimator.JUMPSTART_DEFAULT_REGION_NAME", region)
    def test_model_id_not_found_refeshes_cache_inference(
        self,
        mock_reset_cache: mock.Mock,
        mock_get_model_specs: mock.Mock,
        mock_session: mock.Mock,
        mock_retrieve_kwargs: mock.Mock,
        mock_model_init: mock.Mock,
        mock_validate_model_id_and_get_type: mock.Mock,
        mock_get_jumpstart_configs: mock.Mock,
    ):

        mock_validate_model_id_and_get_type.side_effect = [False, False]

        model_id, _ = "js-trainable-model", "*"

        mock_retrieve_kwargs.return_value = {}

        mock_get_model_specs.side_effect = get_special_model_spec

        mock_session.return_value = sagemaker_session

        with pytest.raises(ValueError):
            JumpStartModel(
                model_id=model_id,
            )

        mock_reset_cache.assert_called_once_with()
        mock_validate_model_id_and_get_type.assert_has_calls(
            calls=[
                mock.call(
                    model_id="js-trainable-model",
                    model_version=None,
                    region=None,
                    script=JumpStartScriptScope.INFERENCE,
                    sagemaker_session=None,
                    hub_arn=None,
                ),
                mock.call(
                    model_id="js-trainable-model",
                    model_version=None,
                    region=None,
                    script=JumpStartScriptScope.INFERENCE,
                    sagemaker_session=None,
                    hub_arn=None,
                ),
            ]
        )

        mock_validate_model_id_and_get_type.reset_mock()
        mock_reset_cache.reset_mock()

        mock_validate_model_id_and_get_type.side_effect = [
            False,
            JumpStartModelType.OPEN_WEIGHTS,
        ]
        JumpStartModel(
            model_id=model_id,
        )

        mock_reset_cache.assert_called_once_with()
        mock_validate_model_id_and_get_type.assert_has_calls(
            calls=[
                mock.call(
                    model_id="js-trainable-model",
                    model_version=None,
                    region=None,
                    script=JumpStartScriptScope.INFERENCE,
                    sagemaker_session=None,
                    hub_arn=None,
                ),
                mock.call(
                    model_id="js-trainable-model",
                    model_version=None,
                    region=None,
                    script=JumpStartScriptScope.INFERENCE,
                    sagemaker_session=None,
                    hub_arn=None,
                ),
            ]
        )

    @mock.patch(
        "sagemaker.jumpstart.model.get_jumpstart_configs", side_effect=lambda *args, **kwargs: {}
    )
    @mock.patch("sagemaker.jumpstart.model.validate_model_id_and_get_type")
    @mock.patch("sagemaker.jumpstart.accessors.JumpStartModelsAccessor.get_model_specs")
    @mock.patch("sagemaker.jumpstart.factory.model.JUMPSTART_DEFAULT_REGION_NAME", region)
    def test_jumpstart_model_tags(
        self,
        mock_get_model_specs: mock.Mock,
        mock_validate_model_id_and_get_type: mock.Mock,
        mock_get_jumpstart_configs: mock.Mock,
    ):

        mock_validate_model_id_and_get_type.return_value = JumpStartModelType.OPEN_WEIGHTS

        model_id, _ = "env-var-variant-model", "*"

        mock_get_model_specs.side_effect = get_special_model_spec

        mock_session = MagicMock(sagemaker_config={}, boto_region_name="us-west-2")

        model = JumpStartModel(model_id=model_id, sagemaker_session=mock_session)

        model.deploy(tags=[{"Key": "blah", "Value": "blahagain"}])

        js_tags = [
            {"Key": "sagemaker-sdk:jumpstart-model-id", "Value": "env-var-variant-model"},
            {"Key": "sagemaker-sdk:jumpstart-model-version", "Value": "1.0.0"},
        ]

        self.assertEqual(
            mock_session.create_model.call_args[1]["tags"],
            [{"Key": "blah", "Value": "blahagain"}] + js_tags,
        )

        self.assertEqual(
            mock_session.endpoint_from_production_variants.call_args[1]["tags"],
            [{"Key": "blah", "Value": "blahagain"}] + js_tags,
        )

    @mock.patch(
        "sagemaker.jumpstart.model.get_jumpstart_configs", side_effect=lambda *args, **kwargs: {}
    )
    @mock.patch("sagemaker.jumpstart.model.validate_model_id_and_get_type")
    @mock.patch("sagemaker.jumpstart.accessors.JumpStartModelsAccessor.get_model_specs")
    @mock.patch("sagemaker.jumpstart.factory.model.JUMPSTART_DEFAULT_REGION_NAME", region)
    def test_jumpstart_model_tags_disabled(
        self,
        mock_get_model_specs: mock.Mock,
        mock_validate_model_id_and_get_type: mock.Mock,
        mock_get_jumpstart_configs: mock.Mock,
    ):

        mock_validate_model_id_and_get_type.return_value = JumpStartModelType.OPEN_WEIGHTS

        model_id, _ = "env-var-variant-model", "*"

        mock_get_model_specs.side_effect = get_special_model_spec

        settings = SessionSettings(include_jumpstart_tags=False)
        mock_session = MagicMock(
            sagemaker_config={}, settings=settings, boto_region_name="us-west-2"
        )

        model = JumpStartModel(model_id=model_id, sagemaker_session=mock_session)

        model.deploy(tags=[{"Key": "blah", "Value": "blahagain"}])

        self.assertEqual(
            mock_session.create_model.call_args[1]["tags"],
            [{"Key": "blah", "Value": "blahagain"}],
        )

        self.assertEqual(
            mock_session.endpoint_from_production_variants.call_args[1]["tags"],
            [{"Key": "blah", "Value": "blahagain"}],
        )

    @mock.patch(
        "sagemaker.jumpstart.model.get_jumpstart_configs", side_effect=lambda *args, **kwargs: {}
    )
    @mock.patch("sagemaker.jumpstart.model.validate_model_id_and_get_type")
    @mock.patch("sagemaker.jumpstart.accessors.JumpStartModelsAccessor.get_model_specs")
    @mock.patch("sagemaker.jumpstart.factory.model.JUMPSTART_DEFAULT_REGION_NAME", region)
    def test_jumpstart_model_package_arn(
        self,
        mock_get_model_specs: mock.Mock,
        mock_validate_model_id_and_get_type: mock.Mock,
        mock_get_jumpstart_configs: mock.Mock,
    ):

        mock_validate_model_id_and_get_type.return_value = JumpStartModelType.OPEN_WEIGHTS

        model_id, _ = "js-model-package-arn", "*"

        mock_get_model_specs.side_effect = get_special_model_spec

        mock_session = MagicMock(sagemaker_config={}, boto_region_name="us-west-2")

        model = JumpStartModel(model_id=model_id, sagemaker_session=mock_session)

        tag = {"Key": "foo", "Value": "bar"}
        tags = [tag]

        model.deploy(tags=tags)

        self.assertEqual(
            mock_session.create_model.call_args[0][2],
            {
                "ModelPackageName": "arn:aws:sagemaker:us-west-2:594846645681:model-package"
                "/llama2-7b-f-e46eb8a833643ed58aaccd81498972c3"
            },
        )

        self.assertIn(tag, mock_session.create_model.call_args[1]["tags"])

    @mock.patch(
        "sagemaker.jumpstart.model.get_jumpstart_configs", side_effect=lambda *args, **kwargs: {}
    )
    @mock.patch("sagemaker.jumpstart.model.validate_model_id_and_get_type")
    @mock.patch("sagemaker.jumpstart.accessors.JumpStartModelsAccessor.get_model_specs")
    @mock.patch("sagemaker.jumpstart.factory.model.JUMPSTART_DEFAULT_REGION_NAME", region)
    def test_jumpstart_model_package_arn_override(
        self,
        mock_get_model_specs: mock.Mock,
        mock_validate_model_id_and_get_type: mock.Mock,
        mock_get_jumpstart_configs: mock.Mock,
    ):

        mock_validate_model_id_and_get_type.return_value = JumpStartModelType.OPEN_WEIGHTS

        # arbitrary model without model packarn arn
        model_id, _ = "js-trainable-model", "*"

        mock_get_model_specs.side_effect = get_special_model_spec

        mock_session = MagicMock(sagemaker_config={}, boto_region_name="us-west-2")

        model_package_arn = (
            "arn:aws:sagemaker:us-west-2:867530986753:model-package/"
            "llama2-ynnej-f-e46eb8a833643ed58aaccd81498972c3"
        )
        model = JumpStartModel(
            model_id=model_id, model_package_arn=model_package_arn, sagemaker_session=mock_session
        )

        model.deploy()

        self.assertEqual(
            mock_session.create_model.call_args[0][2],
            {
                "ModelPackageName": model_package_arn,
                "Environment": {
                    "ENDPOINT_SERVER_TIMEOUT": "3600",
                    "MODEL_CACHE_ROOT": "/opt/ml/model",
                    "SAGEMAKER_ENV": "1",
                    "SAGEMAKER_MODEL_SERVER_WORKERS": "1",
                    "SAGEMAKER_PROGRAM": "inference.py",
                },
            },
        )

    @mock.patch(
        "sagemaker.jumpstart.model.get_jumpstart_configs", side_effect=lambda *args, **kwargs: {}
    )
    @mock.patch("sagemaker.jumpstart.model.validate_model_id_and_get_type")
    @mock.patch(
        "sagemaker.jumpstart.factory.model.get_default_jumpstart_session_with_user_agent_suffix"
    )
    @mock.patch("sagemaker.jumpstart.accessors.JumpStartModelsAccessor.get_model_specs")
    @mock.patch("sagemaker.jumpstart.factory.model.JUMPSTART_DEFAULT_REGION_NAME", region)
    def test_jumpstart_model_package_arn_unsupported_region(
        self,
        mock_get_model_specs: mock.Mock,
        mock_session: mock.Mock,
        mock_validate_model_id_and_get_type: mock.Mock,
        mock_get_jumpstart_configs: mock.Mock,
    ):

        mock_validate_model_id_and_get_type.return_value = JumpStartModelType.OPEN_WEIGHTS

        model_id, _ = "js-model-package-arn", "*"

        mock_get_model_specs.side_effect = get_special_model_spec

        mock_session.return_value = MagicMock(sagemaker_config={})

        with pytest.raises(ValueError) as e:
            JumpStartModel(model_id=model_id, region="us-east-2")
        assert (
            str(e.value) == "Model package arn for 'js-model-package-arn' not supported in "
            "us-east-2. Please try one of the following regions: us-west-2, us-east-1."
        )

    @mock.patch(
        "sagemaker.jumpstart.model.get_jumpstart_configs", side_effect=lambda *args, **kwargs: {}
    )
    @mock.patch("sagemaker.utils.sagemaker_timestamp")
    @mock.patch("sagemaker.jumpstart.model.validate_model_id_and_get_type")
    @mock.patch(
        "sagemaker.jumpstart.factory.model.get_default_jumpstart_session_with_user_agent_suffix"
    )
    @mock.patch("sagemaker.jumpstart.accessors.JumpStartModelsAccessor.get_model_specs")
    @mock.patch("sagemaker.jumpstart.model.Model.__init__")
    @mock.patch("sagemaker.jumpstart.model.Model.deploy")
    @mock.patch("sagemaker.jumpstart.factory.model.JUMPSTART_DEFAULT_REGION_NAME", region)
    @mock.patch("sagemaker.jumpstart.factory.model.JUMPSTART_LOGGER.info")
    def test_model_data_s3_prefix_override(
        self,
        mock_js_info_logger: mock.Mock,
        mock_model_deploy: mock.Mock,
        mock_model_init: mock.Mock,
        mock_get_model_specs: mock.Mock,
        mock_session: mock.Mock,
        mock_validate_model_id_and_get_type: mock.Mock,
        mock_sagemaker_timestamp: mock.Mock,
        mock_get_jumpstart_configs: mock.Mock,
    ):
        mock_model_deploy.return_value = default_predictor

        mock_sagemaker_timestamp.return_value = "7777"

        mock_validate_model_id_and_get_type.return_value = JumpStartModelType.OPEN_WEIGHTS
        model_id, _ = "js-trainable-model", "*"

        mock_get_model_specs.side_effect = get_special_model_spec

        mock_session.return_value = sagemaker_session

        JumpStartModel(model_id=model_id, model_data="s3://some-bucket/path/to/prefix/")

        mock_model_init.assert_called_once_with(
            image_uri="763104351884.dkr.ecr.us-west-2.amazonaws.com/"
            "autogluon-inference:0.4.3-gpu-py38",
            model_data={
                "S3DataSource": {
                    "S3Uri": "s3://some-bucket/path/to/prefix/",
                    "S3DataType": "S3Prefix",
                    "CompressionType": "None",
                }
            },
            source_dir="s3://jumpstart-cache-prod-us-west-2/source-directory-"
            "tarballs/autogluon/inference/classification/v1.0.0/sourcedir.tar.gz",
            entry_point="inference.py",
            env={
                "SAGEMAKER_PROGRAM": "inference.py",
                "ENDPOINT_SERVER_TIMEOUT": "3600",
                "MODEL_CACHE_ROOT": "/opt/ml/model",
                "SAGEMAKER_ENV": "1",
                "SAGEMAKER_MODEL_SERVER_WORKERS": "1",
            },
            predictor_cls=Predictor,
            role=execution_role,
            sagemaker_session=sagemaker_session,
            enable_network_isolation=False,
            name="blahblahblah-7777",
        )

        mock_js_info_logger.assert_called_with(
            "S3 prefix model_data detected for JumpStartModel: '%s'. "
            "Converting to S3DataSource dictionary: '%s'.",
            "s3://some-bucket/path/to/prefix/",
            '{"S3DataSource": {"S3Uri": "s3://some-bucket/path/to/prefix/", '
            '"S3DataType": "S3Prefix", "CompressionType": "None"}}',
        )

    @mock.patch(
        "sagemaker.jumpstart.model.get_jumpstart_configs", side_effect=lambda *args, **kwargs: {}
    )
    @mock.patch("sagemaker.jumpstart.model.validate_model_id_and_get_type")
    @mock.patch(
        "sagemaker.jumpstart.factory.model.get_default_jumpstart_session_with_user_agent_suffix"
    )
    @mock.patch("sagemaker.jumpstart.accessors.JumpStartModelsAccessor.get_model_specs")
    @mock.patch("sagemaker.jumpstart.model.Model.__init__")
    @mock.patch("sagemaker.jumpstart.model.Model.deploy")
    @mock.patch("sagemaker.jumpstart.factory.model.JUMPSTART_DEFAULT_REGION_NAME", region)
    @mock.patch("sagemaker.jumpstart.factory.model.JUMPSTART_LOGGER.info")
    def test_model_data_s3_prefix_model(
        self,
        mock_js_info_logger: mock.Mock,
        mock_model_deploy: mock.Mock,
        mock_model_init: mock.Mock,
        mock_get_model_specs: mock.Mock,
        mock_session: mock.Mock,
        mock_validate_model_id_and_get_type: mock.Mock,
        mock_get_jumpstart_configs: mock.Mock,
    ):
        mock_model_deploy.return_value = default_predictor

        mock_validate_model_id_and_get_type.return_value = JumpStartModelType.OPEN_WEIGHTS
        model_id, _ = "model_data_s3_prefix_model", "*"

        mock_get_model_specs.side_effect = get_special_model_spec

        mock_session.return_value = sagemaker_session

        JumpStartModel(model_id=model_id, instance_type="ml.p2.xlarge")

        mock_model_init.assert_called_once_with(
            image_uri="763104351884.dkr.ecr.us-west-2.amazonaws.com/pytorch-inference:1.12.0-gpu-py38",
            model_data={
                "S3DataSource": {
                    "S3Uri": "s3://jumpstart-cache-prod-us-west-2/huggingface-infer/prepack/v1.0.1/",
                    "S3DataType": "S3Prefix",
                    "CompressionType": "None",
                }
            },
            predictor_cls=Predictor,
            role=execution_role,
            sagemaker_session=sagemaker_session,
            enable_network_isolation=False,
        )

        mock_js_info_logger.assert_not_called()

    @mock.patch(
        "sagemaker.jumpstart.model.get_jumpstart_configs", side_effect=lambda *args, **kwargs: {}
    )
    @mock.patch("sagemaker.jumpstart.model.validate_model_id_and_get_type")
    @mock.patch(
        "sagemaker.jumpstart.factory.model.get_default_jumpstart_session_with_user_agent_suffix"
    )
    @mock.patch("sagemaker.jumpstart.accessors.JumpStartModelsAccessor.get_model_specs")
    @mock.patch("sagemaker.jumpstart.model.Model.__init__")
    @mock.patch("sagemaker.jumpstart.model.Model.deploy")
    @mock.patch("sagemaker.jumpstart.factory.model.JUMPSTART_DEFAULT_REGION_NAME", region)
    @mock.patch("sagemaker.jumpstart.factory.model.JUMPSTART_LOGGER.info")
    def test_model_artifact_variant_model(
        self,
        mock_js_info_logger: mock.Mock,
        mock_model_deploy: mock.Mock,
        mock_model_init: mock.Mock,
        mock_get_model_specs: mock.Mock,
        mock_session: mock.Mock,
        mock_validate_model_id_and_get_type: mock.Mock,
        mock_get_jumpstart_configs: mock.Mock,
    ):
        mock_model_deploy.return_value = default_predictor

        mock_validate_model_id_and_get_type.return_value = JumpStartModelType.OPEN_WEIGHTS
        model_id, _ = "model-artifact-variant-model", "*"

        mock_get_model_specs.side_effect = get_special_model_spec

        mock_session.return_value = sagemaker_session

        # this instance type has a special model artifact
        JumpStartModel(model_id=model_id, instance_type="ml.p2.xlarge")

        mock_model_init.assert_called_once_with(
            image_uri="763104351884.dkr.ecr.us-west-2.amazonaws.com/huggingface-pytorch-"
            "inference:1.13.1-transformers4.26.0-gpu-py39-cu117-ubuntu20.04",
            model_data="s3://jumpstart-cache-prod-us-west-2/hello-world-1",
            env={
                "SAGEMAKER_PROGRAM": "inference.py",
                "ENDPOINT_SERVER_TIMEOUT": "3600",
                "MODEL_CACHE_ROOT": "/opt/ml/model",
                "SAGEMAKER_ENV": "1",
                "SAGEMAKER_MODEL_SERVER_WORKERS": "1",
            },
            predictor_cls=Predictor,
            role=execution_role,
            sagemaker_session=sagemaker_session,
            enable_network_isolation=True,
        )

        mock_model_init.reset_mock()

        JumpStartModel(model_id=model_id, instance_type="ml.p99.xlarge")

        mock_model_init.assert_called_once_with(
            image_uri="763104351884.dkr.ecr.us-west-2.amazonaws.com/pytorch-inference:1.5.0-gpu-py3",
            model_data="s3://jumpstart-cache-prod-us-west-2/basfsdfssf",
            env={
                "SAGEMAKER_PROGRAM": "inference.py",
                "ENDPOINT_SERVER_TIMEOUT": "3600",
                "MODEL_CACHE_ROOT": "/opt/ml/model",
                "SAGEMAKER_ENV": "1",
                "SAGEMAKER_MODEL_SERVER_WORKERS": "1",
            },
            predictor_cls=Predictor,
            role=execution_role,
            sagemaker_session=sagemaker_session,
            enable_network_isolation=True,
        )

<<<<<<< HEAD
    @mock.patch("sagemaker.jumpstart.model.get_model_info_from_endpoint")
=======
    @mock.patch("sagemaker.jumpstart.model.get_model_id_version_from_endpoint")
>>>>>>> f66b866a
    @mock.patch("sagemaker.jumpstart.model.JumpStartModel.__init__")
    def test_attach(
        self,
        mock_js_model_init,
<<<<<<< HEAD
        mock_get_model_info_from_endpoint,
    ):
        mock_js_model_init.return_value = None
        mock_get_model_info_from_endpoint.return_value = (
            "model-id",
            "model-version",
            None,
            None,
            None,
        )
        val = JumpStartModel.attach("some-endpoint")
        mock_get_model_info_from_endpoint.assert_called_once_with(
=======
        mock_get_model_id_version_from_endpoint,
    ):
        mock_js_model_init.return_value = None
        mock_get_model_id_version_from_endpoint.return_value = "model-id", "model-version", None
        val = JumpStartModel.attach("some-endpoint")
        mock_get_model_id_version_from_endpoint.assert_called_once_with(
>>>>>>> f66b866a
            endpoint_name="some-endpoint",
            inference_component_name=None,
            sagemaker_session=DEFAULT_JUMPSTART_SAGEMAKER_SESSION,
        )
        mock_js_model_init.assert_called_once_with(
            model_id="model-id",
            model_version="model-version",
            sagemaker_session=DEFAULT_JUMPSTART_SAGEMAKER_SESSION,
        )
        assert isinstance(val, JumpStartModel)

<<<<<<< HEAD
        mock_get_model_info_from_endpoint.reset_mock()
        JumpStartModel.attach("some-endpoint", model_id="some-id")
        mock_get_model_info_from_endpoint.assert_called_once_with(
=======
        mock_get_model_id_version_from_endpoint.reset_mock()
        JumpStartModel.attach("some-endpoint", model_id="some-id")
        mock_get_model_id_version_from_endpoint.assert_called_once_with(
>>>>>>> f66b866a
            endpoint_name="some-endpoint",
            inference_component_name=None,
            sagemaker_session=DEFAULT_JUMPSTART_SAGEMAKER_SESSION,
        )

<<<<<<< HEAD
        mock_get_model_info_from_endpoint.reset_mock()
        JumpStartModel.attach("some-endpoint", model_id="some-id", model_version="some-version")
        mock_get_model_info_from_endpoint.assert_called_once_with(
=======
        mock_get_model_id_version_from_endpoint.reset_mock()
        JumpStartModel.attach("some-endpoint", model_id="some-id", model_version="some-version")
        mock_get_model_id_version_from_endpoint.assert_called_once_with(
>>>>>>> f66b866a
            endpoint_name="some-endpoint",
            inference_component_name=None,
            sagemaker_session=DEFAULT_JUMPSTART_SAGEMAKER_SESSION,
        )

        # providing model id, version, and ic name should bypass check with endpoint tags
<<<<<<< HEAD
        mock_get_model_info_from_endpoint.reset_mock()
=======
        mock_get_model_id_version_from_endpoint.reset_mock()
>>>>>>> f66b866a
        JumpStartModel.attach(
            "some-endpoint",
            model_id="some-id",
            model_version="some-version",
            inference_component_name="some-ic-name",
        )
<<<<<<< HEAD
        mock_get_model_info_from_endpoint.assert_not_called()

    @mock.patch(
        "sagemaker.jumpstart.model.get_jumpstart_configs", side_effect=lambda *args, **kwargs: {}
    )
=======
        mock_get_model_id_version_from_endpoint.assert_not_called()

>>>>>>> f66b866a
    @mock.patch("sagemaker.jumpstart.model.validate_model_id_and_get_type")
    @mock.patch(
        "sagemaker.jumpstart.factory.model.get_default_jumpstart_session_with_user_agent_suffix"
    )
    @mock.patch("sagemaker.jumpstart.accessors.JumpStartModelsAccessor.get_model_specs")
    @mock.patch("sagemaker.jumpstart.model.Model.deploy")
    @mock.patch("sagemaker.jumpstart.model.Model.register")
    @mock.patch("sagemaker.jumpstart.factory.model.JUMPSTART_DEFAULT_REGION_NAME", region)
    def test_model_registry_accept_and_response_types(
        self,
        mock_model_register: mock.Mock,
        mock_model_deploy: mock.Mock,
        mock_get_model_specs: mock.Mock,
        mock_session: mock.Mock,
        mock_validate_model_id_and_get_type: mock.Mock,
        mock_get_jumpstart_configs: mock.Mock,
    ):
        mock_model_deploy.return_value = default_predictor

        mock_validate_model_id_and_get_type.return_value = JumpStartModelType.OPEN_WEIGHTS
        model_id, _ = "model_data_s3_prefix_model", "*"

        mock_get_model_specs.side_effect = get_special_model_spec

        mock_session.return_value = sagemaker_session

        model = JumpStartModel(model_id=model_id, instance_type="ml.p2.xlarge")

        model.register()

        mock_model_register.assert_called_once_with(
            model_type=JumpStartModelType.OPEN_WEIGHTS,
            content_types=["application/x-text"],
            response_types=["application/json;verbose", "application/json"],
            model_package_group_name=model.model_id,
        )

    @mock.patch(
        "sagemaker.jumpstart.model.get_jumpstart_configs", side_effect=lambda *args, **kwargs: {}
    )
    @mock.patch("sagemaker.jumpstart.model.get_default_predictor")
    @mock.patch("sagemaker.jumpstart.model.Model.__init__")
    @mock.patch("sagemaker.jumpstart.model.Model.deploy")
    @mock.patch("sagemaker.jumpstart.model.validate_model_id_and_get_type")
    @mock.patch("sagemaker.jumpstart.accessors.JumpStartModelsAccessor.get_model_specs")
    @mock.patch("sagemaker.jumpstart.factory.model.JUMPSTART_DEFAULT_REGION_NAME", region)
    def test_jumpstart_model_session(
        self,
        mock_get_model_specs: mock.Mock,
        mock_validate_model_id_and_get_type: mock.Mock,
        mock_deploy,
        mock_init,
        get_default_predictor,
        mock_get_jumpstart_configs: mock.Mock,
    ):

        mock_validate_model_id_and_get_type.return_value = True

        model_id, _ = "model_data_s3_prefix_model", "*"

        mock_get_model_specs.side_effect = get_special_model_spec

        region = "eu-west-1"  # some non-default region

        if region == JUMPSTART_DEFAULT_REGION_NAME:
            region = "us-west-2"

        session = Session(boto_session=boto3.session.Session(region_name=region))

        assert session.boto_region_name != JUMPSTART_DEFAULT_REGION_NAME

        session.get_caller_identity_arn = Mock(return_value="blah")

        model = JumpStartModel(model_id=model_id, sagemaker_session=session)
        model.deploy()

        assert len(mock_get_model_specs.call_args_list) > 1

        regions = {call[1]["region"] for call in mock_get_model_specs.call_args_list}

        assert len(regions) == 1
        assert list(regions)[0] == region

        s3_clients = {call[1]["s3_client"] for call in mock_get_model_specs.call_args_list}
        assert len(s3_clients) == 1
        assert list(s3_clients)[0] == session.s3_client

    @mock.patch(
        "sagemaker.jumpstart.model.get_jumpstart_configs", side_effect=lambda *args, **kwargs: {}
    )
    @mock.patch.dict(
        "sagemaker.jumpstart.cache.os.environ",
        {
            ENV_VARIABLE_JUMPSTART_MANIFEST_LOCAL_ROOT_DIR_OVERRIDE: "/some/directory/metadata/manifest/root",
            ENV_VARIABLE_JUMPSTART_SPECS_LOCAL_ROOT_DIR_OVERRIDE: "/some/directory/metadata/specs/root",
        },
    )
    @mock.patch("sagemaker.jumpstart.accessors.JumpStartModelsAccessor._get_manifest")
    @mock.patch(
        "sagemaker.jumpstart.factory.model.get_default_jumpstart_session_with_user_agent_suffix"
    )
    @mock.patch("sagemaker.jumpstart.accessors.JumpStartModelsAccessor.get_model_specs")
    @mock.patch("sagemaker.jumpstart.model.Model.deploy")
    @mock.patch("sagemaker.jumpstart.factory.model.JUMPSTART_DEFAULT_REGION_NAME", region)
    def test_model_local_mode(
        self,
        mock_model_deploy: mock.Mock,
        mock_get_model_specs: mock.Mock,
        mock_session: mock.Mock,
        mock_get_manifest: mock.Mock,
        mock_get_jumpstart_configs: mock.Mock,
    ):
        mock_get_model_specs.side_effect = get_prototype_model_spec
        mock_get_manifest.side_effect = (
            lambda region, model_type, *args, **kwargs: get_prototype_manifest(region, model_type)
        )
        mock_model_deploy.return_value = default_predictor

        model_id, _ = "pytorch-eqa-bert-base-cased", "*"

        mock_session.return_value = sagemaker_session

        model = JumpStartModel(model_id=model_id, instance_type="ml.p2.xlarge")

        model.deploy()

        mock_model_deploy.assert_called_once_with(
            initial_instance_count=1,
            instance_type="ml.p2.xlarge",
            tags=[
                {"Key": JumpStartTag.MODEL_ID, "Value": "pytorch-eqa-bert-base-cased"},
                {"Key": JumpStartTag.MODEL_VERSION, "Value": "1.0.0"},
            ],
            wait=True,
            endpoint_logging=False,
        )

    @mock.patch(
        "sagemaker.jumpstart.model.get_jumpstart_configs", side_effect=lambda *args, **kwargs: {}
    )
    @mock.patch("sagemaker.jumpstart.accessors.JumpStartModelsAccessor._get_manifest")
    @mock.patch("sagemaker.jumpstart.factory.model.Session")
    @mock.patch("sagemaker.jumpstart.accessors.JumpStartModelsAccessor.get_model_specs")
    @mock.patch("sagemaker.jumpstart.model.Model.deploy")
    @mock.patch("sagemaker.jumpstart.factory.model.JUMPSTART_DEFAULT_REGION_NAME", region)
    def test_model_initialization_with_config_name(
        self,
        mock_model_deploy: mock.Mock,
        mock_get_model_specs: mock.Mock,
        mock_session: mock.Mock,
        mock_get_manifest: mock.Mock,
        mock_get_jumpstart_configs: mock.Mock,
    ):
        mock_get_model_specs.side_effect = get_prototype_spec_with_configs
        mock_get_manifest.side_effect = (
            lambda region, model_type, *args, **kwargs: get_prototype_manifest(region, model_type)
        )
        mock_model_deploy.return_value = default_predictor

        model_id, _ = "pytorch-eqa-bert-base-cased", "*"

        mock_session.return_value = sagemaker_session

        model = JumpStartModel(model_id=model_id, config_name="neuron-inference")

        assert model.config_name == "neuron-inference"

        model.deploy()

        mock_model_deploy.assert_called_once_with(
            initial_instance_count=1,
            instance_type="ml.inf2.xlarge",
            tags=[
                {"Key": JumpStartTag.MODEL_ID, "Value": "pytorch-eqa-bert-base-cased"},
                {"Key": JumpStartTag.MODEL_VERSION, "Value": "1.0.0"},
                {"Key": JumpStartTag.INFERENCE_CONFIG_NAME, "Value": "neuron-inference"},
            ],
            wait=True,
            endpoint_logging=False,
        )

    @mock.patch(
        "sagemaker.jumpstart.model.get_jumpstart_configs", side_effect=lambda *args, **kwargs: {}
    )
    @mock.patch("sagemaker.jumpstart.accessors.JumpStartModelsAccessor._get_manifest")
    @mock.patch("sagemaker.jumpstart.factory.model.Session")
    @mock.patch("sagemaker.jumpstart.accessors.JumpStartModelsAccessor.get_model_specs")
    @mock.patch("sagemaker.jumpstart.model.Model.deploy")
    @mock.patch("sagemaker.jumpstart.factory.model.JUMPSTART_DEFAULT_REGION_NAME", region)
    def test_model_set_deployment_config(
        self,
        mock_model_deploy: mock.Mock,
        mock_get_model_specs: mock.Mock,
        mock_session: mock.Mock,
        mock_get_manifest: mock.Mock,
        mock_get_jumpstart_configs: mock.Mock,
    ):
        mock_get_model_specs.side_effect = get_prototype_model_spec
        mock_get_manifest.side_effect = (
            lambda region, model_type, *args, **kwargs: get_prototype_manifest(region, model_type)
        )
        mock_model_deploy.return_value = default_predictor

        model_id, _ = "pytorch-eqa-bert-base-cased", "*"

        mock_session.return_value = sagemaker_session

        model = JumpStartModel(model_id=model_id)

        assert model.config_name is None

        model.deploy()

        mock_model_deploy.assert_called_once_with(
            initial_instance_count=1,
            instance_type="ml.p2.xlarge",
            tags=[
                {"Key": JumpStartTag.MODEL_ID, "Value": "pytorch-eqa-bert-base-cased"},
                {"Key": JumpStartTag.MODEL_VERSION, "Value": "1.0.0"},
            ],
            wait=True,
            endpoint_logging=False,
        )

        mock_get_model_specs.reset_mock()
        mock_model_deploy.reset_mock()
        mock_get_model_specs.side_effect = get_prototype_spec_with_configs
        model.set_deployment_config("neuron-inference", "ml.inf2.2xlarge")

        assert model.config_name == "neuron-inference"

        model.deploy()

        mock_model_deploy.assert_called_once_with(
            initial_instance_count=1,
            instance_type="ml.inf2.2xlarge",
            tags=[
                {"Key": JumpStartTag.MODEL_ID, "Value": "pytorch-eqa-bert-base-cased"},
                {"Key": JumpStartTag.MODEL_VERSION, "Value": "1.0.0"},
                {"Key": JumpStartTag.INFERENCE_CONFIG_NAME, "Value": "neuron-inference"},
            ],
            wait=True,
            endpoint_logging=False,
        )
        mock_model_deploy.reset_mock()
        model.set_deployment_config("neuron-inference", "ml.inf2.xlarge")

        assert model.config_name == "neuron-inference"

        model.deploy()

        mock_model_deploy.assert_called_once_with(
            initial_instance_count=1,
            instance_type="ml.inf2.xlarge",
            tags=[
                {"Key": JumpStartTag.MODEL_ID, "Value": "pytorch-eqa-bert-base-cased"},
                {"Key": JumpStartTag.MODEL_VERSION, "Value": "1.0.0"},
                {"Key": JumpStartTag.INFERENCE_CONFIG_NAME, "Value": "neuron-inference"},
            ],
            wait=True,
            endpoint_logging=False,
        )

    @mock.patch("sagemaker.jumpstart.accessors.JumpStartModelsAccessor._get_manifest")
    @mock.patch(
        "sagemaker.jumpstart.factory.model.get_default_jumpstart_session_with_user_agent_suffix"
    )
    @mock.patch("sagemaker.jumpstart.accessors.JumpStartModelsAccessor.get_model_specs")
    @mock.patch("sagemaker.jumpstart.model.Model.deploy")
    @mock.patch("sagemaker.jumpstart.model.Model.__init__")
    @mock.patch("sagemaker.jumpstart.factory.model.JUMPSTART_DEFAULT_REGION_NAME", region)
    def test_model_deployment_config_additional_model_data_source(
        self,
        mock_model_init: mock.Mock,
        mock_model_deploy: mock.Mock,
        mock_get_model_specs: mock.Mock,
        mock_session: mock.Mock,
        mock_get_manifest: mock.Mock,
    ):
        mock_session.return_value = sagemaker_session
        mock_get_model_specs.side_effect = get_prototype_spec_with_configs
        mock_get_manifest.side_effect = (
            lambda region, model_type, *args, **kwargs: get_prototype_manifest(region, model_type)
        )
        mock_model_deploy.return_value = default_predictor

        model_id, _ = "pytorch-eqa-bert-base-cased", "*"

        model = JumpStartModel(model_id=model_id, config_name="gpu-accelerated")

        mock_model_init.assert_called_once_with(
            image_uri="763104351884.dkr.ecr.us-west-2.amazonaws.com/"
            "pytorch-hosting-neuronx:1.13.1-neuronx-py310-sdk2.14.1-ubuntu20.04",
            model_data="s3://jumpstart-cache-prod-us-west-2/pytorch-infer/"
            "infer-pytorch-eqa-bert-base-cased.tar.gz",
            source_dir="s3://jumpstart-cache-prod-us-west-2/source-directory-tarballs/"
            "pytorch/inference/eqa/v1.0.0/sourcedir.tar.gz",
            entry_point="inference.py",
            predictor_cls=Predictor,
            role=execution_role,
            sagemaker_session=sagemaker_session,
            enable_network_isolation=False,
            additional_model_data_sources=[
                {
                    "ChannelName": "draft_model_name",
                    "S3DataSource": {
                        "CompressionType": "None",
                        "S3DataType": "S3Prefix",
                        "S3Uri": "s3://sagemaker-sd-models-prod-us-west-2/key/to/draft/model/artifact/",
                        "ModelAccessConfig": {"AcceptEula": False},
                    },
                }
            ],
        )

        model.deploy()

        mock_model_deploy.assert_called_once_with(
            initial_instance_count=1,
            instance_type="ml.p2.xlarge",
            tags=[
                {"Key": JumpStartTag.MODEL_ID, "Value": "pytorch-eqa-bert-base-cased"},
                {"Key": JumpStartTag.MODEL_VERSION, "Value": "1.0.0"},
                {"Key": JumpStartTag.INFERENCE_CONFIG_NAME, "Value": "gpu-accelerated"},
            ],
            wait=True,
            endpoint_logging=False,
        )

    @mock.patch(
        "sagemaker.jumpstart.model.get_jumpstart_configs", side_effect=lambda *args, **kwargs: {}
    )
    @mock.patch("sagemaker.jumpstart.accessors.JumpStartModelsAccessor._get_manifest")
    @mock.patch("sagemaker.jumpstart.factory.model.Session")
    @mock.patch("sagemaker.jumpstart.accessors.JumpStartModelsAccessor.get_model_specs")
    @mock.patch("sagemaker.jumpstart.model.Model.deploy")
    @mock.patch("sagemaker.jumpstart.factory.model.JUMPSTART_DEFAULT_REGION_NAME", region)
    def test_model_set_deployment_config_model_package(
        self,
        mock_model_deploy: mock.Mock,
        mock_get_model_specs: mock.Mock,
        mock_session: mock.Mock,
        mock_get_manifest: mock.Mock,
        mock_get_jumpstart_configs: mock.Mock,
    ):
        mock_get_model_specs.side_effect = get_prototype_spec_with_configs
        mock_get_manifest.side_effect = (
            lambda region, model_type, *args, **kwargs: get_prototype_manifest(region, model_type)
        )
        mock_model_deploy.return_value = default_predictor

        model_id, _ = "pytorch-eqa-bert-base-cased", "*"

        mock_session.return_value = sagemaker_session

        model = JumpStartModel(model_id=model_id)

        assert model.config_name == "neuron-inference"

        model.deploy()

        mock_model_deploy.assert_called_once_with(
            initial_instance_count=1,
            instance_type="ml.inf2.xlarge",
            tags=[
                {"Key": JumpStartTag.MODEL_ID, "Value": "pytorch-eqa-bert-base-cased"},
                {"Key": JumpStartTag.MODEL_VERSION, "Value": "1.0.0"},
                {"Key": JumpStartTag.INFERENCE_CONFIG_NAME, "Value": "neuron-inference"},
            ],
            wait=True,
            endpoint_logging=False,
        )

        mock_model_deploy.reset_mock()

        model.set_deployment_config(
            config_name="gpu-inference-model-package", instance_type="ml.p2.xlarge"
        )

        assert (
            model.model_package_arn
            == "arn:aws:sagemaker:us-west-2:594846645681:model-package/llama2-7b-v3-740347e540da35b4ab9f6fc0ab3fed2c"
        )
        model.deploy()

        mock_model_deploy.assert_called_once_with(
            initial_instance_count=1,
            instance_type="ml.p2.xlarge",
            tags=[
                {"Key": JumpStartTag.MODEL_ID, "Value": "pytorch-eqa-bert-base-cased"},
                {"Key": JumpStartTag.MODEL_VERSION, "Value": "1.0.0"},
                {"Key": JumpStartTag.INFERENCE_CONFIG_NAME, "Value": "gpu-inference-model-package"},
            ],
            wait=True,
            endpoint_logging=False,
        )

    @mock.patch(
        "sagemaker.jumpstart.model.get_jumpstart_configs", side_effect=lambda *args, **kwargs: {}
    )
    @mock.patch("sagemaker.jumpstart.accessors.JumpStartModelsAccessor._get_manifest")
    @mock.patch("sagemaker.jumpstart.factory.model.Session")
    @mock.patch("sagemaker.jumpstart.accessors.JumpStartModelsAccessor.get_model_specs")
    @mock.patch("sagemaker.jumpstart.model.Model.deploy")
    @mock.patch("sagemaker.jumpstart.factory.model.JUMPSTART_DEFAULT_REGION_NAME", region)
    def test_model_set_deployment_config_incompatible_instance_type_or_name(
        self,
        mock_model_deploy: mock.Mock,
        mock_get_model_specs: mock.Mock,
        mock_session: mock.Mock,
        mock_get_manifest: mock.Mock,
        mock_get_jumpstart_configs: mock.Mock,
    ):
        mock_get_model_specs.side_effect = get_prototype_model_spec
        mock_get_manifest.side_effect = (
            lambda region, model_type, *args, **kwargs: get_prototype_manifest(region, model_type)
        )
        mock_model_deploy.return_value = default_predictor

        model_id, _ = "pytorch-eqa-bert-base-cased", "*"

        mock_session.return_value = sagemaker_session

        model = JumpStartModel(model_id=model_id)

        assert model.config_name is None

        model.deploy()

        mock_model_deploy.assert_called_once_with(
            initial_instance_count=1,
            instance_type="ml.p2.xlarge",
            tags=[
                {"Key": JumpStartTag.MODEL_ID, "Value": "pytorch-eqa-bert-base-cased"},
                {"Key": JumpStartTag.MODEL_VERSION, "Value": "1.0.0"},
            ],
            wait=True,
            endpoint_logging=False,
        )

        mock_get_model_specs.reset_mock()
        mock_model_deploy.reset_mock()
        mock_get_model_specs.side_effect = get_prototype_spec_with_configs
        with pytest.raises(ValueError) as error:
            model.set_deployment_config("neuron-inference", "ml.inf2.32xlarge")
        assert (
            "Instance type ml.inf2.32xlarge is not supported for config neuron-inference."
            in str(error)
        )

        with pytest.raises(ValueError) as error:
            model.set_deployment_config("neuron-inference-unknown-name", "ml.inf2.32xlarge")
        assert "Cannot find Jumpstart config name neuron-inference-unknown-name. " in str(error)

    @mock.patch("sagemaker.jumpstart.model.get_init_kwargs")
    @mock.patch("sagemaker.jumpstart.utils.verify_model_region_and_return_specs")
    @mock.patch("sagemaker.jumpstart.model.add_instance_rate_stats_to_benchmark_metrics")
    @mock.patch("sagemaker.jumpstart.accessors.JumpStartModelsAccessor._get_manifest")
    @mock.patch("sagemaker.jumpstart.factory.model.Session")
    @mock.patch("sagemaker.jumpstart.accessors.JumpStartModelsAccessor.get_model_specs")
    @mock.patch("sagemaker.jumpstart.factory.model.JUMPSTART_DEFAULT_REGION_NAME", region)
    def test_model_list_deployment_configs(
        self,
        mock_get_model_specs: mock.Mock,
        mock_session: mock.Mock,
        mock_get_manifest: mock.Mock,
        mock_add_instance_rate_stats_to_benchmark_metrics: mock.Mock,
        mock_verify_model_region_and_return_specs: mock.Mock,
        mock_get_init_kwargs: mock.Mock,
    ):
        model_id, _ = "pytorch-eqa-bert-base-cased", "*"

        mock_get_init_kwargs.side_effect = lambda *args, **kwargs: get_mock_init_kwargs(model_id)
        mock_verify_model_region_and_return_specs.side_effect = (
            lambda *args, **kwargs: get_base_spec_with_prototype_configs_with_missing_benchmarks()
        )
        mock_add_instance_rate_stats_to_benchmark_metrics.side_effect = lambda region, metrics: (
            None,
            append_instance_stat_metrics(metrics),
        )
        mock_get_model_specs.side_effect = get_prototype_spec_with_configs
        mock_get_manifest.side_effect = (
            lambda region, model_type, *args, **kwargs: get_prototype_manifest(region, model_type)
        )

        mock_session.return_value = sagemaker_session

        model = JumpStartModel(model_id=model_id)

        configs = model.list_deployment_configs()

        self.assertEqual(configs, get_base_deployment_configs(True))

    @mock.patch("sagemaker.jumpstart.utils.verify_model_region_and_return_specs")
    @mock.patch("sagemaker.jumpstart.accessors.JumpStartModelsAccessor._get_manifest")
    @mock.patch("sagemaker.jumpstart.factory.model.Session")
    @mock.patch("sagemaker.jumpstart.accessors.JumpStartModelsAccessor.get_model_specs")
    @mock.patch("sagemaker.jumpstart.factory.model.JUMPSTART_DEFAULT_REGION_NAME", region)
    def test_model_list_deployment_configs_empty(
        self,
        mock_get_model_specs: mock.Mock,
        mock_session: mock.Mock,
        mock_get_manifest: mock.Mock,
        mock_verify_model_region_and_return_specs: mock.Mock,
    ):
        model_id, _ = "pytorch-eqa-bert-base-cased", "*"

        mock_verify_model_region_and_return_specs.side_effect = (
            lambda *args, **kwargs: get_special_model_spec(model_id="gemma-model")
        )
        mock_get_model_specs.side_effect = get_prototype_spec_with_configs
        mock_get_manifest.side_effect = (
            lambda region, model_type, *args, **kwargs: get_prototype_manifest(region, model_type)
        )

        mock_session.return_value = sagemaker_session

        model = JumpStartModel(model_id=model_id)

        configs = model.list_deployment_configs()

        self.assertTrue(len(configs) == 0)

    @mock.patch("sagemaker.jumpstart.model.get_init_kwargs")
    @mock.patch("sagemaker.jumpstart.utils.verify_model_region_and_return_specs")
    @mock.patch("sagemaker.jumpstart.model.add_instance_rate_stats_to_benchmark_metrics")
    @mock.patch("sagemaker.jumpstart.accessors.JumpStartModelsAccessor._get_manifest")
    @mock.patch("sagemaker.jumpstart.factory.model.Session")
    @mock.patch("sagemaker.jumpstart.accessors.JumpStartModelsAccessor.get_model_specs")
    @mock.patch("sagemaker.jumpstart.model.Model.deploy")
    @mock.patch("sagemaker.jumpstart.factory.model.JUMPSTART_DEFAULT_REGION_NAME", region)
    def test_model_retrieve_deployment_config(
        self,
        mock_model_deploy: mock.Mock,
        mock_get_model_specs: mock.Mock,
        mock_session: mock.Mock,
        mock_get_manifest: mock.Mock,
        mock_add_instance_rate_stats_to_benchmark_metrics: mock.Mock,
        mock_verify_model_region_and_return_specs: mock.Mock,
        mock_get_init_kwargs: mock.Mock,
    ):
        model_id, _ = "pytorch-eqa-bert-base-cased", "*"

        mock_verify_model_region_and_return_specs.side_effect = (
            lambda *args, **kwargs: get_base_spec_with_prototype_configs()
        )
        mock_add_instance_rate_stats_to_benchmark_metrics.side_effect = lambda region, metrics: (
            None,
            append_instance_stat_metrics(metrics),
        )
        mock_get_model_specs.side_effect = get_prototype_spec_with_configs
        mock_get_manifest.side_effect = (
            lambda region, model_type, *args, **kwargs: get_prototype_manifest(region, model_type)
        )
        mock_model_deploy.return_value = default_predictor

        expected = get_base_deployment_configs()[0]
        config_name = expected.get("DeploymentConfigName")
        instance_type = expected.get("InstanceType")
        mock_get_init_kwargs.side_effect = lambda *args, **kwargs: get_mock_init_kwargs(
            model_id, config_name
        )

        mock_session.return_value = sagemaker_session

        model = JumpStartModel(model_id=model_id)

        model.set_deployment_config(config_name, instance_type)

        self.assertEqual(model.deployment_config, expected)

        mock_get_init_kwargs.reset_mock()
        mock_get_init_kwargs.side_effect = lambda *args, **kwargs: get_mock_init_kwargs(model_id)

    @mock.patch("sagemaker.jumpstart.model.get_init_kwargs")
    @mock.patch("sagemaker.jumpstart.utils.verify_model_region_and_return_specs")
    @mock.patch("sagemaker.jumpstart.model.add_instance_rate_stats_to_benchmark_metrics")
    @mock.patch("sagemaker.jumpstart.accessors.JumpStartModelsAccessor._get_manifest")
    @mock.patch("sagemaker.jumpstart.factory.model.Session")
    @mock.patch("sagemaker.jumpstart.accessors.JumpStartModelsAccessor.get_model_specs")
    @mock.patch("sagemaker.jumpstart.factory.model.JUMPSTART_DEFAULT_REGION_NAME", region)
    def test_model_display_benchmark_metrics(
        self,
        mock_get_model_specs: mock.Mock,
        mock_session: mock.Mock,
        mock_get_manifest: mock.Mock,
        mock_add_instance_rate_stats_to_benchmark_metrics: mock.Mock,
        mock_verify_model_region_and_return_specs: mock.Mock,
        mock_get_init_kwargs: mock.Mock,
    ):
        model_id, _ = "pytorch-eqa-bert-base-cased", "*"

        mock_get_init_kwargs.side_effect = lambda *args, **kwargs: get_mock_init_kwargs(model_id)
        mock_verify_model_region_and_return_specs.side_effect = (
            lambda *args, **kwargs: get_base_spec_with_prototype_configs_with_missing_benchmarks()
        )
        mock_add_instance_rate_stats_to_benchmark_metrics.side_effect = lambda region, metrics: (
            None,
            append_instance_stat_metrics(metrics),
        )
        mock_get_model_specs.side_effect = get_prototype_spec_with_configs
        mock_get_manifest.side_effect = (
            lambda region, model_type, *args, **kwargs: get_prototype_manifest(region, model_type)
        )

        mock_session.return_value = sagemaker_session

        model = JumpStartModel(model_id=model_id)

        model.display_benchmark_metrics()
        model.display_benchmark_metrics(instance_type="g5.12xlarge")

    @mock.patch("sagemaker.jumpstart.model.get_init_kwargs")
    @mock.patch("sagemaker.jumpstart.utils.verify_model_region_and_return_specs")
    @mock.patch("sagemaker.jumpstart.model.add_instance_rate_stats_to_benchmark_metrics")
    @mock.patch("sagemaker.jumpstart.accessors.JumpStartModelsAccessor._get_manifest")
    @mock.patch("sagemaker.jumpstart.factory.model.Session")
    @mock.patch("sagemaker.jumpstart.accessors.JumpStartModelsAccessor.get_model_specs")
    @mock.patch("sagemaker.jumpstart.factory.model.JUMPSTART_DEFAULT_REGION_NAME", region)
    def test_model_benchmark_metrics(
        self,
        mock_get_model_specs: mock.Mock,
        mock_session: mock.Mock,
        mock_get_manifest: mock.Mock,
        mock_add_instance_rate_stats_to_benchmark_metrics: mock.Mock,
        mock_verify_model_region_and_return_specs: mock.Mock,
        mock_get_init_kwargs: mock.Mock,
    ):
        model_id, _ = "pytorch-eqa-bert-base-cased", "*"

        mock_get_init_kwargs.side_effect = lambda *args, **kwargs: get_mock_init_kwargs(model_id)
        mock_verify_model_region_and_return_specs.side_effect = (
            lambda *args, **kwargs: get_base_spec_with_prototype_configs()
        )
        mock_add_instance_rate_stats_to_benchmark_metrics.side_effect = lambda region, metrics: (
            None,
            append_instance_stat_metrics(metrics),
        )
        mock_get_model_specs.side_effect = get_prototype_spec_with_configs
        mock_get_manifest.side_effect = (
            lambda region, model_type, *args, **kwargs: get_prototype_manifest(region, model_type)
        )

        mock_session.return_value = sagemaker_session

        model = JumpStartModel(model_id=model_id)

        df = model.benchmark_metrics

        self.assertTrue(isinstance(df, pd.DataFrame))


def test_jumpstart_model_requires_model_id():
    with pytest.raises(ValueError):
        JumpStartModel()<|MERGE_RESOLUTION|>--- conflicted
+++ resolved
@@ -787,10 +787,7 @@
             "tolerate_deprecated_model",
             "instance_type",
             "model_package_arn",
-<<<<<<< HEAD
             "config_name",
-=======
->>>>>>> f66b866a
             "hub_name",
         }
         assert parent_class_init_args - js_class_init_args == init_args_to_skip
@@ -1443,16 +1440,11 @@
             enable_network_isolation=True,
         )
 
-<<<<<<< HEAD
     @mock.patch("sagemaker.jumpstart.model.get_model_info_from_endpoint")
-=======
-    @mock.patch("sagemaker.jumpstart.model.get_model_id_version_from_endpoint")
->>>>>>> f66b866a
     @mock.patch("sagemaker.jumpstart.model.JumpStartModel.__init__")
     def test_attach(
         self,
         mock_js_model_init,
-<<<<<<< HEAD
         mock_get_model_info_from_endpoint,
     ):
         mock_js_model_init.return_value = None
@@ -1465,14 +1457,6 @@
         )
         val = JumpStartModel.attach("some-endpoint")
         mock_get_model_info_from_endpoint.assert_called_once_with(
-=======
-        mock_get_model_id_version_from_endpoint,
-    ):
-        mock_js_model_init.return_value = None
-        mock_get_model_id_version_from_endpoint.return_value = "model-id", "model-version", None
-        val = JumpStartModel.attach("some-endpoint")
-        mock_get_model_id_version_from_endpoint.assert_called_once_with(
->>>>>>> f66b866a
             endpoint_name="some-endpoint",
             inference_component_name=None,
             sagemaker_session=DEFAULT_JUMPSTART_SAGEMAKER_SESSION,
@@ -1484,56 +1468,36 @@
         )
         assert isinstance(val, JumpStartModel)
 
-<<<<<<< HEAD
         mock_get_model_info_from_endpoint.reset_mock()
         JumpStartModel.attach("some-endpoint", model_id="some-id")
         mock_get_model_info_from_endpoint.assert_called_once_with(
-=======
-        mock_get_model_id_version_from_endpoint.reset_mock()
-        JumpStartModel.attach("some-endpoint", model_id="some-id")
-        mock_get_model_id_version_from_endpoint.assert_called_once_with(
->>>>>>> f66b866a
             endpoint_name="some-endpoint",
             inference_component_name=None,
             sagemaker_session=DEFAULT_JUMPSTART_SAGEMAKER_SESSION,
         )
 
-<<<<<<< HEAD
         mock_get_model_info_from_endpoint.reset_mock()
         JumpStartModel.attach("some-endpoint", model_id="some-id", model_version="some-version")
         mock_get_model_info_from_endpoint.assert_called_once_with(
-=======
-        mock_get_model_id_version_from_endpoint.reset_mock()
-        JumpStartModel.attach("some-endpoint", model_id="some-id", model_version="some-version")
-        mock_get_model_id_version_from_endpoint.assert_called_once_with(
->>>>>>> f66b866a
             endpoint_name="some-endpoint",
             inference_component_name=None,
             sagemaker_session=DEFAULT_JUMPSTART_SAGEMAKER_SESSION,
         )
 
         # providing model id, version, and ic name should bypass check with endpoint tags
-<<<<<<< HEAD
         mock_get_model_info_from_endpoint.reset_mock()
-=======
-        mock_get_model_id_version_from_endpoint.reset_mock()
->>>>>>> f66b866a
         JumpStartModel.attach(
             "some-endpoint",
             model_id="some-id",
             model_version="some-version",
             inference_component_name="some-ic-name",
         )
-<<<<<<< HEAD
+        
         mock_get_model_info_from_endpoint.assert_not_called()
 
     @mock.patch(
         "sagemaker.jumpstart.model.get_jumpstart_configs", side_effect=lambda *args, **kwargs: {}
     )
-=======
-        mock_get_model_id_version_from_endpoint.assert_not_called()
-
->>>>>>> f66b866a
     @mock.patch("sagemaker.jumpstart.model.validate_model_id_and_get_type")
     @mock.patch(
         "sagemaker.jumpstart.factory.model.get_default_jumpstart_session_with_user_agent_suffix"
