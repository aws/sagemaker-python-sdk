# Copyright Amazon.com, Inc. or its affiliates. All Rights Reserved.
#
# Licensed under the Apache License, Version 2.0 (the "License"). You
# may not use this file except in compliance with the License. A copy of
# the License is located at
#
#     http://aws.amazon.com/apache2.0/
#
# or in the "license" file accompanying this file. This file is
# distributed on an "AS IS" BASIS, WITHOUT WARRANTIES OR CONDITIONS OF
# ANY KIND, either express or implied. See the License for the specific
# language governing permissions and limitations under the License.
from __future__ import absolute_import

import copy
import os
import re

import pytest
from mock import Mock, patch

from sagemaker import Predictor, TrainingInput, utils
from sagemaker.amazon.amazon_estimator import RecordSet
from sagemaker.estimator import Framework
from sagemaker.fw_utils import UploadedCode
from sagemaker.jumpstart.constants import (
    JUMPSTART_BUCKET_NAME_SET,
    JUMPSTART_RESOURCE_BASE_NAME,
)
from sagemaker.jumpstart.enums import JumpStartTag
from sagemaker.mxnet import MXNet
from sagemaker.parameter import ParameterRange
from sagemaker.tuner import (
    HYPERBAND_MAX_RESOURCE,
    HYPERBAND_MIN_RESOURCE,
    HYPERBAND_STRATEGY_CONFIG,
    _TuningJob,
    HyperbandStrategyConfig,
    StrategyConfig,
    create_identical_dataset_and_algorithm_tuner,
    create_transfer_learning_tuner,
    HyperparameterTuner,
)
from sagemaker.workflow.functions import JsonGet, Join
from sagemaker.workflow.parameters import ParameterString, ParameterInteger

from .tuner_test_utils import *  # noqa: F403


@pytest.fixture()
def sagemaker_session():
    boto_mock = Mock(name="boto_session", region_name=REGION)
    sms = Mock(
        name="sagemaker_session",
        boto_session=boto_mock,
        s3_client=None,
        s3_resource=None,
    )
    sms.boto_region_name = REGION
    sms.default_bucket = Mock(name="default_bucket", return_value=BUCKET_NAME)
    sms.config = None

    sms.sagemaker_client.describe_endpoint = Mock(return_value=ENDPOINT_DESC)
    sms.sagemaker_client.describe_endpoint_config = Mock(return_value=ENDPOINT_CONFIG_DESC)

    return sms


@pytest.fixture()
def estimator(sagemaker_session):
    return Estimator(
        IMAGE_NAME,
        ROLE,
        INSTANCE_COUNT,
        INSTANCE_TYPE,
        output_path="s3://bucket/prefix",
        sagemaker_session=sagemaker_session,
    )


@pytest.fixture()
def tuner(estimator):
    return HyperparameterTuner(
        estimator, OBJECTIVE_METRIC_NAME, HYPERPARAMETER_RANGES, METRIC_DEFINITIONS
    )


def test_prepare_for_training(tuner):
    hp1 = JsonGet(step_name="stepname", property_file="pf", json_path="jp")
    hp2 = Join(on="/", values=["1", "2", ParameterString(name="ps", default_value="3")])

    static_hyperparameters = {
        "validated": 1,
        "another_one": 0,
        "hp1": hp1,
        "hp2": hp2,
    }

    tuner.estimator.set_hyperparameters(**static_hyperparameters)
    tuner._prepare_for_tuning()

    assert tuner._current_job_name.startswith(IMAGE_NAME)
    assert len(tuner.static_hyperparameters) == 3
    assert tuner.static_hyperparameters["another_one"] == "0"
    assert tuner.static_hyperparameters["hp1"].expr == {
        "Std:Join": {
            "On": "",
            "Values": [
                {
                    "Std:JsonGet": {
                        "PropertyFile": {"Get": "Steps.stepname.PropertyFiles.pf"},
                        "Path": "jp",
                    },
                },
            ],
        }
    }
    assert tuner.static_hyperparameters["hp2"] == hp2


def test_prepare_for_tuning_with_amazon_estimator(tuner, sagemaker_session):
    tuner.estimator = PCA(
        ROLE,
        INSTANCE_COUNT,
        INSTANCE_TYPE,
        NUM_COMPONENTS,
        sagemaker_session=sagemaker_session,
    )

    tuner._prepare_for_tuning()
    assert "sagemaker_estimator_class_name" not in tuner.static_hyperparameters
    assert "sagemaker_estimator_module" not in tuner.static_hyperparameters


def test_prepare_for_tuning_include_estimator_cls(tuner):
    tuner._prepare_for_tuning(include_cls_metadata=True)
    assert "sagemaker_estimator_class_name" in tuner.static_hyperparameters
    assert "sagemaker_estimator_module" in tuner.static_hyperparameters


def test_prepare_for_tuning_with_job_name(tuner):
    static_hyperparameters = {"validated": 1, "another_one": 0}
    tuner.estimator.set_hyperparameters(**static_hyperparameters)

    tuner._prepare_for_tuning(job_name="some-other-job-name")
    assert tuner._current_job_name == "some-other-job-name"


def test_validate_parameter_ranges_number_validation_error(sagemaker_session):
    pca = PCA(
        ROLE,
        INSTANCE_COUNT,
        INSTANCE_TYPE,
        NUM_COMPONENTS,
        base_job_name="pca",
        sagemaker_session=sagemaker_session,
    )

    invalid_hyperparameter_ranges = {"num_components": IntegerParameter(-1, 2)}

    with pytest.raises(ValueError) as e:
        HyperparameterTuner(
            estimator=pca,
            objective_metric_name=OBJECTIVE_METRIC_NAME,
            hyperparameter_ranges=invalid_hyperparameter_ranges,
            metric_definitions=METRIC_DEFINITIONS,
        )

    assert "Value must be an integer greater than zero" in str(e)


def test_validate_parameter_ranges_string_value_validation_error(sagemaker_session):
    pca = PCA(
        ROLE,
        INSTANCE_COUNT,
        INSTANCE_TYPE,
        NUM_COMPONENTS,
        base_job_name="pca",
        sagemaker_session=sagemaker_session,
    )

    invalid_hyperparameter_ranges = {"algorithm_mode": CategoricalParameter([0, 5])}

    with pytest.raises(ValueError) as e:
        HyperparameterTuner(
            estimator=pca,
            objective_metric_name=OBJECTIVE_METRIC_NAME,
            hyperparameter_ranges=invalid_hyperparameter_ranges,
            metric_definitions=METRIC_DEFINITIONS,
        )

    assert 'Value must be one of "regular" and "randomized"' in str(e)


def test_fit_pca(sagemaker_session, tuner):
    pca = PCA(
        ROLE,
        INSTANCE_COUNT,
        INSTANCE_TYPE,
        NUM_COMPONENTS,
        base_job_name="pca",
        sagemaker_session=sagemaker_session,
    )

    pca.algorithm_mode = "randomized"
    pca.subtract_mean = True
    pca.extra_components = 5

    tuner.estimator = pca

    tags = [{"Name": "some-tag-without-a-value"}]
    tuner.tags = tags

    tuner._hyperparameter_ranges = HYPERPARAMETER_RANGES_TWO

    records = RecordSet(s3_data=INPUTS, num_records=1, feature_dim=1)
    tuner.fit(records, mini_batch_size=9999)

    _, _, tune_kwargs = sagemaker_session.create_tuning_job.mock_calls[0]

    assert tuner.estimator.mini_batch_size == 9999

    assert tune_kwargs["job_name"].startswith("pca")
    assert tune_kwargs["tags"] == tags

    assert len(tune_kwargs["tuning_config"]["parameter_ranges"]["IntegerParameterRanges"]) == 1
    assert tune_kwargs["tuning_config"]["early_stopping_type"] == "Off"
    assert tuner.estimator.mini_batch_size == 9999

    assert "training_config" in tune_kwargs
    assert "training_config_list" not in tune_kwargs

    assert len(tune_kwargs["training_config"]["static_hyperparameters"]) == 4
    assert tune_kwargs["training_config"]["static_hyperparameters"]["extra_components"] == "5"

    assert "estimator_name" not in tune_kwargs["training_config"]
    assert "objective_type" not in tune_kwargs["training_config"]
    assert "objective_metric_name" not in tune_kwargs["training_config"]
    assert "parameter_ranges" not in tune_kwargs["training_config"]


def test_fit_pca_with_early_stopping(sagemaker_session, tuner):
    pca = PCA(
        ROLE,
        INSTANCE_COUNT,
        INSTANCE_TYPE,
        NUM_COMPONENTS,
        base_job_name="pca",
        sagemaker_session=sagemaker_session,
    )

    tuner.estimator = pca
    tuner.early_stopping_type = "Auto"

    records = RecordSet(s3_data=INPUTS, num_records=1, feature_dim=1)
    tuner.fit(records, mini_batch_size=9999)

    _, _, tune_kwargs = sagemaker_session.create_tuning_job.mock_calls[0]

    assert tune_kwargs["job_name"].startswith("pca")
    assert tune_kwargs["tuning_config"]["early_stopping_type"] == "Auto"


def test_fit_pca_with_vpc_config(sagemaker_session, tuner):
    subnets = ["foo"]
    security_group_ids = ["bar"]

    pca = PCA(
        ROLE,
        INSTANCE_COUNT,
        INSTANCE_TYPE,
        NUM_COMPONENTS,
        base_job_name="pca",
        sagemaker_session=sagemaker_session,
        subnets=subnets,
        security_group_ids=security_group_ids,
    )
    tuner.estimator = pca

    records = RecordSet(s3_data=INPUTS, num_records=1, feature_dim=1)
    tuner.fit(records, mini_batch_size=9999)

    _, _, tune_kwargs = sagemaker_session.create_tuning_job.mock_calls[0]

    assert tune_kwargs["training_config"]["vpc_config"] == {
        "Subnets": subnets,
        "SecurityGroupIds": security_group_ids,
    }


def test_training_input_mode(sagemaker_session, tuner):
    expected_input_mode = "Pipe"

    script_path = os.path.join(DATA_DIR, "mxnet_mnist", "failure_script.py")
    mxnet = MXNet(
        entry_point=script_path,
        framework_version=FRAMEWORK_VERSION,
        py_version=PY_VERSION,
        role=ROLE,
        instance_count=INSTANCE_COUNT,
        instance_type=INSTANCE_TYPE,
        sagemaker_session=sagemaker_session,
    )
    tuner.estimator = mxnet

    tags = [{"Name": "some-tag-without-a-value"}]
    tuner.tags = tags

    hyperparameter_ranges = {
        "num_components": IntegerParameter(2, 4),
        "algorithm_mode": CategoricalParameter(["regular", "randomized"]),
    }
    tuner._hyperparameter_ranges = hyperparameter_ranges

    tuner.fit(inputs=TrainingInput("s3://mybucket/train_manifest", input_mode=expected_input_mode))

    actual_input_mode = sagemaker_session.method_calls[1][2]["training_config"]["input_mode"]
    assert actual_input_mode == expected_input_mode


def test_fit_pca_with_inter_container_traffic_encryption_flag(sagemaker_session, tuner):
    pca = PCA(
        ROLE,
        INSTANCE_COUNT,
        INSTANCE_TYPE,
        NUM_COMPONENTS,
        base_job_name="pca",
        sagemaker_session=sagemaker_session,
        encrypt_inter_container_traffic=True,
    )

    tuner.estimator = pca

    records = RecordSet(s3_data=INPUTS, num_records=1, feature_dim=1)
    tuner.fit(records, mini_batch_size=9999)

    _, _, tune_kwargs = sagemaker_session.create_tuning_job.mock_calls[0]

    assert tune_kwargs["job_name"].startswith("pca")
    assert tune_kwargs["training_config"]["encrypt_inter_container_traffic"] is True


@pytest.mark.parametrize(
    "inputs,include_cls_metadata,estimator_kwargs,error_message",
    [
        (
            RecordSet(s3_data=INPUTS, num_records=1, feature_dim=1),
            {ESTIMATOR_NAME_TWO: True},
            {},
            re.compile(
                "Argument 'inputs' must be a dictionary using \\['estimator_name', 'estimator_name_two'\\] as keys"
            ),
        ),
        (
            {ESTIMATOR_NAME: RecordSet(s3_data=INPUTS, num_records=1, feature_dim=1)},
            False,
            {},
            re.compile(
                "Argument 'include_cls_metadata' must be a dictionary using \\['estimator_name', "
                "'estimator_name_two'\\] as keys"
            ),
        ),
        (
            {ESTIMATOR_NAME: RecordSet(s3_data=INPUTS, num_records=1, feature_dim=1)},
            {ESTIMATOR_NAME_TWO: True},
            False,
            re.compile(
                "Argument 'estimator_kwargs' must be a dictionary using \\['estimator_name', "
                "'estimator_name_two'\\] as keys"
            ),
        ),
        (
            {
                ESTIMATOR_NAME: RecordSet(s3_data=INPUTS, num_records=1, feature_dim=1),
                "Invalid estimator": RecordSet(s3_data=INPUTS, num_records=10, feature_dim=5),
            },
            {ESTIMATOR_NAME_TWO: True},
            None,
            re.compile(
                "The keys of argument 'inputs' must be a subset of \\['estimator_name', 'estimator_name_two'\\]"
            ),
        ),
    ],
)
def test_fit_multi_estimators_invalid_inputs(
    sagemaker_session, inputs, include_cls_metadata, estimator_kwargs, error_message
):
    (tuner, estimator_one, estimator_two) = _create_multi_estimator_tuner(sagemaker_session)

    with pytest.raises(ValueError, match=error_message):
        tuner.fit(
            inputs=inputs,
            include_cls_metadata=include_cls_metadata,
            estimator_kwargs=estimator_kwargs,
        )


def test_fit_multi_estimators(sagemaker_session):

    (tuner, estimator_one, estimator_two) = _create_multi_estimator_tuner(sagemaker_session)

    records = {ESTIMATOR_NAME_TWO: RecordSet(s3_data=INPUTS, num_records=1, feature_dim=1)}

    estimator_kwargs = {ESTIMATOR_NAME_TWO: {"mini_batch_size": 4000}}

    tuner.fit(inputs=records, include_cls_metadata={}, estimator_kwargs=estimator_kwargs)

    _, _, tune_kwargs = sagemaker_session.create_tuning_job.mock_calls[0]

    assert tune_kwargs["job_name"].startswith(BASE_JOB_NAME)
    assert tune_kwargs["tags"] == TAGS

    assert tune_kwargs["tuning_config"]["strategy"] == STRATEGY
    assert tune_kwargs["tuning_config"]["max_jobs"] == MAX_JOBS
    assert tune_kwargs["tuning_config"]["max_parallel_jobs"] == MAX_PARALLEL_JOBS
    assert tune_kwargs["tuning_config"]["early_stopping_type"] == EARLY_STOPPING_TYPE

    assert "tuning_objective" not in tune_kwargs["tuning_config"]
    assert "parameter_ranges" not in tune_kwargs["tuning_config"]

    assert "training_config" not in tune_kwargs
    assert "training_config_list" in tune_kwargs

    assert len(tune_kwargs["training_config_list"]) == 2

    training_config_one = tune_kwargs["training_config_list"][0]
    training_config_two = tune_kwargs["training_config_list"][1]

    assert training_config_one["estimator_name"] == ESTIMATOR_NAME
    assert training_config_one["objective_type"] == "Minimize"
    assert training_config_one["objective_metric_name"] == OBJECTIVE_METRIC_NAME
    assert training_config_one["input_config"] is None
    assert training_config_one["image_uri"] == estimator_one.training_image_uri()
    assert training_config_one["metric_definitions"] == METRIC_DEFINITIONS
    assert (
        training_config_one["static_hyperparameters"]["sagemaker_estimator_module"]
        == '"sagemaker.mxnet.estimator"'
    )
    _assert_parameter_ranges(
        HYPERPARAMETER_RANGES,
        training_config_one["parameter_ranges"],
        isinstance(estimator_one, Framework),
    )

    assert training_config_two["estimator_name"] == ESTIMATOR_NAME_TWO
    assert training_config_two["objective_type"] == "Minimize"
    assert training_config_two["objective_metric_name"] == OBJECTIVE_METRIC_NAME_TWO
    assert len(training_config_two["input_config"]) == 1
    assert training_config_two["input_config"][0]["DataSource"]["S3DataSource"]["S3Uri"] == INPUTS
    assert training_config_two["image_uri"] == estimator_two.training_image_uri()
    assert training_config_two["metric_definitions"] is None
    assert training_config_two["static_hyperparameters"]["mini_batch_size"] == "4000"
    _assert_parameter_ranges(
        HYPERPARAMETER_RANGES_TWO,
        training_config_two["parameter_ranges"],
        isinstance(estimator_two, Framework),
    )


def _create_multi_estimator_tuner(sagemaker_session):
    mxnet_script_path = os.path.join(DATA_DIR, "mxnet_mnist", "failure_script.py")
    mxnet = MXNet(
        entry_point=mxnet_script_path,
        framework_version=FRAMEWORK_VERSION,
        py_version=PY_VERSION,
        role=ROLE,
        instance_count=INSTANCE_COUNT,
        instance_type=INSTANCE_TYPE,
        sagemaker_session=sagemaker_session,
    )

    pca = PCA(
        ROLE,
        INSTANCE_COUNT,
        INSTANCE_TYPE,
        NUM_COMPONENTS,
        base_job_name="pca",
        sagemaker_session=sagemaker_session,
    )
    pca.algorithm_mode = "randomized"
    pca.subtract_mean = True
    pca.extra_components = 5

    tuner = HyperparameterTuner.create(
        base_tuning_job_name=BASE_JOB_NAME,
        estimator_dict={ESTIMATOR_NAME: mxnet, ESTIMATOR_NAME_TWO: pca},
        objective_metric_name_dict={
            ESTIMATOR_NAME: OBJECTIVE_METRIC_NAME,
            ESTIMATOR_NAME_TWO: OBJECTIVE_METRIC_NAME_TWO,
        },
        hyperparameter_ranges_dict={
            ESTIMATOR_NAME: HYPERPARAMETER_RANGES,
            ESTIMATOR_NAME_TWO: HYPERPARAMETER_RANGES_TWO,
        },
        metric_definitions_dict={ESTIMATOR_NAME: METRIC_DEFINITIONS},
        strategy=STRATEGY,
        objective_type=OBJECTIVE_TYPE,
        max_jobs=MAX_JOBS,
        max_parallel_jobs=MAX_PARALLEL_JOBS,
        tags=TAGS,
        warm_start_config=WARM_START_CONFIG,
        early_stopping_type=EARLY_STOPPING_TYPE,
    )

    return tuner, mxnet, pca


def _assert_parameter_ranges(expected, actual, is_framework_estimator):
    continuous_ranges = []
    integer_ranges = []
    categorical_ranges = []
    for (name, param_range) in expected.items():
        if isinstance(param_range, ContinuousParameter):
            continuous_ranges.append(param_range.as_tuning_range(name))
        elif isinstance(param_range, IntegerParameter):
            integer_ranges.append(param_range.as_tuning_range(name))
        else:
            categorical_range = (
                param_range.as_json_range(name)
                if is_framework_estimator
                else param_range.as_tuning_range(name)
            )
            categorical_ranges.append(categorical_range)

    assert continuous_ranges == actual["ContinuousParameterRanges"]
    assert integer_ranges == actual["IntegerParameterRanges"]
    assert categorical_ranges == actual["CategoricalParameterRanges"]


def test_attach_tuning_job_with_estimator_from_hyperparameters(sagemaker_session):
    job_details = copy.deepcopy(TUNING_JOB_DETAILS)
    sagemaker_session.sagemaker_client.describe_hyper_parameter_tuning_job = Mock(
        name="describe_tuning_job", return_value=job_details
    )
    tuner = HyperparameterTuner.attach(JOB_NAME, sagemaker_session=sagemaker_session)

    assert tuner.latest_tuning_job.name == JOB_NAME
    assert tuner.base_tuning_job_name == JOB_NAME
    assert tuner._current_job_name == JOB_NAME

    assert tuner.objective_metric_name == OBJECTIVE_METRIC_NAME
    assert tuner.max_jobs == 1
    assert tuner.max_parallel_jobs == 1
    assert tuner.metric_definitions == METRIC_DEFINITIONS
    assert tuner.strategy == "Bayesian"
    assert tuner.objective_type == "Minimize"
    assert tuner.early_stopping_type == "Off"

    assert isinstance(tuner.estimator, PCA)
    assert tuner.estimator.role == ROLE
    assert tuner.estimator.instance_count == 1
    assert tuner.estimator.max_run == 24 * 60 * 60
    assert tuner.estimator.input_mode == "File"
    assert tuner.estimator.output_path == BUCKET_NAME
    assert tuner.estimator.output_kms_key == ""

    assert "_tuning_objective_metric" not in tuner.estimator.hyperparameters()
    assert tuner.estimator.hyperparameters()["num_components"] == "10"


def test_attach_tuning_job_with_estimator_from_hyperparameters_with_early_stopping(
    sagemaker_session,
):
    job_details = copy.deepcopy(TUNING_JOB_DETAILS)
    job_details["HyperParameterTuningJobConfig"]["TrainingJobEarlyStoppingType"] = "Auto"
    sagemaker_session.sagemaker_client.describe_hyper_parameter_tuning_job = Mock(
        name="describe_tuning_job", return_value=job_details
    )
    tuner = HyperparameterTuner.attach(JOB_NAME, sagemaker_session=sagemaker_session)

    assert tuner.latest_tuning_job.name == JOB_NAME
    assert tuner.early_stopping_type == "Auto"

    assert isinstance(tuner.estimator, PCA)


def test_attach_tuning_job_with_job_details(sagemaker_session):
    job_details = copy.deepcopy(TUNING_JOB_DETAILS)
    HyperparameterTuner.attach(
        JOB_NAME, sagemaker_session=sagemaker_session, job_details=job_details
    )
    sagemaker_session.sagemaker_client.describe_hyper_parameter_tuning_job.assert_not_called


def test_attach_tuning_job_with_estimator_from_image(sagemaker_session):
    job_details = copy.deepcopy(TUNING_JOB_DETAILS)
    job_details["TrainingJobDefinition"]["AlgorithmSpecification"][
        "TrainingImage"
    ] = "1111.amazonaws.com/pca:1"
    sagemaker_session.sagemaker_client.describe_hyper_parameter_tuning_job = Mock(
        name="describe_tuning_job", return_value=job_details
    )

    tuner = HyperparameterTuner.attach(JOB_NAME, sagemaker_session=sagemaker_session)
    assert isinstance(tuner.estimator, PCA)


def test_attach_tuning_job_with_estimator_from_kwarg(sagemaker_session):
    job_details = copy.deepcopy(TUNING_JOB_DETAILS)
    sagemaker_session.sagemaker_client.describe_hyper_parameter_tuning_job = Mock(
        name="describe_tuning_job", return_value=job_details
    )
    tuner = HyperparameterTuner.attach(
        JOB_NAME,
        sagemaker_session=sagemaker_session,
        estimator_cls="sagemaker.estimator.Estimator",
    )
    assert isinstance(tuner.estimator, Estimator)


def test_attach_with_no_specified_estimator(sagemaker_session):
    job_details = copy.deepcopy(TUNING_JOB_DETAILS)
    del job_details["TrainingJobDefinition"]["StaticHyperParameters"]["sagemaker_estimator_module"]
    del job_details["TrainingJobDefinition"]["StaticHyperParameters"][
        "sagemaker_estimator_class_name"
    ]
    sagemaker_session.sagemaker_client.describe_hyper_parameter_tuning_job = Mock(
        name="describe_tuning_job", return_value=job_details
    )

    tuner = HyperparameterTuner.attach(JOB_NAME, sagemaker_session=sagemaker_session)
    assert isinstance(tuner.estimator, Estimator)


def test_attach_with_generated_job_name(sagemaker_session):
    job_name = utils.name_from_base(BASE_JOB_NAME, max_length=32, short=True)

    job_details = copy.deepcopy(TUNING_JOB_DETAILS)
    job_details["HyperParameterTuningJobName"] = job_name

    sagemaker_session.sagemaker_client.describe_hyper_parameter_tuning_job = Mock(
        name="describe_tuning_job", return_value=job_details
    )

    tuner = HyperparameterTuner.attach(job_name, sagemaker_session=sagemaker_session)
    assert BASE_JOB_NAME == tuner.base_tuning_job_name


def test_attach_with_warm_start_config(sagemaker_session):
    warm_start_config = WarmStartConfig(
        warm_start_type=WarmStartTypes.TRANSFER_LEARNING, parents={"p1", "p2"}
    )
    job_details = copy.deepcopy(TUNING_JOB_DETAILS)
    job_details["WarmStartConfig"] = warm_start_config.to_input_req()

    sagemaker_session.sagemaker_client.describe_hyper_parameter_tuning_job = Mock(
        name="describe_tuning_job", return_value=job_details
    )

    tuner = HyperparameterTuner.attach(JOB_NAME, sagemaker_session=sagemaker_session)
    assert tuner.warm_start_config.type == warm_start_config.type
    assert tuner.warm_start_config.parents == warm_start_config.parents


def test_attach_tuning_job_with_multi_estimators(sagemaker_session):
    job_details = copy.deepcopy(MULTI_ALGO_TUNING_JOB_DETAILS)
    tuner = HyperparameterTuner.attach(
        JOB_NAME,
        sagemaker_session=sagemaker_session,
        estimator_cls={ESTIMATOR_NAME_TWO: "sagemaker.estimator.Estimator"},
        job_details=job_details,
    )

    assert tuner.latest_tuning_job.name == JOB_NAME
    assert tuner.strategy == "Bayesian"
    assert tuner.objective_type == "Minimize"
    assert tuner.max_jobs == 4
    assert tuner.max_parallel_jobs == 2
    assert tuner.early_stopping_type == "Off"
    assert tuner.warm_start_config is None

    assert tuner.estimator is None
    assert tuner.objective_metric_name is None
    assert tuner._hyperparameter_ranges is None
    assert tuner.metric_definitions is None

    assert tuner.estimator_dict is not None
    assert tuner.objective_metric_name_dict is not None
    assert tuner._hyperparameter_ranges_dict is not None
    assert tuner.metric_definitions_dict is not None

    assert len(tuner.estimator_dict) == 2

    estimator_names = tuner.estimator_dict.keys()
    assert tuner.objective_metric_name_dict.keys() == estimator_names
    assert tuner._hyperparameter_ranges_dict.keys() == estimator_names
    assert set(tuner.metric_definitions_dict.keys()).issubset(set(estimator_names))

    assert isinstance(tuner.estimator_dict[ESTIMATOR_NAME], PCA)
    assert isinstance(tuner.estimator_dict[ESTIMATOR_NAME_TWO], Estimator)

    assert tuner.objective_metric_name_dict[ESTIMATOR_NAME] == OBJECTIVE_METRIC_NAME
    assert tuner.objective_metric_name_dict[ESTIMATOR_NAME_TWO] == OBJECTIVE_METRIC_NAME_TWO

    parameter_ranges_one = tuner._hyperparameter_ranges_dict[ESTIMATOR_NAME]
    assert len(parameter_ranges_one) == 1
    assert isinstance(parameter_ranges_one.get("mini_batch_size", None), IntegerParameter)

    parameter_ranges_two = tuner._hyperparameter_ranges_dict[ESTIMATOR_NAME_TWO]
    assert len(parameter_ranges_two) == 2
    assert isinstance(parameter_ranges_two.get("kernel", None), CategoricalParameter)
    assert isinstance(parameter_ranges_two.get("tree_count", None), IntegerParameter)

    assert len(tuner.metric_definitions_dict) == 1
    assert tuner.metric_definitions_dict[ESTIMATOR_NAME_TWO] == METRIC_DEFINITIONS


def test_serialize_parameter_ranges(tuner):
    hyperparameter_ranges = tuner.hyperparameter_ranges()

    for key, value in HYPERPARAMETER_RANGES.items():
        assert hyperparameter_ranges[value.__name__ + "ParameterRanges"][0]["Name"] == key


def test_analytics(tuner):
    tuner.latest_tuning_job = _TuningJob(tuner.sagemaker_session, "testjob")
    tuner_analytics = tuner.analytics()
    assert tuner_analytics is not None
    assert tuner_analytics.name.find("testjob") > -1


def test_serialize_categorical_ranges_for_frameworks(sagemaker_session, tuner):
    tuner.estimator = MXNet(
        entry_point=SCRIPT_NAME,
        framework_version=FRAMEWORK_VERSION,
        py_version=PY_VERSION,
        role=ROLE,
        instance_count=INSTANCE_COUNT,
        instance_type=INSTANCE_TYPE,
        sagemaker_session=sagemaker_session,
    )

    hyperparameter_ranges = tuner.hyperparameter_ranges()

    assert hyperparameter_ranges["CategoricalParameterRanges"][0]["Name"] == "blank"
    assert hyperparameter_ranges["CategoricalParameterRanges"][0]["Values"] == [
        '"0"',
        '"5"',
    ]


def test_serialize_nonexistent_parameter_ranges(tuner):
    temp_hyperparameter_ranges = HYPERPARAMETER_RANGES.copy()
    parameter_type = temp_hyperparameter_ranges["validated"].__name__

    temp_hyperparameter_ranges["validated"] = None
    tuner._hyperparameter_ranges = temp_hyperparameter_ranges

    ranges = tuner.hyperparameter_ranges()
    assert len(ranges.keys()) == 3
    assert not ranges[parameter_type + "ParameterRanges"]


def test_stop_tuning_job(sagemaker_session, tuner):
    sagemaker_session.stop_tuning_job = Mock(name="stop_hyper_parameter_tuning_job")
    tuner.latest_tuning_job = _TuningJob(sagemaker_session, JOB_NAME)

    tuner.stop_tuning_job()

    sagemaker_session.stop_tuning_job.assert_called_once_with(name=JOB_NAME)


def test_stop_tuning_job_no_tuning_job(tuner):
    with pytest.raises(ValueError) as e:
        tuner.stop_tuning_job()
    assert "No tuning job available" in str(e)


def test_best_tuning_job(tuner):
    tuning_job_description = {"BestTrainingJob": {"TrainingJobName": JOB_NAME}}

    tuner.estimator.sagemaker_session.sagemaker_client.describe_hyper_parameter_tuning_job = Mock(
        name="describe_hyper_parameter_tuning_job", return_value=tuning_job_description
    )

    tuner.latest_tuning_job = _TuningJob(tuner.estimator.sagemaker_session, JOB_NAME)
    best_training_job = tuner.best_training_job()

    assert best_training_job == JOB_NAME
    tuner.estimator.sagemaker_session.sagemaker_client.describe_hyper_parameter_tuning_job.assert_called_once_with(
        HyperParameterTuningJobName=JOB_NAME
    )


def test_best_tuning_job_no_latest_job(tuner):
    with pytest.raises(Exception) as e:
        tuner.best_training_job()

    assert "No tuning job available" in str(e)


def test_best_tuning_job_no_best_job(tuner):
    tuning_job_description = {"TuningJobName": "a_job"}

    tuner.estimator.sagemaker_session.sagemaker_client.describe_hyper_parameter_tuning_job = Mock(
        name="describe_hyper_parameter_tuning_job", return_value=tuning_job_description
    )

    tuner.latest_tuning_job = _TuningJob(tuner.estimator.sagemaker_session, JOB_NAME)

    with pytest.raises(Exception) as e:
        tuner.best_training_job()

    tuner.estimator.sagemaker_session.sagemaker_client.describe_hyper_parameter_tuning_job.assert_called_once_with(
        HyperParameterTuningJobName=JOB_NAME
    )
    assert "Best training job not available for tuning job:" in str(e)


def test_best_estimator(tuner):
    tuner.sagemaker_session.sagemaker_client.describe_training_job = Mock(
        name="describe_training_job", return_value=TRAINING_JOB_DESCRIPTION
    )

    tuner.sagemaker_session.sagemaker_client.describe_hyper_parameter_tuning_job = Mock(
        name="describe_hyper_parameter_tuning_job",
        return_value={"BestTrainingJob": {"TrainingJobName": TRAINING_JOB_NAME}},
    )

    tuner.sagemaker_session.sagemaker_client.list_tags = Mock(
        name="list_tags", return_value=LIST_TAGS_RESULT
    )

    tuner.sagemaker_session.log_for_jobs = Mock(name="log_for_jobs")
    tuner.latest_tuning_job = _TuningJob(tuner.sagemaker_session, JOB_NAME)

    best_estimator = tuner.best_estimator()

    assert best_estimator is not None
    assert best_estimator.latest_training_job is not None
    assert best_estimator.latest_training_job.job_name == TRAINING_JOB_NAME
    assert best_estimator.sagemaker_session == tuner.sagemaker_session

    tuner.estimator.sagemaker_session.sagemaker_client.describe_hyper_parameter_tuning_job.assert_called_once_with(
        HyperParameterTuningJobName=JOB_NAME
    )
    tuner.sagemaker_session.sagemaker_client.describe_training_job.assert_called_once_with(
        TrainingJobName=TRAINING_JOB_NAME
    )


def test_deploy_default(tuner):
    tuner.sagemaker_session.sagemaker_client.describe_training_job = Mock(
        name="describe_training_job", return_value=TRAINING_JOB_DESCRIPTION
    )

    tuner.sagemaker_session.sagemaker_client.describe_hyper_parameter_tuning_job = Mock(
        name="describe_hyper_parameter_tuning_job",
        return_value={"BestTrainingJob": {"TrainingJobName": TRAINING_JOB_NAME}},
    )

    tuner.sagemaker_session.sagemaker_client.list_tags = Mock(
        name="list_tags", return_value=LIST_TAGS_RESULT
    )

    tuner.sagemaker_session.log_for_jobs = Mock(name="log_for_jobs")

    tuner.latest_tuning_job = _TuningJob(tuner.sagemaker_session, JOB_NAME)
    predictor = tuner.deploy(INSTANCE_COUNT, INSTANCE_TYPE)

    tuner.sagemaker_session.create_model.assert_called_once()
    args, kwargs = tuner.sagemaker_session.create_model.call_args
    assert kwargs["name"].startswith(TRAINING_JOB_NAME)
    assert kwargs["role"] == ROLE
    assert kwargs["container_defs"]["Image"] == IMAGE_NAME
    assert kwargs["container_defs"]["ModelDataUrl"] == MODEL_DATA

    assert isinstance(predictor, Predictor)
    assert predictor.endpoint_name.startswith(TRAINING_JOB_NAME)
    assert predictor.sagemaker_session == tuner.sagemaker_session


def test_deploy_estimator_dict(tuner):
    tuner.estimator_dict = {ESTIMATOR_NAME: tuner.estimator}
    tuner.estimator = None

    tuner.sagemaker_session.sagemaker_client.describe_training_job = Mock(
        name="describe_training_job", return_value=TRAINING_JOB_DESCRIPTION
    )

    tuner.sagemaker_session.sagemaker_client.describe_hyper_parameter_tuning_job = Mock(
        name="describe_hyper_parameter_tuning_job",
        return_value={
            "BestTrainingJob": {
                "TrainingJobName": TRAINING_JOB_NAME,
                "TrainingJobDefinitionName": ESTIMATOR_NAME,
            }
        },
    )

    tuner.sagemaker_session.sagemaker_client.list_tags = Mock(
        name="list_tags", return_value=LIST_TAGS_RESULT
    )

    tuner.sagemaker_session.log_for_jobs = Mock(name="log_for_jobs")

    tuner.latest_tuning_job = _TuningJob(tuner.sagemaker_session, JOB_NAME)
    predictor = tuner.deploy(INSTANCE_COUNT, INSTANCE_TYPE)

    tuner.sagemaker_session.create_model.assert_called_once()
    args, kwargs = tuner.sagemaker_session.create_model.call_args
    assert kwargs["name"].startswith(TRAINING_JOB_NAME)
    assert kwargs["role"] == ROLE
    assert kwargs["container_defs"]["Image"] == IMAGE_NAME
    assert kwargs["container_defs"]["ModelDataUrl"] == MODEL_DATA

    assert isinstance(predictor, Predictor)
    assert predictor.endpoint_name.startswith(TRAINING_JOB_NAME)
    assert predictor.sagemaker_session == tuner.sagemaker_session


@patch("sagemaker.tuner.HyperparameterTuner.best_estimator")
@patch("sagemaker.tuner.HyperparameterTuner._get_best_training_job")
def test_deploy_optional_params(_get_best_training_job, best_estimator, tuner):
    tuner.fit()

    estimator = Mock()
    best_estimator.return_value = estimator

    training_job = "best-job-ever"
    _get_best_training_job.return_value = training_job

    accelerator = "ml.eia1.medium"
    endpoint_name = "foo"
    model_name = "bar"
    kms_key = "key"
    kwargs = {"some_arg": "some_value"}

    tuner.deploy(
        INSTANCE_COUNT,
        INSTANCE_TYPE,
        accelerator_type=accelerator,
        endpoint_name=endpoint_name,
        wait=False,
        model_name=model_name,
        kms_key=kms_key,
        **kwargs,
    )

    best_estimator.assert_called_with(training_job)

    estimator.deploy.assert_called_with(
        initial_instance_count=INSTANCE_COUNT,
        instance_type=INSTANCE_TYPE,
        serializer=None,
        deserializer=None,
        accelerator_type=accelerator,
        endpoint_name=endpoint_name,
        wait=False,
        model_name=model_name,
        kms_key=kms_key,
        data_capture_config=None,
        **kwargs,
    )


def test_wait(tuner):
    tuner.latest_tuning_job = _TuningJob(tuner.estimator.sagemaker_session, JOB_NAME)
    tuner.estimator.sagemaker_session.wait_for_tuning_job = Mock(name="wait_for_tuning_job")

    tuner.wait()

    tuner.estimator.sagemaker_session.wait_for_tuning_job.assert_called_once_with(JOB_NAME)


def test_fit_no_inputs(tuner, sagemaker_session):
    script_path = os.path.join(DATA_DIR, "mxnet_mnist", "failure_script.py")
    tuner.estimator = MXNet(
        entry_point=script_path,
        framework_version=FRAMEWORK_VERSION,
        py_version=PY_VERSION,
        role=ROLE,
        instance_count=INSTANCE_COUNT,
        instance_type=INSTANCE_TYPE,
        sagemaker_session=sagemaker_session,
    )

    tuner.fit()

    _, _, tune_kwargs = sagemaker_session.create_tuning_job.mock_calls[0]

    assert tune_kwargs["training_config"]["input_config"] is None


def test_identical_dataset_and_algorithm_tuner(sagemaker_session):
    job_details = copy.deepcopy(TUNING_JOB_DETAILS)
    sagemaker_session.sagemaker_client.describe_hyper_parameter_tuning_job = Mock(
        name="describe_tuning_job", return_value=job_details
    )

    tuner = HyperparameterTuner.attach(JOB_NAME, sagemaker_session=sagemaker_session)
    parent_tuner = tuner.identical_dataset_and_algorithm_tuner(additional_parents={"p1", "p2"})
    assert parent_tuner.warm_start_config.type == WarmStartTypes.IDENTICAL_DATA_AND_ALGORITHM
    assert parent_tuner.warm_start_config.parents == {
        tuner.latest_tuning_job.name,
        "p1",
        "p2",
    }


def test_transfer_learning_tuner_with_estimator(sagemaker_session, estimator):
    job_details = copy.deepcopy(TUNING_JOB_DETAILS)
    sagemaker_session.sagemaker_client.describe_hyper_parameter_tuning_job = Mock(
        name="describe_tuning_job", return_value=job_details
    )

    tuner = HyperparameterTuner.attach(JOB_NAME, sagemaker_session=sagemaker_session)
    parent_tuner = tuner.transfer_learning_tuner(
        additional_parents={"p1", "p2"}, estimator=estimator
    )

    assert parent_tuner.warm_start_config.type == WarmStartTypes.TRANSFER_LEARNING
    assert parent_tuner.warm_start_config.parents == {
        tuner.latest_tuning_job.name,
        "p1",
        "p2",
    }
    assert parent_tuner.estimator == estimator and parent_tuner.estimator != tuner.estimator


def test_transfer_learning_tuner(sagemaker_session):
    job_details = copy.deepcopy(TUNING_JOB_DETAILS)
    sagemaker_session.sagemaker_client.describe_hyper_parameter_tuning_job = Mock(
        name="describe_tuning_job", return_value=job_details
    )

    tuner = HyperparameterTuner.attach(JOB_NAME, sagemaker_session=sagemaker_session)
    parent_tuner = tuner.transfer_learning_tuner(additional_parents={"p1", "p2"})

    assert parent_tuner.warm_start_config.type == WarmStartTypes.TRANSFER_LEARNING
    assert parent_tuner.warm_start_config.parents == {
        tuner.latest_tuning_job.name,
        "p1",
        "p2",
    }
    assert parent_tuner.estimator == tuner.estimator


@pytest.mark.parametrize(
    "estimator_dict,obj_metric_name_dict,param_ranges_dict,metric_def_dict",
    [
        (
            {ESTIMATOR_NAME: ESTIMATOR},
            {ESTIMATOR_NAME: OBJECTIVE_METRIC_NAME},
            {ESTIMATOR_NAME: HYPERPARAMETER_RANGES},
            {ESTIMATOR_NAME: METRIC_DEFINITIONS},
        ),
        (
            {ESTIMATOR_NAME: ESTIMATOR, ESTIMATOR_NAME_TWO: ESTIMATOR_TWO},
            {
                ESTIMATOR_NAME: OBJECTIVE_METRIC_NAME,
                ESTIMATOR_NAME_TWO: OBJECTIVE_METRIC_NAME_TWO,
            },
            {
                ESTIMATOR_NAME: HYPERPARAMETER_RANGES,
                ESTIMATOR_NAME_TWO: {"gamma": ContinuousParameter(0, 1.5)},
            },
            {ESTIMATOR_NAME: METRIC_DEFINITIONS},
        ),
    ],
)
def test_create_tuner(estimator_dict, obj_metric_name_dict, param_ranges_dict, metric_def_dict):
    tuner = HyperparameterTuner.create(
        base_tuning_job_name=BASE_JOB_NAME,
        estimator_dict=estimator_dict,
        objective_metric_name_dict=obj_metric_name_dict,
        hyperparameter_ranges_dict=param_ranges_dict,
        metric_definitions_dict=metric_def_dict,
        strategy="Bayesian",
        objective_type="Minimize",
        max_jobs=MAX_JOBS,
        max_parallel_jobs=MAX_PARALLEL_JOBS,
        tags=TAGS,
        warm_start_config=WARM_START_CONFIG,
        early_stopping_type="Auto",
    )

    assert tuner is not None

    assert tuner.estimator_dict == estimator_dict
    assert tuner.objective_metric_name_dict == obj_metric_name_dict
    assert tuner._hyperparameter_ranges_dict == param_ranges_dict
    assert tuner.metric_definitions_dict == metric_def_dict

    assert tuner.base_tuning_job_name == BASE_JOB_NAME
    assert tuner.strategy == "Bayesian"
    assert tuner.objective_type == "Minimize"
    assert tuner.max_jobs == MAX_JOBS
    assert tuner.max_parallel_jobs == MAX_PARALLEL_JOBS
    assert tuner.tags == TAGS
    assert tuner.warm_start_config == WARM_START_CONFIG
    assert tuner.early_stopping_type == "Auto"

    assert tuner.sagemaker_session == SAGEMAKER_SESSION


@pytest.mark.parametrize(
    "estimator_dict,obj_metric_name_dict,param_ranges_dict,metric_def_dict,error_message",
    [
        (
            {},
            {ESTIMATOR_NAME: OBJECTIVE_METRIC_NAME},
            {ESTIMATOR_NAME: HYPERPARAMETER_RANGES},
            {ESTIMATOR_NAME: METRIC_DEFINITIONS},
            re.compile("At least one estimator should be provided"),
        ),
        (
            None,
            {ESTIMATOR_NAME: OBJECTIVE_METRIC_NAME},
            {ESTIMATOR_NAME: HYPERPARAMETER_RANGES},
            {ESTIMATOR_NAME: METRIC_DEFINITIONS},
            re.compile("At least one estimator should be provided"),
        ),
        (
            {None: ESTIMATOR},
            {ESTIMATOR_NAME: OBJECTIVE_METRIC_NAME},
            {ESTIMATOR_NAME: HYPERPARAMETER_RANGES},
            {ESTIMATOR_NAME: METRIC_DEFINITIONS},
            "Estimator names cannot be None",
        ),
        (
            {ESTIMATOR_NAME: ESTIMATOR},
            OBJECTIVE_METRIC_NAME,
            {ESTIMATOR_NAME: HYPERPARAMETER_RANGES},
            {ESTIMATOR_NAME: METRIC_DEFINITIONS},
            re.compile(
                "Argument 'objective_metric_name_dict' must be a dictionary using \\['estimator_name'\\] as keys"
            ),
        ),
        (
            {ESTIMATOR_NAME: ESTIMATOR},
            {ESTIMATOR_NAME + "1": OBJECTIVE_METRIC_NAME},
            {ESTIMATOR_NAME: HYPERPARAMETER_RANGES},
            {ESTIMATOR_NAME: METRIC_DEFINITIONS},
            re.compile(
                "The keys of argument 'objective_metric_name_dict' must be the same as \\['estimator_name'\\]"
            ),
        ),
        (
            {ESTIMATOR_NAME: ESTIMATOR},
            {ESTIMATOR_NAME: OBJECTIVE_METRIC_NAME},
            {ESTIMATOR_NAME + "1": HYPERPARAMETER_RANGES},
            {ESTIMATOR_NAME: METRIC_DEFINITIONS},
            re.compile(
                "The keys of argument 'hyperparameter_ranges_dict' must be the same as \\['estimator_name'\\]"
            ),
        ),
        (
            {ESTIMATOR_NAME: ESTIMATOR},
            {ESTIMATOR_NAME: OBJECTIVE_METRIC_NAME},
            {ESTIMATOR_NAME: HYPERPARAMETER_RANGES},
            {ESTIMATOR_NAME + "1": METRIC_DEFINITIONS},
            re.compile(
                "The keys of argument 'metric_definitions_dict' must be a subset of \\['estimator_name'\\]"
            ),
        ),
    ],
)
def test_create_tuner_negative(
    estimator_dict,
    obj_metric_name_dict,
    param_ranges_dict,
    metric_def_dict,
    error_message,
):
    with pytest.raises(ValueError, match=error_message):
        HyperparameterTuner.create(
            base_tuning_job_name=BASE_JOB_NAME,
            estimator_dict=estimator_dict,
            objective_metric_name_dict=obj_metric_name_dict,
            hyperparameter_ranges_dict=param_ranges_dict,
            metric_definitions_dict=metric_def_dict,
            strategy="Bayesian",
            objective_type="Minimize",
            max_jobs=MAX_JOBS,
            max_parallel_jobs=MAX_PARALLEL_JOBS,
            tags=TAGS,
        )


#################################################################################
# _ParameterRange Tests


def test_continuous_parameter():
    cont_param = ContinuousParameter(0.1, 1e-2)
    assert isinstance(cont_param, ParameterRange)
    assert cont_param.__name__ == "Continuous"


def test_continuous_parameter_ranges():
    cont_param = ContinuousParameter(0.1, 1e-2)
    ranges = cont_param.as_tuning_range("some")
    assert len(ranges.keys()) == 4
    assert ranges["Name"] == "some"
    assert ranges["MinValue"] == "0.1"
    assert ranges["MaxValue"] == "0.01"
    assert ranges["ScalingType"] == "Auto"


def test_continuous_parameter_scaling_type():
    cont_param = ContinuousParameter(0.1, 2, scaling_type="ReverseLogarithmic")
    cont_range = cont_param.as_tuning_range("range")
    assert cont_range["ScalingType"] == "ReverseLogarithmic"


def test_integer_parameter():
    int_param = IntegerParameter(1, 2)
    assert isinstance(int_param, ParameterRange)
    assert int_param.__name__ == "Integer"


def test_integer_parameter_ranges():
    int_param = IntegerParameter(1, 2)
    ranges = int_param.as_tuning_range("some")
    assert len(ranges.keys()) == 4
    assert ranges["Name"] == "some"
    assert ranges["MinValue"] == "1"
    assert ranges["MaxValue"] == "2"
    assert ranges["ScalingType"] == "Auto"


def test_integer_parameter_ranges_with_pipeline_parameter():
    min = ParameterInteger(name="p", default_value=2)
    max = JsonGet(step_name="sn", property_file="pf", json_path="jp")
    scale = ParameterString(name="scale", default_value="Auto")
    int_param = IntegerParameter(min, max, scale)
    ranges = int_param.as_tuning_range("some")

    assert len(ranges.keys()) == 4
    assert ranges["Name"] == "some"
    assert ranges["MinValue"].expr == {
        "Std:Join": {
            "On": "",
            "Values": [
                {"Get": "Parameters.p"},
            ],
        }
    }
    assert ranges["MaxValue"].expr == {
        "Std:Join": {
            "On": "",
            "Values": [
                {
                    "Std:JsonGet": {
                        "PropertyFile": {"Get": "Steps.sn.PropertyFiles.pf"},
                        "Path": "jp",
                    }
                }
            ],
        }
    }
    assert ranges["ScalingType"].expr == {"Get": "Parameters.scale"}


def test_integer_parameter_scaling_type():
    int_param = IntegerParameter(2, 3, scaling_type="Linear")
    int_range = int_param.as_tuning_range("range")
    assert int_range["ScalingType"] == "Linear"


def test_categorical_parameter_list():
    cat_param = CategoricalParameter(["a", "z"])
    assert isinstance(cat_param, ParameterRange)
    assert cat_param.__name__ == "Categorical"


def test_categorical_parameter_list_ranges():
    cat_param = CategoricalParameter([1, 10])
    ranges = cat_param.as_tuning_range("some")
    assert len(ranges.keys()) == 2
    assert ranges["Name"] == "some"
    assert ranges["Values"] == ["1", "10"]


def test_categorical_parameter_value():
    cat_param = CategoricalParameter("a")
    assert isinstance(cat_param, ParameterRange)


def test_categorical_parameter_value_ranges():
    cat_param = CategoricalParameter("a")
    ranges = cat_param.as_tuning_range("some")
    assert len(ranges.keys()) == 2
    assert ranges["Name"] == "some"
    assert ranges["Values"] == ["a"]


#################################################################################
# _TuningJob Tests


def test_start_new(tuner, sagemaker_session):
    tuning_job = _TuningJob(sagemaker_session, JOB_NAME)

    tuner.static_hyperparameters = {}
    started_tuning_job = tuning_job.start_new(tuner, INPUTS)

    assert started_tuning_job.sagemaker_session == sagemaker_session
    sagemaker_session.create_tuning_job.assert_called_once()


def test_stop(sagemaker_session):
    tuning_job = _TuningJob(sagemaker_session, JOB_NAME)
    tuning_job.stop()

    sagemaker_session.stop_tuning_job.assert_called_once_with(name=JOB_NAME)


def test_tuning_job_wait(sagemaker_session):
    sagemaker_session.wait_for_tuning_job = Mock(name="wait_for_tuning_job")

    tuning_job = _TuningJob(sagemaker_session, JOB_NAME)
    tuning_job.wait()

    sagemaker_session.wait_for_tuning_job.assert_called_once_with(JOB_NAME)


#################################################################################
# WarmStartConfig Tests


@pytest.mark.parametrize(
    "type, parents",
    [
        (WarmStartTypes.IDENTICAL_DATA_AND_ALGORITHM, {"p1", "p2", "p3"}),
        (WarmStartTypes.IDENTICAL_DATA_AND_ALGORITHM, {"p1", "p3", "p3"}),
        (WarmStartTypes.TRANSFER_LEARNING, {"p3"}),
    ],
)
def test_warm_start_config_init(type, parents):
    warm_start_config = WarmStartConfig(warm_start_type=type, parents=parents)

    assert warm_start_config.type == type, "Warm start type initialization failed."
    assert warm_start_config.parents == set(
        parents
    ), "Warm start parents config initialization failed."

    warm_start_config_req = warm_start_config.to_input_req()
    assert warm_start_config.type == WarmStartTypes(warm_start_config_req["WarmStartType"])
    for parent in warm_start_config_req["ParentHyperParameterTuningJobs"]:
        assert parent["HyperParameterTuningJobName"] in parents


@pytest.mark.parametrize(
    "type, parents",
    [
        ("InvalidType", {"p1", "p2", "p3"}),
        (None, {"p1", "p2", "p3"}),
        ("", {"p1", "p2", "p3"}),
        (WarmStartTypes.TRANSFER_LEARNING, None),
        (WarmStartTypes.TRANSFER_LEARNING, {}),
    ],
)
def test_warm_start_config_init_negative(type, parents):
    with pytest.raises(ValueError):
        WarmStartConfig(warm_start_type=type, parents=parents)


@pytest.mark.parametrize(
    "warm_start_config_req",
    [
        ({}),
        (None),
        ({"WarmStartType": "TransferLearning"}),
        ({"ParentHyperParameterTuningJobs": []}),
    ],
)
def test_prepare_warm_start_config_cls_negative(warm_start_config_req):
    warm_start_config = WarmStartConfig.from_job_desc(warm_start_config_req)
    assert warm_start_config is None, "Warm start config should be None for invalid type/parents"


@pytest.mark.parametrize(
    "warm_start_config_req",
    [
        (
            {
                "WarmStartType": "TransferLearning",
                "ParentHyperParameterTuningJobs": [
                    {"HyperParameterTuningJobName": "p1"},
                    {"HyperParameterTuningJobName": "p2"},
                ],
            }
        ),
        (
            {
                "WarmStartType": "IdenticalDataAndAlgorithm",
                "ParentHyperParameterTuningJobs": [
                    {"HyperParameterTuningJobName": "p1"},
                    {"HyperParameterTuningJobName": "p1"},
                ],
            }
        ),
    ],
)
def test_prepare_warm_start_config_cls(warm_start_config_req):
    warm_start_config = WarmStartConfig.from_job_desc(warm_start_config_req)

    assert warm_start_config.type == WarmStartTypes(
        warm_start_config_req["WarmStartType"]
    ), "Warm start type initialization failed."

    for p in warm_start_config_req["ParentHyperParameterTuningJobs"]:
        assert (
            p["HyperParameterTuningJobName"] in warm_start_config.parents
        ), "Warm start parents config initialization failed."


@pytest.mark.parametrize("additional_parents", [{"p1", "p2"}, {}, None])
def test_create_identical_dataset_and_algorithm_tuner(sagemaker_session, additional_parents):
    job_details = copy.deepcopy(TUNING_JOB_DETAILS)
    sagemaker_session.sagemaker_client.describe_hyper_parameter_tuning_job = Mock(
        name="describe_tuning_job", return_value=job_details
    )

    tuner = create_identical_dataset_and_algorithm_tuner(
        parent=JOB_NAME,
        additional_parents=additional_parents,
        sagemaker_session=sagemaker_session,
    )

    assert tuner.warm_start_config.type == WarmStartTypes.IDENTICAL_DATA_AND_ALGORITHM
    if additional_parents:
        additional_parents.add(JOB_NAME)
        assert tuner.warm_start_config.parents == additional_parents
    else:
        assert tuner.warm_start_config.parents == {JOB_NAME}


@pytest.mark.parametrize("additional_parents", [{"p1", "p2"}, {}, None])
def test_create_transfer_learning_tuner(sagemaker_session, estimator, additional_parents):
    job_details = copy.deepcopy(TUNING_JOB_DETAILS)
    sagemaker_session.sagemaker_client.describe_hyper_parameter_tuning_job = Mock(
        name="describe_tuning_job", return_value=job_details
    )

    tuner = create_transfer_learning_tuner(
        parent=JOB_NAME,
        additional_parents=additional_parents,
        sagemaker_session=sagemaker_session,
        estimator=estimator,
    )

    assert tuner.warm_start_config.type == WarmStartTypes.TRANSFER_LEARNING
    assert tuner.estimator == estimator
    if additional_parents:
        additional_parents.add(JOB_NAME)
        assert tuner.warm_start_config.parents == additional_parents
    else:
        assert tuner.warm_start_config.parents == {JOB_NAME}


@pytest.mark.parametrize(
    "warm_start_type",
    [WarmStartTypes.TRANSFER_LEARNING, WarmStartTypes.IDENTICAL_DATA_AND_ALGORITHM],
)
def test_create_warm_start_tuner_with_multi_estimator_dict(
    sagemaker_session, estimator, warm_start_type
):
    job_details = copy.deepcopy(MULTI_ALGO_TUNING_JOB_DETAILS)

    sagemaker_session.sagemaker_client.describe_hyper_parameter_tuning_job = Mock(
        name="describe_tuning_job", return_value=job_details
    )

    additional_parents = {"p1", "p2"}

    with pytest.raises(
        ValueError,
        match="Warm start is not supported currently for tuners with multiple estimators",
    ):
        if warm_start_type == WarmStartTypes.TRANSFER_LEARNING:
            create_transfer_learning_tuner(
                parent=JOB_NAME,
                additional_parents=additional_parents,
                sagemaker_session=sagemaker_session,
                estimator=estimator,
            )
        else:
            create_identical_dataset_and_algorithm_tuner(
                parent=JOB_NAME,
                additional_parents=additional_parents,
                sagemaker_session=sagemaker_session,
            )


@pytest.mark.parametrize(
    "warm_start_type",
    [WarmStartTypes.TRANSFER_LEARNING, WarmStartTypes.IDENTICAL_DATA_AND_ALGORITHM],
)
def test_create_warm_start_tuner_with_single_estimator_dict(
    sagemaker_session, estimator, warm_start_type
):
    job_details = _convert_tuning_job_details(TUNING_JOB_DETAILS, ESTIMATOR_NAME)

    sagemaker_session.sagemaker_client.describe_hyper_parameter_tuning_job = Mock(
        name="describe_tuning_job", return_value=job_details
    )

    additional_parents = {"p1", "p2"}

    if warm_start_type == WarmStartTypes.TRANSFER_LEARNING:
        tuner = create_transfer_learning_tuner(
            parent=JOB_NAME,
            additional_parents=additional_parents,
            sagemaker_session=sagemaker_session,
            estimator=estimator,
        )
    else:
        tuner = create_identical_dataset_and_algorithm_tuner(
            parent=JOB_NAME,
            additional_parents=additional_parents,
            sagemaker_session=sagemaker_session,
        )

    assert tuner.warm_start_config.type == warm_start_type

    assert tuner.estimator is None
    assert tuner.estimator_dict is not None

    assert len(tuner.estimator_dict) == 1

    if warm_start_type == WarmStartTypes.TRANSFER_LEARNING:
        assert tuner.estimator_dict[ESTIMATOR_NAME] == estimator
    else:
        assert isinstance(tuner.estimator_dict[ESTIMATOR_NAME], PCA)

    additional_parents.add(JOB_NAME)
    assert tuner.warm_start_config.parents == additional_parents


def test_describe(tuner):
    tuner.describe()
    tuner.sagemaker_session.describe_tuning_job.assert_called_once()


def _convert_tuning_job_details(job_details, estimator_name):
    """Convert a tuning job description using the 'TrainingJobDefinition' field into a new one using a single-item
    'TrainingJobDefinitions' field (list).
    """
    assert "TrainingJobDefinition" in job_details

    job_details_copy = copy.deepcopy(job_details)

    training_details = job_details_copy.pop("TrainingJobDefinition")

    # When the 'TrainingJobDefinitions' field is used, the 'DefinitionName' field is required for each item in it.
    training_details["DefinitionName"] = estimator_name

    # When the 'TrainingJobDefinitions' field is used, tuning objective and parameter ranges must be set in each item
    # in it instead of the tuning job config.
    training_details["TuningObjective"] = job_details_copy["HyperParameterTuningJobConfig"].pop(
        "HyperParameterTuningJobObjective"
    )
    training_details["HyperParameterRanges"] = job_details_copy[
        "HyperParameterTuningJobConfig"
    ].pop("ParameterRanges")

    job_details_copy["TrainingJobDefinitions"] = [training_details]

    return job_details_copy


@patch("time.time", return_value=510006209.073025)
@patch("sagemaker.estimator.tar_and_upload_dir")
@patch("sagemaker.model.Model._upload_code")
def test_tags_prefixes_jumpstart_models(
    patched_upload_code, patched_tar_and_upload_dir, sagemaker_session
):

    jumpstart_source_dir = f"s3://{list(JUMPSTART_BUCKET_NAME_SET)[0]}/source_dirs/source.tar.gz"
    jumpstart_source_dir_2 = f"s3://{list(JUMPSTART_BUCKET_NAME_SET)[1]}/source_dirs/source.tar.gz"
    jumpstart_source_dir_3 = f"s3://{list(JUMPSTART_BUCKET_NAME_SET)[2]}/source_dirs/source.tar.gz"

    estimator_tag = {"Key": "estimator-tag-key", "Value": "estimator-tag-value"}
    hp_tag = {"Key": "hp-tuner-tag-key", "Value": "hp-tuner-estimator-tag-value"}
    training_model_uri_tag = {
        "Key": JumpStartTag.TRAINING_MODEL_URI.value,
        "Value": jumpstart_source_dir_2,
    }
    training_script_uri_tag = {
        "Key": JumpStartTag.TRAINING_SCRIPT_URI.value,
        "Value": jumpstart_source_dir,
    }
    inference_script_uri_tag = {
        "Key": JumpStartTag.INFERENCE_SCRIPT_URI.value,
        "Value": jumpstart_source_dir_3,
    }

    patched_tar_and_upload_dir.return_value = UploadedCode(
        s3_prefix="s3://%s/%s" % ("bucket", "key"), script_name="script_name"
    )
    sagemaker_session.boto_region_name = REGION

    sagemaker_session.sagemaker_client.describe_training_job.return_value = {
        "AlgorithmSpecification": {
            "TrainingInputMode": "File",
            "TrainingImage": "1.dkr.ecr.us-west-2.amazonaws.com/sagemaker-other:1.0.4",
        },
        "HyperParameters": {
            "sagemaker_submit_directory": '"s3://some/sourcedir.tar.gz"',
            "checkpoint_path": '"s3://other/1508872349"',
            "sagemaker_program": '"iris-dnn-classifier.py"',
            "sagemaker_container_log_level": '"logging.INFO"',
            "sagemaker_job_name": '"neo"',
            "training_steps": "100",
        },
        "RoleArn": "arn:aws:iam::366:role/SageMakerRole",
        "ResourceConfig": {
            "VolumeSizeInGB": 30,
            "InstanceCount": 1,
            "InstanceType": "ml.c4.xlarge",
        },
        "EnableNetworkIsolation": False,
        "StoppingCondition": {"MaxRuntimeInSeconds": 24 * 60 * 60},
        "TrainingJobName": "neo",
        "TrainingJobStatus": "Completed",
        "TrainingJobArn": "arn:aws:sagemaker:us-west-2:336:training-job/neo",
        "OutputDataConfig": {"KmsKeyId": "", "S3OutputPath": "s3://place/output/neo"},
        "TrainingJobOutput": {"S3TrainingJobOutput": "s3://here/output.tar.gz"},
        "EnableInterContainerTrafficEncryption": False,
        "ModelArtifacts": {"S3ModelArtifacts": "blah"},
    }

    sagemaker_session.sagemaker_client.list_tags.return_value = {
        "Tags": [
            estimator_tag,
            hp_tag,
            training_model_uri_tag,
            training_script_uri_tag,
        ]
    }

    instance_type = "ml.p2.xlarge"
    instance_count = 1

    training_data_uri = "s3://bucket/mydata"

    image_uri = "fake-image-uri"

    generic_estimator = Estimator(
        entry_point="transfer_learning.py",
        role=ROLE,
        region=REGION,
        sagemaker_session=sagemaker_session,
        instance_count=instance_count,
        instance_type=instance_type,
        source_dir=jumpstart_source_dir,
        image_uri=image_uri,
        model_uri=jumpstart_source_dir_2,
        tags=[estimator_tag],
    )

    hp_tuner = HyperparameterTuner(
        generic_estimator,
        OBJECTIVE_METRIC_NAME,
        HYPERPARAMETER_RANGES,
        tags=[hp_tag],
    )

    hp_tuner.fit({"training": training_data_uri})

    assert [
        hp_tag,
        estimator_tag,
        training_model_uri_tag,
        training_script_uri_tag,
    ] == sagemaker_session.create_tuning_job.call_args_list[0][1]["tags"]

    assert sagemaker_session.create_tuning_job.call_args_list[0][1]["job_name"].startswith(
        JUMPSTART_RESOURCE_BASE_NAME
    )

    hp_tuner.deploy(
        initial_instance_count=INSTANCE_COUNT,
        instance_type=INSTANCE_TYPE,
        image_uri=image_uri,
        source_dir=jumpstart_source_dir_3,
        entry_point="inference.py",
        role=ROLE,
    )

    assert sagemaker_session.create_model.call_args_list[0][1]["name"].startswith(
        JUMPSTART_RESOURCE_BASE_NAME
    )

    assert sagemaker_session.endpoint_from_production_variants.call_args_list[0].startswith(
        JUMPSTART_RESOURCE_BASE_NAME
    )

    assert sagemaker_session.create_model.call_args_list[0][1]["tags"] == [
        training_model_uri_tag,
        training_script_uri_tag,
        inference_script_uri_tag,
    ]

    assert sagemaker_session.endpoint_from_production_variants.call_args_list[0][1]["tags"] == [
        training_model_uri_tag,
        training_script_uri_tag,
        inference_script_uri_tag,
    ]


@patch("time.time", return_value=510006209.073025)
@patch("sagemaker.estimator.tar_and_upload_dir")
@patch("sagemaker.model.Model._upload_code")
def test_no_tags_prefixes_non_jumpstart_models(
    patched_upload_code, patched_tar_and_upload_dir, sagemaker_session
):

    non_jumpstart_source_dir = "s3://blah1/source_dirs/source.tar.gz"
    non_jumpstart_source_dir_2 = "s3://blah2/source_dirs/source.tar.gz"
    non_jumpstart_source_dir_3 = "s3://blah3/source_dirs/source.tar.gz"

    estimator_tag = {"Key": "estimator-tag-key", "Value": "estimator-tag-value"}
    hp_tag = {"Key": "hp-tuner-tag-key", "Value": "hp-tuner-estimator-tag-value"}

    patched_tar_and_upload_dir.return_value = UploadedCode(
        s3_prefix="s3://%s/%s" % ("bucket", "key"), script_name="script_name"
    )
    sagemaker_session.boto_region_name = REGION

    sagemaker_session.sagemaker_client.describe_training_job.return_value = {
        "AlgorithmSpecification": {
            "TrainingInputMode": "File",
            "TrainingImage": "1.dkr.ecr.us-west-2.amazonaws.com/sagemaker-other:1.0.4",
        },
        "HyperParameters": {
            "sagemaker_submit_directory": '"s3://some/sourcedir.tar.gz"',
            "checkpoint_path": '"s3://other/1508872349"',
            "sagemaker_program": '"iris-dnn-classifier.py"',
            "sagemaker_container_log_level": '"logging.INFO"',
            "sagemaker_job_name": '"neo"',
            "training_steps": "100",
        },
        "RoleArn": "arn:aws:iam::366:role/SageMakerRole",
        "ResourceConfig": {
            "VolumeSizeInGB": 30,
            "InstanceCount": 1,
            "InstanceType": "ml.c4.xlarge",
        },
        "EnableNetworkIsolation": False,
        "StoppingCondition": {"MaxRuntimeInSeconds": 24 * 60 * 60},
        "TrainingJobName": "neo",
        "TrainingJobStatus": "Completed",
        "TrainingJobArn": "arn:aws:sagemaker:us-west-2:336:training-job/neo",
        "OutputDataConfig": {"KmsKeyId": "", "S3OutputPath": "s3://place/output/neo"},
        "TrainingJobOutput": {"S3TrainingJobOutput": "s3://here/output.tar.gz"},
        "EnableInterContainerTrafficEncryption": False,
        "ModelArtifacts": {"S3ModelArtifacts": "blah"},
    }

    sagemaker_session.sagemaker_client.list_tags.return_value = {"Tags": []}

    sagemaker_session.sagemaker_client.describe_hyper_parameter_tuning_job.return_value = {
        "BestTrainingJob": {"TrainingJobName": "some-name"}
    }
    instance_type = "ml.p2.xlarge"
    instance_count = 1

    training_data_uri = "s3://bucket/mydata"

    image_uri = "fake-image-uri"

    generic_estimator = Estimator(
        entry_point="transfer_learning.py",
        role=ROLE,
        region=REGION,
        sagemaker_session=sagemaker_session,
        instance_count=instance_count,
        instance_type=instance_type,
        source_dir=non_jumpstart_source_dir,
        image_uri=image_uri,
        model_uri=non_jumpstart_source_dir_2,
        tags=[estimator_tag],
    )

    hp_tuner = HyperparameterTuner(
        generic_estimator,
        OBJECTIVE_METRIC_NAME,
        HYPERPARAMETER_RANGES,
        tags=[hp_tag],
    )

    hp_tuner.fit({"training": training_data_uri})

    assert [hp_tag, estimator_tag] == sagemaker_session.create_tuning_job.call_args_list[0][1][
        "tags"
    ]

    assert not sagemaker_session.create_tuning_job.call_args_list[0][1]["job_name"].startswith(
        JUMPSTART_RESOURCE_BASE_NAME
    )

    hp_tuner.deploy(
        initial_instance_count=INSTANCE_COUNT,
        instance_type=INSTANCE_TYPE,
        image_uri=image_uri,
        source_dir=non_jumpstart_source_dir_3,
        entry_point="inference.py",
        role=ROLE,
    )

    assert not sagemaker_session.create_model.call_args_list[0][1]["name"].startswith(
        JUMPSTART_RESOURCE_BASE_NAME
    )

    assert not sagemaker_session.endpoint_from_production_variants.call_args_list[0][1][
        "name"
    ].startswith(JUMPSTART_RESOURCE_BASE_NAME)

    assert sagemaker_session.create_model.call_args_list[0][1]["tags"] == []

    assert sagemaker_session.endpoint_from_production_variants.call_args_list[0][1]["tags"] == []


<<<<<<< HEAD
#################################################################################
# HyperbandStrategyConfig Tests


@pytest.mark.parametrize(
    "min_resource, max_resource",
    [
        (1, 10),
    ],
)
def test_hyperband_strategy_config_init(min_resource, max_resource):
    strategy_config = StrategyConfig(
        HyperbandStrategyConfig(min_resource=min_resource, max_resource=max_resource)
    )

    strategy_config = strategy_config.to_input_req()
    assert strategy_config[HYPERBAND_STRATEGY_CONFIG][HYPERBAND_MIN_RESOURCE] == min_resource
    assert strategy_config[HYPERBAND_STRATEGY_CONFIG][HYPERBAND_MAX_RESOURCE] == max_resource
=======
def test_create_tuner_with_grid_search_strategy():
    tuner = HyperparameterTuner.create(
        base_tuning_job_name=BASE_JOB_NAME,
        estimator_dict={ESTIMATOR_NAME: ESTIMATOR},
        objective_metric_name_dict={ESTIMATOR_NAME: OBJECTIVE_METRIC_NAME},
        hyperparameter_ranges_dict={ESTIMATOR_NAME: HYPERPARAMETER_RANGES},
        metric_definitions_dict={ESTIMATOR_NAME: METRIC_DEFINITIONS},
        strategy="GridSearch",
        objective_type="Minimize",
        max_parallel_jobs=1,
        tags=TAGS,
        warm_start_config=WARM_START_CONFIG,
        early_stopping_type="Auto",
    )

    assert tuner is not None
    assert tuner.max_jobs is None
>>>>>>> 54e0c3a3
<|MERGE_RESOLUTION|>--- conflicted
+++ resolved
@@ -1815,7 +1815,6 @@
     assert sagemaker_session.endpoint_from_production_variants.call_args_list[0][1]["tags"] == []
 
 
-<<<<<<< HEAD
 #################################################################################
 # HyperbandStrategyConfig Tests
 
@@ -1834,7 +1833,8 @@
     strategy_config = strategy_config.to_input_req()
     assert strategy_config[HYPERBAND_STRATEGY_CONFIG][HYPERBAND_MIN_RESOURCE] == min_resource
     assert strategy_config[HYPERBAND_STRATEGY_CONFIG][HYPERBAND_MAX_RESOURCE] == max_resource
-=======
+
+
 def test_create_tuner_with_grid_search_strategy():
     tuner = HyperparameterTuner.create(
         base_tuning_job_name=BASE_JOB_NAME,
@@ -1851,5 +1851,4 @@
     )
 
     assert tuner is not None
-    assert tuner.max_jobs is None
->>>>>>> 54e0c3a3
+    assert tuner.max_jobs is None