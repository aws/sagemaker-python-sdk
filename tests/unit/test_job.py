--- conflicted
+++ resolved
@@ -199,7 +199,6 @@
     framework_network_isolation._enable_network_isolation = True
     config = _Job._load_config(inputs, framework_network_isolation)
 
-<<<<<<< HEAD
     assert len(config['input_config']) == 3
     assert config['input_config'][0]['DataSource']['S3DataSource']['S3Uri'] == BUCKET_NAME
     assert config['input_config'][2]['DataSource']['S3DataSource']['S3Uri'] == CODE_URI
@@ -209,17 +208,6 @@
     assert 'KmsKeyId' not in config['output_config']
     assert config['resource_config']['InstanceCount'] == INSTANCE_COUNT
     assert config['resource_config']['InstanceType'] == INSTANCE_TYPE
-=======
-    assert len(config["input_config"]) == 3
-    assert config["input_config"][0]["DataSource"]["S3DataSource"]["S3Uri"] == BUCKET_NAME
-    assert config["input_config"][2]["DataSource"]["S3DataSource"]["S3Uri"] == CODE_URI
-    assert config["input_config"][2]["ChannelName"] == framework.code_channel_name
-    assert config["role"] == ROLE
-    assert config["output_config"]["S3OutputPath"] == S3_OUTPUT_PATH
-    assert "KmsKeyId" not in config["output_config"]
-    assert config["resource_config"]["InstanceCount"] == INSTANCE_COUNT
-    assert config["resource_config"]["InstanceType"] == INSTANCE_TYPE
->>>>>>> 89bbdeb9
 
 
 def test_load_config_with_code_channel_no_code_uri(framework_network_isolation):
