--- conflicted
+++ resolved
@@ -611,29 +611,12 @@
 def test_prepare_resource_config():
     resource_config = _Job._prepare_resource_config(
         INSTANCE_COUNT, INSTANCE_TYPE, None, VOLUME_SIZE, None, None
-<<<<<<< HEAD
-=======
     )
 
     assert resource_config == {
         "InstanceCount": INSTANCE_COUNT,
         "InstanceType": INSTANCE_TYPE,
         "VolumeSizeInGB": VOLUME_SIZE,
-    }
-
-
-def test_prepare_resource_config_with_keep_alive_period():
-    resource_config = _Job._prepare_resource_config(
-        INSTANCE_COUNT, INSTANCE_TYPE, None, VOLUME_SIZE, VOLUME_KMS_KEY, KEEP_ALIVE_PERIOD
->>>>>>> ecb4ac2f
-    )
-
-    assert resource_config == {
-        "InstanceCount": INSTANCE_COUNT,
-        "InstanceType": INSTANCE_TYPE,
-        "VolumeSizeInGB": VOLUME_SIZE,
-        "VolumeKmsKeyId": VOLUME_KMS_KEY,
-        "KeepAlivePeriodInSeconds": KEEP_ALIVE_PERIOD,
     }
 
 
