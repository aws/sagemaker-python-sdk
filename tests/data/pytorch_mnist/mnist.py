import argparse
import json
import logging
import os
import sys
import torch
import torch.distributed as dist
import torch.nn as nn
import torch.nn.functional as F
import torch.optim as optim
import torch.utils.data
import torch.utils.data.distributed
from torchvision import datasets, transforms

logger = logging.getLogger(__name__)
logger.setLevel(logging.DEBUG)
logger.addHandler(logging.StreamHandler(sys.stdout))


class Net(nn.Module):
    # Based on https://github.com/pytorch/examples/blob/master/mnist/main.py
    def __init__(self):
        logger.info("Create neural network module")

        super(Net, self).__init__()
        self.conv1 = nn.Conv2d(1, 10, kernel_size=5)
        self.conv2 = nn.Conv2d(10, 20, kernel_size=5)
        self.conv2_drop = nn.Dropout2d()
        self.fc1 = nn.Linear(320, 50)
        self.fc2 = nn.Linear(50, 10)

    def forward(self, x):
        x = F.relu(F.max_pool2d(self.conv1(x), 2))
        x = F.relu(F.max_pool2d(self.conv2_drop(self.conv2(x)), 2))
        x = x.view(-1, 320)
        x = F.relu(self.fc1(x))
        x = F.dropout(x, training=self.training)
        x = self.fc2(x)
        return F.log_softmax(x, dim=1)


def _get_train_data_loader(training_dir, is_distributed, batch_size, **kwargs):
<<<<<<< HEAD
    logger.info('Get train data loader')
    dataset = datasets.MNIST(training_dir, train=True, transform=transforms.Compose([
        transforms.ToTensor(),
        transforms.Normalize((0.1307,), (0.3081,))
    ]), download=True)
    train_sampler = torch.utils.data.distributed.DistributedSampler(dataset) if is_distributed else None
    train_loader = torch.utils.data.DataLoader(dataset, batch_size=batch_size, shuffle=train_sampler is None,
                                               sampler=train_sampler, **kwargs)
=======
    logger.info("Get train data loader")
    dataset = datasets.MNIST(
        training_dir,
        train=True,
        transform=transforms.Compose(
            [transforms.ToTensor(), transforms.Normalize((0.1307,), (0.3081,))]
        ),
    )
    train_sampler = (
        torch.utils.data.distributed.DistributedSampler(dataset) if is_distributed else None
    )
    train_loader = torch.utils.data.DataLoader(
        dataset,
        batch_size=batch_size,
        shuffle=train_sampler is None,
        sampler=train_sampler,
        **kwargs
    )
>>>>>>> 89bbdeb9
    return train_sampler, train_loader


def _get_test_data_loader(training_dir, **kwargs):
    logger.info("Get test data loader")
    return torch.utils.data.DataLoader(
<<<<<<< HEAD
        datasets.MNIST(training_dir, train=False, transform=transforms.Compose([
            transforms.ToTensor(),
            transforms.Normalize((0.1307,), (0.3081,))
        ]), download=True),
        batch_size=1000, shuffle=True, **kwargs)
=======
        datasets.MNIST(
            training_dir,
            train=False,
            transform=transforms.Compose(
                [transforms.ToTensor(), transforms.Normalize((0.1307,), (0.3081,))]
            ),
        ),
        batch_size=1000,
        shuffle=True,
        **kwargs
    )
>>>>>>> 89bbdeb9


def _average_gradients(model):
    # Gradient averaging.
    size = float(dist.get_world_size())
    for param in model.parameters():
        dist.all_reduce(param.grad.data, op=dist.reduce_op.SUM, group=0)
        param.grad.data /= size


def train(args):
    world_size = len(args.hosts)
    is_distributed = world_size > 1
    logger.debug("Number of hosts {}. Distributed training - {}".format(world_size, is_distributed))
    use_cuda = args.num_gpus > 0
    logger.debug("Number of gpus available - {}".format(args.num_gpus))
    kwargs = {"num_workers": 1, "pin_memory": True} if use_cuda else {}
    device = torch.device("cuda" if use_cuda else "cpu")

    if is_distributed:
        # Initialize the distributed environment.
        backend = "gloo"
        os.environ["WORLD_SIZE"] = str(world_size)
        host_rank = args.hosts.index(args.current_host)
        dist.init_process_group(backend=backend, rank=host_rank, world_size=world_size)
        logger.info(
            "Initialized the distributed environment: '{}' backend on {} nodes. ".format(
                backend, dist.get_world_size()
            )
            + "Current host rank is {}. Is cuda available: {}. Number of gpus: {}".format(
                dist.get_rank(), torch.cuda.is_available(), args.num_gpus
            )
        )

    # set the seed for generating random numbers
    seed = 1
    torch.manual_seed(seed)
    if use_cuda:
        torch.cuda.manual_seed(seed)

    train_sampler, train_loader = _get_train_data_loader(
        args.data_dir, is_distributed, args.batch_size, **kwargs
    )
    test_loader = _get_test_data_loader(args.data_dir, **kwargs)

    logger.debug(
        "Processes {}/{} ({:.0f}%) of train data".format(
            len(train_loader.sampler),
            len(train_loader.dataset),
            100.0 * len(train_loader.sampler) / len(train_loader.dataset),
        )
    )

    logger.debug(
        "Processes {}/{} ({:.0f}%) of test data".format(
            len(test_loader.sampler),
            len(test_loader.dataset),
            100.0 * len(test_loader.sampler) / len(test_loader.dataset),
        )
    )

    model = Net().to(device)
    if is_distributed and use_cuda:
        # multi-machine multi-gpu case
        logger.debug("Multi-machine multi-gpu: using DistributedDataParallel.")
        model = torch.nn.parallel.DistributedDataParallel(model)
    elif use_cuda:
        # single-machine multi-gpu case
        logger.debug("Single-machine multi-gpu: using DataParallel().cuda().")
        model = torch.nn.DataParallel(model)
    else:
        # single-machine or multi-machine cpu case
        logger.debug("Single-machine/multi-machine cpu: using DataParallel.")
        model = torch.nn.DataParallel(model)

    optimizer = optim.SGD(model.parameters(), lr=0.1, momentum=0.5)

    log_interval = 100
    for epoch in range(1, args.epochs + 1):
        if is_distributed:
            train_sampler.set_epoch(epoch)
        model.train()
        for batch_idx, (data, target) in enumerate(train_loader, 1):
            data, target = data.to(device), target.to(device)
            optimizer.zero_grad()
            output = model(data)
            loss = F.nll_loss(output, target)
            loss.backward()
            if is_distributed and not use_cuda:
                # average gradients manually for multi-machine cpu case only
                _average_gradients(model)
            optimizer.step()
            if batch_idx % log_interval == 0:
                logger.debug(
                    "Train Epoch: {} [{}/{} ({:.0f}%)] Loss: {:.6f}".format(
                        epoch,
                        batch_idx * len(data),
                        len(train_loader.sampler),
                        100.0 * batch_idx / len(train_loader),
                        loss.item(),
                    )
                )
        accuracy = test(model, test_loader, device)
    save_model(model, args.model_dir)

    logger.debug("Overall test accuracy: {}".format(accuracy))


def test(model, test_loader, device):
    model.eval()
    test_loss = 0
    correct = 0
    with torch.no_grad():
        for data, target in test_loader:
            data, target = data.to(device), target.to(device)
            output = model(data)
            test_loss += F.nll_loss(output, target, size_average=False).item()  # sum up batch loss
            pred = output.max(1, keepdim=True)[1]  # get the index of the max log-probability
            correct += pred.eq(target.view_as(pred)).sum().item()

    test_loss /= len(test_loader.dataset)
    accuracy = 100.0 * correct / len(test_loader.dataset)

    logger.debug(
        "Test set: Average loss: {:.4f}, Accuracy: {}/{} ({:.0f}%)\n".format(
            test_loss, correct, len(test_loader.dataset), accuracy
        )
    )

    return accuracy


def model_fn(model_dir):
    model = torch.nn.DataParallel(Net())
    with open(os.path.join(model_dir, "model.pth"), "rb") as f:
        model.load_state_dict(torch.load(f))
    return model


def save_model(model, model_dir):
    logger.info("Saving the model.")
    path = os.path.join(model_dir, "model.pth")
    # recommended way from http://pytorch.org/docs/master/notes/serialization.html
    torch.save(model.state_dict(), path)


if __name__ == "__main__":
    parser = argparse.ArgumentParser()
    parser.add_argument("--epochs", type=int, default=1, metavar="N")
    parser.add_argument("--batch-size", type=int, default=64, metavar="N")

    # Container environment
    parser.add_argument("--hosts", type=list, default=json.loads(os.environ["SM_HOSTS"]))
    parser.add_argument("--current-host", type=str, default=os.environ["SM_CURRENT_HOST"])
    parser.add_argument("--model-dir", type=str, default=os.environ["SM_MODEL_DIR"])
    parser.add_argument("--data-dir", type=str, default=os.environ["SM_CHANNEL_TRAINING"])
    parser.add_argument("--num-gpus", type=int, default=os.environ["SM_NUM_GPUS"])
    parser.add_argument("--num-cpus", type=int, default=os.environ["SM_NUM_CPUS"])

    train(parser.parse_args())<|MERGE_RESOLUTION|>--- conflicted
+++ resolved
@@ -40,16 +40,6 @@
 
 
 def _get_train_data_loader(training_dir, is_distributed, batch_size, **kwargs):
-<<<<<<< HEAD
-    logger.info('Get train data loader')
-    dataset = datasets.MNIST(training_dir, train=True, transform=transforms.Compose([
-        transforms.ToTensor(),
-        transforms.Normalize((0.1307,), (0.3081,))
-    ]), download=True)
-    train_sampler = torch.utils.data.distributed.DistributedSampler(dataset) if is_distributed else None
-    train_loader = torch.utils.data.DataLoader(dataset, batch_size=batch_size, shuffle=train_sampler is None,
-                                               sampler=train_sampler, **kwargs)
-=======
     logger.info("Get train data loader")
     dataset = datasets.MNIST(
         training_dir,
@@ -68,20 +58,12 @@
         sampler=train_sampler,
         **kwargs
     )
->>>>>>> 89bbdeb9
     return train_sampler, train_loader
 
 
 def _get_test_data_loader(training_dir, **kwargs):
     logger.info("Get test data loader")
     return torch.utils.data.DataLoader(
-<<<<<<< HEAD
-        datasets.MNIST(training_dir, train=False, transform=transforms.Compose([
-            transforms.ToTensor(),
-            transforms.Normalize((0.1307,), (0.3081,))
-        ]), download=True),
-        batch_size=1000, shuffle=True, **kwargs)
-=======
         datasets.MNIST(
             training_dir,
             train=False,
@@ -93,7 +75,6 @@
         shuffle=True,
         **kwargs
     )
->>>>>>> 89bbdeb9
 
 
 def _average_gradients(model):
