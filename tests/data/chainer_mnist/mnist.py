--- conflicted
+++ resolved
@@ -42,11 +42,7 @@
 
 
 def _preprocess_mnist(raw, withlabel, ndim, scale, image_dtype, label_dtype, rgb_format):
-<<<<<<< HEAD
     images = raw['x'][-100:]
-=======
-    images = raw["x"]
->>>>>>> 7c1bdf35
     if ndim == 2:
         images = images.reshape(-1, 28, 28)
     elif ndim == 3:
@@ -59,11 +55,7 @@
     images *= scale / 255.0
 
     if withlabel:
-<<<<<<< HEAD
         labels = raw['y'][-100:].astype(label_dtype)
-=======
-        labels = raw["y"].astype(label_dtype)
->>>>>>> 7c1bdf35
         return tuple_dataset.TupleDataset(images, labels)
     else:
         return images
