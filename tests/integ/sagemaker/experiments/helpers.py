# Copyright Amazon.com, Inc. or its affiliates. All Rights Reserved.
#
# Licensed under the Apache License, Version 2.0 (the "License"). You
# may not use this file except in compliance with the License. A copy of
# the License is located at
#
#     http://aws.amazon.com/apache2.0/
#
# or in the "license" file accompanying this file. This file is
# distributed on an "AS IS" BASIS, WITHOUT WARRANTIES OR CONDITIONS OF
# ANY KIND, either express or implied. See the License for the specific
# language governing permissions and limitations under the License.
from __future__ import absolute_import

from contextlib import contextmanager
import pytest
import logging

from sagemaker import utils
from sagemaker.experiments.experiment import Experiment
from sagemaker.experiments._run_context import _RunContext

EXP_INTEG_TEST_NAME_PREFIX = "experiments-integ"


def name():
    return utils.unique_name_from_base(EXP_INTEG_TEST_NAME_PREFIX)


def names():
    return [utils.unique_name_from_base(EXP_INTEG_TEST_NAME_PREFIX) for i in range(3)]


def to_seconds(dt):
    return int(dt.timestamp())


@contextmanager
def cleanup_exp_resources(exp_names, sagemaker_session):
    try:
        yield
    finally:
        for exp_name in exp_names:
            exp = Experiment.load(experiment_name=exp_name, sagemaker_session=sagemaker_session)
            exp._delete_all(action="--force")

<<<<<<< HEAD
@pytest.fixture
def clear_run_context():
    current_run = _RunContext.get_current_run()
    if current_run == None:
=======

@pytest.fixture
def clear_run_context():
    current_run = _RunContext.get_current_run()
    if current_run is None:
>>>>>>> 8d88e285
        return

    logging.info(
        f"RunContext already populated by run {current_run.run_name}"
        f" in experiment {current_run.experiment_name}."
        " Clearing context manually"
    )
    _RunContext.drop_current_run()<|MERGE_RESOLUTION|>--- conflicted
+++ resolved
@@ -44,18 +44,11 @@
             exp = Experiment.load(experiment_name=exp_name, sagemaker_session=sagemaker_session)
             exp._delete_all(action="--force")
 
-<<<<<<< HEAD
-@pytest.fixture
-def clear_run_context():
-    current_run = _RunContext.get_current_run()
-    if current_run == None:
-=======
 
 @pytest.fixture
 def clear_run_context():
     current_run = _RunContext.get_current_run()
     if current_run is None:
->>>>>>> 8d88e285
         return
 
     logging.info(
