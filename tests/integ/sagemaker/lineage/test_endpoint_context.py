# Copyright Amazon.com, Inc. or its affiliates. All Rights Reserved.
#
# Licensed under the Apache License, Version 2.0 (the "License"). You
# may not use this file except in compliance with the License. A copy of
# the License is located at
#
#     http://aws.amazon.com/apache2.0/
#
# or in the "license" file accompanying this file. This file is
# distributed on an "AS IS" BASIS, WITHOUT WARRANTIES OR CONDITIONS OF
# ANY KIND, either express or implied. See the License for the specific
# language governing permissions and limitations under the License.
"""This module contains code to test SageMaker ``Contexts``"""
from __future__ import absolute_import
<<<<<<< HEAD
=======
import time
>>>>>>> 127c964b

SLEEP_TIME_ONE_SECONDS = 1

<<<<<<< HEAD
=======

>>>>>>> 127c964b
def test_model(endpoint_context_associate_with_model, model_obj, endpoint_action_obj):
    model_list = endpoint_context_associate_with_model.models()
    for model in model_list:
        assert model.source_arn == endpoint_action_obj.action_arn
        assert model.destination_arn == model_obj.artifact_arn
        assert model.source_type == "ModelDeployment"
        assert model.destination_type == "Model"


<<<<<<< HEAD
def test_dataset_artifacts(static_endpoint_context):
    artifacts_from_query = static_endpoint_context.dataset_artifacts()

=======
def test_model_v2(endpoint_context_associate_with_model, model_obj, sagemaker_session):
    time.sleep(SLEEP_TIME_ONE_SECONDS)
    model_list = endpoint_context_associate_with_model.models_v2()
    assert len(model_list) == 1
    for model in model_list:
        assert model.artifact_arn == model_obj.artifact_arn
        assert model.artifact_name == model_obj.artifact_name
        assert model.artifact_type == "Model"
        assert model.properties == model_obj.properties


def test_dataset_artifacts(static_endpoint_context):
    artifacts_from_query = static_endpoint_context.dataset_artifacts()

>>>>>>> 127c964b
    assert len(artifacts_from_query) > 0
    for artifact in artifacts_from_query:
        assert artifact.artifact_type == "DataSet"


def test_training_job_arns(
    static_endpoint_context,
):
    training_job_arns = static_endpoint_context.training_job_arns()

    assert len(training_job_arns) > 0
    for arn in training_job_arns:
        assert "training-job" in arn


def test_pipeline_execution_arn(static_endpoint_context, static_pipeline_execution_arn):
    pipeline_execution_arn = static_endpoint_context.pipeline_execution_arn()

    assert pipeline_execution_arn == static_pipeline_execution_arn<|MERGE_RESOLUTION|>--- conflicted
+++ resolved
@@ -12,17 +12,11 @@
 # language governing permissions and limitations under the License.
 """This module contains code to test SageMaker ``Contexts``"""
 from __future__ import absolute_import
-<<<<<<< HEAD
-=======
 import time
->>>>>>> 127c964b
 
 SLEEP_TIME_ONE_SECONDS = 1
 
-<<<<<<< HEAD
-=======
 
->>>>>>> 127c964b
 def test_model(endpoint_context_associate_with_model, model_obj, endpoint_action_obj):
     model_list = endpoint_context_associate_with_model.models()
     for model in model_list:
@@ -32,11 +26,6 @@
         assert model.destination_type == "Model"
 
 
-<<<<<<< HEAD
-def test_dataset_artifacts(static_endpoint_context):
-    artifacts_from_query = static_endpoint_context.dataset_artifacts()
-
-=======
 def test_model_v2(endpoint_context_associate_with_model, model_obj, sagemaker_session):
     time.sleep(SLEEP_TIME_ONE_SECONDS)
     model_list = endpoint_context_associate_with_model.models_v2()
@@ -51,7 +40,6 @@
 def test_dataset_artifacts(static_endpoint_context):
     artifacts_from_query = static_endpoint_context.dataset_artifacts()
 
->>>>>>> 127c964b
     assert len(artifacts_from_query) > 0
     for artifact in artifacts_from_query:
         assert artifact.artifact_type == "DataSet"
