# Copyright Amazon.com, Inc. or its affiliates. All Rights Reserved.
#
# Licensed under the Apache License, Version 2.0 (the "License"). You
# may not use this file except in compliance with the License. A copy of
# the License is located at
#
#     http://aws.amazon.com/apache2.0/
#
# or in the "license" file accompanying this file. This file is
# distributed on an "AS IS" BASIS, WITHOUT WARRANTIES OR CONDITIONS OF
# ANY KIND, either express or implied. See the License for the specific
# language governing permissions and limitations under the License.
"""This module contains code to test SageMaker ``DatasetArtifact``"""
from __future__ import absolute_import


def test_trained_models(
    dataset_artifact_associated_models,
    trial_component_obj,
    model_artifact_obj1,
):

    model_list = dataset_artifact_associated_models.trained_models()
    for model in model_list:
        assert model.source_arn == trial_component_obj.trial_component_arn
        assert model.destination_arn == model_artifact_obj1.artifact_arn
        assert model.destination_type == "Context"


def test_endpoint_contexts(
    static_dataset_artifact,
):
    contexts_from_query = static_dataset_artifact.endpoint_contexts()

    assert len(contexts_from_query) > 0
    for context in contexts_from_query:
<<<<<<< HEAD
        assert context.context_type == "Endpoint"
=======
        assert context.context_type == "Endpoint"


def test_get_upstream_datasets(static_dataset_artifact, sagemaker_session):
    artifacts_from_query = static_dataset_artifact.upstream_datasets()
    assert len(artifacts_from_query) > 0
    for artifact in artifacts_from_query:
        assert artifact.artifact_type == "DataSet"
        assert "artifact" in artifact.artifact_arn


def test_get_down_datasets(static_dataset_artifact, sagemaker_session):
    artifacts_from_query = static_dataset_artifact.downstream_datasets()
    assert len(artifacts_from_query) > 0
    for artifact in artifacts_from_query:
        assert artifact.artifact_type == "DataSet"
        assert "artifact" in artifact.artifact_arn
>>>>>>> 34b07c07
<|MERGE_RESOLUTION|>--- conflicted
+++ resolved
@@ -34,9 +34,6 @@
 
     assert len(contexts_from_query) > 0
     for context in contexts_from_query:
-<<<<<<< HEAD
-        assert context.context_type == "Endpoint"
-=======
         assert context.context_type == "Endpoint"
 
 
@@ -53,5 +50,4 @@
     assert len(artifacts_from_query) > 0
     for artifact in artifacts_from_query:
         assert artifact.artifact_type == "DataSet"
-        assert "artifact" in artifact.artifact_arn
->>>>>>> 34b07c07
+        assert "artifact" in artifact.artifact_arn