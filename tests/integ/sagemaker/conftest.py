# Copyright Amazon.com, Inc. or its affiliates. All Rights Reserved.
#
# Licensed under the Apache License, Version 2.0 (the "License"). You
# may not use this file except in compliance with the License. A copy of
# the License is located at
#
#     http://aws.amazon.com/apache2.0/
#
# or in the "license" file accompanying this file. This file is
# distributed on an "AS IS" BASIS, WITHOUT WARRANTIES OR CONDITIONS OF
# ANY KIND, either express or implied. See the License for the specific
# language governing permissions and limitations under the License.
from __future__ import absolute_import

import base64
import os
import subprocess
import shutil
import pytest
import docker
import re
import sys

from docker.errors import BuildError

from sagemaker.utils import sagemaker_timestamp, _tmpdir, sts_regional_endpoint

REPO_ACCOUNT_ID = "033110030271"

REPO_NAME = "remote-function-dummy-container"

DOCKERFILE_TEMPLATE = (
    "FROM public.ecr.aws/docker/library/python:{py_version}-slim\n\n"
    "RUN apt-get update -y \
        && apt-get install -y unzip curl\n\n"
    "RUN curl 'https://awscli.amazonaws.com/awscli-exe-linux-x86_64.zip' -o 'awscliv2.zip' \
        && unzip awscliv2.zip \
        && ./aws/install\n\n"
    "COPY {source_archive} ./\n"
    "RUN pip3 install '{source_archive}'\n"
    "RUN rm {source_archive}\n"
)

DOCKERFILE_TEMPLATE_WITH_CONDA = (
    "FROM public.ecr.aws/docker/library/python:{py_version}-slim\n\n"
    'SHELL ["/bin/bash", "-c"]\n'
    "RUN apt-get update -y \
        && apt-get install -y unzip curl\n\n"
    "RUN curl -L -O 'https://github.com/conda-forge/miniforge/releases/latest/download/Mambaforge-Linux-x86_64.sh' \
        && bash Mambaforge-Linux-x86_64.sh -b -p '/opt/conda' \
        && /opt/conda/bin/conda init bash\n\n"
    "ENV PATH $PATH:/opt/conda/bin\n"
    "RUN mamba create -n integ_test_env python={py_version} -y \
        && mamba create -n default_env python={py_version} -y\n"
    "COPY {source_archive} ./\n"
    "RUN pip install '{source_archive}' \
        && mamba run -n base pip install '{source_archive}' \
        && mamba run -n default_env pip install '{source_archive}' \
        && mamba run -n integ_test_env pip install '{source_archive}'\n"
    "ENV SHELL=/bin/bash\n"
    "ENV SAGEMAKER_JOB_CONDA_ENV=default_env\n"
)

DOCKERFILE_TEMPLATE_WITH_USER_AND_WORKDIR = (
    "FROM public.ecr.aws/docker/library/python:{py_version}-slim\n\n"
    "RUN apt-get update -y \
        && apt-get install -y unzip curl\n\n"
    "RUN curl 'https://awscli.amazonaws.com/awscli-exe-linux-x86_64.zip' -o 'awscliv2.zip' \
        && unzip awscliv2.zip \
        && ./aws/install\n\n"
    "RUN apt install sudo\n"
    "RUN useradd -ms /bin/bash integ-test-user\n"
    # Add the user to sudo group
    "RUN usermod -aG sudo integ-test-user\n"
    # Ensure passwords are not required for sudo group users
    "RUN echo '%sudo ALL= (ALL) NOPASSWD:ALL' >> /etc/sudoers\n"
    "USER integ-test-user\n"
    "WORKDIR /home/integ-test-user\n"
    "COPY {source_archive} ./\n"
    "RUN pip install '{source_archive}'\n"
    "RUN rm {source_archive}\n"
)

AUTO_CAPTURE_CLIENT_DOCKER_TEMPLATE = (
    "FROM public.ecr.aws/docker/library/python:{py_version}-slim\n\n"
    'SHELL ["/bin/bash", "-c"]\n'
    "RUN apt-get update -y \
        && apt-get install -y unzip curl\n\n"
    "RUN curl -L -O 'https://github.com/conda-forge/miniforge/releases/latest/download/Mambaforge-Linux-x86_64.sh' \
        && bash Mambaforge-Linux-x86_64.sh -b -p '/opt/conda' \
        && /opt/conda/bin/conda init bash\n\n"
    "ENV PATH $PATH:/opt/conda/bin\n"
    "COPY {source_archive} ./\n"
    "RUN mamba create -n auto_capture_client python={py_version} -y \
        && mamba run -n auto_capture_client pip install '{source_archive}' awscli boto3\n"
    "COPY test_auto_capture.py .\n"
    'CMD ["mamba", "run", "-n", "auto_capture_client", "python", "test_auto_capture.py"]\n'
)

CONDA_YML_FILE_TEMPLATE = (
    "name: integ_test_env\n"
    "channels:\n"
    "  - defaults\n"
    "dependencies:\n"
    "  - scipy=1.10.1\n"
    "  - pip:\n"
    "    - /sagemaker-{sagemaker_version}.tar.gz\n"
    "prefix: /opt/conda/bin/conda\n"
)


@pytest.fixture(scope="session")
def compatible_python_version():
    return "{}.{}".format(sys.version_info.major, sys.version_info.minor)


@pytest.fixture(scope="session")
def incompatible_python_version():
    return "{}.{}".format(sys.version_info.major, sys.version_info.minor + 1)


@pytest.fixture(scope="session")
def dummy_container_without_error(sagemaker_session, compatible_python_version):
    ecr_uri = _build_container(sagemaker_session, compatible_python_version, DOCKERFILE_TEMPLATE)
    return ecr_uri


@pytest.fixture(scope="session")
def dummy_container_with_user_and_workdir(sagemaker_session, compatible_python_version):
    ecr_uri = _build_container(
        sagemaker_session, compatible_python_version, DOCKERFILE_TEMPLATE_WITH_USER_AND_WORKDIR
    )
    return ecr_uri


@pytest.fixture(scope="session")
def dummy_container_incompatible_python_runtime(sagemaker_session, incompatible_python_version):
    ecr_uri = _build_container(sagemaker_session, incompatible_python_version, DOCKERFILE_TEMPLATE)
    return ecr_uri


@pytest.fixture(scope="session")
def dummy_container_with_conda(sagemaker_session, compatible_python_version):
    ecr_uri = _build_container(
        sagemaker_session, compatible_python_version, DOCKERFILE_TEMPLATE_WITH_CONDA
    )
    return ecr_uri


@pytest.fixture(scope="session")
def auto_capture_test_container(sagemaker_session):
    ecr_uri = _build_auto_capture_client_container("3.10", AUTO_CAPTURE_CLIENT_DOCKER_TEMPLATE)
    return ecr_uri


@pytest.fixture(scope="session")
def spark_test_container(sagemaker_session):
    ecr_uri = _build_container("3.9", DOCKERFILE_TEMPLATE)
    return ecr_uri


@pytest.fixture(scope="session")
def conda_env_yml():
    """Write conda yml file needed for tests"""

    conda_yml_file_name = "conda_env.yml"
    with open(os.path.join(os.getcwd(), "VERSION"), "r") as version_file:
        sagemaker_version = version_file.readline().strip()
    conda_file_path = os.path.join(os.getcwd(), conda_yml_file_name)
    with open(conda_file_path, "w") as yml_file:
        yml_file.writelines(CONDA_YML_FILE_TEMPLATE.format(sagemaker_version=sagemaker_version))
    yield conda_file_path

    # cleanup
    if os.path.isfile(conda_yml_file_name):
        os.remove(conda_yml_file_name)


def _build_container(sagemaker_session, py_version, docker_template):
    """Build a dummy test container locally and push a container to an ecr repo"""

    region = sagemaker_session.boto_region_name
    image_tag = f"{py_version.replace('.', '-')}-{sagemaker_timestamp()}"
    ecr_client = sagemaker_session.boto_session.client("ecr")
    username, password = _ecr_login(ecr_client)

    with _tmpdir() as tmpdir:
        print("building docker image locally in ", tmpdir)
        print("building source archive...")
        source_archive = _generate_sagemaker_sdk_tar(tmpdir)
        with open(os.path.join(tmpdir, "Dockerfile"), "w") as file:
            content = docker_template.format(py_version=py_version, source_archive=source_archive)
            print(f"Dockerfile contents: \n{content}\n")
            file.writelines(content)

        docker_client = docker.from_env()

        print("building docker image...")
        # platform is provided to make sure that the image builds correctly across different OS platforms
        try:
            image, build_logs = docker_client.images.build(
                path=tmpdir, tag=REPO_NAME, rm=True, platform="linux/amd64"
            )
        except BuildError as e:
            print("docker build failed!")
            for line in e.build_log:
                if "stream" in line:
                    print(line["stream"].strip())
            raise

    if _is_repository_exists(ecr_client, REPO_NAME):
        print("pushing to session configured account id!")
        sts_client = sagemaker_session.boto_session.client(
            "sts", region_name=region, endpoint_url=sts_regional_endpoint(region)
        )
        account_id = sts_client.get_caller_identity()["Account"]
        # When the test is run locally, repo will exist in same account whose credentials are used to run the test
        ecr_image = _ecr_image_uri(
            account_id, sagemaker_session.boto_region_name, REPO_NAME, image_tag
        )
    else:
        print(f"pushing to account id: {REPO_ACCOUNT_ID}")
        ecr_image = _ecr_image_uri(
            REPO_ACCOUNT_ID,
            sagemaker_session.boto_region_name,
            REPO_NAME,
            image_tag,
        )

    print("pushing image...")
    image.tag(ecr_image, tag=image_tag)
    docker_client.images.push(ecr_image, auth_config={"username": username, "password": password})

    return ecr_image


def _build_auto_capture_client_container(py_version, docker_template):
    """Build a test docker container that will act as a client for auto_capture tests"""
    with _tmpdir() as tmpdir:
        print("building docker image locally in ", tmpdir)
        print("building source archive...")
        source_archive = _generate_sdk_tar_with_public_version(tmpdir)
        _move_auto_capture_test_file(tmpdir)
        with open(os.path.join(tmpdir, "Dockerfile"), "w") as file:
            content = docker_template.format(py_version=py_version, source_archive=source_archive)
            print(f"Dockerfile contents: \n{content}\n")
            file.writelines(content)

        docker_client = docker.from_env()

        print("building docker image...")
        image, build_logs = docker_client.images.build(path=tmpdir, tag=REPO_NAME, rm=True)
        return image.id


def _is_repository_exists(ecr_client, repo_name):
    try:
        ecr_client.describe_repositories(repositoryNames=[repo_name])
        return True
    except ecr_client.exceptions.RepositoryNotFoundException:
        return False


def _ecr_login(ecr_client):
    """Get a login credentials for an ecr client."""
    login = ecr_client.get_authorization_token()
    b64token = login["authorizationData"][0]["authorizationToken"].encode("utf-8")
    username, password = base64.b64decode(b64token).decode("utf-8").split(":")
    return username, password


def _ecr_image_uri(account, region, image_name, tag):
    """Build an ECR image URI based in account, region and container name"""
    return "{}.dkr.ecr.{}.amazonaws.com/{}:{}".format(account, region, image_name, tag)


def _generate_sagemaker_sdk_tar(destination_folder):
    """
    Run setup.py sdist to generate the PySDK tar file
    """
<<<<<<< HEAD
    command = f"python3 setup.py egg_info --egg-base {destination_folder} sdist -d {destination_folder} -k"
=======
    command = f"python3 setup.py egg_info --egg-base {destination_folder} sdist -d {destination_folder} -k --verbose"
>>>>>>> 2b357172
    print(f"Running command: {command}")
    result = subprocess.run(command, shell=True, check=True, capture_output=True)
    if result.returncode != 0:
        print(f"Command failed with return code: {result.returncode}")
<<<<<<< HEAD
        print(f"Standard output: {result.stdout.decode()}")
        print(f"Standard error: {result.stderr.decode()}")
=======

    print(f"Standard output: {result.stdout.decode()}")
    print(f"Standard error: {result.stderr.decode()}")
>>>>>>> 2b357172
    destination_folder_contents = os.listdir(destination_folder)
    source_archive = [file for file in destination_folder_contents if file.endswith("tar.gz")][0]

    return source_archive


def _generate_sdk_tar_with_public_version(destination_folder):
    """
    This function is used for auto capture integ tests. This test need the sagemaker version
    that is already published to PyPI. So we manipulate the current local dev version to change
    latest released SDK version.

    It does the following
    1. Change the dev version of the SDK to the latest published version
    2. Generate SDK tar using that version
    3. Move tar file to the folder when docker file is present
    3. Update the version back to the dev version
    """
    dist_folder_path = "dist"

    with open(os.path.join(os.getcwd(), "VERSION"), "r+") as version_file:
        dev_sagemaker_version = version_file.readline().strip()
        public_sagemaker_version = re.sub("1.dev0", "0", dev_sagemaker_version)
        version_file.seek(0)
        version_file.write(public_sagemaker_version)
        version_file.truncate()
    if os.path.exists(dist_folder_path):
        shutil.rmtree(dist_folder_path)

    source_archive = _generate_sagemaker_sdk_tar(destination_folder)

    with open(os.path.join(os.getcwd(), "VERSION"), "r+") as version_file:
        version_file.seek(0)
        version_file.write(dev_sagemaker_version)
        version_file.truncate()
    if os.path.exists(dist_folder_path):
        shutil.rmtree(dist_folder_path)

    return source_archive


def _move_auto_capture_test_file(destination_folder):
    """
    Move the test file for autocapture tests to a temp folder along with the docker file.
    """

    test_file_name = "remote_function/test_auto_capture.py"
    source_path = os.path.join(
        os.getcwd(), "tests", "integ", "sagemaker", "remote_function", test_file_name
    )
    destination_path = os.path.join(destination_folder, test_file_name)
    shutil.copy2(source_path, destination_path)<|MERGE_RESOLUTION|>--- conflicted
+++ resolved
@@ -278,23 +278,14 @@
     """
     Run setup.py sdist to generate the PySDK tar file
     """
-<<<<<<< HEAD
-    command = f"python3 setup.py egg_info --egg-base {destination_folder} sdist -d {destination_folder} -k"
-=======
     command = f"python3 setup.py egg_info --egg-base {destination_folder} sdist -d {destination_folder} -k --verbose"
->>>>>>> 2b357172
     print(f"Running command: {command}")
     result = subprocess.run(command, shell=True, check=True, capture_output=True)
     if result.returncode != 0:
         print(f"Command failed with return code: {result.returncode}")
-<<<<<<< HEAD
-        print(f"Standard output: {result.stdout.decode()}")
-        print(f"Standard error: {result.stderr.decode()}")
-=======
 
     print(f"Standard output: {result.stdout.decode()}")
     print(f"Standard error: {result.stderr.decode()}")
->>>>>>> 2b357172
     destination_folder_contents = os.listdir(destination_folder)
     source_archive = [file for file in destination_folder_contents if file.endswith("tar.gz")][0]
 
