# Copyright Amazon.com, Inc. or its affiliates. All Rights Reserved.
#
# Licensed under the Apache License, Version 2.0 (the "License"). You
# may not use this file except in compliance with the License. A copy of
# the License is located at
#
#     http://aws.amazon.com/apache2.0/
#
# or in the "license" file accompanying this file. This file is
# distributed on an "AS IS" BASIS, WITHOUT WARRANTIES OR CONDITIONS OF
# ANY KIND, either express or implied. See the License for the specific
# language governing permissions and limitations under the License.
"""This module contains code to test image builder"""
from __future__ import absolute_import

from tests.integ import DATA_DIR

from sagemaker.modules.train import ModelTrainer
from sagemaker.modules.configs import SourceCode, Compute
from sagemaker.modules.distributed import MPI, Torchrun, DistributedConfig

EXPECTED_HYPERPARAMETERS = {
    "integer": 1,
    "boolean": True,
    "float": 3.14,
    "string": "Hello World",
    "list": [1, 2, 3],
    "dict": {
        "string": "value",
        "integer": 3,
        "float": 3.14,
        "list": [1, 2, 3],
        "dict": {"key": "value"},
        "boolean": True,
    },
}

PARAM_SCRIPT_SOURCE_DIR = f"{DATA_DIR}/modules/params_script"
PARAM_SCRIPT_SOURCE_CODE = SourceCode(
    source_dir=PARAM_SCRIPT_SOURCE_DIR,
    requirements="requirements.txt",
    entry_script="train.py",
)

DEFAULT_CPU_IMAGE = "763104351884.dkr.ecr.us-west-2.amazonaws.com/pytorch-training:2.0.0-cpu-py310"


def test_hp_contract_basic_py_script(modules_sagemaker_session):
    model_trainer = ModelTrainer(
        sagemaker_session=modules_sagemaker_session,
        training_image=DEFAULT_CPU_IMAGE,
        hyperparameters=EXPECTED_HYPERPARAMETERS,
        source_code=PARAM_SCRIPT_SOURCE_CODE,
        base_job_name="hp-contract-basic-py-script",
    )

    model_trainer.train()


def test_hp_contract_basic_sh_script(modules_sagemaker_session):
    source_code = SourceCode(
        source_dir=f"{DATA_DIR}/modules/params_script",
        requirements="requirements.txt",
        entry_script="train.sh",
    )
    model_trainer = ModelTrainer(
        sagemaker_session=modules_sagemaker_session,
        training_image=DEFAULT_CPU_IMAGE,
        hyperparameters=EXPECTED_HYPERPARAMETERS,
        source_code=source_code,
        base_job_name="hp-contract-basic-sh-script",
    )

    model_trainer.train()


def test_hp_contract_mpi_script(modules_sagemaker_session):
    compute = Compute(instance_type="ml.m5.xlarge", instance_count=2)
    model_trainer = ModelTrainer(
        sagemaker_session=modules_sagemaker_session,
        training_image=DEFAULT_CPU_IMAGE,
        compute=compute,
        hyperparameters=EXPECTED_HYPERPARAMETERS,
        source_code=PARAM_SCRIPT_SOURCE_CODE,
        distributed=MPI(),
        base_job_name="hp-contract-mpi-script",
    )

    model_trainer.train()


def test_hp_contract_torchrun_script(modules_sagemaker_session):
    compute = Compute(instance_type="ml.m5.xlarge", instance_count=2)
    model_trainer = ModelTrainer(
        sagemaker_session=modules_sagemaker_session,
        training_image=DEFAULT_CPU_IMAGE,
        compute=compute,
        hyperparameters=EXPECTED_HYPERPARAMETERS,
        source_code=PARAM_SCRIPT_SOURCE_CODE,
        distributed=Torchrun(),
        base_job_name="hp-contract-torchrun-script",
    )

    model_trainer.train()


<<<<<<< HEAD
def test_custom_distributed_driver(modules_sagemaker_session):
    class CustomDriver(DistributedConfig):
        process_count_per_node: int = None

        @property
        def driver_dir(self) -> str:
            return f"{DATA_DIR}/modules/custom_drivers"

        @property
        def driver_script(self) -> str:
            return "driver.py"

    source_code = SourceCode(
        source_dir=f"{DATA_DIR}/modules/scripts",
        entry_script="entry_script.py",
    )

    hyperparameters = {"epochs": 10}

    custom_driver = CustomDriver(process_count_per_node=2)

    model_trainer = ModelTrainer(
        sagemaker_session=modules_sagemaker_session,
        training_image=DEFAULT_CPU_IMAGE,
        hyperparameters=hyperparameters,
        source_code=source_code,
        distributed=custom_driver,
        base_job_name="custom-distributed-driver",
    )
=======
def test_hp_contract_hyperparameter_json(modules_sagemaker_session):
    model_trainer = ModelTrainer(
        sagemaker_session=modules_sagemaker_session,
        training_image=DEFAULT_CPU_IMAGE,
        hyperparameters=f"{PARAM_SCRIPT_SOURCE_DIR}/hyperparameters.json",
        source_code=PARAM_SCRIPT_SOURCE_CODE,
        base_job_name="hp-contract-hyperparameter-json",
    )
    assert model_trainer.hyperparameters == EXPECTED_HYPERPARAMETERS
    model_trainer.train()


def test_hp_contract_hyperparameter_yaml(modules_sagemaker_session):
    model_trainer = ModelTrainer(
        sagemaker_session=modules_sagemaker_session,
        training_image=DEFAULT_CPU_IMAGE,
        hyperparameters=f"{PARAM_SCRIPT_SOURCE_DIR}/hyperparameters.yaml",
        source_code=PARAM_SCRIPT_SOURCE_CODE,
        base_job_name="hp-contract-hyperparameter-yaml",
    )
    assert model_trainer.hyperparameters == EXPECTED_HYPERPARAMETERS
>>>>>>> 83ce1a0f
    model_trainer.train()<|MERGE_RESOLUTION|>--- conflicted
+++ resolved
@@ -104,37 +104,6 @@
     model_trainer.train()
 
 
-<<<<<<< HEAD
-def test_custom_distributed_driver(modules_sagemaker_session):
-    class CustomDriver(DistributedConfig):
-        process_count_per_node: int = None
-
-        @property
-        def driver_dir(self) -> str:
-            return f"{DATA_DIR}/modules/custom_drivers"
-
-        @property
-        def driver_script(self) -> str:
-            return "driver.py"
-
-    source_code = SourceCode(
-        source_dir=f"{DATA_DIR}/modules/scripts",
-        entry_script="entry_script.py",
-    )
-
-    hyperparameters = {"epochs": 10}
-
-    custom_driver = CustomDriver(process_count_per_node=2)
-
-    model_trainer = ModelTrainer(
-        sagemaker_session=modules_sagemaker_session,
-        training_image=DEFAULT_CPU_IMAGE,
-        hyperparameters=hyperparameters,
-        source_code=source_code,
-        distributed=custom_driver,
-        base_job_name="custom-distributed-driver",
-    )
-=======
 def test_hp_contract_hyperparameter_json(modules_sagemaker_session):
     model_trainer = ModelTrainer(
         sagemaker_session=modules_sagemaker_session,
@@ -156,5 +125,36 @@
         base_job_name="hp-contract-hyperparameter-yaml",
     )
     assert model_trainer.hyperparameters == EXPECTED_HYPERPARAMETERS
->>>>>>> 83ce1a0f
-    model_trainer.train()+    model_trainer.train()
+
+
+def test_custom_distributed_driver(modules_sagemaker_session):
+    class CustomDriver(DistributedConfig):
+        process_count_per_node: int = None
+
+        @property
+        def driver_dir(self) -> str:
+            return f"{DATA_DIR}/modules/custom_drivers"
+
+        @property
+        def driver_script(self) -> str:
+            return "driver.py"
+
+    source_code = SourceCode(
+        source_dir=f"{DATA_DIR}/modules/scripts",
+        requirements=
+        entry_script="entry_script.py",
+    )
+
+    hyperparameters = {"epochs": 10}
+
+    custom_driver = CustomDriver(process_count_per_node=2)
+
+    model_trainer = ModelTrainer(
+        sagemaker_session=modules_sagemaker_session,
+        training_image=DEFAULT_CPU_IMAGE,
+        hyperparameters=hyperparameters,
+        source_code=source_code,
+        distributed=custom_driver,
+        base_job_name="custom-distributed-driver",
+    )