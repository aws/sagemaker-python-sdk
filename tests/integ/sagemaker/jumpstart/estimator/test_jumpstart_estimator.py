--- conflicted
+++ resolved
@@ -150,11 +150,7 @@
         tags=[{"Key": JUMPSTART_TAG, "Value": os.environ[ENV_VAR_JUMPSTART_SDK_TEST_SUITE_ID]}],
         environment={"accept_eula": "true"},
         max_run=259200,  # avoid exceeding resource limits
-<<<<<<< HEAD
-        tolerate_vulnerable_model=True,  # TODO: remove once vulnerbility is patched
-=======
         tolerate_vulnerable_model=True,  # tolerate old version of model
->>>>>>> 7c49f5d4
     )
 
     # uses ml.g5.12xlarge instance
