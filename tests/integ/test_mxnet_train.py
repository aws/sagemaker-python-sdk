# Copyright 2017-2019 Amazon.com, Inc. or its affiliates. All Rights Reserved.
#
# Licensed under the Apache License, Version 2.0 (the "License"). You
# may not use this file except in compliance with the License. A copy of
# the License is located at
#
#     http://aws.amazon.com/apache2.0/
#
# or in the "license" file accompanying this file. This file is
# distributed on an "AS IS" BASIS, WITHOUT WARRANTIES OR CONDITIONS OF
# ANY KIND, either express or implied. See the License for the specific
# language governing permissions and limitations under the License.
from __future__ import absolute_import

import os
import time

import numpy
import pytest

import tests.integ
from sagemaker.mxnet.estimator import MXNet
from sagemaker.mxnet.model import MXNetModel
from sagemaker.utils import sagemaker_timestamp
from tests.integ import DATA_DIR, PYTHON_VERSION, TRAINING_DEFAULT_TIMEOUT_MINUTES
from tests.integ.kms_utils import get_or_create_kms_key
from tests.integ.retry import retries
from tests.integ.timeout import timeout, timeout_and_delete_endpoint_by_name


@pytest.fixture(scope="module")
def mxnet_training_job(sagemaker_session, mxnet_full_version, cpu_instance_type):
    with timeout(minutes=TRAINING_DEFAULT_TIMEOUT_MINUTES):
        s3_prefix = "integ-test-data/mxnet_mnist"
        data_path = os.path.join(DATA_DIR, "mxnet_mnist")

        s3_source = sagemaker_session.upload_data(
            path=os.path.join(data_path, "sourcedir.tar.gz"), key_prefix="{}/src".format(s3_prefix)
        )

        mx = MXNet(
            entry_point=os.path.join("mxnet_mnist", "mnist.py"),
            source_dir=s3_source,
            role="SageMakerRole",
            framework_version=mxnet_full_version,
            py_version=PYTHON_VERSION,
            train_instance_count=1,
<<<<<<< HEAD
            train_instance_type="local",  # "ml.c4.xlarge",
            # sagemaker_session=sagemaker_session,
            image_name="sagemaker-mxnet:1.4.1-cpu-py3",
=======
            train_instance_type=cpu_instance_type,
            sagemaker_session=sagemaker_session,
>>>>>>> 57af22c9
        )

        train_input = mx.sagemaker_session.upload_data(
            path=os.path.join(data_path, "train"), key_prefix="{}/train".format(s3_prefix)
        )
        test_input = mx.sagemaker_session.upload_data(
            path=os.path.join(data_path, "test"), key_prefix="{}/test".format(s3_prefix)
        )

        mx.fit({"train": train_input, "test": test_input})
        return mx.latest_training_job.name


def test_foo(mxnet_training_job):
    mxnet_training_job


@pytest.mark.canary_quick
@pytest.mark.regional_testing
def test_attach_deploy(mxnet_training_job, sagemaker_session, cpu_instance_type):
    endpoint_name = "test-mxnet-attach-deploy-{}".format(sagemaker_timestamp())

    with timeout_and_delete_endpoint_by_name(endpoint_name, sagemaker_session):
        estimator = MXNet.attach(mxnet_training_job, sagemaker_session=sagemaker_session)
        predictor = estimator.deploy(1, cpu_instance_type, endpoint_name=endpoint_name)
        data = numpy.zeros(shape=(1, 1, 28, 28))
        result = predictor.predict(data)
        assert result is not None


def test_deploy_model(mxnet_training_job, sagemaker_session, mxnet_full_version, cpu_instance_type):
    endpoint_name = "test-mxnet-deploy-model-{}".format(sagemaker_timestamp())

    with timeout_and_delete_endpoint_by_name(endpoint_name, sagemaker_session):
        desc = sagemaker_session.sagemaker_client.describe_training_job(
            TrainingJobName=mxnet_training_job
        )
        model_data = desc["ModelArtifacts"]["S3ModelArtifacts"]
        script_path = os.path.join(DATA_DIR, "mxnet_mnist", "mnist.py")
        model = MXNetModel(
            model_data,
            "SageMakerRole",
            entry_point=script_path,
            py_version=PYTHON_VERSION,
            sagemaker_session=sagemaker_session,
            framework_version=mxnet_full_version,
        )
        predictor = model.deploy(1, cpu_instance_type, endpoint_name=endpoint_name)

        data = numpy.zeros(shape=(1, 1, 28, 28))
        result = predictor.predict(data)
        assert result is not None

    predictor.delete_model()
    with pytest.raises(Exception) as exception:
        sagemaker_session.sagemaker_client.describe_model(ModelName=model.name)
        assert "Could not find model" in str(exception.value)


def test_deploy_model_with_tags_and_kms(
    mxnet_training_job, sagemaker_session, mxnet_full_version, cpu_instance_type
):
    endpoint_name = "test-mxnet-deploy-model-{}".format(sagemaker_timestamp())

    with timeout_and_delete_endpoint_by_name(endpoint_name, sagemaker_session):
        desc = sagemaker_session.sagemaker_client.describe_training_job(
            TrainingJobName=mxnet_training_job
        )
        model_data = desc["ModelArtifacts"]["S3ModelArtifacts"]
        script_path = os.path.join(DATA_DIR, "mxnet_mnist", "mnist.py")
        model = MXNetModel(
            model_data,
            "SageMakerRole",
            entry_point=script_path,
            py_version=PYTHON_VERSION,
            sagemaker_session=sagemaker_session,
            framework_version=mxnet_full_version,
        )

        tags = [{"Key": "TagtestKey", "Value": "TagtestValue"}]
        kms_key_arn = get_or_create_kms_key(sagemaker_session)

        model.deploy(
            1, cpu_instance_type, endpoint_name=endpoint_name, tags=tags, kms_key=kms_key_arn
        )

        returned_model = sagemaker_session.sagemaker_client.describe_model(ModelName=model.name)
        returned_model_tags = sagemaker_session.sagemaker_client.list_tags(
            ResourceArn=returned_model["ModelArn"]
        )["Tags"]

        endpoint = sagemaker_session.sagemaker_client.describe_endpoint(EndpointName=endpoint_name)
        endpoint_tags = sagemaker_session.sagemaker_client.list_tags(
            ResourceArn=endpoint["EndpointArn"]
        )["Tags"]

        endpoint_config = sagemaker_session.sagemaker_client.describe_endpoint_config(
            EndpointConfigName=endpoint["EndpointConfigName"]
        )
        endpoint_config_tags = sagemaker_session.sagemaker_client.list_tags(
            ResourceArn=endpoint_config["EndpointConfigArn"]
        )["Tags"]

        production_variants = endpoint_config["ProductionVariants"]

        assert returned_model_tags == tags
        assert endpoint_config_tags == tags
        assert endpoint_tags == tags
        assert production_variants[0]["InstanceType"] == cpu_instance_type
        assert production_variants[0]["InitialInstanceCount"] == 1
        assert endpoint_config["KmsKeyId"] == kms_key_arn


def test_deploy_model_with_update_endpoint(
    mxnet_training_job,
    sagemaker_session,
    mxnet_full_version,
    cpu_instance_type,
    alternative_cpu_instance_type,
):
    endpoint_name = "test-mxnet-deploy-model-{}".format(sagemaker_timestamp())

    with timeout_and_delete_endpoint_by_name(endpoint_name, sagemaker_session):
        desc = sagemaker_session.sagemaker_client.describe_training_job(
            TrainingJobName=mxnet_training_job
        )
        model_data = desc["ModelArtifacts"]["S3ModelArtifacts"]
        script_path = os.path.join(DATA_DIR, "mxnet_mnist", "mnist.py")
        model = MXNetModel(
            model_data,
            "SageMakerRole",
            entry_point=script_path,
            py_version=PYTHON_VERSION,
            sagemaker_session=sagemaker_session,
            framework_version=mxnet_full_version,
        )
        model.deploy(1, alternative_cpu_instance_type, endpoint_name=endpoint_name)
        old_endpoint = sagemaker_session.sagemaker_client.describe_endpoint(
            EndpointName=endpoint_name
        )
        old_config_name = old_endpoint["EndpointConfigName"]

        model.deploy(1, cpu_instance_type, update_endpoint=True, endpoint_name=endpoint_name)

        # Wait for endpoint to finish updating
        # Endpoint update takes ~7min. 40 retries * 30s sleeps = 20min timeout
        for _ in retries(40, "Waiting for 'InService' endpoint status", seconds_to_sleep=30):
            new_endpoint = sagemaker_session.sagemaker_client.describe_endpoint(
                EndpointName=endpoint_name
            )
            if new_endpoint["EndpointStatus"] == "InService":
                break

        new_config_name = new_endpoint["EndpointConfigName"]
        new_config = sagemaker_session.sagemaker_client.describe_endpoint_config(
            EndpointConfigName=new_config_name
        )

        assert old_config_name != new_config_name
        assert new_config["ProductionVariants"][0]["InstanceType"] == cpu_instance_type
        assert new_config["ProductionVariants"][0]["InitialInstanceCount"] == 1


def test_deploy_model_with_update_non_existing_endpoint(
    mxnet_training_job,
    sagemaker_session,
    mxnet_full_version,
    cpu_instance_type,
    alternative_cpu_instance_type,
):
    endpoint_name = "test-mxnet-deploy-model-{}".format(sagemaker_timestamp())
    expected_error_message = (
        'Endpoint with name "{}" does not exist; '
        "please use an existing endpoint name".format(endpoint_name)
    )

    with timeout_and_delete_endpoint_by_name(endpoint_name, sagemaker_session):
        desc = sagemaker_session.sagemaker_client.describe_training_job(
            TrainingJobName=mxnet_training_job
        )
        model_data = desc["ModelArtifacts"]["S3ModelArtifacts"]
        script_path = os.path.join(DATA_DIR, "mxnet_mnist", "mnist.py")
        model = MXNetModel(
            model_data,
            "SageMakerRole",
            entry_point=script_path,
            py_version=PYTHON_VERSION,
            sagemaker_session=sagemaker_session,
            framework_version=mxnet_full_version,
        )
        model.deploy(1, alternative_cpu_instance_type, endpoint_name=endpoint_name)
        sagemaker_session.sagemaker_client.describe_endpoint(EndpointName=endpoint_name)

        with pytest.raises(ValueError, message=expected_error_message):
            model.deploy(
                1, cpu_instance_type, update_endpoint=True, endpoint_name="non-existing-endpoint"
            )


@pytest.mark.canary_quick
@pytest.mark.regional_testing
@pytest.mark.skipif(
    tests.integ.test_region() not in tests.integ.EI_SUPPORTED_REGIONS,
    reason="EI isn't supported in that specific region.",
)
def test_deploy_model_with_accelerator(
    mxnet_training_job, sagemaker_session, ei_mxnet_full_version, cpu_instance_type
):
    endpoint_name = "test-mxnet-deploy-model-ei-{}".format(sagemaker_timestamp())

    with timeout_and_delete_endpoint_by_name(endpoint_name, sagemaker_session):
        desc = sagemaker_session.sagemaker_client.describe_training_job(
            TrainingJobName=mxnet_training_job
        )
        model_data = desc["ModelArtifacts"]["S3ModelArtifacts"]
        script_path = os.path.join(DATA_DIR, "mxnet_mnist", "mnist.py")
        model = MXNetModel(
            model_data,
            "SageMakerRole",
            entry_point=script_path,
            framework_version=ei_mxnet_full_version,
            py_version=PYTHON_VERSION,
            sagemaker_session=sagemaker_session,
        )
        predictor = model.deploy(
            1, cpu_instance_type, endpoint_name=endpoint_name, accelerator_type="ml.eia1.medium"
        )

        data = numpy.zeros(shape=(1, 1, 28, 28))
        result = predictor.predict(data)
        assert result is not None


def test_async_fit(sagemaker_session, mxnet_full_version, cpu_instance_type):
    endpoint_name = "test-mxnet-attach-deploy-{}".format(sagemaker_timestamp())

    with timeout(minutes=5):
        script_path = os.path.join(DATA_DIR, "mxnet_mnist", "mnist.py")
        data_path = os.path.join(DATA_DIR, "mxnet_mnist")

        mx = MXNet(
            entry_point=script_path,
            role="SageMakerRole",
            py_version=PYTHON_VERSION,
            train_instance_count=1,
            train_instance_type=cpu_instance_type,
            sagemaker_session=sagemaker_session,
            framework_version=mxnet_full_version,
            distributions={"parameter_server": {"enabled": True}},
        )

        train_input = mx.sagemaker_session.upload_data(
            path=os.path.join(data_path, "train"), key_prefix="integ-test-data/mxnet_mnist/train"
        )
        test_input = mx.sagemaker_session.upload_data(
            path=os.path.join(data_path, "test"), key_prefix="integ-test-data/mxnet_mnist/test"
        )

        mx.fit({"train": train_input, "test": test_input}, wait=False)
        training_job_name = mx.latest_training_job.name

        print("Waiting to re-attach to the training job: %s" % training_job_name)
        time.sleep(20)

    with timeout_and_delete_endpoint_by_name(endpoint_name, sagemaker_session):
        print("Re-attaching now to: %s" % training_job_name)
        estimator = MXNet.attach(
            training_job_name=training_job_name, sagemaker_session=sagemaker_session
        )
        predictor = estimator.deploy(1, cpu_instance_type, endpoint_name=endpoint_name)
        data = numpy.zeros(shape=(1, 1, 28, 28))
        result = predictor.predict(data)
        assert result is not None<|MERGE_RESOLUTION|>--- conflicted
+++ resolved
@@ -45,14 +45,8 @@
             framework_version=mxnet_full_version,
             py_version=PYTHON_VERSION,
             train_instance_count=1,
-<<<<<<< HEAD
-            train_instance_type="local",  # "ml.c4.xlarge",
-            # sagemaker_session=sagemaker_session,
-            image_name="sagemaker-mxnet:1.4.1-cpu-py3",
-=======
             train_instance_type=cpu_instance_type,
             sagemaker_session=sagemaker_session,
->>>>>>> 57af22c9
         )
 
         train_input = mx.sagemaker_session.upload_data(
