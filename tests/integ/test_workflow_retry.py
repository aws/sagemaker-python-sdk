# Copyright Amazon.com, Inc. or its affiliates. All Rights Reserved.
#
# Licensed under the Apache License, Version 2.0 (the "License"). You
# may not use this file except in compliance with the License. A copy of
# the License is located at
#
#     http://aws.amazon.com/apache2.0/
#
# or in the "license" file accompanying this file. This file is
# distributed on an "AS IS" BASIS, WITHOUT WARRANTIES OR CONDITIONS OF
# ANY KIND, either express or implied. See the License for the specific
# language governing permissions and limitations under the License.
from __future__ import absolute_import

import os
import re
import time

import pytest

from botocore.exceptions import WaiterError
from sagemaker.processing import ProcessingInput
from sagemaker.session import get_execution_role
from sagemaker.sklearn.processing import SKLearnProcessor
from sagemaker.dataset_definition.inputs import (
    DatasetDefinition,
    AthenaDatasetDefinition,
)
from sagemaker.workflow.parameters import (
    ParameterInteger,
    ParameterString,
)
from sagemaker.pytorch.estimator import PyTorch
from sagemaker.workflow.pipeline import Pipeline
from sagemaker.workflow.retry import (
    StepRetryPolicy,
    StepExceptionTypeEnum,
    SageMakerJobStepRetryPolicy,
    SageMakerJobExceptionTypeEnum,
)
from sagemaker.inputs import TrainingInput, CreateModelInput
from sagemaker.workflow.steps import (
    CreateModelStep,
    ProcessingStep,
    TrainingStep,
)
from sagemaker.workflow.condition_step import ConditionStep
from sagemaker.workflow.conditions import ConditionGreaterThanOrEqualTo
from sagemaker.model import Model
from sagemaker.workflow.step_collections import RegisterModel
from tests.integ import DATA_DIR


@pytest.fixture(scope="module")
def region_name(sagemaker_session):
    return sagemaker_session.boto_session.region_name


@pytest.fixture(scope="module")
def role(sagemaker_session):
    return get_execution_role(sagemaker_session)


@pytest.fixture(scope="module")
def script_dir():
    return os.path.join(DATA_DIR, "sklearn_processing")


@pytest.fixture
def pipeline_name():
    return f"my-pipeline-{int(time.time() * 10**7)}"


@pytest.fixture
def smclient(sagemaker_session):
    return sagemaker_session.boto_session.client("sagemaker")


@pytest.fixture
def athena_dataset_definition(sagemaker_session):
    return DatasetDefinition(
        local_path="/opt/ml/processing/input/add",
        data_distribution_type="FullyReplicated",
        input_mode="File",
        athena_dataset_definition=AthenaDatasetDefinition(
            catalog="AwsDataCatalog",
            database="default",
            work_group="workgroup",
            query_string='SELECT * FROM "default"."s3_test_table_$STAGE_$REGIONUNDERSCORED";',
            output_s3_uri=f"s3://{sagemaker_session.default_bucket()}/add",
            output_format="JSON",
            output_compression="GZIP",
        ),
    )


def test_pipeline_execution_processing_step_with_retry(
    sagemaker_session,
    smclient,
    role,
    sklearn_latest_version,
    cpu_instance_type,
    pipeline_name,
    athena_dataset_definition,
):
    instance_count = ParameterInteger(name="InstanceCount", default_value=2)
    script_path = os.path.join(DATA_DIR, "dummy_script.py")
    input_file_path = os.path.join(DATA_DIR, "dummy_input.txt")
    inputs = [
        ProcessingInput(source=input_file_path, destination="/opt/ml/processing/inputs/"),
        ProcessingInput(dataset_definition=athena_dataset_definition),
    ]

    sklearn_processor = SKLearnProcessor(
        framework_version=sklearn_latest_version,
        role=role,
        instance_type=cpu_instance_type,
        instance_count=instance_count,
        command=["python3"],
        sagemaker_session=sagemaker_session,
        base_job_name="test-sklearn",
    )

    step_sklearn = ProcessingStep(
        name="sklearn-process",
        processor=sklearn_processor,
        inputs=inputs,
        code=script_path,
        retry_policies=[
            StepRetryPolicy(
                exception_types=[
                    StepExceptionTypeEnum.SERVICE_FAULT,
                    StepExceptionTypeEnum.THROTTLING,
                ],
                backoff_rate=2.0,
                interval_seconds=30,
                expire_after_mins=5,
            ),
            SageMakerJobStepRetryPolicy(
                exception_types=[SageMakerJobExceptionTypeEnum.CAPACITY_ERROR],
                max_attempts=10,
            ),
        ],
    )
    pipeline = Pipeline(
        name=pipeline_name,
        parameters=[instance_count],
        steps=[step_sklearn],
        sagemaker_session=sagemaker_session,
    )

    try:
        pipeline.create(role)
        execution = pipeline.start(parameters={})

        try:
            execution.wait(delay=30, max_attempts=3)
        except WaiterError:
            pass
        execution_steps = execution.list_steps()
        assert len(execution_steps) == 1
        assert execution_steps[0]["StepName"] == "sklearn-process"
        # assert execution_steps[0]["AttemptCount"] >= 1
    finally:
        try:
            pipeline.delete()
        except Exception:
            pass


def test_model_registration_with_model_repack(
    sagemaker_session,
    role,
    pipeline_name,
    region_name,
):
    base_dir = os.path.join(DATA_DIR, "pytorch_mnist")
    entry_point = os.path.join(base_dir, "mnist.py")
    input_path = sagemaker_session.upload_data(
        path=os.path.join(base_dir, "training"),
        key_prefix="integ-test-data/pytorch_mnist/training",
    )
    inputs = TrainingInput(s3_data=input_path)

    instance_count = ParameterInteger(name="InstanceCount", default_value=1)
    instance_type = ParameterString(name="InstanceType", default_value="ml.m5.xlarge")
    good_enough_input = ParameterInteger(name="GoodEnoughInput", default_value=1)

    pytorch_estimator = PyTorch(
        entry_point=entry_point,
        role=role,
        framework_version="1.5.0",
        py_version="py3",
        instance_count=instance_count,
        instance_type=instance_type,
        sagemaker_session=sagemaker_session,
    )
    step_train = TrainingStep(
        name="pytorch-train",
        estimator=pytorch_estimator,
        inputs=inputs,
        retry_policies=[
            StepRetryPolicy(exception_types=[StepExceptionTypeEnum.THROTTLING], max_attempts=3)
        ],
    )

    step_register = RegisterModel(
        name="pytorch-register-model",
        estimator=pytorch_estimator,
        model_data=step_train.properties.ModelArtifacts.S3ModelArtifacts,
        content_types=["text/csv"],
        response_types=["text/csv"],
        inference_instances=["ml.t2.medium", "ml.m5.large"],
        transform_instances=["ml.m5.large"],
        description="test-description",
        entry_point=entry_point,
        register_model_step_retry_policies=[
            StepRetryPolicy(exception_types=[StepExceptionTypeEnum.THROTTLING], max_attempts=3)
        ],
        repack_model_step_retry_policies=[
            StepRetryPolicy(exception_types=[StepExceptionTypeEnum.THROTTLING], max_attempts=3)
        ],
    )

    model = Model(
        image_uri=pytorch_estimator.training_image_uri(),
        model_data=step_train.properties.ModelArtifacts.S3ModelArtifacts,
        sagemaker_session=sagemaker_session,
        role=role,
    )
    model_inputs = CreateModelInput(
        instance_type="ml.m5.large",
        accelerator_type="ml.eia1.medium",
    )
    step_model = CreateModelStep(
        name="pytorch-model",
        model=model,
        inputs=model_inputs,
    )

    step_cond = ConditionStep(
        name="cond-good-enough",
        conditions=[ConditionGreaterThanOrEqualTo(left=good_enough_input, right=1)],
        if_steps=[step_train, step_register],
        else_steps=[step_model],
    )

    pipeline = Pipeline(
        name=pipeline_name,
        parameters=[good_enough_input, instance_count, instance_type],
        steps=[step_cond],
        sagemaker_session=sagemaker_session,
    )

    try:
        response = pipeline.create(role)
        create_arn = response["PipelineArn"]
        assert re.match(
<<<<<<< HEAD
            rf"arn:aws:sagemaker:{region_name}:\d{{12}}:pipeline/{pipeline_name}", create_arn
=======
            rf"arn:aws:sagemaker:{region_name}:\d{{12}}:pipeline/{pipeline_name}",
            create_arn,
>>>>>>> e3398d9a
        )

        execution = pipeline.start(parameters={})
        assert re.match(
            rf"arn:aws:sagemaker:{region_name}:\d{{12}}:pipeline/{pipeline_name}/execution/",
            execution.arn,
        )

        execution = pipeline.start(parameters={"GoodEnoughInput": 0})
        assert re.match(
            rf"arn:aws:sagemaker:{region_name}:\d{{12}}:pipeline/{pipeline_name}/execution/",
            execution.arn,
        )
    finally:
        try:
            pipeline.delete()
        except Exception:
            pass<|MERGE_RESOLUTION|>--- conflicted
+++ resolved
@@ -256,12 +256,8 @@
         response = pipeline.create(role)
         create_arn = response["PipelineArn"]
         assert re.match(
-<<<<<<< HEAD
-            rf"arn:aws:sagemaker:{region_name}:\d{{12}}:pipeline/{pipeline_name}", create_arn
-=======
             rf"arn:aws:sagemaker:{region_name}:\d{{12}}:pipeline/{pipeline_name}",
             create_arn,
->>>>>>> e3398d9a
         )
 
         execution = pipeline.start(parameters={})
