# Copyright 2017-2018 Amazon.com, Inc. or its affiliates. All Rights Reserved.
#
# Licensed under the Apache License, Version 2.0 (the "License"). You
# may not use this file except in compliance with the License. A copy of
# the License is located at
#
#     http://aws.amazon.com/apache2.0/
#
# or in the "license" file accompanying this file. This file is
# distributed on an "AS IS" BASIS, WITHOUT WARRANTIES OR CONDITIONS OF
# ANY KIND, either express or implied. See the License for the specific
# language governing permissions and limitations under the License.
from __future__ import absolute_import

import logging
import os
import sys

import boto3

DATA_DIR = os.path.join(os.path.dirname(__file__), '..', 'data')
TRAINING_DEFAULT_TIMEOUT_MINUTES = 20
TUNING_DEFAULT_TIMEOUT_MINUTES = 20
TRANSFORM_DEFAULT_TIMEOUT_MINUTES = 20
PYTHON_VERSION = 'py' + str(sys.version_info.major)
REGION = boto3.session.Session().region_name
<<<<<<< HEAD
=======

HOSTING_P2_UNAVAILABLE_REGIONS = ['ca-central-1', 'us-west-1', 'eu-west-2']
HOSTING_P3_UNAVAILABLE_REGIONS = ['ap-southeast-1', 'ap-southeast-2', 'ap-south-1', 'ca-central-1',
                                  'us-west-1']
>>>>>>> 40c9d2c3

logging.getLogger('boto3').setLevel(logging.INFO)
logging.getLogger('botocore').setLevel(logging.INFO)<|MERGE_RESOLUTION|>--- conflicted
+++ resolved
@@ -24,13 +24,10 @@
 TRANSFORM_DEFAULT_TIMEOUT_MINUTES = 20
 PYTHON_VERSION = 'py' + str(sys.version_info.major)
 REGION = boto3.session.Session().region_name
-<<<<<<< HEAD
-=======
 
 HOSTING_P2_UNAVAILABLE_REGIONS = ['ca-central-1', 'us-west-1', 'eu-west-2']
 HOSTING_P3_UNAVAILABLE_REGIONS = ['ap-southeast-1', 'ap-southeast-2', 'ap-south-1', 'ca-central-1',
                                   'us-west-1']
->>>>>>> 40c9d2c3
 
 logging.getLogger('boto3').setLevel(logging.INFO)
 logging.getLogger('botocore').setLevel(logging.INFO)