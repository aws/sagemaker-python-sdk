--- conflicted
+++ resolved
@@ -15,7 +15,6 @@
 import os
 
 import pytest
-import logging
 
 from sagemaker.huggingface import HuggingFace, HuggingFaceProcessor
 from sagemaker.huggingface.model import HuggingFaceModel, HuggingFacePredictor
@@ -23,7 +22,6 @@
 from tests import integ
 from tests.integ import DATA_DIR, TRAINING_DEFAULT_TIMEOUT_MINUTES
 from tests.integ.timeout import timeout, timeout_and_delete_endpoint_by_name
-from sagemaker.exceptions import UnexpectedStatusException
 
 ROLE = "SageMakerRole"
 
@@ -36,64 +34,32 @@
 )
 def test_framework_processing_job_with_deps(
     sagemaker_session,
-    gpu_instance_type_list,
+    gpu_instance_type,
     huggingface_training_latest_version,
     huggingface_training_pytorch_latest_version,
     huggingface_pytorch_latest_training_py_version,
 ):
-<<<<<<< HEAD
-    for i_type in gpu_instance_type_list:
-        logging.info("Using the instance type: {}".format(i_type))
-        with timeout(minutes=TRAINING_DEFAULT_TIMEOUT_MINUTES):
-            code_path = os.path.join(DATA_DIR, "dummy_code_bundle_with_reqs")
-            entry_point = "main_script.py"
+    with timeout(minutes=TRAINING_DEFAULT_TIMEOUT_MINUTES):
+        code_path = os.path.join(DATA_DIR, "dummy_code_bundle_with_reqs")
+        entry_point = "main_script.py"
 
-            processor = HuggingFaceProcessor(
-                transformers_version=huggingface_training_latest_version,
-                pytorch_version=huggingface_training_pytorch_latest_version,
-                py_version=huggingface_pytorch_latest_training_py_version,
-                role=ROLE,
-                instance_count=1,
-                instance_type=i_type,
-                sagemaker_session=sagemaker_session,
-                base_job_name="test-huggingface",
-            )
-            try:
-                processor.run(
-                    code=entry_point,
-                    source_dir=code_path,
-                    inputs=[],
-                    wait=True,
-                )
-            except UnexpectedStatusException as e:
-                if "CapacityError" in str(e) and i_type != gpu_instance_type_list[-1]:
-                    logging.warning("Failure using instance type: {}. {}".format(i_type, str(e)))
-                    continue
-                else:
-                    raise
-        break
-=======
-    code_path = os.path.join(DATA_DIR, "dummy_code_bundle_with_reqs")
-    entry_point = "main_script.py"
+        processor = HuggingFaceProcessor(
+            transformers_version=huggingface_training_latest_version,
+            pytorch_version=huggingface_training_pytorch_latest_version,
+            py_version=huggingface_pytorch_latest_training_py_version,
+            role=ROLE,
+            instance_count=1,
+            instance_type=gpu_instance_type,
+            sagemaker_session=sagemaker_session,
+            base_job_name="test-huggingface",
+        )
 
-    processor = HuggingFaceProcessor(
-        transformers_version=huggingface_training_latest_version,
-        pytorch_version=huggingface_training_pytorch_latest_version,
-        py_version=huggingface_pytorch_latest_training_py_version,
-        role=ROLE,
-        instance_count=1,
-        instance_type=gpu_instance_type,
-        sagemaker_session=sagemaker_session,
-        base_job_name="test-huggingface",
-    )
-
-    processor.run(
-        code=entry_point,
-        source_dir=code_path,
-        inputs=[],
-        wait=True,
-    )
->>>>>>> f5199e96
+        processor.run(
+            code=entry_point,
+            source_dir=code_path,
+            inputs=[],
+            wait=True,
+        )
 
 
 @pytest.mark.release
