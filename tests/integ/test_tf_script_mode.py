# Copyright 2017-2019 Amazon.com, Inc. or its affiliates. All Rights Reserved.
#
# Licensed under the Apache License, Version 2.0 (the "License"). You
# may not use this file except in compliance with the License. A copy of
# the License is located at
#
#     http://aws.amazon.com/apache2.0/
#
# or in the "license" file accompanying this file. This file is
# distributed on an "AS IS" BASIS, WITHOUT WARRANTIES OR CONDITIONS OF
# ANY KIND, either express or implied. See the License for the specific
# language governing permissions and limitations under the License.
from __future__ import absolute_import

import numpy as np
import os
import time

import pytest

from sagemaker.tensorflow import TensorFlow
from sagemaker.utils import unique_name_from_base

import tests.integ
from tests.integ import timeout
from tests.integ.s3_utils import assert_s3_files_exist

ROLE = "SageMakerRole"

RESOURCE_PATH = os.path.join(os.path.dirname(__file__), "..", "data")
MNIST_RESOURCE_PATH = os.path.join(RESOURCE_PATH, "tensorflow_mnist")
TFS_RESOURCE_PATH = os.path.join(RESOURCE_PATH, "tfs", "tfs-test-entrypoint-with-handler")

SCRIPT = os.path.join(MNIST_RESOURCE_PATH, "mnist.py")
PARAMETER_SERVER_DISTRIBUTION = {"parameter_server": {"enabled": True}}
MPI_DISTRIBUTION = {"mpi": {"enabled": True}}
TAGS = [{"Key": "some-key", "Value": "some-value"}]


def test_mnist(sagemaker_session, instance_type):
    estimator = TensorFlow(
        entry_point=SCRIPT,
        role="SageMakerRole",
        train_instance_count=1,
        train_instance_type=instance_type,
        sagemaker_session=sagemaker_session,
        script_mode=True,
        framework_version=TensorFlow.LATEST_VERSION,
        py_version=tests.integ.PYTHON_VERSION,
        metric_definitions=[{"Name": "train:global_steps", "Regex": r"global_step\/sec:\s(.*)"}],
    )
    inputs = estimator.sagemaker_session.upload_data(
        path=os.path.join(MNIST_RESOURCE_PATH, "data"), key_prefix="scriptmode/mnist"
    )

    with tests.integ.timeout.timeout(minutes=tests.integ.TRAINING_DEFAULT_TIMEOUT_MINUTES):
        estimator.fit(inputs=inputs, job_name=unique_name_from_base("test-tf-sm-mnist"))
<<<<<<< HEAD
    assert_s3_files_exist(
        sagemaker_session,
        estimator.model_dir,
        ["graph.pbtxt", "model.ckpt-0.index", "model.ckpt-0.meta"],
=======
    _assert_s3_files_exist(
        estimator.model_dir,
        ["graph.pbtxt", "model.ckpt-0.index", "model.ckpt-0.meta"],
        sagemaker_session.boto_region_name,
>>>>>>> b9f6cfbe
    )
    df = estimator.training_job_analytics.dataframe()
    assert df.size > 0


def test_server_side_encryption(sagemaker_session):
    boto_session = sagemaker_session.boto_session
    with tests.integ.kms_utils.bucket_with_encryption(boto_session, ROLE) as (
        bucket_with_kms,
        kms_key,
    ):
        output_path = os.path.join(
            bucket_with_kms, "test-server-side-encryption", time.strftime("%y%m%d-%H%M")
        )

        estimator = TensorFlow(
            entry_point=SCRIPT,
            role=ROLE,
            train_instance_count=1,
            train_instance_type="ml.c5.xlarge",
            sagemaker_session=sagemaker_session,
            script_mode=True,
            framework_version=TensorFlow.LATEST_VERSION,
            py_version=tests.integ.PYTHON_VERSION,
            code_location=output_path,
            output_path=output_path,
            model_dir="/opt/ml/model",
            output_kms_key=kms_key,
        )

        inputs = estimator.sagemaker_session.upload_data(
            path=os.path.join(MNIST_RESOURCE_PATH, "data"), key_prefix="scriptmode/mnist"
        )

        with tests.integ.timeout.timeout(minutes=tests.integ.TRAINING_DEFAULT_TIMEOUT_MINUTES):
            estimator.fit(
                inputs=inputs, job_name=unique_name_from_base("test-server-side-encryption")
            )


@pytest.mark.canary_quick
def test_mnist_distributed(sagemaker_session, instance_type):
    estimator = TensorFlow(
        entry_point=SCRIPT,
        role=ROLE,
        train_instance_count=2,
        train_instance_type=instance_type,
        sagemaker_session=sagemaker_session,
        py_version=tests.integ.PYTHON_VERSION,
        script_mode=True,
        framework_version=TensorFlow.LATEST_VERSION,
        distributions=PARAMETER_SERVER_DISTRIBUTION,
    )
    inputs = estimator.sagemaker_session.upload_data(
        path=os.path.join(MNIST_RESOURCE_PATH, "data"), key_prefix="scriptmode/distributed_mnist"
    )

    with tests.integ.timeout.timeout(minutes=tests.integ.TRAINING_DEFAULT_TIMEOUT_MINUTES):
        estimator.fit(inputs=inputs, job_name=unique_name_from_base("test-tf-sm-distributed"))
<<<<<<< HEAD
    assert_s3_files_exist(
        sagemaker_session,
        estimator.model_dir,
        ["graph.pbtxt", "model.ckpt-0.index", "model.ckpt-0.meta"],
=======
    _assert_s3_files_exist(
        estimator.model_dir,
        ["graph.pbtxt", "model.ckpt-0.index", "model.ckpt-0.meta"],
        sagemaker_session.boto_region_name,
>>>>>>> b9f6cfbe
    )


def test_mnist_async(sagemaker_session, cpu_instance_type):
    estimator = TensorFlow(
        entry_point=SCRIPT,
        role=ROLE,
        train_instance_count=1,
        train_instance_type="ml.c5.4xlarge",
        py_version=tests.integ.PYTHON_VERSION,
        sagemaker_session=sagemaker_session,
        script_mode=True,
        framework_version=TensorFlow.LATEST_VERSION,
        tags=TAGS,
    )
    inputs = estimator.sagemaker_session.upload_data(
        path=os.path.join(MNIST_RESOURCE_PATH, "data"), key_prefix="scriptmode/mnist"
    )
    estimator.fit(inputs=inputs, wait=False, job_name=unique_name_from_base("test-tf-sm-async"))
    training_job_name = estimator.latest_training_job.name
    time.sleep(20)
    endpoint_name = training_job_name
    _assert_training_job_tags_match(
        sagemaker_session.sagemaker_client, estimator.latest_training_job.name, TAGS
    )
    with tests.integ.timeout.timeout_and_delete_endpoint_by_name(endpoint_name, sagemaker_session):
        estimator = TensorFlow.attach(
            training_job_name=training_job_name, sagemaker_session=sagemaker_session
        )
        model_name = "model-mnist-async"
        predictor = estimator.deploy(
            initial_instance_count=1,
            instance_type=cpu_instance_type,
            endpoint_name=endpoint_name,
            model_name=model_name,
        )

        result = predictor.predict(np.zeros(784))
        print("predict result: {}".format(result))
        _assert_endpoint_tags_match(sagemaker_session.sagemaker_client, predictor.endpoint, TAGS)
        _assert_model_tags_match(sagemaker_session.sagemaker_client, model_name, TAGS)
        _assert_model_name_match(sagemaker_session.sagemaker_client, endpoint_name, model_name)


def test_deploy_with_input_handlers(sagemaker_session, instance_type):
    estimator = TensorFlow(
        entry_point="training.py",
        source_dir=TFS_RESOURCE_PATH,
        role=ROLE,
        train_instance_count=1,
        train_instance_type=instance_type,
        py_version=tests.integ.PYTHON_VERSION,
        sagemaker_session=sagemaker_session,
        script_mode=True,
        framework_version=TensorFlow.LATEST_VERSION,
        tags=TAGS,
    )

    estimator.fit(job_name=unique_name_from_base("test-tf-tfs-deploy"))

    endpoint_name = estimator.latest_training_job.name

    with timeout.timeout_and_delete_endpoint_by_name(endpoint_name, sagemaker_session):
        predictor = estimator.deploy(
            initial_instance_count=1,
            instance_type=instance_type,
            endpoint_name=endpoint_name,
            entry_point=os.path.join(TFS_RESOURCE_PATH, "inference.py"),
        )

        input_data = {"instances": [1.0, 2.0, 5.0]}
        expected_result = {"predictions": [4.0, 4.5, 6.0]}

        result = predictor.predict(input_data)
        assert expected_result == result


<<<<<<< HEAD
def _assert_tags_match(sagemaker_client, resource_arn, tags):
    actual_tags = sagemaker_client.list_tags(ResourceArn=resource_arn)["Tags"]
=======
def _assert_s3_files_exist(s3_url, files, region):
    parsed_url = urlparse(s3_url)
    s3 = boto3.client("s3", region_name=region)
    contents = s3.list_objects_v2(Bucket=parsed_url.netloc, Prefix=parsed_url.path.lstrip("/"))[
        "Contents"
    ]
    for f in files:
        found = [x["Key"] for x in contents if x["Key"].endswith(f)]
        if not found:
            raise ValueError("File {} is not found under {}".format(f, s3_url))


def _assert_tags_match(sagemaker_client, resource_arn, tags, retries=15):
    actual_tags = None
    for _ in range(retries):
        actual_tags = sagemaker_client.list_tags(ResourceArn=resource_arn)["Tags"]
        if actual_tags:
            break
        else:
            # endpoint and training tags might take minutes to propagate. Sleeping.
            time.sleep(30)
>>>>>>> b9f6cfbe
    assert actual_tags == tags


def _assert_model_tags_match(sagemaker_client, model_name, tags):
    model_description = sagemaker_client.describe_model(ModelName=model_name)
    _assert_tags_match(sagemaker_client, model_description["ModelArn"], tags)


def _assert_endpoint_tags_match(sagemaker_client, endpoint_name, tags):
    endpoint_description = sagemaker_client.describe_endpoint(EndpointName=endpoint_name)

    _assert_tags_match(sagemaker_client, endpoint_description["EndpointArn"], tags)


def _assert_training_job_tags_match(sagemaker_client, training_job_name, tags):
    training_job_description = sagemaker_client.describe_training_job(
        TrainingJobName=training_job_name
    )
    _assert_tags_match(sagemaker_client, training_job_description["TrainingJobArn"], tags)


def _assert_model_name_match(sagemaker_client, endpoint_config_name, model_name):
    endpoint_config_description = sagemaker_client.describe_endpoint_config(
        EndpointConfigName=endpoint_config_name
    )
    assert model_name == endpoint_config_description["ProductionVariants"][0]["ModelName"]<|MERGE_RESOLUTION|>--- conflicted
+++ resolved
@@ -55,17 +55,10 @@
 
     with tests.integ.timeout.timeout(minutes=tests.integ.TRAINING_DEFAULT_TIMEOUT_MINUTES):
         estimator.fit(inputs=inputs, job_name=unique_name_from_base("test-tf-sm-mnist"))
-<<<<<<< HEAD
     assert_s3_files_exist(
         sagemaker_session,
         estimator.model_dir,
         ["graph.pbtxt", "model.ckpt-0.index", "model.ckpt-0.meta"],
-=======
-    _assert_s3_files_exist(
-        estimator.model_dir,
-        ["graph.pbtxt", "model.ckpt-0.index", "model.ckpt-0.meta"],
-        sagemaker_session.boto_region_name,
->>>>>>> b9f6cfbe
     )
     df = estimator.training_job_analytics.dataframe()
     assert df.size > 0
@@ -125,17 +118,10 @@
 
     with tests.integ.timeout.timeout(minutes=tests.integ.TRAINING_DEFAULT_TIMEOUT_MINUTES):
         estimator.fit(inputs=inputs, job_name=unique_name_from_base("test-tf-sm-distributed"))
-<<<<<<< HEAD
     assert_s3_files_exist(
         sagemaker_session,
         estimator.model_dir,
         ["graph.pbtxt", "model.ckpt-0.index", "model.ckpt-0.meta"],
-=======
-    _assert_s3_files_exist(
-        estimator.model_dir,
-        ["graph.pbtxt", "model.ckpt-0.index", "model.ckpt-0.meta"],
-        sagemaker_session.boto_region_name,
->>>>>>> b9f6cfbe
     )
 
 
@@ -211,22 +197,6 @@
 
         result = predictor.predict(input_data)
         assert expected_result == result
-
-
-<<<<<<< HEAD
-def _assert_tags_match(sagemaker_client, resource_arn, tags):
-    actual_tags = sagemaker_client.list_tags(ResourceArn=resource_arn)["Tags"]
-=======
-def _assert_s3_files_exist(s3_url, files, region):
-    parsed_url = urlparse(s3_url)
-    s3 = boto3.client("s3", region_name=region)
-    contents = s3.list_objects_v2(Bucket=parsed_url.netloc, Prefix=parsed_url.path.lstrip("/"))[
-        "Contents"
-    ]
-    for f in files:
-        found = [x["Key"] for x in contents if x["Key"].endswith(f)]
-        if not found:
-            raise ValueError("File {} is not found under {}".format(f, s3_url))
 
 
 def _assert_tags_match(sagemaker_client, resource_arn, tags, retries=15):
@@ -238,7 +208,6 @@
         else:
             # endpoint and training tags might take minutes to propagate. Sleeping.
             time.sleep(30)
->>>>>>> b9f6cfbe
     assert actual_tags == tags
 
 
