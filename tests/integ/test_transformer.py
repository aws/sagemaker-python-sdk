--- conflicted
+++ resolved
@@ -150,10 +150,6 @@
         assert [security_group_id] == model_desc['VpcConfig']['SecurityGroupIds']
 
 
-<<<<<<< HEAD
-def _create_transformer_and_transform_job(estimator, transform_input, volume_kms_key=None,
-        input_filter=None, output_filter=None, join_source=None):
-=======
 def test_transform_mxnet_tags(sagemaker_session, mxnet_full_version):
     data_path = os.path.join(DATA_DIR, 'mxnet_mnist')
     script_path = os.path.join(data_path, 'mnist.py')
@@ -236,9 +232,8 @@
         model_tags = sagemaker_session.sagemaker_client.list_tags(ResourceArn=model_desc['ModelArn'])['Tags']
         assert tags == model_tags
 
-
-def _create_transformer_and_transform_job(estimator, transform_input, volume_kms_key=None):
->>>>>>> 686569e3
+def _create_transformer_and_transform_job(estimator, transform_input, volume_kms_key=None,
+        input_filter=None, output_filter=None, join_source=None):
     transformer = estimator.transformer(1, 'ml.m4.xlarge', volume_kms_key=volume_kms_key)
     transformer.transform(transform_input, content_type='text/csv',
         input_filter=input_filter, output_filter=output_filter, join_source=join_source)
