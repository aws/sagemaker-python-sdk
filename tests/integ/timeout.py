--- conflicted
+++ resolved
@@ -129,11 +129,7 @@
         endpoint_name (str): The name of the endpoint to delete schedules from.
 
     """
-<<<<<<< HEAD
-    predictor = RealTimePredictor(endpoint_name=endpoint_name, sagemaker_session=sagemaker_session)
-=======
-    predictor = Predictor(endpoint=endpoint_name, sagemaker_session=sagemaker_session)
->>>>>>> 39c33a27
+    predictor = Predictor(endpoint_name=endpoint_name, sagemaker_session=sagemaker_session)
     monitors = predictor.list_monitors()
     for monitor in monitors:
         try:
