--- conflicted
+++ resolved
@@ -60,7 +60,6 @@
 
 
 @contextmanager
-<<<<<<< HEAD
 def timeout_training(seconds=0, minutes=20, hours=0):
     with timeout(seconds=seconds, minutes=minutes, hours=hours) as t:
         yield [t]
@@ -73,10 +72,7 @@
 
 
 @contextmanager
-def timeout_and_delete_endpoint_by_name(endpoint_name, sagemaker_session, seconds=0, minutes=35, hours=0):
-=======
 def timeout_and_delete_endpoint_by_name(endpoint_name, sagemaker_session, seconds=0, minutes=45, hours=0):
->>>>>>> 7baf6823
     with timeout(seconds=seconds, minutes=minutes, hours=hours) as t:
         no_errors = False
         try:
