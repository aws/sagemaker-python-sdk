# Copyright 2019-2020 Amazon.com, Inc. or its affiliates. All Rights Reserved.
#
# Licensed under the Apache License, Version 2.0 (the "License"). You
# may not use this file except in compliance with the License. A copy of
# the License is located at
#
#     http://aws.amazon.com/apache2.0/
#
# or in the "license" file accompanying this file. This file is
# distributed on an "AS IS" BASIS, WITHOUT WARRANTIES OR CONDITIONS OF
# ANY KIND, either express or implied. See the License for the specific
# language governing permissions and limitations under the License.
from __future__ import absolute_import

import base64
import os
import requests

import botocore
import docker
import numpy
import pytest
from botocore.exceptions import ClientError

from sagemaker import utils
from sagemaker.amazon.randomcutforest import RandomCutForest
from sagemaker.deserializers import StringDeserializer
from sagemaker.multidatamodel import MultiDataModel
from sagemaker.mxnet import MXNet
from sagemaker.predictor import Predictor
from sagemaker.serializers import NumpySerializer
from sagemaker.utils import sagemaker_timestamp, unique_name_from_base, get_ecr_image_uri_prefix
from tests.integ import DATA_DIR, TRAINING_DEFAULT_TIMEOUT_MINUTES
from tests.integ.retry import retries
from tests.integ.timeout import timeout, timeout_and_delete_endpoint_by_name

ROLE = "SageMakerRole"
PRETRAINED_MODEL_PATH_1 = "customer_a/dummy_model.tar.gz"
PRETRAINED_MODEL_PATH_2 = "customer_b/dummy_model.tar.gz"
string_deserializer = StringDeserializer()


@pytest.fixture(scope="module")
def container_image(sagemaker_session):
    """ Create a Multi-Model container image for use with integration testcases
    since 1P containers supporting multiple models are not available yet"""
    region = sagemaker_session.boto_region_name
    ecr_client = sagemaker_session.boto_session.client("ecr", region_name=region)
    sts_client = sagemaker_session.boto_session.client(
        "sts", region_name=region, endpoint_url=utils.sts_regional_endpoint(region)
    )
    account_id = sts_client.get_caller_identity()["Account"]
    algorithm_name = "sagemaker-multimodel-integ-test-{}".format(sagemaker_timestamp())
    ecr_image_uri_prefix = get_ecr_image_uri_prefix(account=account_id, region=region)
    ecr_image = "{prefix}/{algorithm_name}:latest".format(
        prefix=ecr_image_uri_prefix, algorithm_name=algorithm_name
    )

    # Build and tag docker image locally
    docker_client = docker.from_env()
    image, build_log = docker_client.images.build(
        path=os.path.join(DATA_DIR, "multimodel", "container"), tag=algorithm_name, rm=True
    )
    image.tag(ecr_image, tag="latest")

    # Create AWS ECR and push the local docker image to it
    _create_repository(ecr_client, algorithm_name)
    username, password = _ecr_login(ecr_client)
    # Retry docker image push
    for _ in retries(3, "Upload docker image to ECR repo", seconds_to_sleep=10):
        try:
            docker_client.images.push(
                ecr_image, auth_config={"username": username, "password": password}
            )
            break
        except requests.exceptions.ConnectionError:
            # This can happen when we try to create multiple repositories in parallel, so we retry
            pass

    yield ecr_image

    # Delete repository after the multi model integration tests complete
    _delete_repository(ecr_client, algorithm_name)


def _create_repository(ecr_client, repository_name):
    """
    Creates an ECS Repository (ECR). When a new transform is being registered,
    we'll need a repository to push the image (and composed model images) to
    """
    try:
        response = ecr_client.create_repository(repositoryName=repository_name)
        return response["repository"]["repositoryUri"]
    except ClientError as e:
        # Handle when the repository already exists
        if "RepositoryAlreadyExistsException" == e.response.get("Error", {}).get("Code"):
            response = ecr_client.describe_repositories(repositoryNames=[repository_name])
            return response["repositories"][0]["repositoryUri"]
        else:
            raise


def _delete_repository(ecr_client, repository_name):
    """
    Deletes an ECS Repository (ECR). After the integration test completes
    we will remove the repository created during setup
    """
    try:
        ecr_client.describe_repositories(repositoryNames=[repository_name])
        ecr_client.delete_repository(repositoryName=repository_name, force=True)
    except botocore.errorfactory.ResourceNotFoundException:
        pass


def _ecr_login(ecr_client):
    """ Get a login credentials for an ecr client.
    """
    login = ecr_client.get_authorization_token()
    b64token = login["authorizationData"][0]["authorizationToken"].encode("utf-8")
    username, password = base64.b64decode(b64token).decode("utf-8").split(":")
    return username, password


def test_multi_data_model_deploy_pretrained_models(
    container_image, sagemaker_session, cpu_instance_type
):
    timestamp = sagemaker_timestamp()
    endpoint_name = "test-multimodel-endpoint-{}".format(timestamp)
    model_name = "test-multimodel-{}".format(timestamp)

    # Define pretrained model local path
    pretrained_model_data_local_path = os.path.join(DATA_DIR, "sparkml_model", "mleap_model.tar.gz")

    with timeout_and_delete_endpoint_by_name(endpoint_name, sagemaker_session):
        model_data_prefix = os.path.join(
            "s3://", sagemaker_session.default_bucket(), "multimodel-{}/".format(timestamp)
        )
        multi_data_model = MultiDataModel(
            name=model_name,
            model_data_prefix=model_data_prefix,
            image_uri=container_image,
            role=ROLE,
            sagemaker_session=sagemaker_session,
        )

        # Add model before deploy
        multi_data_model.add_model(pretrained_model_data_local_path, PRETRAINED_MODEL_PATH_1)
        # Deploy model to an endpoint
        multi_data_model.deploy(1, cpu_instance_type, endpoint_name=endpoint_name)
        # Add models after deploy
        multi_data_model.add_model(pretrained_model_data_local_path, PRETRAINED_MODEL_PATH_2)

        endpoint_models = []
        for model_path in multi_data_model.list_models():
            endpoint_models.append(model_path)
        assert PRETRAINED_MODEL_PATH_1 in endpoint_models
        assert PRETRAINED_MODEL_PATH_2 in endpoint_models

        predictor = Predictor(
            endpoint_name=endpoint_name,
            sagemaker_session=sagemaker_session,
            serializer=NumpySerializer(),
            deserializer=string_deserializer,
        )

        data = numpy.zeros(shape=(1, 1, 28, 28))
        result = predictor.predict(data, target_model=PRETRAINED_MODEL_PATH_1)
        assert result == "Invoked model: {}".format(PRETRAINED_MODEL_PATH_1)

        result = predictor.predict(data, target_model=PRETRAINED_MODEL_PATH_2)
        assert result == "Invoked model: {}".format(PRETRAINED_MODEL_PATH_2)

        # Cleanup
        sagemaker_session.sagemaker_client.delete_endpoint_config(EndpointConfigName=endpoint_name)
        multi_data_model.delete_model()
    with pytest.raises(Exception) as exception:
        sagemaker_session.sagemaker_client.describe_model(ModelName=multi_data_model.name)
        assert "Could not find model" in str(exception.value)
        sagemaker_session.sagemaker_client.describe_endpoint_config(name=endpoint_name)
        assert "Could not find endpoint" in str(exception.value)


@pytest.mark.local_mode
def test_multi_data_model_deploy_pretrained_models_local_mode(container_image, sagemaker_session):
    timestamp = sagemaker_timestamp()
    endpoint_name = "test-multimodel-endpoint-{}".format(timestamp)
    model_name = "test-multimodel-{}".format(timestamp)

    # Define pretrained model local path
    pretrained_model_data_local_path = os.path.join(DATA_DIR, "sparkml_model", "mleap_model.tar.gz")

    with timeout(minutes=30):
        model_data_prefix = os.path.join(
            "s3://", sagemaker_session.default_bucket(), "multimodel-{}/".format(timestamp)
        )
        multi_data_model = MultiDataModel(
            name=model_name,
            model_data_prefix=model_data_prefix,
            image_uri=container_image,
            role=ROLE,
            sagemaker_session=sagemaker_session,
        )

        # Add model before deploy
        multi_data_model.add_model(pretrained_model_data_local_path, PRETRAINED_MODEL_PATH_1)
        # Deploy model to an endpoint
        multi_data_model.deploy(1, "local", endpoint_name=endpoint_name)
        # Add models after deploy
        multi_data_model.add_model(pretrained_model_data_local_path, PRETRAINED_MODEL_PATH_2)

        endpoint_models = []
        for model_path in multi_data_model.list_models():
            endpoint_models.append(model_path)
        assert PRETRAINED_MODEL_PATH_1 in endpoint_models
        assert PRETRAINED_MODEL_PATH_2 in endpoint_models

        predictor = Predictor(
            endpoint_name=endpoint_name,
            sagemaker_session=multi_data_model.sagemaker_session,
            serializer=NumpySerializer(),
            deserializer=string_deserializer,
        )

        data = numpy.zeros(shape=(1, 1, 28, 28))
        result = predictor.predict(data, target_model=PRETRAINED_MODEL_PATH_1)
        assert result == "Invoked model: {}".format(PRETRAINED_MODEL_PATH_1)

        result = predictor.predict(data, target_model=PRETRAINED_MODEL_PATH_2)
        assert result == "Invoked model: {}".format(PRETRAINED_MODEL_PATH_2)

        # Cleanup
        multi_data_model.sagemaker_session.sagemaker_client.delete_endpoint_config(
            EndpointConfigName=endpoint_name
        )
        multi_data_model.sagemaker_session.delete_endpoint(endpoint_name)
        multi_data_model.delete_model()
    with pytest.raises(Exception) as exception:
        sagemaker_session.sagemaker_client.describe_model(ModelName=multi_data_model.name)
        assert "Could not find model" in str(exception.value)
        sagemaker_session.sagemaker_client.describe_endpoint_config(name=endpoint_name)
        assert "Could not find endpoint" in str(exception.value)


def test_multi_data_model_deploy_trained_model_from_framework_estimator(
    container_image, sagemaker_session, cpu_instance_type, mxnet_full_version, mxnet_full_py_version
):
    timestamp = sagemaker_timestamp()
    endpoint_name = "test-multimodel-endpoint-{}".format(timestamp)
    model_name = "test-multimodel-{}".format(timestamp)

    with timeout_and_delete_endpoint_by_name(endpoint_name, sagemaker_session):
        mxnet_model_1 = _mxnet_training_job(
            sagemaker_session,
            container_image,
            mxnet_full_version,
            mxnet_full_py_version,
            cpu_instance_type,
            0.1,
        )
        model_data_prefix = os.path.join(
            "s3://", sagemaker_session.default_bucket(), "multimodel-{}/".format(timestamp)
        )
        multi_data_model = MultiDataModel(
            name=model_name,
            model_data_prefix=model_data_prefix,
            model=mxnet_model_1,
            sagemaker_session=sagemaker_session,
        )

        # Add model before deploy
        multi_data_model.add_model(mxnet_model_1.model_data, PRETRAINED_MODEL_PATH_1)
        # Deploy model to an endpoint
        multi_data_model.deploy(1, cpu_instance_type, endpoint_name=endpoint_name)

        # Train another model
        mxnet_model_2 = _mxnet_training_job(
            sagemaker_session,
            container_image,
            mxnet_full_version,
            mxnet_full_py_version,
            cpu_instance_type,
            0.01,
        )
        # Deploy newly trained model
        multi_data_model.add_model(mxnet_model_2.model_data, PRETRAINED_MODEL_PATH_2)

        endpoint_models = []
        for model_path in multi_data_model.list_models():
            endpoint_models.append(model_path)
        assert PRETRAINED_MODEL_PATH_1 in endpoint_models
        assert PRETRAINED_MODEL_PATH_2 in endpoint_models

<<<<<<< HEAD
        # Define a predictor to set `serializer` parameter with NumpySerializer
        # instead of `json_serializer` in the default predictor returned by `MXNetPredictor`
=======
        # Define a predictor to set `serializer` parameter with npy_serializer
        # instead of `JSONSerializer` in the default predictor returned by `MXNetPredictor`
>>>>>>> 0e4c0fa8
        # Since we are using a placeholder container image the prediction results are not accurate.
        predictor = Predictor(
            endpoint_name=endpoint_name,
            sagemaker_session=sagemaker_session,
            serializer=NumpySerializer(),
            deserializer=string_deserializer,
        )

        data = numpy.zeros(shape=(1, 1, 28, 28))
        # Prediction result for the first model
        result = predictor.predict(data, target_model=PRETRAINED_MODEL_PATH_1)
        assert result == "Invoked model: {}".format(PRETRAINED_MODEL_PATH_1)

        # Prediction result for the second model
        result = predictor.predict(data, target_model=PRETRAINED_MODEL_PATH_2)
        assert result == "Invoked model: {}".format(PRETRAINED_MODEL_PATH_2)

        # Cleanup
        sagemaker_session.sagemaker_client.delete_endpoint_config(EndpointConfigName=endpoint_name)
        multi_data_model.delete_model()
    with pytest.raises(Exception) as exception:
        sagemaker_session.sagemaker_client.describe_model(ModelName=model_name)
        assert "Could not find model" in str(exception.value)
        sagemaker_session.sagemaker_client.describe_endpoint_config(name=endpoint_name)
        assert "Could not find endpoint" in str(exception.value)


def _mxnet_training_job(
    sagemaker_session, container_image, mxnet_version, py_version, cpu_instance_type, learning_rate
):
    with timeout(minutes=TRAINING_DEFAULT_TIMEOUT_MINUTES):
        script_path = os.path.join(DATA_DIR, "mxnet_mnist", "mnist.py")
        data_path = os.path.join(DATA_DIR, "mxnet_mnist")

        mx = MXNet(
            entry_point=script_path,
            role=ROLE,
            framework_version=mxnet_version,
            py_version=py_version,
            instance_count=1,
            instance_type=cpu_instance_type,
            sagemaker_session=sagemaker_session,
            hyperparameters={"learning-rate": learning_rate},
        )

        train_input = mx.sagemaker_session.upload_data(
            path=os.path.join(data_path, "train"), key_prefix="integ-test-data/mxnet_mnist/train"
        )
        test_input = mx.sagemaker_session.upload_data(
            path=os.path.join(data_path, "test"), key_prefix="integ-test-data/mxnet_mnist/test"
        )

        mx.fit({"train": train_input, "test": test_input})

        # Replace the container image value for now since the frameworks do not support
        # multi-model container image yet.
        return mx.create_model(image_uri=container_image)


def test_multi_data_model_deploy_train_model_from_amazon_first_party_estimator(
    container_image, sagemaker_session, cpu_instance_type
):
    timestamp = sagemaker_timestamp()
    endpoint_name = "test-multimodel-endpoint-{}".format(timestamp)
    model_name = "test-multimodel-{}".format(timestamp)

    with timeout_and_delete_endpoint_by_name(endpoint_name, sagemaker_session):
        rcf_model_v1 = __rcf_training_job(
            sagemaker_session, container_image, cpu_instance_type, 50, 20
        )

        model_data_prefix = os.path.join(
            "s3://", sagemaker_session.default_bucket(), "multimodel-{}/".format(timestamp)
        )
        multi_data_model = MultiDataModel(
            name=model_name,
            model_data_prefix=model_data_prefix,
            model=rcf_model_v1,
            sagemaker_session=sagemaker_session,
        )

        # Add model before deploy
        multi_data_model.add_model(rcf_model_v1.model_data, PRETRAINED_MODEL_PATH_1)
        # Deploy model to an endpoint
        multi_data_model.deploy(1, cpu_instance_type, endpoint_name=endpoint_name)
        # Train another model
        rcf_model_v2 = __rcf_training_job(
            sagemaker_session, container_image, cpu_instance_type, 70, 20
        )
        # Deploy newly trained model
        multi_data_model.add_model(rcf_model_v2.model_data, PRETRAINED_MODEL_PATH_2)

        # List model assertions
        endpoint_models = []
        for model_path in multi_data_model.list_models():
            endpoint_models.append(model_path)
        assert PRETRAINED_MODEL_PATH_1 in endpoint_models
        assert PRETRAINED_MODEL_PATH_2 in endpoint_models

<<<<<<< HEAD
        # Define a predictor to set `serializer` parameter with NumpySerializer
        # instead of `json_serializer` in the default predictor returned by `MXNetPredictor`
=======
        # Define a predictor to set `serializer` parameter with npy_serializer
        # instead of `JSONSerializer` in the default predictor returned by `MXNetPredictor`
>>>>>>> 0e4c0fa8
        # Since we are using a placeholder container image the prediction results are not accurate.
        predictor = Predictor(
            endpoint_name=endpoint_name,
            sagemaker_session=sagemaker_session,
            serializer=NumpySerializer(),
            deserializer=string_deserializer,
        )

        data = numpy.random.rand(1, 14)
        # Prediction result for the first model
        result = predictor.predict(data, target_model=PRETRAINED_MODEL_PATH_1)
        assert result == "Invoked model: {}".format(PRETRAINED_MODEL_PATH_1)

        # Prediction result for the second model
        result = predictor.predict(data, target_model=PRETRAINED_MODEL_PATH_2)
        assert result == "Invoked model: {}".format(PRETRAINED_MODEL_PATH_2)

        # Cleanup
        sagemaker_session.sagemaker_client.delete_endpoint_config(EndpointConfigName=endpoint_name)
        multi_data_model.delete_model()
    with pytest.raises(Exception) as exception:
        sagemaker_session.sagemaker_client.describe_model(ModelName=model_name)
        assert "Could not find model" in str(exception.value)
        sagemaker_session.sagemaker_client.describe_endpoint_config(name=endpoint_name)
        assert "Could not find endpoint" in str(exception.value)


def __rcf_training_job(
    sagemaker_session, container_image, cpu_instance_type, num_trees, num_samples_per_tree
):
    job_name = unique_name_from_base("randomcutforest")
    with timeout(minutes=TRAINING_DEFAULT_TIMEOUT_MINUTES):
        # Generate a thousand 14-dimensional datapoints.
        feature_num = 14
        train_input = numpy.random.rand(1000, feature_num)

        rcf = RandomCutForest(
            role=ROLE,
            instance_count=1,
            instance_type=cpu_instance_type,
            num_trees=num_trees,
            num_samples_per_tree=num_samples_per_tree,
            eval_metrics=["accuracy", "precision_recall_fscore"],
            sagemaker_session=sagemaker_session,
        )

        rcf.fit(records=rcf.record_set(train_input), job_name=job_name)

        # Replace the container image value with a multi-model container image for now since the
        # frameworks do not support multi-model container image yet.
        rcf_model = rcf.create_model()
        rcf_model.image_uri = container_image
        return rcf_model


def test_multi_data_model_deploy_pretrained_models_update_endpoint(
    container_image, sagemaker_session, cpu_instance_type, alternative_cpu_instance_type
):
    timestamp = sagemaker_timestamp()
    endpoint_name = "test-multimodel-endpoint-{}".format(timestamp)
    model_name = "test-multimodel-{}".format(timestamp)

    # Define pretrained model local path
    pretrained_model_data_local_path = os.path.join(DATA_DIR, "sparkml_model", "mleap_model.tar.gz")

    with timeout_and_delete_endpoint_by_name(endpoint_name, sagemaker_session):
        model_data_prefix = os.path.join(
            "s3://", sagemaker_session.default_bucket(), "multimodel-{}/".format(timestamp)
        )
        multi_data_model = MultiDataModel(
            name=model_name,
            model_data_prefix=model_data_prefix,
            image_uri=container_image,
            role=ROLE,
            sagemaker_session=sagemaker_session,
        )

        # Add model before deploy
        multi_data_model.add_model(pretrained_model_data_local_path, PRETRAINED_MODEL_PATH_1)
        # Deploy model to an endpoint
        multi_data_model.deploy(1, cpu_instance_type, endpoint_name=endpoint_name)
        # Add model after deploy
        multi_data_model.add_model(pretrained_model_data_local_path, PRETRAINED_MODEL_PATH_2)

        # List model assertions
        endpoint_models = []
        for model_path in multi_data_model.list_models():
            endpoint_models.append(model_path)
        assert PRETRAINED_MODEL_PATH_1 in endpoint_models
        assert PRETRAINED_MODEL_PATH_2 in endpoint_models

        predictor = Predictor(
            endpoint_name=endpoint_name,
            sagemaker_session=sagemaker_session,
            serializer=NumpySerializer(),
            deserializer=string_deserializer,
        )

        data = numpy.zeros(shape=(1, 1, 28, 28))
        result = predictor.predict(data, target_model=PRETRAINED_MODEL_PATH_1)
        assert result == "Invoked model: {}".format(PRETRAINED_MODEL_PATH_1)

        result = predictor.predict(data, target_model=PRETRAINED_MODEL_PATH_2)
        assert result == "Invoked model: {}".format(PRETRAINED_MODEL_PATH_2)

        endpoint_desc = sagemaker_session.sagemaker_client.describe_endpoint(
            EndpointName=endpoint_name
        )
        old_config_name = endpoint_desc["EndpointConfigName"]

        # Update endpoint
        predictor.update_endpoint(
            initial_instance_count=1, instance_type=alternative_cpu_instance_type
        )

        endpoint_desc = sagemaker_session.sagemaker_client.describe_endpoint(
            EndpointName=endpoint_name
        )
        new_config_name = endpoint_desc["EndpointConfigName"]

        new_config = sagemaker_session.sagemaker_client.describe_endpoint_config(
            EndpointConfigName=new_config_name
        )
        assert old_config_name != new_config_name
        assert new_config["ProductionVariants"][0]["InstanceType"] == alternative_cpu_instance_type
        assert new_config["ProductionVariants"][0]["InitialInstanceCount"] == 1

        # Cleanup
        sagemaker_session.sagemaker_client.delete_endpoint_config(
            EndpointConfigName=old_config_name
        )
        sagemaker_session.sagemaker_client.delete_endpoint_config(
            EndpointConfigName=new_config_name
        )
        multi_data_model.delete_model()

    with pytest.raises(Exception) as exception:
        sagemaker_session.sagemaker_client.describe_model(ModelName=model_name)
        assert "Could not find model" in str(exception.value)
        sagemaker_session.sagemaker_client.describe_endpoint_config(name=old_config_name)
        assert "Could not find endpoint" in str(exception.value)
        sagemaker_session.sagemaker_client.describe_endpoint_config(name=new_config_name)
        assert "Could not find endpoint" in str(exception.value)<|MERGE_RESOLUTION|>--- conflicted
+++ resolved
@@ -290,13 +290,8 @@
         assert PRETRAINED_MODEL_PATH_1 in endpoint_models
         assert PRETRAINED_MODEL_PATH_2 in endpoint_models
 
-<<<<<<< HEAD
-        # Define a predictor to set `serializer` parameter with NumpySerializer
-        # instead of `json_serializer` in the default predictor returned by `MXNetPredictor`
-=======
-        # Define a predictor to set `serializer` parameter with npy_serializer
+        # Define a predictor to set `serializer` parameter with `NumpySerializer`
         # instead of `JSONSerializer` in the default predictor returned by `MXNetPredictor`
->>>>>>> 0e4c0fa8
         # Since we are using a placeholder container image the prediction results are not accurate.
         predictor = Predictor(
             endpoint_name=endpoint_name,
@@ -396,13 +391,8 @@
         assert PRETRAINED_MODEL_PATH_1 in endpoint_models
         assert PRETRAINED_MODEL_PATH_2 in endpoint_models
 
-<<<<<<< HEAD
-        # Define a predictor to set `serializer` parameter with NumpySerializer
-        # instead of `json_serializer` in the default predictor returned by `MXNetPredictor`
-=======
-        # Define a predictor to set `serializer` parameter with npy_serializer
+        # Define a predictor to set `serializer` parameter with `NumpySerializer`
         # instead of `JSONSerializer` in the default predictor returned by `MXNetPredictor`
->>>>>>> 0e4c0fa8
         # Since we are using a placeholder container image the prediction results are not accurate.
         predictor = Predictor(
             endpoint_name=endpoint_name,
