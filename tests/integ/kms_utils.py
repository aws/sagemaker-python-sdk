# Copyright 2017-2018 Amazon.com, Inc. or its affiliates. All Rights Reserved.
#
# Licensed under the Apache License, Version 2.0 (the "License"). You
# may not use this file except in compliance with the License. A copy of
# the License is located at
#
#     http://aws.amazon.com/apache2.0/
#
# or in the "license" file accompanying this file. This file is
# distributed on an "AS IS" BASIS, WITHOUT WARRANTIES OR CONDITIONS OF
# ANY KIND, either express or implied. See the License for the specific
# language governing permissions and limitations under the License.
from __future__ import absolute_import

<<<<<<< HEAD
from botocore import exceptions

KEY_ALIAS = "SageMakerKmsKey"
=======
KEY_ALIAS = "SageMakerIntegTestKmsKey"
>>>>>>> 1787f783
KEY_POLICY = '''
{{
  "Version": "2012-10-17",
  "Id": "sagemaker-kms-integ-test-policy",
  "Statement": [
    {{
      "Sid": "Enable IAM User Permissions",
      "Effect": "Allow",
      "Principal": {{
        "AWS": "{account_id}"
      }},
      "Action": "kms:*",
      "Resource": "*"
    }}
  ]
}}
'''


def _get_kms_key_arn(kms_client, alias):
    try:
        response = kms_client.describe_key(KeyId='alias/' + alias)
        return response['KeyMetadata']['Arn']
    except kms_client.exceptions.NotFoundException:
        return None


def _create_kms_key(kms_client, account_id):
    response = kms_client.create_key(
        Policy=KEY_POLICY.format(account_id=account_id),
        Description='KMS key for SageMaker Python SDK integ tests',
    )
    key_arn = response['KeyMetadata']['Arn']
    response = kms_client.create_alias(AliasName='alias/' + KEY_ALIAS, TargetKeyId=key_arn)
    return key_arn


def get_or_create_kms_key(kms_client, account_id):
    kms_key_arn = _get_kms_key_arn(kms_client, KEY_ALIAS)
    if kms_key_arn is not None:
        return kms_key_arn
    else:
        return _create_kms_key(kms_client, account_id)


KMS_BUCKET_POLICY = """{
  "Version": "2012-10-17",
  "Id": "PutObjPolicy",
  "Statement": [
    {
      "Sid": "DenyIncorrectEncryptionHeader",
      "Effect": "Deny",
      "Principal": "*",
      "Action": "s3:PutObject",
      "Resource": "arn:aws:s3:::%s/*",
      "Condition": {
        "StringNotEquals": {
          "s3:x-amz-server-side-encryption": "aws:kms"
        }
      }
    },
    {
      "Sid": "DenyUnEncryptedObjectUploads",
      "Effect": "Deny",
      "Principal": "*",
      "Action": "s3:PutObject",
      "Resource": "arn:aws:s3:::%s/*",
      "Condition": {
        "Null": {
          "s3:x-amz-server-side-encryption": "true"
        }
      }
    }
  ]
}"""


def get_or_create_bucket_with_encryption(boto_session):
    account = boto_session.client('sts').get_caller_identity()['Account']
    kms_key_arn = get_or_create_kms_key(boto_session.client('kms'), account)

    region = boto_session.region_name
    bucket_name = 'sagemaker-{}-{}-with-kms'.format(region, account)

    s3 = boto_session.client('s3')
    try:
        # 'us-east-1' cannot be specified because it is the default region:
        # https://github.com/boto/boto3/issues/125
        if region == 'us-east-1':
            s3.create_bucket(Bucket=bucket_name)
        else:
            s3.create_bucket(Bucket=bucket_name,
                             CreateBucketConfiguration={'LocationConstraint': region})

    except exceptions.ClientError as e:
        if e.response['Error']['Code'] != 'BucketAlreadyOwnedByYou':
            raise

    s3.put_bucket_encryption(
        Bucket=bucket_name,
        ServerSideEncryptionConfiguration={
            'Rules': [
                {
                    'ApplyServerSideEncryptionByDefault': {
                        'SSEAlgorithm': 'aws:kms',
                        'KMSMasterKeyID': kms_key_arn
                    }
                },
            ]
        }
    )

    s3.put_bucket_policy(
        Bucket=bucket_name,
        Policy=KMS_BUCKET_POLICY % (bucket_name, bucket_name)
    )

    return 's3://' + bucket_name, kms_key_arn<|MERGE_RESOLUTION|>--- conflicted
+++ resolved
@@ -12,13 +12,9 @@
 # language governing permissions and limitations under the License.
 from __future__ import absolute_import
 
-<<<<<<< HEAD
 from botocore import exceptions
 
-KEY_ALIAS = "SageMakerKmsKey"
-=======
 KEY_ALIAS = "SageMakerIntegTestKmsKey"
->>>>>>> 1787f783
 KEY_POLICY = '''
 {{
   "Version": "2012-10-17",
