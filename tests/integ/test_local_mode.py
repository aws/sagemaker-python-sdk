--- conflicted
+++ resolved
@@ -56,25 +56,15 @@
 
 
 @pytest.fixture(scope='module')
-<<<<<<< HEAD
 def mxnet_model(sagemaker_local_session, mxnet_full_version):
-    script_path = os.path.join(DATA_DIR, 'mxnet_mnist', 'mnist.py')
-    data_path = os.path.join(DATA_DIR, 'mxnet_mnist')
-
-    mx = MXNet(entry_point=script_path, role='SageMakerRole',
-               train_instance_count=1, train_instance_type='local',
-               sagemaker_session=sagemaker_local_session, framework_version=mxnet_full_version)
-=======
-def mxnet_model(sagemaker_local_session):
     def _create_model(output_path):
         script_path = os.path.join(DATA_DIR, 'mxnet_mnist', 'mnist.py')
         data_path = os.path.join(DATA_DIR, 'mxnet_mnist')
 
         mx = MXNet(entry_point=script_path, role='SageMakerRole',
                    train_instance_count=1, train_instance_type='local',
-                   output_path=output_path,
+                   output_path=output_path, framework_version=mxnet_full_version,
                    sagemaker_session=sagemaker_local_session)
->>>>>>> 3d091b43
 
         train_input = mx.sagemaker_session.upload_data(path=os.path.join(data_path, 'train'),
                                                        key_prefix='integ-test-data/mxnet_mnist/train')
@@ -271,21 +261,9 @@
     local_mode_lock_fd = open(LOCK_PATH, 'w')
     local_mode_lock = local_mode_lock_fd.fileno()
 
-<<<<<<< HEAD
-    model_data = mxnet_model.model_data
-    boto_session = sagemaker_local_session.boto_session
-    default_bucket = sagemaker_local_session.default_bucket()
-    uploaded_data = tar_and_upload_dir(boto_session, default_bucket,
-                                       'test_mxnet_local_mode', '', model_data)
-
-    s3_model = MXNetModel(model_data=uploaded_data.s3_prefix, role='SageMakerRole',
-                          entry_point=mxnet_model.entry_point, framework_version=mxnet_full_version,
-                          sagemaker_session=sagemaker_local_session)
-=======
     path = 's3://%s' % sagemaker_local_session.default_bucket()
     s3_model = mxnet_model(path)
     s3_model.sagemaker_session = sagemaker_local_session
->>>>>>> 3d091b43
 
     predictor = None
     try:
