# Copyright 2017-2018 Amazon.com, Inc. or its affiliates. All Rights Reserved.
#
# Licensed under the Apache License, Version 2.0 (the "License"). You
# may not use this file except in compliance with the License. A copy of
# the License is located at
#
#     http://aws.amazon.com/apache2.0/
#
# or in the "license" file accompanying this file. This file is
# distributed on an "AS IS" BASIS, WITHOUT WARRANTIES OR CONDITIONS OF
# ANY KIND, either express or implied. See the License for the specific
# language governing permissions and limitations under the License.
from __future__ import absolute_import

import tarfile

import botocore.exceptions
import os

import pytest
import sagemaker
import sagemaker.predictor
import sagemaker.utils
import tests.integ
import tests.integ.timeout
from sagemaker.tensorflow.serving import Model, Predictor


@pytest.fixture(scope='session', params=[
    'local'
    # 'ml.c5.xlarge',
    # pytest.param('ml.p3.2xlarge',
    #              marks=pytest.mark.skipif(
    #                  tests.integ.test_region() in tests.integ.HOSTING_NO_P3_REGIONS,
    #                  reason='no ml.p3 instances in this region'))
])
def instance_type(request):
    return request.param


@pytest.fixture(scope='module')
def tfs_predictor(instance_type, sagemaker_local_session, tf_full_version):
    endpoint_name = sagemaker.utils.unique_name_from_base('sagemaker-tensorflow-serving')
<<<<<<< HEAD
    model_data = sagemaker_local_session.upload_data(
        path=os.path.join(tests.integ.DATA_DIR, 'tensorflow-serving-test-model.tar.gz'),
        key_prefix='tensorflow-serving/models')
    with tests.integ.timeout.timeout_and_delete_endpoint_by_name(endpoint_name,
                                                                 sagemaker_local_session):
=======
    model_data = sagemaker_session.upload_data(
        path=os.path.join(tests.integ.DATA_DIR, 'tensorflow-serving-test-model.tar.gz'),
        key_prefix='tensorflow-serving/models')
    with tests.integ.timeout.timeout_and_delete_endpoint_by_name(endpoint_name,
                                                                 sagemaker_session):
>>>>>>> 1a0ed3f2
        model = Model(model_data=model_data, role='SageMakerRole',
                      framework_version=tf_full_version,
                      sagemaker_session=sagemaker_local_session)
        predictor = model.deploy(1, instance_type, endpoint_name=endpoint_name)
        yield predictor


def tar_dir(directory, tmpdir):
    target = os.path.join(str(tmpdir), 'model.tar.gz')

    with tarfile.open(target, mode='w:gz') as t:
        t.add(directory, arcname=os.path.sep)
    return target


@pytest.fixture
def tfs_predictor_with_model_and_entry_point_same_tar(instance_type,
                                                      sagemaker_local_session,
                                                      tf_full_version,
                                                      tmpdir):
    endpoint_name = sagemaker.utils.unique_name_from_base('sagemaker-tensorflow-serving')

    model_tar = tar_dir(os.path.join(tests.integ.DATA_DIR, 'tfs/tfs-test-model-with-inference'),
                        tmpdir)

    model_data = sagemaker_local_session.upload_data(
        path=model_tar,
        key_prefix='tensorflow-serving/models')

    with tests.integ.timeout.timeout_and_delete_endpoint_by_name(endpoint_name,
                                                                 sagemaker_local_session):
        model = Model(model_data=model_data,
                      role='SageMakerRole',
                      framework_version=tf_full_version,
                      sagemaker_session=sagemaker_local_session)
        predictor = model.deploy(1, instance_type, endpoint_name=endpoint_name)
        yield predictor


def tar_dir(directory, tmpdir):
    target = os.path.join(str(tmpdir), 'model.tar.gz')

    with tarfile.open(target, mode='w:gz') as t:
        t.add(directory, arcname=os.path.sep)
    return target


@pytest.fixture
def tfs_predictor_with_model_and_entry_point_same_tar(instance_type,
                                                      sagemaker_session,
                                                      tf_full_version,
                                                      tmpdir):
    endpoint_name = sagemaker.utils.unique_name_from_base('sagemaker-tensorflow-serving')

    model_tar = tar_dir(os.path.join(tests.integ.DATA_DIR, 'tfs/tfs-test-model-with-inference'),
                        tmpdir)

    model_data = sagemaker_session.upload_data(
        path=model_tar,
        key_prefix='tensorflow-serving/models')

    with tests.integ.timeout.timeout_and_delete_endpoint_by_name(endpoint_name,
                                                                 sagemaker_session):
        model = Model(model_data=model_data,
                      role='SageMakerRole',
                      framework_version=tf_full_version,
                      sagemaker_session=sagemaker_session)
        predictor = model.deploy(1, instance_type, endpoint_name=endpoint_name)
        yield predictor


@pytest.fixture(scope='module')
def tfs_predictor_with_model_and_entry_point_separated(instance_type,
                                                       sagemaker_session, tf_full_version):
    endpoint_name = sagemaker.utils.unique_name_from_base('sagemaker-tensorflow-serving')

    model_data = sagemaker_session.upload_data(
        path=os.path.join(tests.integ.DATA_DIR,
                          'tensorflow-serving-test-model.tar.gz'),
        key_prefix='tensorflow-serving/models')

    with tests.integ.timeout.timeout_and_delete_endpoint_by_name(endpoint_name,
                                                                 sagemaker_session):
        entry_point = os.path.join(tests.integ.DATA_DIR,
                                   'tfs/tfs-test-model-with-inference/code/inference.py')
        model = Model(entry_point=entry_point,
                      model_data=model_data,
                      role='SageMakerRole',
                      framework_version=tf_full_version,
                      sagemaker_session=sagemaker_session)
        predictor = model.deploy(1, instance_type, endpoint_name=endpoint_name)
        yield predictor


@pytest.fixture(scope='module')
def tfs_predictor_with_model_and_entry_point_different_naming(instance_type,
                                                              sagemaker_local_session,
                                                              tf_full_version):
    endpoint_name = sagemaker.utils.unique_name_from_base('sagemaker-tensorflow-serving')

    model_data = sagemaker_local_session.upload_data(
        path=os.path.join(tests.integ.DATA_DIR,
                          'tensorflow-serving-test-model.tar.gz'),
        key_prefix='tensorflow-serving/models')

    with tests.integ.timeout.timeout_and_delete_endpoint_by_name(endpoint_name,
                                                                 sagemaker_local_session):
        entry_point = os.path.join(tests.integ.DATA_DIR,
                                   'tfs/tfs-test-inference-model-with-another-name/code/serving.py')
        model = Model(entry_point=entry_point,
                      model_data=model_data,
                      role='SageMakerRole',
                      framework_version=tf_full_version,
                      sagemaker_session=sagemaker_local_session)
        predictor = model.deploy(1, instance_type, endpoint_name=endpoint_name)
        yield predictor


@pytest.fixture(scope='module')
def tfs_predictor_with_model_and_entry_point_separated(instance_type,
                                                       sagemaker_local_session, tf_full_version):
    endpoint_name = sagemaker.utils.unique_name_from_base('sagemaker-tensorflow-serving')

    model_data = sagemaker_local_session.upload_data(
        path=os.path.join(tests.integ.DATA_DIR,
                          'tensorflow-serving-test-model.tar.gz'),
        key_prefix='tensorflow-serving/models')

    with tests.integ.timeout.timeout_and_delete_endpoint_by_name(endpoint_name,
                                                                 sagemaker_local_session):
        entry_point = os.path.join(tests.integ.DATA_DIR,
                                   'tfs/tfs-test-model-with-inference/code/inference.py')
        model = Model(entry_point=entry_point,
                      model_data=model_data,
                      role='SageMakerRole',
                      framework_version=tf_full_version,
                      sagemaker_session=sagemaker_local_session)
        predictor = model.deploy(1, instance_type, endpoint_name=endpoint_name)
        yield predictor


@pytest.fixture(scope='module')
def tfs_predictor_with_accelerator(sagemaker_local_session, tf_full_version):
    endpoint_name = sagemaker.utils.unique_name_from_base("sagemaker-tensorflow-serving")
    instance_type = 'ml.c4.large'
    accelerator_type = 'ml.eia1.medium'
<<<<<<< HEAD
    model_data = sagemaker_local_session.upload_data(
        path=os.path.join(tests.integ.DATA_DIR, 'tensorflow-serving-test-model.tar.gz'),
        key_prefix='tensorflow-serving/models')
    with tests.integ.timeout.timeout_and_delete_endpoint_by_name(endpoint_name,
                                                                 sagemaker_local_session):
        model = Model(model_data=model_data, role='SageMakerRole',
                      framework_version=tf_full_version,
                      sagemaker_session=sagemaker_local_session)
=======
    model_data = sagemaker_session.upload_data(
        path=os.path.join(tests.integ.DATA_DIR, 'tensorflow-serving-test-model.tar.gz'),
        key_prefix='tensorflow-serving/models')
    with tests.integ.timeout.timeout_and_delete_endpoint_by_name(endpoint_name,
                                                                 sagemaker_session):
        model = Model(model_data=model_data, role='SageMakerRole',
                      framework_version=tf_full_version,
                      sagemaker_session=sagemaker_session)
>>>>>>> 1a0ed3f2
        predictor = model.deploy(1, instance_type, endpoint_name=endpoint_name,
                                 accelerator_type=accelerator_type)
        yield predictor


@pytest.mark.canary_quick
def test_predict(tfs_predictor, instance_type):  # pylint: disable=W0613
    input_data = {'instances': [1.0, 2.0, 5.0]}
    expected_result = {'predictions': [3.5, 4.0, 5.5]}

    result = tfs_predictor.predict(input_data)
    assert expected_result == result


@pytest.mark.skipif(tests.integ.test_region() not in tests.integ.EI_SUPPORTED_REGIONS,
                    reason='EI is not supported in region {}'.format(tests.integ.test_region()))
@pytest.mark.canary_quick
def test_predict_with_accelerator(tfs_predictor_with_accelerator):
    input_data = {'instances': [1.0, 2.0, 5.0]}
    expected_result = {'predictions': [3.5, 4.0, 5.5]}

    result = tfs_predictor_with_accelerator.predict(input_data)
    assert expected_result == result


def test_predict_with_entry_point(tfs_predictor_with_model_and_entry_point_same_tar):
    input_data = {'instances': [1.0, 2.0, 5.0]}
    expected_result = {'predictions': [4.0, 4.5, 6.0]}

    result = tfs_predictor_with_model_and_entry_point_same_tar.predict(input_data)
    assert expected_result == result


def test_predict_with_model_and_entry_point_separated(
        tfs_predictor_with_model_and_entry_point_separated):
    input_data = {'instances': [1.0, 2.0, 5.0]}
    expected_result = {'predictions': [4.0, 4.5, 6.0]}

    result = tfs_predictor_with_model_and_entry_point_separated.predict(input_data)
    assert expected_result == result


<<<<<<< HEAD
def test_predict_with_model_and_entry_point_different_naming(
        tfs_predictor_with_model_and_entry_point_different_naming):
    input_data = {'instances': [1.0, 2.0, 5.0]}
    expected_result = {'predictions': [4.0, 4.5, 6.0]}

    result = tfs_predictor_with_model_and_entry_point_different_naming.predict(input_data)
    assert expected_result == result


=======
>>>>>>> 1a0ed3f2
def test_predict_generic_json(tfs_predictor):
    input_data = [[1.0, 2.0, 5.0], [1.0, 2.0, 5.0]]
    expected_result = {'predictions': [[3.5, 4.0, 5.5], [3.5, 4.0, 5.5]]}

    result = tfs_predictor.predict(input_data)
    assert expected_result == result


def test_predict_jsons_json_content_type(tfs_predictor):
    input_data = '[1.0, 2.0, 5.0]\n[1.0, 2.0, 5.0]'
    expected_result = {'predictions': [[3.5, 4.0, 5.5], [3.5, 4.0, 5.5]]}

    predictor = sagemaker.RealTimePredictor(tfs_predictor.endpoint,
                                            tfs_predictor.sagemaker_session, serializer=None,
                                            deserializer=sagemaker.predictor.json_deserializer,
                                            content_type='application/json',
                                            accept='application/json')

    result = predictor.predict(input_data)
    assert expected_result == result


def test_predict_jsons(tfs_predictor):
    input_data = '[1.0, 2.0, 5.0]\n[1.0, 2.0, 5.0]'
    expected_result = {'predictions': [[3.5, 4.0, 5.5], [3.5, 4.0, 5.5]]}

    predictor = sagemaker.RealTimePredictor(tfs_predictor.endpoint,
                                            tfs_predictor.sagemaker_session, serializer=None,
                                            deserializer=sagemaker.predictor.json_deserializer,
                                            content_type='application/jsons',
                                            accept='application/jsons')

    result = predictor.predict(input_data)
    assert expected_result == result


def test_predict_jsonlines(tfs_predictor):
    input_data = '[1.0, 2.0, 5.0]\n[1.0, 2.0, 5.0]'
    expected_result = {'predictions': [[3.5, 4.0, 5.5], [3.5, 4.0, 5.5]]}

    predictor = sagemaker.RealTimePredictor(tfs_predictor.endpoint,
                                            tfs_predictor.sagemaker_session, serializer=None,
                                            deserializer=sagemaker.predictor.json_deserializer,
                                            content_type='application/jsonlines',
                                            accept='application/jsonlines')

    result = predictor.predict(input_data)
    assert expected_result == result


def test_predict_csv(tfs_predictor):
    input_data = '1.0,2.0,5.0\n1.0,2.0,5.0'
    expected_result = {'predictions': [[3.5, 4.0, 5.5], [3.5, 4.0, 5.5]]}

    predictor = Predictor(tfs_predictor.endpoint, tfs_predictor.sagemaker_session,
                          serializer=sagemaker.predictor.csv_serializer)

    result = predictor.predict(input_data)
    assert expected_result == result


def test_predict_bad_input(tfs_predictor):
    input_data = {'junk': 'data'}
    with pytest.raises(botocore.exceptions.ClientError):
        tfs_predictor.predict(input_data)<|MERGE_RESOLUTION|>--- conflicted
+++ resolved
@@ -27,68 +27,26 @@
 
 
 @pytest.fixture(scope='session', params=[
-    'local'
-    # 'ml.c5.xlarge',
-    # pytest.param('ml.p3.2xlarge',
-    #              marks=pytest.mark.skipif(
-    #                  tests.integ.test_region() in tests.integ.HOSTING_NO_P3_REGIONS,
-    #                  reason='no ml.p3 instances in this region'))
-])
+    'ml.c5.xlarge',
+    pytest.param('ml.p3.2xlarge',
+                 marks=pytest.mark.skipif(
+                     tests.integ.test_region() in tests.integ.HOSTING_NO_P3_REGIONS,
+                     reason='no ml.p3 instances in this region'))])
 def instance_type(request):
     return request.param
 
 
 @pytest.fixture(scope='module')
-def tfs_predictor(instance_type, sagemaker_local_session, tf_full_version):
-    endpoint_name = sagemaker.utils.unique_name_from_base('sagemaker-tensorflow-serving')
-<<<<<<< HEAD
-    model_data = sagemaker_local_session.upload_data(
+def tfs_predictor(instance_type, sagemaker_session, tf_full_version):
+    endpoint_name = sagemaker.utils.unique_name_from_base('sagemaker-tensorflow-serving')
+    model_data = sagemaker_session.upload_data(
         path=os.path.join(tests.integ.DATA_DIR, 'tensorflow-serving-test-model.tar.gz'),
         key_prefix='tensorflow-serving/models')
     with tests.integ.timeout.timeout_and_delete_endpoint_by_name(endpoint_name,
-                                                                 sagemaker_local_session):
-=======
-    model_data = sagemaker_session.upload_data(
-        path=os.path.join(tests.integ.DATA_DIR, 'tensorflow-serving-test-model.tar.gz'),
-        key_prefix='tensorflow-serving/models')
-    with tests.integ.timeout.timeout_and_delete_endpoint_by_name(endpoint_name,
-                                                                 sagemaker_session):
->>>>>>> 1a0ed3f2
+                                                                 sagemaker_session):
         model = Model(model_data=model_data, role='SageMakerRole',
                       framework_version=tf_full_version,
-                      sagemaker_session=sagemaker_local_session)
-        predictor = model.deploy(1, instance_type, endpoint_name=endpoint_name)
-        yield predictor
-
-
-def tar_dir(directory, tmpdir):
-    target = os.path.join(str(tmpdir), 'model.tar.gz')
-
-    with tarfile.open(target, mode='w:gz') as t:
-        t.add(directory, arcname=os.path.sep)
-    return target
-
-
-@pytest.fixture
-def tfs_predictor_with_model_and_entry_point_same_tar(instance_type,
-                                                      sagemaker_local_session,
-                                                      tf_full_version,
-                                                      tmpdir):
-    endpoint_name = sagemaker.utils.unique_name_from_base('sagemaker-tensorflow-serving')
-
-    model_tar = tar_dir(os.path.join(tests.integ.DATA_DIR, 'tfs/tfs-test-model-with-inference'),
-                        tmpdir)
-
-    model_data = sagemaker_local_session.upload_data(
-        path=model_tar,
-        key_prefix='tensorflow-serving/models')
-
-    with tests.integ.timeout.timeout_and_delete_endpoint_by_name(endpoint_name,
-                                                                 sagemaker_local_session):
-        model = Model(model_data=model_data,
-                      role='SageMakerRole',
-                      framework_version=tf_full_version,
-                      sagemaker_session=sagemaker_local_session)
+                      sagemaker_session=sagemaker_session)
         predictor = model.deploy(1, instance_type, endpoint_name=endpoint_name)
         yield predictor
 
@@ -126,6 +84,30 @@
 
 
 @pytest.fixture(scope='module')
+def tfs_predictor_with_model_and_entry_point_different_naming(instance_type,
+                                                              sagemaker_session,
+                                                              tf_full_version):
+    endpoint_name = sagemaker.utils.unique_name_from_base('sagemaker-tensorflow-serving')
+
+    model_data = sagemaker_session.upload_data(
+        path=os.path.join(tests.integ.DATA_DIR,
+                          'tensorflow-serving-test-model.tar.gz'),
+        key_prefix='tensorflow-serving/models')
+
+    with tests.integ.timeout.timeout_and_delete_endpoint_by_name(endpoint_name,
+                                                                 sagemaker_session):
+        entry_point = os.path.join(tests.integ.DATA_DIR,
+                                   'tfs/tfs-test-inference-model-with-another-name/code/serving.py')
+        model = Model(entry_point=entry_point,
+                      model_data=model_data,
+                      role='SageMakerRole',
+                      framework_version=tf_full_version,
+                      sagemaker_session=sagemaker_session)
+        predictor = model.deploy(1, instance_type, endpoint_name=endpoint_name)
+        yield predictor
+
+
+@pytest.fixture(scope='module')
 def tfs_predictor_with_model_and_entry_point_separated(instance_type,
                                                        sagemaker_session, tf_full_version):
     endpoint_name = sagemaker.utils.unique_name_from_base('sagemaker-tensorflow-serving')
@@ -149,76 +131,18 @@
 
 
 @pytest.fixture(scope='module')
-def tfs_predictor_with_model_and_entry_point_different_naming(instance_type,
-                                                              sagemaker_local_session,
-                                                              tf_full_version):
-    endpoint_name = sagemaker.utils.unique_name_from_base('sagemaker-tensorflow-serving')
-
-    model_data = sagemaker_local_session.upload_data(
-        path=os.path.join(tests.integ.DATA_DIR,
-                          'tensorflow-serving-test-model.tar.gz'),
-        key_prefix='tensorflow-serving/models')
-
-    with tests.integ.timeout.timeout_and_delete_endpoint_by_name(endpoint_name,
-                                                                 sagemaker_local_session):
-        entry_point = os.path.join(tests.integ.DATA_DIR,
-                                   'tfs/tfs-test-inference-model-with-another-name/code/serving.py')
-        model = Model(entry_point=entry_point,
-                      model_data=model_data,
-                      role='SageMakerRole',
-                      framework_version=tf_full_version,
-                      sagemaker_session=sagemaker_local_session)
-        predictor = model.deploy(1, instance_type, endpoint_name=endpoint_name)
-        yield predictor
-
-
-@pytest.fixture(scope='module')
-def tfs_predictor_with_model_and_entry_point_separated(instance_type,
-                                                       sagemaker_local_session, tf_full_version):
-    endpoint_name = sagemaker.utils.unique_name_from_base('sagemaker-tensorflow-serving')
-
-    model_data = sagemaker_local_session.upload_data(
-        path=os.path.join(tests.integ.DATA_DIR,
-                          'tensorflow-serving-test-model.tar.gz'),
-        key_prefix='tensorflow-serving/models')
-
-    with tests.integ.timeout.timeout_and_delete_endpoint_by_name(endpoint_name,
-                                                                 sagemaker_local_session):
-        entry_point = os.path.join(tests.integ.DATA_DIR,
-                                   'tfs/tfs-test-model-with-inference/code/inference.py')
-        model = Model(entry_point=entry_point,
-                      model_data=model_data,
-                      role='SageMakerRole',
-                      framework_version=tf_full_version,
-                      sagemaker_session=sagemaker_local_session)
-        predictor = model.deploy(1, instance_type, endpoint_name=endpoint_name)
-        yield predictor
-
-
-@pytest.fixture(scope='module')
-def tfs_predictor_with_accelerator(sagemaker_local_session, tf_full_version):
+def tfs_predictor_with_accelerator(sagemaker_session, tf_full_version):
     endpoint_name = sagemaker.utils.unique_name_from_base("sagemaker-tensorflow-serving")
     instance_type = 'ml.c4.large'
     accelerator_type = 'ml.eia1.medium'
-<<<<<<< HEAD
-    model_data = sagemaker_local_session.upload_data(
+    model_data = sagemaker_session.upload_data(
         path=os.path.join(tests.integ.DATA_DIR, 'tensorflow-serving-test-model.tar.gz'),
         key_prefix='tensorflow-serving/models')
     with tests.integ.timeout.timeout_and_delete_endpoint_by_name(endpoint_name,
-                                                                 sagemaker_local_session):
+                                                                 sagemaker_session):
         model = Model(model_data=model_data, role='SageMakerRole',
                       framework_version=tf_full_version,
-                      sagemaker_session=sagemaker_local_session)
-=======
-    model_data = sagemaker_session.upload_data(
-        path=os.path.join(tests.integ.DATA_DIR, 'tensorflow-serving-test-model.tar.gz'),
-        key_prefix='tensorflow-serving/models')
-    with tests.integ.timeout.timeout_and_delete_endpoint_by_name(endpoint_name,
-                                                                 sagemaker_session):
-        model = Model(model_data=model_data, role='SageMakerRole',
-                      framework_version=tf_full_version,
-                      sagemaker_session=sagemaker_session)
->>>>>>> 1a0ed3f2
+                      sagemaker_session=sagemaker_session)
         predictor = model.deploy(1, instance_type, endpoint_name=endpoint_name,
                                  accelerator_type=accelerator_type)
         yield predictor
@@ -261,7 +185,6 @@
     assert expected_result == result
 
 
-<<<<<<< HEAD
 def test_predict_with_model_and_entry_point_different_naming(
         tfs_predictor_with_model_and_entry_point_different_naming):
     input_data = {'instances': [1.0, 2.0, 5.0]}
@@ -271,8 +194,6 @@
     assert expected_result == result
 
 
-=======
->>>>>>> 1a0ed3f2
 def test_predict_generic_json(tfs_predictor):
     input_data = [[1.0, 2.0, 5.0], [1.0, 2.0, 5.0]]
     expected_result = {'predictions': [[3.5, 4.0, 5.5], [3.5, 4.0, 5.5]]}
