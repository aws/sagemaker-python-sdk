# Copyright 2019 Amazon.com, Inc. or its affiliates. All Rights Reserved.
#
# Licensed under the Apache License, Version 2.0 (the "License"). You
# may not use this file except in compliance with the License. A copy of
# the License is located at
#
#     http://aws.amazon.com/apache2.0/
#
# or in the "license" file accompanying this file. This file is
# distributed on an "AS IS" BASIS, WITHOUT WARRANTIES OR CONDITIONS OF
# ANY KIND, either express or implied. See the License for the specific
# language governing permissions and limitations under the License.
from __future__ import absolute_import

import os
import time

import pytest

import tests.integ
from sagemaker.inputs import FileSystemInput
from sagemaker.parameter import IntegerParameter
from sagemaker.tensorflow import TensorFlow
from sagemaker.tuner import HyperparameterTuner
from sagemaker.utils import unique_name_from_base
from tests.integ import TRAINING_DEFAULT_TIMEOUT_MINUTES, TUNING_DEFAULT_TIMEOUT_MINUTES
from tests.integ.file_system_input_utils import tear_down, set_up_efs_fsx
from tests.integ.s3_utils import assert_s3_files_exist
from tests.integ.timeout import timeout

RESOURCE_PATH = os.path.join(os.path.dirname(__file__), "..", "data")
MNIST_RESOURCE_PATH = os.path.join(RESOURCE_PATH, "tensorflow_mnist")
SCRIPT = os.path.join(MNIST_RESOURCE_PATH, "mnist.py")
TFS_RESOURCE_PATH = os.path.join(RESOURCE_PATH, "tfs", "tfs-test-entrypoint-with-handler")
EFS_DIR_PATH = "/tensorflow"
FSX_DIR_PATH = "/fsx/tensorflow"
MAX_JOBS = 2
MAX_PARALLEL_JOBS = 2
PY_VERSION = "py3"


@pytest.fixture(scope="module")
def efs_fsx_setup(sagemaker_session):
    fs_resources = set_up_efs_fsx(sagemaker_session)
    try:
        yield fs_resources
    finally:
        tear_down(sagemaker_session, fs_resources)


<<<<<<< HEAD
def test_mnist_efs(efs_fsx_setup, sagemaker_session, cpu_instance_type):
=======
@pytest.mark.skipif(
    tests.integ.test_region() not in tests.integ.EFS_TEST_ENABLED_REGION,
    reason="EFS integration tests need to be fixed before running in all regions.",
)
def test_mnist_efs(efs_fsx_setup, sagemaker_session):
>>>>>>> 5cd2aa25
    role = efs_fsx_setup.role_name
    subnets = [efs_fsx_setup.subnet_id]
    security_group_ids = efs_fsx_setup.security_group_ids

    estimator = TensorFlow(
        entry_point=SCRIPT,
        role=role,
        train_instance_count=1,
        train_instance_type=cpu_instance_type,
        sagemaker_session=sagemaker_session,
        script_mode=True,
        framework_version=TensorFlow.LATEST_VERSION,
        py_version=PY_VERSION,
        subnets=subnets,
        security_group_ids=security_group_ids,
    )

    file_system_efs_id = efs_fsx_setup.file_system_efs_id
    file_system_input = FileSystemInput(
        file_system_id=file_system_efs_id, file_system_type="EFS", directory_path=EFS_DIR_PATH
    )
    with timeout(minutes=TRAINING_DEFAULT_TIMEOUT_MINUTES):
        estimator.fit(inputs=file_system_input, job_name=unique_name_from_base("test-mnist-efs"))

    assert_s3_files_exist(
        sagemaker_session,
        estimator.model_dir,
        ["graph.pbtxt", "model.ckpt-0.index", "model.ckpt-0.meta"],
    )


<<<<<<< HEAD
def test_mnist_lustre(efs_fsx_setup, sagemaker_session, cpu_instance_type):
=======
@pytest.mark.skipif(
    tests.integ.test_region() not in tests.integ.EFS_TEST_ENABLED_REGION,
    reason="EFS integration tests need to be fixed before running in all regions.",
)
def test_mnist_lustre(efs_fsx_setup, sagemaker_session):
>>>>>>> 5cd2aa25
    role = efs_fsx_setup.role_name
    subnets = [efs_fsx_setup.subnet_id]
    security_group_ids = efs_fsx_setup.security_group_ids

    estimator = TensorFlow(
        entry_point=SCRIPT,
        role=role,
        train_instance_count=1,
        train_instance_type=cpu_instance_type,
        sagemaker_session=sagemaker_session,
        script_mode=True,
        framework_version=TensorFlow.LATEST_VERSION,
        py_version=PY_VERSION,
        subnets=subnets,
        security_group_ids=security_group_ids,
    )

    file_system_fsx_id = efs_fsx_setup.file_system_fsx_id
    file_system_input = FileSystemInput(
        file_system_id=file_system_fsx_id, file_system_type="FSxLustre", directory_path=FSX_DIR_PATH
    )

    with timeout(minutes=TRAINING_DEFAULT_TIMEOUT_MINUTES):
        estimator.fit(inputs=file_system_input, job_name=unique_name_from_base("test-mnist-lustre"))
    assert_s3_files_exist(
        sagemaker_session,
        estimator.model_dir,
        ["graph.pbtxt", "model.ckpt-0.index", "model.ckpt-0.meta"],
    )


<<<<<<< HEAD
def test_tuning_tf_script_mode_efs(efs_fsx_setup, sagemaker_session, cpu_instance_type):
=======
@pytest.mark.skipif(
    tests.integ.test_region() not in tests.integ.EFS_TEST_ENABLED_REGION,
    reason="EFS integration tests need to be fixed before running in all regions.",
)
def test_tuning_tf_script_mode_efs(efs_fsx_setup, sagemaker_session):
>>>>>>> 5cd2aa25
    role = efs_fsx_setup.role_name
    subnets = [efs_fsx_setup.subnet_id]
    security_group_ids = efs_fsx_setup.security_group_ids

    estimator = TensorFlow(
        entry_point=SCRIPT,
        role=role,
        train_instance_count=1,
        train_instance_type=cpu_instance_type,
        script_mode=True,
        sagemaker_session=sagemaker_session,
        py_version=PY_VERSION,
        framework_version=TensorFlow.LATEST_VERSION,
        subnets=subnets,
        security_group_ids=security_group_ids,
    )

    hyperparameter_ranges = {"epochs": IntegerParameter(1, 2)}
    objective_metric_name = "accuracy"
    metric_definitions = [{"Name": objective_metric_name, "Regex": "accuracy = ([0-9\\.]+)"}]
    tuner = HyperparameterTuner(
        estimator,
        objective_metric_name,
        hyperparameter_ranges,
        metric_definitions,
        max_jobs=MAX_JOBS,
        max_parallel_jobs=MAX_PARALLEL_JOBS,
    )

    file_system_efs_id = efs_fsx_setup.file_system_efs_id
    file_system_input = FileSystemInput(
        file_system_id=file_system_efs_id, file_system_type="EFS", directory_path=EFS_DIR_PATH
    )

    with timeout(minutes=TUNING_DEFAULT_TIMEOUT_MINUTES):
        tuning_job_name = unique_name_from_base("test-tuning-tf-script-mode-efs", max_length=32)
        tuner.fit(file_system_input, job_name=tuning_job_name)
        time.sleep(15)
        tuner.wait()
    best_training_job = tuner.best_training_job()
    assert best_training_job


<<<<<<< HEAD
def test_tuning_tf_script_mode_lustre(efs_fsx_setup, sagemaker_session, cpu_instance_type):
=======
@pytest.mark.skipif(
    tests.integ.test_region() not in tests.integ.EFS_TEST_ENABLED_REGION,
    reason="EFS integration tests need to be fixed before running in all regions.",
)
def test_tuning_tf_script_mode_lustre(efs_fsx_setup, sagemaker_session):
>>>>>>> 5cd2aa25
    role = efs_fsx_setup.role_name
    subnets = [efs_fsx_setup.subnet_id]
    security_group_ids = efs_fsx_setup.security_group_ids

    estimator = TensorFlow(
        entry_point=SCRIPT,
        role=role,
        train_instance_count=1,
        train_instance_type=cpu_instance_type,
        script_mode=True,
        sagemaker_session=sagemaker_session,
        py_version=PY_VERSION,
        framework_version=TensorFlow.LATEST_VERSION,
        subnets=subnets,
        security_group_ids=security_group_ids,
    )

    hyperparameter_ranges = {"epochs": IntegerParameter(1, 2)}
    objective_metric_name = "accuracy"
    metric_definitions = [{"Name": objective_metric_name, "Regex": "accuracy = ([0-9\\.]+)"}]
    tuner = HyperparameterTuner(
        estimator,
        objective_metric_name,
        hyperparameter_ranges,
        metric_definitions,
        max_jobs=MAX_JOBS,
        max_parallel_jobs=MAX_PARALLEL_JOBS,
    )

    file_system_fsx_id = efs_fsx_setup.file_system_fsx_id
    file_system_input = FileSystemInput(
        file_system_id=file_system_fsx_id, file_system_type="FSxLustre", directory_path=FSX_DIR_PATH
    )

    with timeout(minutes=TUNING_DEFAULT_TIMEOUT_MINUTES):
        tuning_job_name = unique_name_from_base("test-tuning-tf-script-mode-lustre", max_length=32)
        tuner.fit(file_system_input, job_name=tuning_job_name)
        time.sleep(15)
        tuner.wait()
    best_training_job = tuner.best_training_job()
    assert best_training_job<|MERGE_RESOLUTION|>--- conflicted
+++ resolved
@@ -17,7 +17,6 @@
 
 import pytest
 
-import tests.integ
 from sagemaker.inputs import FileSystemInput
 from sagemaker.parameter import IntegerParameter
 from sagemaker.tensorflow import TensorFlow
@@ -48,15 +47,7 @@
         tear_down(sagemaker_session, fs_resources)
 
 
-<<<<<<< HEAD
 def test_mnist_efs(efs_fsx_setup, sagemaker_session, cpu_instance_type):
-=======
-@pytest.mark.skipif(
-    tests.integ.test_region() not in tests.integ.EFS_TEST_ENABLED_REGION,
-    reason="EFS integration tests need to be fixed before running in all regions.",
-)
-def test_mnist_efs(efs_fsx_setup, sagemaker_session):
->>>>>>> 5cd2aa25
     role = efs_fsx_setup.role_name
     subnets = [efs_fsx_setup.subnet_id]
     security_group_ids = efs_fsx_setup.security_group_ids
@@ -88,15 +79,7 @@
     )
 
 
-<<<<<<< HEAD
 def test_mnist_lustre(efs_fsx_setup, sagemaker_session, cpu_instance_type):
-=======
-@pytest.mark.skipif(
-    tests.integ.test_region() not in tests.integ.EFS_TEST_ENABLED_REGION,
-    reason="EFS integration tests need to be fixed before running in all regions.",
-)
-def test_mnist_lustre(efs_fsx_setup, sagemaker_session):
->>>>>>> 5cd2aa25
     role = efs_fsx_setup.role_name
     subnets = [efs_fsx_setup.subnet_id]
     security_group_ids = efs_fsx_setup.security_group_ids
@@ -128,15 +111,7 @@
     )
 
 
-<<<<<<< HEAD
 def test_tuning_tf_script_mode_efs(efs_fsx_setup, sagemaker_session, cpu_instance_type):
-=======
-@pytest.mark.skipif(
-    tests.integ.test_region() not in tests.integ.EFS_TEST_ENABLED_REGION,
-    reason="EFS integration tests need to be fixed before running in all regions.",
-)
-def test_tuning_tf_script_mode_efs(efs_fsx_setup, sagemaker_session):
->>>>>>> 5cd2aa25
     role = efs_fsx_setup.role_name
     subnets = [efs_fsx_setup.subnet_id]
     security_group_ids = efs_fsx_setup.security_group_ids
@@ -180,15 +155,7 @@
     assert best_training_job
 
 
-<<<<<<< HEAD
 def test_tuning_tf_script_mode_lustre(efs_fsx_setup, sagemaker_session, cpu_instance_type):
-=======
-@pytest.mark.skipif(
-    tests.integ.test_region() not in tests.integ.EFS_TEST_ENABLED_REGION,
-    reason="EFS integration tests need to be fixed before running in all regions.",
-)
-def test_tuning_tf_script_mode_lustre(efs_fsx_setup, sagemaker_session):
->>>>>>> 5cd2aa25
     role = efs_fsx_setup.role_name
     subnets = [efs_fsx_setup.subnet_id]
     security_group_ids = efs_fsx_setup.security_group_ids
