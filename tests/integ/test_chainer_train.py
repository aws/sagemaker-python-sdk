--- conflicted
+++ resolved
@@ -24,21 +24,17 @@
 from tests.integ.timeout import timeout, timeout_and_delete_endpoint_by_name
 
 
-<<<<<<< HEAD
 @pytest.fixture(scope='module')
 def chainer_local_training_job(sagemaker_local_session, chainer_full_version):
     return _run_mnist_training_job(sagemaker_local_session, "local", 1, chainer_full_version)
 
 
+@pytest.mark.local_mode
 def test_distributed_cpu_training(sagemaker_local_session, chainer_full_version):
     _run_mnist_training_job(sagemaker_local_session, "local", 2, chainer_full_version)
 
-=======
-@pytest.fixture(scope="module")
-def chainer_training_job(sagemaker_session, chainer_full_version):
-    return _run_mnist_training_job(sagemaker_session, "ml.c4.xlarge", 1, chainer_full_version)
->>>>>>> 7c1bdf35
 
+@pytest.mark.local_mode
 def test_training_with_additional_hyperparameters(sagemaker_local_session, chainer_full_version):
     script_path = os.path.join(DATA_DIR, 'chainer_mnist', 'mnist.py')
     data_path = os.path.join(DATA_DIR, 'chainer_mnist')
@@ -56,24 +52,13 @@
     train_input = 'file://' + os.path.join(data_path, 'train')
     test_input = 'file://' + os.path.join(data_path, 'test')
 
-<<<<<<< HEAD
     chainer.fit({'train': train_input, 'test': test_input})
-=======
-@pytest.mark.skipif(
-    tests.integ.test_region() in tests.integ.HOSTING_NO_P2_REGIONS
-    or tests.integ.test_region() in tests.integ.TRAINING_NO_P2_REGIONS,
-    reason="no ml.p2 instances in these regions",
-)
-def test_distributed_gpu_training(sagemaker_session, chainer_full_version):
-    _run_mnist_training_job(sagemaker_session, "ml.p2.xlarge", 2, chainer_full_version)
->>>>>>> 7c1bdf35
 
 
 @pytest.mark.canary_quick
 @pytest.mark.regional_testing
 def test_attach_deploy(sagemaker_session, chainer_full_version):
     with timeout(minutes=TRAINING_DEFAULT_TIMEOUT_MINUTES):
-<<<<<<< HEAD
         script_path = os.path.join(DATA_DIR, 'chainer_mnist', 'mnist.py')
         data_path = os.path.join(DATA_DIR, 'chainer_mnist')
 
@@ -84,36 +69,6 @@
 
         train_input = sagemaker_session.upload_data(path=os.path.join(data_path, 'train'),
                                                     key_prefix='integ-test-data/chainer_mnist/train')
-=======
-        script_path = os.path.join(DATA_DIR, "chainer_mnist", "mnist.py")
-        data_path = os.path.join(DATA_DIR, "chainer_mnist")
-
-        chainer = Chainer(
-            entry_point=script_path,
-            role="SageMakerRole",
-            train_instance_count=1,
-            train_instance_type="ml.c4.xlarge",
-            framework_version=chainer_full_version,
-            py_version=PYTHON_VERSION,
-            sagemaker_session=sagemaker_session,
-            hyperparameters={"epochs": 1},
-            use_mpi=True,
-            num_processes=2,
-            process_slots_per_host=2,
-            additional_mpi_options="-x NCCL_DEBUG=INFO",
-        )
-
-        train_input = chainer.sagemaker_session.upload_data(
-            path=os.path.join(data_path, "train"), key_prefix="integ-test-data/chainer_mnist/train"
-        )
-        test_input = chainer.sagemaker_session.upload_data(
-            path=os.path.join(data_path, "test"), key_prefix="integ-test-data/chainer_mnist/test"
-        )
-
-        job_name = unique_name_from_base("test-chainer-training")
-        chainer.fit({"train": train_input, "test": test_input}, job_name=job_name)
-        return chainer.latest_training_job.name
->>>>>>> 7c1bdf35
 
         test_input = sagemaker_session.upload_data(path=os.path.join(data_path, 'test'),
                                                    key_prefix='integ-test-data/chainer_mnist/test')
@@ -121,7 +76,6 @@
         job_name = unique_name_from_base('test-chainer-training')
         chainer.fit({'train': train_input, 'test': test_input}, wait=False, job_name=job_name)
 
-<<<<<<< HEAD
     endpoint_name = unique_name_from_base('test-chainer-attach-deploy')
 
     with timeout_and_delete_endpoint_by_name(endpoint_name, sagemaker_session):
@@ -131,49 +85,13 @@
         _predict_and_assert(predictor)
 
 
+@pytest.mark.local_mode
 def test_deploy_model(chainer_local_training_job, sagemaker_local_session):
     script_path = os.path.join(DATA_DIR, 'chainer_mnist', 'mnist.py')
-=======
-@pytest.mark.canary_quick
-@pytest.mark.regional_testing
-def test_attach_deploy(chainer_training_job, sagemaker_session):
-    endpoint_name = unique_name_from_base("test-chainer-attach-deploy")
-
-    with timeout_and_delete_endpoint_by_name(endpoint_name, sagemaker_session):
-        estimator = Chainer.attach(chainer_training_job, sagemaker_session=sagemaker_session)
-        predictor = estimator.deploy(1, "ml.m4.xlarge", endpoint_name=endpoint_name)
-        _predict_and_assert(predictor)
-
-
-def test_deploy_model(chainer_training_job, sagemaker_session):
-    endpoint_name = unique_name_from_base("test-chainer-deploy-model")
-    with timeout_and_delete_endpoint_by_name(endpoint_name, sagemaker_session):
-        desc = sagemaker_session.sagemaker_client.describe_training_job(
-            TrainingJobName=chainer_training_job
-        )
-        model_data = desc["ModelArtifacts"]["S3ModelArtifacts"]
-        script_path = os.path.join(DATA_DIR, "chainer_mnist", "mnist.py")
-        model = ChainerModel(
-            model_data,
-            "SageMakerRole",
-            entry_point=script_path,
-            sagemaker_session=sagemaker_session,
-        )
-        predictor = model.deploy(1, "ml.m4.xlarge", endpoint_name=endpoint_name)
-        _predict_and_assert(predictor)
-
-
-def test_async_fit(sagemaker_session):
-    with timeout(minutes=5):
-        training_job_name = _run_mnist_training_job(
-            sagemaker_session, "ml.c4.xlarge", 1, chainer_full_version=CHAINER_VERSION, wait=False
-        )
->>>>>>> 7c1bdf35
 
     model = ChainerModel(chainer_local_training_job.model_data, 'SageMakerRole',
                          entry_point=script_path, sagemaker_session=sagemaker_local_session)
 
-<<<<<<< HEAD
     predictor = model.deploy(1, "local")
     try:
         _predict_and_assert(predictor)
@@ -199,71 +117,6 @@
     job_name = unique_name_from_base('test-chainer-training')
     chainer.fit({'train': train_input, 'test': test_input}, wait=wait, job_name=job_name)
     return chainer
-=======
-    endpoint_name = unique_name_from_base("test-chainer-async-fit")
-    with timeout_and_delete_endpoint_by_name(endpoint_name, sagemaker_session):
-        print("Re-attaching now to: %s" % training_job_name)
-        estimator = Chainer.attach(
-            training_job_name=training_job_name, sagemaker_session=sagemaker_session
-        )
-        predictor = estimator.deploy(1, "ml.c4.xlarge", endpoint_name=endpoint_name)
-        _predict_and_assert(predictor)
-
-
-def test_failed_training_job(sagemaker_session, chainer_full_version):
-    with timeout(minutes=TRAINING_DEFAULT_TIMEOUT_MINUTES):
-        script_path = os.path.join(DATA_DIR, "chainer_mnist", "failure_script.py")
-
-        chainer = Chainer(
-            entry_point=script_path,
-            role="SageMakerRole",
-            framework_version=chainer_full_version,
-            py_version=PYTHON_VERSION,
-            train_instance_count=1,
-            train_instance_type="ml.c4.xlarge",
-            sagemaker_session=sagemaker_session,
-        )
-
-        with pytest.raises(ValueError) as e:
-            chainer.fit(job_name=unique_name_from_base("test-chainer-training"))
-        assert "ExecuteUserScriptError" in str(e.value)
-
-
-def _run_mnist_training_job(
-    sagemaker_session, instance_type, instance_count, chainer_full_version, wait=True
-):
-    with timeout(minutes=TRAINING_DEFAULT_TIMEOUT_MINUTES):
-
-        script_path = (
-            os.path.join(DATA_DIR, "chainer_mnist", "mnist.py")
-            if instance_type == 1
-            else os.path.join(DATA_DIR, "chainer_mnist", "distributed_mnist.py")
-        )
-
-        data_path = os.path.join(DATA_DIR, "chainer_mnist")
-
-        chainer = Chainer(
-            entry_point=script_path,
-            role="SageMakerRole",
-            framework_version=chainer_full_version,
-            py_version=PYTHON_VERSION,
-            train_instance_count=instance_count,
-            train_instance_type=instance_type,
-            sagemaker_session=sagemaker_session,
-            hyperparameters={"epochs": 1},
-        )
-
-        train_input = chainer.sagemaker_session.upload_data(
-            path=os.path.join(data_path, "train"), key_prefix="integ-test-data/chainer_mnist/train"
-        )
-        test_input = chainer.sagemaker_session.upload_data(
-            path=os.path.join(data_path, "test"), key_prefix="integ-test-data/chainer_mnist/test"
-        )
-
-        job_name = unique_name_from_base("test-chainer-training")
-        chainer.fit({"train": train_input, "test": test_input}, wait=wait, job_name=job_name)
-        return chainer.latest_training_job.name
->>>>>>> 7c1bdf35
 
 
 def _predict_and_assert(predictor):
