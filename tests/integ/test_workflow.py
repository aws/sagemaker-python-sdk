# Copyright Amazon.com, Inc. or its affiliates. All Rights Reserved.
#
# Licensed under the Apache License, Version 2.0 (the "License"). You
# may not use this file except in compliance with the License. A copy of
# the License is located at
#
#     http://aws.amazon.com/apache2.0/
#
# or in the "license" file accompanying this file. This file is
# distributed on an "AS IS" BASIS, WITHOUT WARRANTIES OR CONDITIONS OF
# ANY KIND, either express or implied. See the License for the specific
# language governing permissions and limitations under the License.
from __future__ import absolute_import

import json
import os
import re
import subprocess
import time
import uuid
import logging

from contextlib import contextmanager
import pytest

from botocore.exceptions import WaiterError
import pandas as pd

import tests
from sagemaker.drift_check_baselines import DriftCheckBaselines
from tests.integ.timeout import timeout

from sagemaker.debugger import (
    DebuggerHookConfig,
    Rule,
    rule_configs,
)
from datetime import datetime
from sagemaker.session import Session
from sagemaker import image_uris, PipelineModel
from sagemaker.estimator import Estimator
from sagemaker import FileSource, utils
from sagemaker.inputs import CreateModelInput, TrainingInput
from sagemaker.model import Model
from sagemaker.model_metrics import MetricsSource, ModelMetrics
from sagemaker.processing import (
    ProcessingInput,
    ProcessingOutput,
    FeatureStoreOutput,
    ScriptProcessor,
)
from sagemaker.pytorch.estimator import PyTorch
from sagemaker.tuner import HyperparameterTuner, IntegerParameter
from sagemaker.s3 import S3Uploader
from sagemaker.session import get_execution_role
from sagemaker.sklearn.estimator import SKLearn
from sagemaker.sklearn import SKLearnModel
from sagemaker.transformer import Transformer
from sagemaker.mxnet.model import MXNetModel
from sagemaker.xgboost import XGBoostModel
from sagemaker.xgboost import XGBoost
from sagemaker.sklearn.processing import SKLearnProcessor
from sagemaker.spark.processing import PySparkProcessor, SparkJarProcessor
from sagemaker.workflow.conditions import (
    ConditionGreaterThanOrEqualTo,
    ConditionIn,
    ConditionLessThanOrEqualTo,
)
from sagemaker.workflow.condition_step import ConditionStep
from sagemaker.workflow.callback_step import (
    CallbackStep,
    CallbackOutput,
    CallbackOutputTypeEnum,
)
from sagemaker.workflow.lambda_step import (
    LambdaStep,
    LambdaOutput,
    LambdaOutputTypeEnum,
)
from sagemaker.workflow.emr_step import EMRStep, EMRStepConfig
from sagemaker.wrangler.processing import DataWranglerProcessor
from sagemaker.dataset_definition.inputs import (
    DatasetDefinition,
    AthenaDatasetDefinition,
)
from sagemaker.workflow.execution_variables import ExecutionVariables
from sagemaker.workflow.functions import Join, JsonGet
from sagemaker.wrangler.ingestion import generate_data_ingestion_flow_from_s3_input
from sagemaker.workflow.parameters import (
    ParameterInteger,
    ParameterString,
)
from sagemaker.workflow.steps import (
    CreateModelStep,
    ProcessingStep,
    TrainingStep,
    CacheConfig,
    TuningStep,
    TransformStep,
    TransformInput,
    PropertyFile,
)
from sagemaker.workflow.step_collections import RegisterModel
from sagemaker.workflow.pipeline import Pipeline
from sagemaker.lambda_helper import Lambda
from sagemaker.feature_store.feature_group import (
    FeatureGroup,
    FeatureDefinition,
    FeatureTypeEnum,
)
from tests.integ import DATA_DIR
from tests.integ.kms_utils import get_or_create_kms_key
from tests.integ.retry import retries


def ordered(obj):
    """Helper function for dict comparison"""
    if isinstance(obj, dict):
        return sorted((k, ordered(v)) for k, v in obj.items())
    if isinstance(obj, list):
        return sorted(ordered(x) for x in obj)
    else:
        return obj


@pytest.fixture(scope="module")
def region_name(sagemaker_session):
    return sagemaker_session.boto_session.region_name


@pytest.fixture(scope="module")
def role(sagemaker_session):
    return get_execution_role(sagemaker_session)


@pytest.fixture(scope="module")
def script_dir():
    return os.path.join(DATA_DIR, "sklearn_processing")


@pytest.fixture(scope="module")
def feature_store_session(sagemaker_session):
    boto_session = sagemaker_session.boto_session
    sagemaker_client = boto_session.client("sagemaker")
    featurestore_runtime_client = boto_session.client("sagemaker-featurestore-runtime")

    return Session(
        boto_session=boto_session,
        sagemaker_client=sagemaker_client,
        sagemaker_featurestore_runtime_client=featurestore_runtime_client,
    )


@pytest.fixture
def pipeline_name():
    return f"my-pipeline-{int(time.time() * 10 ** 7)}"


@pytest.fixture
def athena_dataset_definition(sagemaker_session):
    return DatasetDefinition(
        local_path="/opt/ml/processing/input/add",
        data_distribution_type="FullyReplicated",
        input_mode="File",
        athena_dataset_definition=AthenaDatasetDefinition(
            catalog="AwsDataCatalog",
            database="default",
            work_group="workgroup",
            query_string=('SELECT * FROM "default"."s3_test_table_$STAGE_$REGIONUNDERSCORED";'),
            output_s3_uri=f"s3://{sagemaker_session.default_bucket()}/add",
            output_format="JSON",
            output_compression="GZIP",
        ),
    )


@pytest.fixture
def configuration() -> list:
    configuration = [
        {
            "Classification": "spark-defaults",
            "Properties": {"spark.executor.memory": "2g", "spark.executor.cores": "1"},
        },
        {
            "Classification": "hadoop-env",
            "Properties": {},
            "Configurations": [
                {
                    "Classification": "export",
                    "Properties": {
                        "HADOOP_DATANODE_HEAPSIZE": "2048",
                        "HADOOP_NAMENODE_OPTS": "-XX:GCTimeRatio=19",
                    },
                    "Configurations": [],
                }
            ],
        },
        {
            "Classification": "core-site",
            "Properties": {"spark.executor.memory": "2g", "spark.executor.cores": "1"},
        },
        {"Classification": "hadoop-log4j", "Properties": {"key": "value"}},
        {
            "Classification": "hive-env",
            "Properties": {},
            "Configurations": [
                {
                    "Classification": "export",
                    "Properties": {
                        "HADOOP_DATANODE_HEAPSIZE": "2048",
                        "HADOOP_NAMENODE_OPTS": "-XX:GCTimeRatio=19",
                    },
                    "Configurations": [],
                }
            ],
        },
        {"Classification": "hive-log4j", "Properties": {"key": "value"}},
        {"Classification": "hive-exec-log4j", "Properties": {"key": "value"}},
        {"Classification": "hive-site", "Properties": {"key": "value"}},
        {"Classification": "spark-defaults", "Properties": {"key": "value"}},
        {
            "Classification": "spark-env",
            "Properties": {},
            "Configurations": [
                {
                    "Classification": "export",
                    "Properties": {
                        "HADOOP_DATANODE_HEAPSIZE": "2048",
                        "HADOOP_NAMENODE_OPTS": "-XX:GCTimeRatio=19",
                    },
                    "Configurations": [],
                }
            ],
        },
        {"Classification": "spark-log4j", "Properties": {"key": "value"}},
        {"Classification": "spark-hive-site", "Properties": {"key": "value"}},
        {"Classification": "spark-metrics", "Properties": {"key": "value"}},
        {"Classification": "yarn-site", "Properties": {"key": "value"}},
        {
            "Classification": "yarn-env",
            "Properties": {},
            "Configurations": [
                {
                    "Classification": "export",
                    "Properties": {
                        "HADOOP_DATANODE_HEAPSIZE": "2048",
                        "HADOOP_NAMENODE_OPTS": "-XX:GCTimeRatio=19",
                    },
                    "Configurations": [],
                }
            ],
        },
    ]
    return configuration


@pytest.fixture(scope="module")
def build_jar():
    spark_path = os.path.join(DATA_DIR, "spark")
    java_file_path = os.path.join("com", "amazonaws", "sagemaker", "spark", "test")
    java_version_pattern = r"(\d+\.\d+).*"
    jar_file_path = os.path.join(spark_path, "code", "java", "hello-java-spark")
    # compile java file
    java_version = subprocess.check_output(["java", "-version"], stderr=subprocess.STDOUT).decode(
        "utf-8"
    )
    java_version = re.search(java_version_pattern, java_version).groups()[0]

    if float(java_version) > 1.8:
        subprocess.run(
            [
                "javac",
                "--release",
                "8",
                os.path.join(jar_file_path, java_file_path, "HelloJavaSparkApp.java"),
            ]
        )
    else:
        subprocess.run(
            [
                "javac",
                os.path.join(jar_file_path, java_file_path, "HelloJavaSparkApp.java"),
            ]
        )

    subprocess.run(
        [
            "jar",
            "cfm",
            os.path.join(jar_file_path, "hello-spark-java.jar"),
            os.path.join(jar_file_path, "manifest.txt"),
            "-C",
            jar_file_path,
            ".",
        ]
    )
    yield
    subprocess.run(["rm", os.path.join(jar_file_path, "hello-spark-java.jar")])
    subprocess.run(["rm", os.path.join(jar_file_path, java_file_path, "HelloJavaSparkApp.class")])


def test_three_step_definition(
    sagemaker_session,
    region_name,
    role,
    script_dir,
    pipeline_name,
    athena_dataset_definition,
):
    framework_version = "0.20.0"
    instance_type = ParameterString(name="InstanceType", default_value="ml.m5.xlarge")
    instance_count = ParameterInteger(name="InstanceCount", default_value=1)
    output_prefix = ParameterString(name="OutputPrefix", default_value="output")

    input_data = f"s3://sagemaker-sample-data-{region_name}/processing/census/census-income.csv"

    sklearn_processor = SKLearnProcessor(
        framework_version=framework_version,
        instance_type=instance_type,
        instance_count=instance_count,
        base_job_name="test-sklearn",
        sagemaker_session=sagemaker_session,
        role=role,
    )
    step_process = ProcessingStep(
        name="my-process",
        display_name="ProcessingStep",
        description="description for Processing step",
        processor=sklearn_processor,
        inputs=[
            ProcessingInput(source=input_data, destination="/opt/ml/processing/input"),
            ProcessingInput(dataset_definition=athena_dataset_definition),
        ],
        outputs=[
            ProcessingOutput(output_name="train_data", source="/opt/ml/processing/train"),
            ProcessingOutput(
                output_name="test_data",
                source="/opt/ml/processing/test",
                destination=Join(
                    on="/",
                    values=[
                        "s3:/",
                        sagemaker_session.default_bucket(),
                        "test-sklearn",
                        output_prefix,
                        ExecutionVariables.PIPELINE_EXECUTION_ID,
                    ],
                ),
            ),
        ],
        code=os.path.join(script_dir, "preprocessing.py"),
    )

    sklearn_train = SKLearn(
        framework_version=framework_version,
        entry_point=os.path.join(script_dir, "train.py"),
        instance_type=instance_type,
        sagemaker_session=sagemaker_session,
        role=role,
    )
    step_train = TrainingStep(
        name="my-train",
        display_name="TrainingStep",
        description="description for Training step",
        estimator=sklearn_train,
        inputs=TrainingInput(
            s3_data=step_process.properties.ProcessingOutputConfig.Outputs[
                "train_data"
            ].S3Output.S3Uri
        ),
    )

    model = Model(
        image_uri=sklearn_train.image_uri,
        model_data=step_train.properties.ModelArtifacts.S3ModelArtifacts,
        sagemaker_session=sagemaker_session,
        role=role,
    )
    model_inputs = CreateModelInput(
        instance_type="ml.m5.large",
        accelerator_type="ml.eia1.medium",
    )
    step_model = CreateModelStep(
        name="my-model",
        display_name="ModelStep",
        description="description for Model step",
        model=model,
        inputs=model_inputs,
    )

    pipeline = Pipeline(
        name=pipeline_name,
        parameters=[instance_type, instance_count, output_prefix],
        steps=[step_process, step_train, step_model],
        sagemaker_session=sagemaker_session,
    )

    definition = json.loads(pipeline.definition())
    assert definition["Version"] == "2020-12-01"

    assert set(tuple(param.items()) for param in definition["Parameters"]) == set(
        [
            tuple(
                {
                    "Name": "InstanceType",
                    "Type": "String",
                    "DefaultValue": "ml.m5.xlarge",
                }.items()
            ),
            tuple({"Name": "InstanceCount", "Type": "Integer", "DefaultValue": 1}.items()),
            tuple(
                {
                    "Name": "OutputPrefix",
                    "Type": "String",
                    "DefaultValue": "output",
                }.items()
            ),
        ]
    )

    steps = definition["Steps"]
    assert len(steps) == 3

    names_and_types = []
    display_names_and_desc = []
    processing_args = {}
    training_args = {}
    for step in steps:
        names_and_types.append((step["Name"], step["Type"]))
        display_names_and_desc.append((step["DisplayName"], step["Description"]))
        if step["Type"] == "Processing":
            processing_args = step["Arguments"]
        if step["Type"] == "Training":
            training_args = step["Arguments"]
        if step["Type"] == "Model":
            model_args = step["Arguments"]

    assert set(names_and_types) == set(
        [
            ("my-process", "Processing"),
            ("my-train", "Training"),
            ("my-model", "Model"),
        ]
    )

    assert set(display_names_and_desc) == set(
        [
            ("ProcessingStep", "description for Processing step"),
            ("TrainingStep", "description for Training step"),
            ("ModelStep", "description for Model step"),
        ]
    )
    assert processing_args["ProcessingResources"]["ClusterConfig"] == {
        "InstanceType": {"Get": "Parameters.InstanceType"},
        "InstanceCount": {"Get": "Parameters.InstanceCount"},
        "VolumeSizeInGB": 30,
    }

    assert training_args["ResourceConfig"] == {
        "InstanceCount": 1,
        "InstanceType": {"Get": "Parameters.InstanceType"},
        "VolumeSizeInGB": 30,
    }
    assert training_args["InputDataConfig"][0]["DataSource"]["S3DataSource"]["S3Uri"] == {
        "Get": "Steps.my-process.ProcessingOutputConfig.Outputs['train_data'].S3Output.S3Uri"
    }
    assert model_args["PrimaryContainer"]["ModelDataUrl"] == {
        "Get": "Steps.my-train.ModelArtifacts.S3ModelArtifacts"
    }
    try:
        response = pipeline.create(role)
        create_arn = response["PipelineArn"]
        assert re.match(
            rf"arn:aws:sagemaker:{region_name}:\d{{12}}:pipeline/{pipeline_name}",
            create_arn,
        )
    finally:
        try:
            pipeline.delete()
        except Exception:
            pass


def test_one_step_sklearn_processing_pipeline(
    sagemaker_session,
    role,
    sklearn_latest_version,
    cpu_instance_type,
    pipeline_name,
    region_name,
    athena_dataset_definition,
):
    instance_count = ParameterInteger(name="InstanceCount", default_value=2)
    script_path = os.path.join(DATA_DIR, "dummy_script.py")
    input_file_path = os.path.join(DATA_DIR, "dummy_input.txt")
    inputs = [
        ProcessingInput(source=input_file_path, destination="/opt/ml/processing/inputs/"),
        ProcessingInput(dataset_definition=athena_dataset_definition),
    ]

    cache_config = CacheConfig(enable_caching=True, expire_after="T30m")

    sklearn_processor = SKLearnProcessor(
        framework_version=sklearn_latest_version,
        role=role,
        instance_type=cpu_instance_type,
        instance_count=instance_count,
        command=["python3"],
        sagemaker_session=sagemaker_session,
        base_job_name="test-sklearn",
    )

    step_sklearn = ProcessingStep(
        name="sklearn-process",
        processor=sklearn_processor,
        inputs=inputs,
        code=script_path,
        cache_config=cache_config,
    )
    pipeline = Pipeline(
        name=pipeline_name,
        parameters=[instance_count],
        steps=[step_sklearn],
        sagemaker_session=sagemaker_session,
    )

    try:
        # NOTE: We should exercise the case when role used in the pipeline execution is
        # different than that required of the steps in the pipeline itself. The role in
        # the pipeline definition needs to create training and processing jobs and other
        # sagemaker entities. However, the jobs created in the steps themselves execute
        # under a potentially different role, often requiring access to S3 and other
        # artifacts not required to during creation of the jobs in the pipeline steps.
        response = pipeline.create(role)
        create_arn = response["PipelineArn"]
        assert re.match(
            rf"arn:aws:sagemaker:{region_name}:\d{{12}}:pipeline/{pipeline_name}",
            create_arn,
        )

        pipeline.parameters = [ParameterInteger(name="InstanceCount", default_value=1)]
        execution = pipeline.start(parameters={})
        assert re.match(
            rf"arn:aws:sagemaker:{region_name}:\d{{12}}:pipeline/{pipeline_name}/execution/",
            execution.arn,
        )

        response = execution.describe()
        assert response["PipelineArn"] == create_arn

        # Check CacheConfig
        response = json.loads(pipeline.describe()["PipelineDefinition"])["Steps"][0]["CacheConfig"]
        assert response["Enabled"] == cache_config.enable_caching
        assert response["ExpireAfter"] == cache_config.expire_after

        try:
            execution.wait(delay=30, max_attempts=3)
        except WaiterError:
            pass
        execution_steps = execution.list_steps()
        assert len(execution_steps) == 1
        assert execution_steps[0]["StepName"] == "sklearn-process"
    finally:
        try:
            pipeline.delete()
        except Exception:
            pass


def test_one_step_framework_processing_pipeline(
    sagemaker_session,
    role,
    sklearn_latest_version,
    cpu_instance_type,
    pipeline_name,
    region_name,
    athena_dataset_definition,
):
    """Use `SKLearnProcessor` to test `FrameworkProcessor`."""
    instance_count = ParameterInteger(name="InstanceCount", default_value=2)
    script_path = os.path.join(DATA_DIR, "dummy_script.py")
    input_file_path = os.path.join(DATA_DIR, "dummy_input.txt")

    inputs = [
        ProcessingInput(source=input_file_path, destination="/opt/ml/processing/inputs/"),
        ProcessingInput(dataset_definition=athena_dataset_definition),
    ]

    cache_config = CacheConfig(enable_caching=True, expire_after="T30m")

    sklearn_processor = SKLearnProcessor(
        framework_version=sklearn_latest_version,
        role=role,
        instance_type=cpu_instance_type,
        instance_count=instance_count,
        sagemaker_session=sagemaker_session,
        base_job_name="test-sklearn",
    )

    run_args = sklearn_processor.get_run_args(code=script_path, inputs=inputs)

    step_sklearn = ProcessingStep(
        name="sklearn-process",
        processor=sklearn_processor,
        inputs=run_args.inputs,
        outputs=run_args.outputs,
        job_arguments=run_args.arguments,
        code=run_args.code,
        cache_config=cache_config,
    )
    pipeline = Pipeline(
        name=pipeline_name,
        parameters=[instance_count],
        steps=[step_sklearn],
        sagemaker_session=sagemaker_session,
    )

    try:
        # NOTE: We should exercise the case when role used in the pipeline execution is
        # different than that required of the steps in the pipeline itself. The role in
        # the pipeline definition needs to create training and processing jobs and other
        # sagemaker entities. However, the jobs created in the steps themselves execute
        # under a potentially different role, often requiring access to S3 and other
        # artifacts not required to during creation of the jobs in the pipeline steps.
        response = pipeline.create(role)
        create_arn = response["PipelineArn"]
        assert re.match(
            rf"arn:aws:sagemaker:{region_name}:\d{{12}}:pipeline/{pipeline_name}",
            create_arn,
        )

        pipeline.parameters = [ParameterInteger(name="InstanceCount", default_value=1)]
        response = pipeline.update(role)
        update_arn = response["PipelineArn"]
        assert re.match(
            rf"arn:aws:sagemaker:{region_name}:\d{{12}}:pipeline/{pipeline_name}",
            update_arn,
        )

        execution = pipeline.start(parameters={})
        assert re.match(
            rf"arn:aws:sagemaker:{region_name}:\d{{12}}:pipeline/{pipeline_name}/execution/",
            execution.arn,
        )

        response = execution.describe()
        assert response["PipelineArn"] == create_arn

        # Check CacheConfig
        response = json.loads(pipeline.describe()["PipelineDefinition"])["Steps"][0]["CacheConfig"]
        assert response["Enabled"] == cache_config.enable_caching
        assert response["ExpireAfter"] == cache_config.expire_after

        try:
            execution.wait(delay=30, max_attempts=3)
        except WaiterError:
            pass
        execution_steps = execution.list_steps()
        assert len(execution_steps) == 1
        assert execution_steps[0]["StepName"] == "sklearn-process"
    finally:
        try:
            pipeline.delete()
        except Exception:
            pass


def test_one_step_pyspark_processing_pipeline(
    sagemaker_session,
    role,
    cpu_instance_type,
    pipeline_name,
    region_name,
):
    instance_count = ParameterInteger(name="InstanceCount", default_value=2)
    script_path = os.path.join(DATA_DIR, "dummy_script.py")

    cache_config = CacheConfig(enable_caching=True, expire_after="T30m")

    pyspark_processor = PySparkProcessor(
        base_job_name="sm-spark",
        framework_version="2.4",
        role=role,
        instance_count=instance_count,
        instance_type=cpu_instance_type,
        max_runtime_in_seconds=1200,
        sagemaker_session=sagemaker_session,
    )

    spark_run_args = pyspark_processor.get_run_args(
        submit_app=script_path,
        arguments=[
            "--s3_input_bucket",
            sagemaker_session.default_bucket(),
            "--s3_input_key_prefix",
            "spark-input",
            "--s3_output_bucket",
            sagemaker_session.default_bucket(),
            "--s3_output_key_prefix",
            "spark-output",
        ],
    )

    step_pyspark = ProcessingStep(
        name="pyspark-process",
        processor=pyspark_processor,
        inputs=spark_run_args.inputs,
        outputs=spark_run_args.outputs,
        job_arguments=spark_run_args.arguments,
        code=spark_run_args.code,
        cache_config=cache_config,
    )
    pipeline = Pipeline(
        name=pipeline_name,
        parameters=[instance_count],
        steps=[step_pyspark],
        sagemaker_session=sagemaker_session,
    )

    try:
        # NOTE: We should exercise the case when role used in the pipeline execution is
        # different than that required of the steps in the pipeline itself. The role in
        # the pipeline definition needs to create training and processing jobs and other
        # sagemaker entities. However, the jobs created in the steps themselves execute
        # under a potentially different role, often requiring access to S3 and other
        # artifacts not required to during creation of the jobs in the pipeline steps.
        response = pipeline.create(role)
        create_arn = response["PipelineArn"]
        assert re.match(
            rf"arn:aws:sagemaker:{region_name}:\d{{12}}:pipeline/{pipeline_name}",
            create_arn,
        )

        pipeline.parameters = [ParameterInteger(name="InstanceCount", default_value=1)]
        response = pipeline.update(role)
        update_arn = response["PipelineArn"]
        assert re.match(
            rf"arn:aws:sagemaker:{region_name}:\d{{12}}:pipeline/{pipeline_name}",
            update_arn,
        )

        execution = pipeline.start(parameters={})
        assert re.match(
            rf"arn:aws:sagemaker:{region_name}:\d{{12}}:pipeline/{pipeline_name}/execution/",
            execution.arn,
        )

        response = execution.describe()
        assert response["PipelineArn"] == create_arn

        # Check CacheConfig
        response = json.loads(pipeline.describe()["PipelineDefinition"])["Steps"][0]["CacheConfig"]
        assert response["Enabled"] == cache_config.enable_caching
        assert response["ExpireAfter"] == cache_config.expire_after

        try:
            execution.wait(delay=30, max_attempts=3)
        except WaiterError:
            pass
        execution_steps = execution.list_steps()
        assert len(execution_steps) == 1
        assert execution_steps[0]["StepName"] == "pyspark-process"
    finally:
        try:
            pipeline.delete()
        except Exception:
            pass


def test_one_step_sparkjar_processing_pipeline(
    sagemaker_session,
    role,
    cpu_instance_type,
    pipeline_name,
    region_name,
    configuration,
    build_jar,
):
    instance_count = ParameterInteger(name="InstanceCount", default_value=2)
    cache_config = CacheConfig(enable_caching=True, expire_after="T30m")
    spark_path = os.path.join(DATA_DIR, "spark")

    spark_jar_processor = SparkJarProcessor(
        role=role,
        instance_count=2,
        instance_type=cpu_instance_type,
        sagemaker_session=sagemaker_session,
        framework_version="2.4",
    )
    bucket = spark_jar_processor.sagemaker_session.default_bucket()
    with open(os.path.join(spark_path, "files", "data.jsonl")) as data:
        body = data.read()
        input_data_uri = f"s3://{bucket}/spark/input/data.jsonl"
        S3Uploader.upload_string_as_file_body(
            body=body,
            desired_s3_uri=input_data_uri,
            sagemaker_session=sagemaker_session,
        )
    output_data_uri = f"s3://{bucket}/spark/output/sales/{datetime.now().isoformat()}"

    java_project_dir = os.path.join(spark_path, "code", "java", "hello-java-spark")
    spark_run_args = spark_jar_processor.get_run_args(
        submit_app=f"{java_project_dir}/hello-spark-java.jar",
        submit_class="com.amazonaws.sagemaker.spark.test.HelloJavaSparkApp",
        arguments=["--input", input_data_uri, "--output", output_data_uri],
        configuration=configuration,
    )

    step_pyspark = ProcessingStep(
        name="sparkjar-process",
        processor=spark_jar_processor,
        inputs=spark_run_args.inputs,
        outputs=spark_run_args.outputs,
        job_arguments=spark_run_args.arguments,
        code=spark_run_args.code,
        cache_config=cache_config,
    )
    pipeline = Pipeline(
        name=pipeline_name,
        parameters=[instance_count],
        steps=[step_pyspark],
        sagemaker_session=sagemaker_session,
    )

    try:
        # NOTE: We should exercise the case when role used in the pipeline execution is
        # different than that required of the steps in the pipeline itself. The role in
        # the pipeline definition needs to create training and processing jobs and other
        # sagemaker entities. However, the jobs created in the steps themselves execute
        # under a potentially different role, often requiring access to S3 and other
        # artifacts not required to during creation of the jobs in the pipeline steps.
        response = pipeline.create(role)
        create_arn = response["PipelineArn"]
        assert re.match(
            rf"arn:aws:sagemaker:{region_name}:\d{{12}}:pipeline/{pipeline_name}",
            create_arn,
        )

        pipeline.parameters = [ParameterInteger(name="InstanceCount", default_value=1)]
        response = pipeline.update(role)
        update_arn = response["PipelineArn"]
        assert re.match(
            rf"arn:aws:sagemaker:{region_name}:\d{{12}}:pipeline/{pipeline_name}",
            update_arn,
        )

        execution = pipeline.start(parameters={})
        assert re.match(
            rf"arn:aws:sagemaker:{region_name}:\d{{12}}:pipeline/{pipeline_name}/execution/",
            execution.arn,
        )

        response = execution.describe()
        assert response["PipelineArn"] == create_arn

        # Check CacheConfig
        response = json.loads(pipeline.describe()["PipelineDefinition"])["Steps"][0]["CacheConfig"]
        assert response["Enabled"] == cache_config.enable_caching
        assert response["ExpireAfter"] == cache_config.expire_after

        try:
            execution.wait(delay=30, max_attempts=3)
        except WaiterError:
            pass
        execution_steps = execution.list_steps()
        assert len(execution_steps) == 1
        assert execution_steps[0]["StepName"] == "sparkjar-process"
    finally:
        try:
            pipeline.delete()
        except Exception:
            pass


def test_one_step_callback_pipeline(sagemaker_session, role, pipeline_name, region_name):
    instance_count = ParameterInteger(name="InstanceCount", default_value=2)

    outputParam1 = CallbackOutput(output_name="output1", output_type=CallbackOutputTypeEnum.String)
    step_callback = CallbackStep(
        name="callback-step",
        sqs_queue_url="https://sqs.us-east-2.amazonaws.com/123456789012/MyQueue",
        inputs={"arg1": "foo"},
        outputs=[outputParam1],
    )

    pipeline = Pipeline(
        name=pipeline_name,
        parameters=[instance_count],
        steps=[step_callback],
        sagemaker_session=sagemaker_session,
    )

    try:
        response = pipeline.create(role)
        create_arn = response["PipelineArn"]
        assert re.match(
            rf"arn:aws:sagemaker:{region_name}:\d{{12}}:pipeline/{pipeline_name}",
            create_arn,
        )

        pipeline.parameters = [ParameterInteger(name="InstanceCount", default_value=1)]
        response = pipeline.update(role)
        update_arn = response["PipelineArn"]
        assert re.match(
            rf"arn:aws:sagemaker:{region_name}:\d{{12}}:pipeline/{pipeline_name}",
            update_arn,
        )
    finally:
        try:
            pipeline.delete()
        except Exception:
            pass


def test_steps_with_map_params_pipeline(
    sagemaker_session,
    role,
    script_dir,
    pipeline_name,
    region_name,
    athena_dataset_definition,
):
    instance_count = ParameterInteger(name="InstanceCount", default_value=2)
    framework_version = "0.20.0"
    instance_type = ParameterString(name="InstanceType", default_value="ml.m5.xlarge")
    output_prefix = ParameterString(name="OutputPrefix", default_value="output")
    input_data = f"s3://sagemaker-sample-data-{region_name}/processing/census/census-income.csv"

    sklearn_processor = SKLearnProcessor(
        framework_version=framework_version,
        instance_type=instance_type,
        instance_count=instance_count,
        base_job_name="test-sklearn",
        sagemaker_session=sagemaker_session,
        role=role,
    )
    step_process = ProcessingStep(
        name="my-process",
        display_name="ProcessingStep",
        description="description for Processing step",
        processor=sklearn_processor,
        inputs=[
            ProcessingInput(source=input_data, destination="/opt/ml/processing/input"),
            ProcessingInput(dataset_definition=athena_dataset_definition),
        ],
        outputs=[
            ProcessingOutput(output_name="train_data", source="/opt/ml/processing/train"),
            ProcessingOutput(
                output_name="test_data",
                source="/opt/ml/processing/test",
                destination=Join(
                    on="/",
                    values=[
                        "s3:/",
                        sagemaker_session.default_bucket(),
                        "test-sklearn",
                        output_prefix,
                        ExecutionVariables.PIPELINE_EXECUTION_ID,
                    ],
                ),
            ),
        ],
        code=os.path.join(script_dir, "preprocessing.py"),
    )

    sklearn_train = SKLearn(
        framework_version=framework_version,
        entry_point=os.path.join(script_dir, "train.py"),
        instance_type=instance_type,
        sagemaker_session=sagemaker_session,
        role=role,
        hyperparameters={
            "batch-size": 500,
            "epochs": 5,
        },
    )
    step_train = TrainingStep(
        name="my-train",
        display_name="TrainingStep",
        description="description for Training step",
        estimator=sklearn_train,
        inputs=TrainingInput(
            s3_data=step_process.properties.ProcessingOutputConfig.Outputs[
                "train_data"
            ].S3Output.S3Uri
        ),
    )

    model = Model(
        image_uri=sklearn_train.image_uri,
        model_data=step_train.properties.ModelArtifacts.S3ModelArtifacts,
        sagemaker_session=sagemaker_session,
        role=role,
    )
    model_inputs = CreateModelInput(
        instance_type="ml.m5.large",
        accelerator_type="ml.eia1.medium",
    )
    step_model = CreateModelStep(
        name="my-model",
        display_name="ModelStep",
        description="description for Model step",
        model=model,
        inputs=model_inputs,
    )

    # Condition step for evaluating model quality and branching execution
    cond_lte = ConditionGreaterThanOrEqualTo(
        left=step_train.properties.HyperParameters["batch-size"],
        right=6.0,
    )

    step_cond = ConditionStep(
        name="CustomerChurnAccuracyCond",
        conditions=[cond_lte],
        if_steps=[],
        else_steps=[step_model],
    )

    pipeline = Pipeline(
        name=pipeline_name,
        parameters=[instance_type, instance_count, output_prefix],
        steps=[step_process, step_train, step_cond],
        sagemaker_session=sagemaker_session,
    )

    definition = json.loads(pipeline.definition())
    assert definition["Version"] == "2020-12-01"

    steps = definition["Steps"]
    assert len(steps) == 3
    training_args = {}
    condition_args = {}
    for step in steps:
        if step["Type"] == "Training":
            training_args = step["Arguments"]
        if step["Type"] == "Condition":
            condition_args = step["Arguments"]

    assert training_args["InputDataConfig"][0]["DataSource"]["S3DataSource"]["S3Uri"] == {
        "Get": "Steps.my-process.ProcessingOutputConfig.Outputs['train_data'].S3Output.S3Uri"
    }
    assert condition_args["Conditions"][0]["LeftValue"] == {
        "Get": "Steps.my-train.HyperParameters['batch-size']"
    }

    try:
        response = pipeline.create(role)
        create_arn = response["PipelineArn"]
        assert re.match(
            rf"arn:aws:sagemaker:{region_name}:\d{{12}}:pipeline/{pipeline_name}",
            create_arn,
        )

    finally:
        try:
            pipeline.delete()
        except Exception:
            pass


def test_two_step_callback_pipeline_with_output_reference(
    sagemaker_session, role, pipeline_name, region_name
):
    instance_count = ParameterInteger(name="InstanceCount", default_value=2)

    outputParam1 = CallbackOutput(output_name="output1", output_type=CallbackOutputTypeEnum.String)
    step_callback1 = CallbackStep(
        name="callback-step1",
        sqs_queue_url="https://sqs.us-east-2.amazonaws.com/123456789012/MyQueue",
        inputs={"arg1": "foo"},
        outputs=[outputParam1],
    )

    step_callback2 = CallbackStep(
        name="callback-step2",
        sqs_queue_url="https://sqs.us-east-2.amazonaws.com/123456789012/MyQueue",
        inputs={"arg1": outputParam1},
        outputs=[],
    )

    pipeline = Pipeline(
        name=pipeline_name,
        parameters=[instance_count],
        steps=[step_callback1, step_callback2],
        sagemaker_session=sagemaker_session,
    )

    try:
        response = pipeline.create(role)
        create_arn = response["PipelineArn"]
        assert re.match(
            rf"arn:aws:sagemaker:{region_name}:\d{{12}}:pipeline/{pipeline_name}",
            create_arn,
        )
    finally:
        try:
            pipeline.delete()
        except Exception:
            pass


def test_one_step_lambda_pipeline(sagemaker_session, role, pipeline_name, region_name):
    instance_count = ParameterInteger(name="InstanceCount", default_value=2)

    outputParam1 = LambdaOutput(output_name="output1", output_type=LambdaOutputTypeEnum.String)
    step_lambda = LambdaStep(
        name="lambda-step",
        lambda_func=Lambda(
            function_arn=("arn:aws:lambda:us-west-2:123456789012:function:sagemaker_test_lambda"),
            session=sagemaker_session,
        ),
        inputs={"arg1": "foo"},
        outputs=[outputParam1],
    )

    pipeline = Pipeline(
        name=pipeline_name,
        parameters=[instance_count],
        steps=[step_lambda],
        sagemaker_session=sagemaker_session,
    )

    try:
        response = pipeline.create(role)
        create_arn = response["PipelineArn"]
        assert re.match(
            rf"arn:aws:sagemaker:{region_name}:\d{{12}}:pipeline/{pipeline_name}",
            create_arn,
        )

        pipeline.parameters = [ParameterInteger(name="InstanceCount", default_value=1)]
        response = pipeline.update(role)
        update_arn = response["PipelineArn"]
        assert re.match(
            rf"arn:aws:sagemaker:{region_name}:\d{{12}}:pipeline/{pipeline_name}",
            update_arn,
        )
    finally:
        try:
            pipeline.delete()
        except Exception:
            pass


def test_two_step_lambda_pipeline_with_output_reference(
    sagemaker_session, role, pipeline_name, region_name
):
    instance_count = ParameterInteger(name="InstanceCount", default_value=2)

    outputParam1 = LambdaOutput(output_name="output1", output_type=LambdaOutputTypeEnum.String)
    step_lambda1 = LambdaStep(
        name="lambda-step1",
        lambda_func=Lambda(
            function_arn=("arn:aws:lambda:us-west-2:123456789012:function:sagemaker_test_lambda"),
            session=sagemaker_session,
        ),
        inputs={"arg1": "foo"},
        outputs=[outputParam1],
    )

    step_lambda2 = LambdaStep(
        name="lambda-step2",
        lambda_func=Lambda(
            function_arn=("arn:aws:lambda:us-west-2:123456789012:function:sagemaker_test_lambda"),
            session=sagemaker_session,
        ),
        inputs={"arg1": outputParam1},
        outputs=[],
    )

    pipeline = Pipeline(
        name=pipeline_name,
        parameters=[instance_count],
        steps=[step_lambda1, step_lambda2],
        sagemaker_session=sagemaker_session,
    )

    try:
        response = pipeline.create(role)
        create_arn = response["PipelineArn"]
        assert re.match(
            rf"arn:aws:sagemaker:{region_name}:\d{{12}}:pipeline/{pipeline_name}",
            create_arn,
        )
    finally:
        try:
            pipeline.delete()
        except Exception:
            pass


def test_two_steps_emr_pipeline(sagemaker_session, role, pipeline_name, region_name):
    instance_count = ParameterInteger(name="InstanceCount", default_value=2)

    emr_step_config = EMRStepConfig(
        jar="s3://us-west-2.elasticmapreduce/libs/script-runner/script-runner.jar",
        args=["dummy_emr_script_path"],
    )

    step_emr_1 = EMRStep(
        name="emr-step-1",
        cluster_id="j-1YONHTCP3YZKC",
        display_name="emr_step_1",
        description="MyEMRStepDescription",
        step_config=emr_step_config,
    )

    step_emr_2 = EMRStep(
        name="emr-step-2",
        cluster_id=step_emr_1.properties.ClusterId,
        display_name="emr_step_2",
        description="MyEMRStepDescription",
        step_config=emr_step_config,
    )

    pipeline = Pipeline(
        name=pipeline_name,
        parameters=[instance_count],
        steps=[step_emr_1, step_emr_2],
        sagemaker_session=sagemaker_session,
    )

    try:
        response = pipeline.create(role)
        create_arn = response["PipelineArn"]
        assert re.match(
<<<<<<< HEAD
            rf"arn:aws:sagemaker:{region_name}:\d{{12}}:pipeline/{pipeline_name}", create_arn
=======
            rf"arn:aws:sagemaker:{region_name}:\d{{12}}:pipeline/{pipeline_name}",
            create_arn,
>>>>>>> e3398d9a
        )
    finally:
        try:
            pipeline.delete()
        except Exception:
            pass


def test_conditional_pytorch_training_model_registration(
    sagemaker_session,
    role,
    cpu_instance_type,
    pipeline_name,
    region_name,
):
    base_dir = os.path.join(DATA_DIR, "pytorch_mnist")
    entry_point = os.path.join(base_dir, "mnist.py")
    input_path = sagemaker_session.upload_data(
        path=os.path.join(base_dir, "training"),
        key_prefix="integ-test-data/pytorch_mnist/training",
    )
    inputs = TrainingInput(s3_data=input_path)

    instance_count = ParameterInteger(name="InstanceCount", default_value=1)
    instance_type = ParameterString(name="InstanceType", default_value="ml.m5.xlarge")
    good_enough_input = ParameterInteger(name="GoodEnoughInput", default_value=1)
    in_condition_input = ParameterString(name="Foo", default_value="Foo")

    pytorch_estimator = PyTorch(
        entry_point=entry_point,
        role=role,
        framework_version="1.5.0",
        py_version="py3",
        instance_count=instance_count,
        instance_type=instance_type,
        sagemaker_session=sagemaker_session,
    )
    step_train = TrainingStep(
        name="pytorch-train",
        estimator=pytorch_estimator,
        inputs=inputs,
    )

    step_register = RegisterModel(
        name="pytorch-register-model",
        estimator=pytorch_estimator,
        model_data=step_train.properties.ModelArtifacts.S3ModelArtifacts,
        content_types=["*"],
        response_types=["*"],
        inference_instances=["*"],
        transform_instances=["*"],
        description="test-description",
    )

    model = Model(
        image_uri=pytorch_estimator.training_image_uri(),
        model_data=step_train.properties.ModelArtifacts.S3ModelArtifacts,
        sagemaker_session=sagemaker_session,
        role=role,
    )
    model_inputs = CreateModelInput(
        instance_type="ml.m5.large",
        accelerator_type="ml.eia1.medium",
    )
    step_model = CreateModelStep(
        name="pytorch-model",
        model=model,
        inputs=model_inputs,
    )

    step_cond = ConditionStep(
        name="cond-good-enough",
        conditions=[
            ConditionGreaterThanOrEqualTo(left=good_enough_input, right=1),
            ConditionIn(value=in_condition_input, in_values=["foo", "bar"]),
        ],
        if_steps=[step_train, step_register],
        else_steps=[step_model],
    )

    pipeline = Pipeline(
        name=pipeline_name,
        parameters=[
            in_condition_input,
            good_enough_input,
            instance_count,
            instance_type,
        ],
        steps=[step_cond],
        sagemaker_session=sagemaker_session,
    )

    try:
        response = pipeline.create(role)
        create_arn = response["PipelineArn"]
        assert re.match(
<<<<<<< HEAD
            rf"arn:aws:sagemaker:{region_name}:\d{{12}}:pipeline/{pipeline_name}", create_arn
=======
            rf"arn:aws:sagemaker:{region_name}:\d{{12}}:pipeline/{pipeline_name}",
            create_arn,
>>>>>>> e3398d9a
        )

        execution = pipeline.start(parameters={})
        assert re.match(
            rf"arn:aws:sagemaker:{region_name}:\d{{12}}:pipeline/{pipeline_name}/execution/",
            execution.arn,
        )

        execution = pipeline.start(parameters={"GoodEnoughInput": 0})
        assert re.match(
            rf"arn:aws:sagemaker:{region_name}:\d{{12}}:pipeline/{pipeline_name}/execution/",
            execution.arn,
        )
    finally:
        try:
            pipeline.delete()
        except Exception:
            pass


def test_tuning_single_algo(
    sagemaker_session,
    role,
    cpu_instance_type,
    pipeline_name,
    region_name,
):
    base_dir = os.path.join(DATA_DIR, "pytorch_mnist")
    entry_point = os.path.join(base_dir, "mnist.py")
    input_path = sagemaker_session.upload_data(
        path=os.path.join(base_dir, "training"),
        key_prefix="integ-test-data/pytorch_mnist/training",
    )
    inputs = TrainingInput(s3_data=input_path)

    instance_count = ParameterInteger(name="InstanceCount", default_value=1)
    instance_type = ParameterString(name="InstanceType", default_value="ml.m5.xlarge")

    pytorch_estimator = PyTorch(
        entry_point=entry_point,
        role=role,
        framework_version="1.5.0",
        py_version="py3",
        instance_count=instance_count,
        instance_type=instance_type,
        sagemaker_session=sagemaker_session,
        enable_sagemaker_metrics=True,
        max_retry_attempts=3,
    )

    min_batch_size = ParameterString(name="MinBatchSize", default_value="64")
    max_batch_size = ParameterString(name="MaxBatchSize", default_value="128")
    hyperparameter_ranges = {
        "batch-size": IntegerParameter(min_batch_size, max_batch_size),
    }

    tuner = HyperparameterTuner(
        estimator=pytorch_estimator,
        objective_metric_name="test:acc",
        objective_type="Maximize",
        hyperparameter_ranges=hyperparameter_ranges,
        metric_definitions=[{"Name": "test:acc", "Regex": "Overall test accuracy: (.*?);"}],
        max_jobs=2,
        max_parallel_jobs=2,
    )

    step_tune = TuningStep(
        name="my-tuning-step",
        tuner=tuner,
        inputs=inputs,
    )

    best_model = Model(
        image_uri=pytorch_estimator.training_image_uri(),
        model_data=step_tune.get_top_model_s3_uri(
            top_k=0,
            s3_bucket=sagemaker_session.default_bucket(),
        ),
        sagemaker_session=sagemaker_session,
        role=role,
    )
    model_inputs = CreateModelInput(
        instance_type="ml.m5.large",
        accelerator_type="ml.eia1.medium",
    )
    step_best_model = CreateModelStep(
        name="1st-model",
        model=best_model,
        inputs=model_inputs,
    )

    second_best_model = Model(
        image_uri=pytorch_estimator.training_image_uri(),
        model_data=step_tune.get_top_model_s3_uri(
            top_k=1,
            s3_bucket=sagemaker_session.default_bucket(),
        ),
        sagemaker_session=sagemaker_session,
        role=role,
    )

    step_second_best_model = CreateModelStep(
        name="2nd-best-model",
        model=second_best_model,
        inputs=model_inputs,
    )

    pipeline = Pipeline(
        name=pipeline_name,
        parameters=[instance_count, instance_type, min_batch_size, max_batch_size],
        steps=[step_tune, step_best_model, step_second_best_model],
        sagemaker_session=sagemaker_session,
    )

    try:
        response = pipeline.create(role)
        create_arn = response["PipelineArn"]
        assert re.match(
<<<<<<< HEAD
            rf"arn:aws:sagemaker:{region_name}:\d{{12}}:pipeline/{pipeline_name}", create_arn
=======
            rf"arn:aws:sagemaker:{region_name}:\d{{12}}:pipeline/{pipeline_name}",
            create_arn,
>>>>>>> e3398d9a
        )

        execution = pipeline.start(parameters={})
        assert re.match(
            rf"arn:aws:sagemaker:{region_name}:\d{{12}}:pipeline/{pipeline_name}/execution/",
            execution.arn,
        )
    finally:
        try:
            pipeline.delete()
        except Exception:
            pass


def test_tuning_multi_algos(
    sagemaker_session,
    role,
    cpu_instance_type,
    pipeline_name,
    region_name,
    script_dir,
    athena_dataset_definition,
):
    base_dir = os.path.join(DATA_DIR, "pytorch_mnist")
    entry_point = os.path.join(base_dir, "mnist.py")
    input_path = sagemaker_session.upload_data(
        path=os.path.join(base_dir, "training"),
        key_prefix="integ-test-data/pytorch_mnist/training",
    )

    instance_count = ParameterInteger(name="InstanceCount", default_value=1)
    instance_type = ParameterString(name="InstanceType", default_value="ml.m5.xlarge")

    input_data = f"s3://sagemaker-sample-data-{region_name}/processing/census/census-income.csv"

    sklearn_processor = SKLearnProcessor(
        framework_version="0.20.0",
        instance_type=instance_type,
        instance_count=instance_count,
        base_job_name="test-sklearn",
        sagemaker_session=sagemaker_session,
        role=role,
    )

    property_file = PropertyFile(
        name="DataAttributes", output_name="attributes", path="attributes.json"
    )

    step_process = ProcessingStep(
        name="my-process",
        display_name="ProcessingStep",
        description="description for Processing step",
        processor=sklearn_processor,
        inputs=[
            ProcessingInput(source=input_data, destination="/opt/ml/processing/input"),
            ProcessingInput(dataset_definition=athena_dataset_definition),
        ],
        outputs=[
            ProcessingOutput(output_name="train_data", source="/opt/ml/processing/train"),
            ProcessingOutput(output_name="attributes", source="/opt/ml/processing/attributes.json"),
        ],
        property_files=[property_file],
        code=os.path.join(script_dir, "preprocessing.py"),
    )

    static_hp_1 = ParameterString(name="InstanceType", default_value="ml.m5.xlarge")
    json_get_hp = JsonGet(
        step_name=step_process.name, property_file=property_file, json_path="train_size"
    )
    pytorch_estimator = PyTorch(
        entry_point=entry_point,
        role=role,
        framework_version="1.5.0",
        py_version="py3",
        instance_count=instance_count,
        instance_type=instance_type,
        sagemaker_session=sagemaker_session,
        enable_sagemaker_metrics=True,
        max_retry_attempts=3,
        hyperparameters={"static-hp": static_hp_1, "train_size": json_get_hp},
    )

    min_batch_size = ParameterString(name="MinBatchSize", default_value="64")
    max_batch_size = json_get_hp

    tuner = HyperparameterTuner.create(
        estimator_dict={
            "estimator-1": pytorch_estimator,
            "estimator-2": pytorch_estimator,
        },
        objective_metric_name_dict={
            "estimator-1": "test:acc",
            "estimator-2": "test:acc",
        },
        hyperparameter_ranges_dict={
            "estimator-1": {"batch-size": IntegerParameter(min_batch_size, max_batch_size)},
            "estimator-2": {"batch-size": IntegerParameter(min_batch_size, max_batch_size)},
        },
        metric_definitions_dict={
            "estimator-1": [{"Name": "test:acc", "Regex": "Overall test accuracy: (.*?);"}],
            "estimator-2": [{"Name": "test:acc", "Regex": "Overall test accuracy: (.*?);"}],
        },
    )

    inputs = {
        "estimator-1": TrainingInput(s3_data=input_path),
        "estimator-2": TrainingInput(s3_data=input_path),
    }

    step_tune = TuningStep(
        name="my-tuning-step",
        tuner=tuner,
        inputs=inputs,
    )

    pipeline = Pipeline(
        name=pipeline_name,
        parameters=[instance_count, instance_type, min_batch_size, max_batch_size],
        steps=[step_process, step_tune],
        sagemaker_session=sagemaker_session,
    )

    try:
        response = pipeline.create(role)
        create_arn = response["PipelineArn"]
        assert re.match(
<<<<<<< HEAD
            rf"arn:aws:sagemaker:{region_name}:\d{{12}}:pipeline/{pipeline_name}", create_arn
=======
            rf"arn:aws:sagemaker:{region_name}:\d{{12}}:pipeline/{pipeline_name}",
            create_arn,
>>>>>>> e3398d9a
        )

        execution = pipeline.start(parameters={})
        assert re.match(
            rf"arn:aws:sagemaker:{region_name}:\d{{12}}:pipeline/{pipeline_name}/execution/",
            execution.arn,
        )
    finally:
        try:
            pipeline.delete()
        except Exception:
            pass


def test_mxnet_model_registration(
    sagemaker_session,
    role,
    cpu_instance_type,
    pipeline_name,
    region_name,
):
    base_dir = os.path.join(DATA_DIR, "mxnet_mnist")
    source_dir = os.path.join(base_dir, "code")
    entry_point = os.path.join(source_dir, "inference.py")
    mx_mnist_model_data = os.path.join(base_dir, "model.tar.gz")

    instance_count = ParameterInteger(name="InstanceCount", default_value=1)
    instance_type = ParameterString(name="InstanceType", default_value="ml.m5.xlarge")

    model = MXNetModel(
        entry_point=entry_point,
        source_dir=source_dir,
        role=role,
        model_data=mx_mnist_model_data,
        framework_version="1.7.0",
        py_version="py3",
        sagemaker_session=sagemaker_session,
    )

    step_register = RegisterModel(
        name="mxnet-register-model",
        model=model,
        content_types=["*"],
        response_types=["*"],
        inference_instances=["ml.m5.xlarge"],
        transform_instances=["*"],
        description="test-description",
    )

    pipeline = Pipeline(
        name=pipeline_name,
        parameters=[instance_count, instance_type],
        steps=[step_register],
        sagemaker_session=sagemaker_session,
    )

    try:
        response = pipeline.create(role)
        create_arn = response["PipelineArn"]
        assert re.match(
<<<<<<< HEAD
            rf"arn:aws:sagemaker:{region_name}:\d{{12}}:pipeline/{pipeline_name}", create_arn
=======
            rf"arn:aws:sagemaker:{region_name}:\d{{12}}:pipeline/{pipeline_name}",
            create_arn,
>>>>>>> e3398d9a
        )

        execution = pipeline.start(parameters={})
        assert re.match(
            rf"arn:aws:sagemaker:{region_name}:\d{{12}}:pipeline/{pipeline_name}/execution/",
            execution.arn,
        )

        execution = pipeline.start()
        assert re.match(
            rf"arn:aws:sagemaker:{region_name}:\d{{12}}:pipeline/{pipeline_name}/execution/",
            execution.arn,
        )
    finally:
        try:
            pipeline.delete()
        except Exception:
            pass


def test_sklearn_xgboost_sip_model_registration(
    sagemaker_session, role, pipeline_name, region_name
):
    prefix = "sip"
    bucket_name = sagemaker_session.default_bucket()
    instance_count = ParameterInteger(name="InstanceCount", default_value=1)
    instance_type = ParameterString(name="InstanceType", default_value="ml.m5.xlarge")

    sklearn_processor = SKLearnProcessor(
        role=role,
        instance_type=instance_type,
        instance_count=instance_count,
        framework_version="0.20.0",
        sagemaker_session=sagemaker_session,
    )

    # The path to the raw data.
    raw_data_path = "s3://{0}/{1}/data/raw/".format(bucket_name, prefix)
    raw_data_path_param = ParameterString(name="raw_data_path", default_value=raw_data_path)

    # The output path to the training data.
    train_data_path = "s3://{0}/{1}/data/preprocessed/train/".format(bucket_name, prefix)
    train_data_path_param = ParameterString(name="train_data_path", default_value=train_data_path)

    # The output path to the validation data.
    val_data_path = "s3://{0}/{1}/data/preprocessed/val/".format(bucket_name, prefix)
    val_data_path_param = ParameterString(name="val_data_path", default_value=val_data_path)

    # The training output path for the model.
    output_path = "s3://{0}/{1}/output/".format(bucket_name, prefix)
    output_path_param = ParameterString(name="output_path", default_value=output_path)

    # The output path to the featurizer model.
    model_path = "s3://{0}/{1}/output/sklearn/".format(bucket_name, prefix)
    model_path_param = ParameterString(name="model_path", default_value=model_path)

    inputs = [
        ProcessingInput(
            input_name="raw_data",
            source=raw_data_path_param,
            destination="/opt/ml/processing/input",
        )
    ]

    outputs = [
        ProcessingOutput(
            output_name="train_data",
            source="/opt/ml/processing/train",
            destination=train_data_path_param,
        ),
        ProcessingOutput(
            output_name="val_data",
            source="/opt/ml/processing/val",
            destination=val_data_path_param,
        ),
        ProcessingOutput(
            output_name="model",
            source="/opt/ml/processing/model",
            destination=model_path_param,
        ),
    ]

    base_dir = os.path.join(DATA_DIR, "sip")
    code_path = os.path.join(base_dir, "preprocessor.py")

    processing_step = ProcessingStep(
        name="Processing",
        code=code_path,
        processor=sklearn_processor,
        inputs=inputs,
        outputs=outputs,
        job_arguments=["--train-test-split-ratio", "0.2"],
    )

    entry_point = "training.py"
    source_dir = base_dir
    code_location = "s3://{0}/{1}/code".format(bucket_name, prefix)

    estimator = XGBoost(
        entry_point=entry_point,
        source_dir=source_dir,
        output_path=output_path_param,
        code_location=code_location,
        instance_type=instance_type,
        instance_count=instance_count,
        framework_version="0.90-2",
        sagemaker_session=sagemaker_session,
        py_version="py3",
        role=role,
    )

    training_step = TrainingStep(
        name="Training",
        estimator=estimator,
        inputs={
            "train": TrainingInput(
                s3_data=processing_step.properties.ProcessingOutputConfig.Outputs[
                    "train_data"
                ].S3Output.S3Uri,
                content_type="text/csv",
            ),
            "validation": TrainingInput(
                s3_data=processing_step.properties.ProcessingOutputConfig.Outputs[
                    "val_data"
                ].S3Output.S3Uri,
                content_type="text/csv",
            ),
        },
    )

    code_location = "s3://{0}/{1}/code".format(bucket_name, prefix)
    source_dir = os.path.join(base_dir, "sklearn_source_dir")

    sklearn_model = SKLearnModel(
        name="sklearn-model",
        model_data=processing_step.properties.ProcessingOutputConfig.Outputs[
            "model"
        ].S3Output.S3Uri,
        entry_point="inference.py",
        source_dir=source_dir,
        code_location=code_location,
        role=role,
        sagemaker_session=sagemaker_session,
        framework_version="0.20.0",
        py_version="py3",
    )

    code_location = "s3://{0}/{1}/code".format(bucket_name, prefix)
    source_dir = os.path.join(base_dir, "xgboost_source_dir")

    xgboost_model = XGBoostModel(
        name="xgboost-model",
        model_data=training_step.properties.ModelArtifacts.S3ModelArtifacts,
        entry_point="inference.py",
        source_dir=source_dir,
        code_location=code_location,
        framework_version="0.90-2",
        py_version="py3",
        role=role,
        sagemaker_session=sagemaker_session,
    )

    pipeline_model = PipelineModel(
        [xgboost_model, sklearn_model], role, sagemaker_session=sagemaker_session
    )

    step_register = RegisterModel(
        name="AbaloneRegisterModel",
        model=pipeline_model,
        content_types=["application/json"],
        response_types=["application/json"],
        inference_instances=["ml.t2.medium", "ml.m5.xlarge"],
        transform_instances=["ml.m5.xlarge"],
        model_package_group_name="windturbine",
    )

    pipeline = Pipeline(
        name=pipeline_name,
        parameters=[
            raw_data_path_param,
            train_data_path_param,
            val_data_path_param,
            model_path_param,
            instance_type,
            instance_count,
            output_path_param,
        ],
        steps=[processing_step, training_step, step_register],
        sagemaker_session=sagemaker_session,
    )

    try:
        response = pipeline.upsert(role_arn=role)
        create_arn = response["PipelineArn"]
        assert re.match(
<<<<<<< HEAD
            rf"arn:aws:sagemaker:{region_name}:\d{{12}}:pipeline/{pipeline_name}", create_arn
=======
            rf"arn:aws:sagemaker:{region_name}:\d{{12}}:pipeline/{pipeline_name}",
            create_arn,
>>>>>>> e3398d9a
        )

        execution = pipeline.start(parameters={})
        assert re.match(
            rf"arn:aws:sagemaker:{region_name}:\d{{12}}:pipeline/{pipeline_name}/execution/",
            execution.arn,
        )

        execution = pipeline.start()
        assert re.match(
            rf"arn:aws:sagemaker:{region_name}:\d{{12}}:pipeline/{pipeline_name}/execution/",
            execution.arn,
        )
    finally:
        try:
            pipeline.delete()
        except Exception:
            pass


@pytest.mark.skipif(
    tests.integ.test_region() not in tests.integ.DRIFT_CHECK_BASELINES_SUPPORTED_REGIONS,
    reason=(
        "DriftCheckBaselines changes are not fully deployed in" f" {tests.integ.test_region()}."
    ),
)
def test_model_registration_with_drift_check_baselines(
    sagemaker_session,
    role,
    pipeline_name,
):
    instance_count = ParameterInteger(name="InstanceCount", default_value=1)
    instance_type = ParameterString(name="InstanceType", default_value="ml.m5.xlarge")

    # upload model data to s3
    model_local_path = os.path.join(DATA_DIR, "mxnet_mnist/model.tar.gz")
    model_base_uri = "s3://{}/{}/input/model/{}".format(
        sagemaker_session.default_bucket(),
        "register_model_test_with_drift_baseline",
        utils.unique_name_from_base("model"),
    )
    model_uri = S3Uploader.upload(
        model_local_path, model_base_uri, sagemaker_session=sagemaker_session
    )
    model_uri_param = ParameterString(name="model_uri", default_value=model_uri)

    # upload metrics to s3
    metrics_data = (
        '{"regression_metrics": {"mse": {"value": 4.925353410353891, '
        '"standard_deviation": 2.219186917819692}}}'
    )
    metrics_base_uri = "s3://{}/{}/input/metrics/{}".format(
        sagemaker_session.default_bucket(),
        "register_model_test_with_drift_baseline",
        utils.unique_name_from_base("metrics"),
    )
    metrics_uri = S3Uploader.upload_string_as_file_body(
        body=metrics_data,
        desired_s3_uri=metrics_base_uri,
        sagemaker_session=sagemaker_session,
    )
    metrics_uri_param = ParameterString(name="metrics_uri", default_value=metrics_uri)

    model_metrics = ModelMetrics(
        bias=MetricsSource(
            s3_uri=metrics_uri_param,
            content_type="application/json",
        ),
        explainability=MetricsSource(
            s3_uri=metrics_uri_param,
            content_type="application/json",
        ),
        bias_pre_training=MetricsSource(
            s3_uri=metrics_uri_param,
            content_type="application/json",
        ),
        bias_post_training=MetricsSource(
            s3_uri=metrics_uri_param,
            content_type="application/json",
        ),
    )
    drift_check_baselines = DriftCheckBaselines(
        model_statistics=MetricsSource(
            s3_uri=metrics_uri_param,
            content_type="application/json",
        ),
        model_constraints=MetricsSource(
            s3_uri=metrics_uri_param,
            content_type="application/json",
        ),
        model_data_statistics=MetricsSource(
            s3_uri=metrics_uri_param,
            content_type="application/json",
        ),
        model_data_constraints=MetricsSource(
            s3_uri=metrics_uri_param,
            content_type="application/json",
        ),
        bias_config_file=FileSource(
            s3_uri=metrics_uri_param,
            content_type="application/json",
        ),
        bias_pre_training_constraints=MetricsSource(
            s3_uri=metrics_uri_param,
            content_type="application/json",
        ),
        bias_post_training_constraints=MetricsSource(
            s3_uri=metrics_uri_param,
            content_type="application/json",
        ),
        explainability_constraints=MetricsSource(
            s3_uri=metrics_uri_param,
            content_type="application/json",
        ),
        explainability_config_file=FileSource(
            s3_uri=metrics_uri_param,
            content_type="application/json",
        ),
    )
    estimator = XGBoost(
        entry_point="training.py",
        source_dir=os.path.join(DATA_DIR, "sip"),
        instance_type=instance_type,
        instance_count=instance_count,
        framework_version="0.90-2",
        sagemaker_session=sagemaker_session,
        py_version="py3",
        role=role,
    )
    step_register = RegisterModel(
        name="MyRegisterModelStep",
        estimator=estimator,
        model_data=model_uri_param,
        content_types=["application/json"],
        response_types=["application/json"],
        inference_instances=["ml.t2.medium", "ml.m5.xlarge"],
        transform_instances=["ml.m5.xlarge"],
        model_package_group_name="testModelPackageGroup",
        model_metrics=model_metrics,
        drift_check_baselines=drift_check_baselines,
    )

    pipeline = Pipeline(
        name=pipeline_name,
        parameters=[
            model_uri_param,
            metrics_uri_param,
            instance_type,
            instance_count,
        ],
        steps=[step_register],
        sagemaker_session=sagemaker_session,
    )

    try:
        response = pipeline.create(role)
        create_arn = response["PipelineArn"]

        for _ in retries(
            max_retry_count=5,
            exception_message_prefix="Waiting for a successful execution of pipeline",
            seconds_to_sleep=10,
        ):
            execution = pipeline.start(
                parameters={"model_uri": model_uri, "metrics_uri": metrics_uri}
            )
            response = execution.describe()

            assert response["PipelineArn"] == create_arn

            try:
                execution.wait(delay=30, max_attempts=60)
            except WaiterError:
                pass
            execution_steps = execution.list_steps()

            assert len(execution_steps) == 1
            failure_reason = execution_steps[0].get("FailureReason", "")
            if failure_reason != "":
                logging.error(
                    f"Pipeline execution failed with error: {failure_reason}." " Retrying.."
                )
                continue
            assert execution_steps[0]["StepStatus"] == "Succeeded"
            assert execution_steps[0]["StepName"] == "MyRegisterModelStep"

            response = sagemaker_session.sagemaker_client.describe_model_package(
                ModelPackageName=execution_steps[0]["Metadata"]["RegisterModel"]["Arn"]
            )

            assert (
                response["ModelMetrics"]["Explainability"]["Report"]["ContentType"]
                == "application/json"
            )
            assert (
                response["DriftCheckBaselines"]["Bias"]["PreTrainingConstraints"]["ContentType"]
                == "application/json"
            )
            assert (
                response["DriftCheckBaselines"]["Explainability"]["Constraints"]["ContentType"]
                == "application/json"
            )
            assert (
                response["DriftCheckBaselines"]["ModelQuality"]["Statistics"]["ContentType"]
                == "application/json"
            )
            assert (
                response["DriftCheckBaselines"]["ModelDataQuality"]["Statistics"]["ContentType"]
                == "application/json"
            )
            break
    finally:
        try:
            pipeline.delete()
        except Exception:
            pass


def test_model_registration_with_model_repack(
    sagemaker_session,
    role,
    pipeline_name,
    region_name,
):
    kms_key = get_or_create_kms_key(sagemaker_session, role)
    base_dir = os.path.join(DATA_DIR, "pytorch_mnist")
    entry_point = os.path.join(base_dir, "mnist.py")
    input_path = sagemaker_session.upload_data(
        path=os.path.join(base_dir, "training"),
        key_prefix="integ-test-data/pytorch_mnist/training",
    )
    inputs = TrainingInput(s3_data=input_path)

    instance_count = ParameterInteger(name="InstanceCount", default_value=1)
    instance_type = ParameterString(name="InstanceType", default_value="ml.m5.xlarge")
    good_enough_input = ParameterInteger(name="GoodEnoughInput", default_value=1)

    pytorch_estimator = PyTorch(
        entry_point=entry_point,
        role=role,
        framework_version="1.5.0",
        py_version="py3",
        instance_count=instance_count,
        instance_type=instance_type,
        sagemaker_session=sagemaker_session,
        output_kms_key=kms_key,
    )
    step_train = TrainingStep(
        name="pytorch-train",
        estimator=pytorch_estimator,
        inputs=inputs,
    )

    step_register = RegisterModel(
        name="pytorch-register-model",
        estimator=pytorch_estimator,
        model_data=step_train.properties.ModelArtifacts.S3ModelArtifacts,
        content_types=["text/csv"],
        response_types=["text/csv"],
        inference_instances=["ml.t2.medium", "ml.m5.large"],
        transform_instances=["ml.m5.large"],
        description="test-description",
        entry_point=entry_point,
        model_kms_key=kms_key,
    )

    model = Model(
        image_uri=pytorch_estimator.training_image_uri(),
        model_data=step_train.properties.ModelArtifacts.S3ModelArtifacts,
        sagemaker_session=sagemaker_session,
        role=role,
    )
    model_inputs = CreateModelInput(
        instance_type="ml.m5.large",
        accelerator_type="ml.eia1.medium",
    )
    step_model = CreateModelStep(
        name="pytorch-model",
        model=model,
        inputs=model_inputs,
    )

    step_cond = ConditionStep(
        name="cond-good-enough",
        conditions=[ConditionGreaterThanOrEqualTo(left=good_enough_input, right=1)],
        if_steps=[step_train, step_register],
        else_steps=[step_model],
    )

    pipeline = Pipeline(
        name=pipeline_name,
        parameters=[good_enough_input, instance_count, instance_type],
        steps=[step_cond],
        sagemaker_session=sagemaker_session,
    )

    try:
        response = pipeline.create(role)
        create_arn = response["PipelineArn"]
        assert re.match(
<<<<<<< HEAD
            rf"arn:aws:sagemaker:{region_name}:\d{{12}}:pipeline/{pipeline_name}", create_arn
=======
            rf"arn:aws:sagemaker:{region_name}:\d{{12}}:pipeline/{pipeline_name}",
            create_arn,
>>>>>>> e3398d9a
        )

        execution = pipeline.start(parameters={})
        assert re.match(
            rf"arn:aws:sagemaker:{region_name}:\d{{12}}:pipeline/{pipeline_name}/execution/",
            execution.arn,
        )

        execution = pipeline.start(parameters={"GoodEnoughInput": 0})
        assert re.match(
            rf"arn:aws:sagemaker:{region_name}:\d{{12}}:pipeline/{pipeline_name}/execution/",
            execution.arn,
        )
    finally:
        try:
            pipeline.delete()
        except Exception:
            pass


def test_training_job_with_debugger_and_profiler(
    sagemaker_session,
    pipeline_name,
    role,
    pytorch_training_latest_version,
    pytorch_training_latest_py_version,
):
    instance_count = ParameterInteger(name="InstanceCount", default_value=1)
    instance_type = ParameterString(name="InstanceType", default_value="ml.m5.xlarge")

    rules = [
        Rule.sagemaker(rule_configs.vanishing_gradient()),
        Rule.sagemaker(base_config=rule_configs.all_zero(), rule_parameters={"tensor_regex": ".*"}),
        Rule.sagemaker(rule_configs.loss_not_decreasing()),
    ]
    debugger_hook_config = DebuggerHookConfig(
        s3_output_path=(f"s3://{sagemaker_session.default_bucket()}/{uuid.uuid4()}/tensors")
    )

    base_dir = os.path.join(DATA_DIR, "pytorch_mnist")
    script_path = os.path.join(base_dir, "mnist.py")
    input_path = sagemaker_session.upload_data(
        path=os.path.join(base_dir, "training"),
        key_prefix="integ-test-data/pytorch_mnist/training",
    )
    inputs = TrainingInput(s3_data=input_path)

    pytorch_estimator = PyTorch(
        entry_point=script_path,
        role="SageMakerRole",
        framework_version=pytorch_training_latest_version,
        py_version=pytorch_training_latest_py_version,
        instance_count=instance_count,
        instance_type=instance_type,
        sagemaker_session=sagemaker_session,
        rules=rules,
        debugger_hook_config=debugger_hook_config,
    )

    step_train = TrainingStep(
        name="pytorch-train",
        estimator=pytorch_estimator,
        inputs=inputs,
    )

    pipeline = Pipeline(
        name=pipeline_name,
        parameters=[instance_count, instance_type],
        steps=[step_train],
        sagemaker_session=sagemaker_session,
    )

    for _ in retries(
        max_retry_count=5,
        exception_message_prefix="Waiting for a successful execution of pipeline",
        seconds_to_sleep=10,
    ):
        try:
            response = pipeline.create(role)
            create_arn = response["PipelineArn"]

            execution = pipeline.start()
            response = execution.describe()
            assert response["PipelineArn"] == create_arn

            try:
                execution.wait(delay=10, max_attempts=60)
            except WaiterError:
                pass
            execution_steps = execution.list_steps()

            assert len(execution_steps) == 1
            failure_reason = execution_steps[0].get("FailureReason", "")
            if failure_reason != "":
                logging.error(f"Pipeline execution failed with error: {failure_reason}.Retrying..")
                continue
            assert execution_steps[0]["StepName"] == "pytorch-train"
            assert execution_steps[0]["StepStatus"] == "Succeeded"

            training_job_arn = execution_steps[0]["Metadata"]["TrainingJob"]["Arn"]
            job_description = sagemaker_session.sagemaker_client.describe_training_job(
                TrainingJobName=training_job_arn.split("/")[1]
            )

            for index, rule in enumerate(rules):
                config = job_description["DebugRuleConfigurations"][index]
                assert config["RuleConfigurationName"] == rule.name
                assert config["RuleEvaluatorImage"] == rule.image_uri
                assert config["VolumeSizeInGB"] == 0
                assert (
                    config["RuleParameters"]["rule_to_invoke"]
                    == rule.rule_parameters["rule_to_invoke"]
                )
            assert job_description["DebugHookConfig"] == debugger_hook_config._to_request_dict()

            assert job_description["ProfilingStatus"] == "Enabled"
            assert job_description["ProfilerConfig"]["ProfilingIntervalInMilliseconds"] == 500
            break
        finally:
            try:
                pipeline.delete()
            except Exception:
                pass


def test_two_processing_job_depends_on(
    sagemaker_session,
    role,
    pipeline_name,
    region_name,
    cpu_instance_type,
):
    instance_count = ParameterInteger(name="InstanceCount", default_value=2)
    script_path = os.path.join(DATA_DIR, "dummy_script.py")

    pyspark_processor = PySparkProcessor(
        base_job_name="sm-spark",
        framework_version="2.4",
        role=role,
        instance_count=instance_count,
        instance_type=cpu_instance_type,
        max_runtime_in_seconds=1200,
        sagemaker_session=sagemaker_session,
    )

    spark_run_args = pyspark_processor.get_run_args(
        submit_app=script_path,
        arguments=[
            "--s3_input_bucket",
            sagemaker_session.default_bucket(),
            "--s3_input_key_prefix",
            "spark-input",
            "--s3_output_bucket",
            sagemaker_session.default_bucket(),
            "--s3_output_key_prefix",
            "spark-output",
        ],
    )

    step_pyspark_1 = ProcessingStep(
        name="pyspark-process-1",
        processor=pyspark_processor,
        inputs=spark_run_args.inputs,
        outputs=spark_run_args.outputs,
        job_arguments=spark_run_args.arguments,
        code=spark_run_args.code,
    )

    step_pyspark_2 = ProcessingStep(
        name="pyspark-process-2",
        depends_on=[step_pyspark_1],
        processor=pyspark_processor,
        inputs=spark_run_args.inputs,
        outputs=spark_run_args.outputs,
        job_arguments=spark_run_args.arguments,
        code=spark_run_args.code,
    )

    pipeline = Pipeline(
        name=pipeline_name,
        parameters=[instance_count],
        steps=[step_pyspark_1, step_pyspark_2],
        sagemaker_session=sagemaker_session,
    )

    try:
        response = pipeline.create(role)
        create_arn = response["PipelineArn"]
        assert re.match(
            rf"arn:aws:sagemaker:{region_name}:\d{{12}}:pipeline/{pipeline_name}",
            create_arn,
        )

        pipeline.parameters = [ParameterInteger(name="InstanceCount", default_value=1)]
        response = pipeline.update(role)
        update_arn = response["PipelineArn"]
        assert re.match(
            rf"arn:aws:sagemaker:{region_name}:\d{{12}}:pipeline/{pipeline_name}",
            update_arn,
        )

        execution = pipeline.start(parameters={})
        assert re.match(
            rf"arn:aws:sagemaker:{region_name}:\d{{12}}:pipeline/{pipeline_name}/execution/",
            execution.arn,
        )

        response = execution.describe()
        assert response["PipelineArn"] == create_arn

        try:
            execution.wait(delay=60)
        except WaiterError:
            pass

        execution_steps = execution.list_steps()
        assert len(execution_steps) == 2
        time_stamp = {}
        for execution_step in execution_steps:
            name = execution_step["StepName"]
            if name == "pyspark-process-1":
                time_stamp[name] = execution_step["EndTime"]
            else:
                time_stamp[name] = execution_step["StartTime"]
        assert time_stamp["pyspark-process-1"] < time_stamp["pyspark-process-2"]
    finally:
        try:
            pipeline.delete()
        except Exception:
            pass


def test_one_step_data_wrangler_processing_pipeline(sagemaker_session, role, pipeline_name):
    instance_count = ParameterInteger(name="InstanceCount", default_value=1)
    instance_type = ParameterString(name="InstanceType", default_value="ml.m5.4xlarge")

    recipe_file_path = os.path.join(DATA_DIR, "workflow", "dummy_recipe.flow")
    input_file_path = os.path.join(DATA_DIR, "workflow", "dummy_data.csv")

    output_name = "3f74973c-fd1e-4845-89f8-0dd400031be9.default"
    output_content_type = "CSV"
    output_config = {output_name: {"content_type": output_content_type}}
    job_argument = [f"--output-config '{json.dumps(output_config)}'"]

    inputs = [
        ProcessingInput(
            input_name="dummy_data.csv",
            source=input_file_path,
            destination="/opt/ml/processing/dummy_data.csv",
        )
    ]

    output_s3_uri = f"s3://{sagemaker_session.default_bucket()}/output"
    outputs = [
        ProcessingOutput(
            output_name=output_name,
            source="/opt/ml/processing/output",
            destination=output_s3_uri,
            s3_upload_mode="EndOfJob",
        )
    ]

    data_wrangler_processor = DataWranglerProcessor(
        role=role,
        data_wrangler_flow_source=recipe_file_path,
        instance_count=instance_count,
        instance_type=instance_type,
        sagemaker_session=sagemaker_session,
        max_runtime_in_seconds=86400,
    )

    data_wrangler_step = ProcessingStep(
        name="data-wrangler-step",
        processor=data_wrangler_processor,
        inputs=inputs,
        outputs=outputs,
        job_arguments=job_argument,
    )

    pipeline = Pipeline(
        name=pipeline_name,
        parameters=[instance_count, instance_type],
        steps=[data_wrangler_step],
        sagemaker_session=sagemaker_session,
    )

    definition = json.loads(pipeline.definition())
    expected_image_uri = image_uris.retrieve(
        "data-wrangler", region=sagemaker_session.boto_region_name
    )
    assert len(definition["Steps"]) == 1
    assert definition["Steps"][0]["Arguments"]["AppSpecification"]["ImageUri"] is not None
    assert definition["Steps"][0]["Arguments"]["AppSpecification"]["ImageUri"] == expected_image_uri

    assert definition["Steps"][0]["Arguments"]["ProcessingInputs"] is not None
    processing_inputs = definition["Steps"][0]["Arguments"]["ProcessingInputs"]
    assert len(processing_inputs) == 2
    for processing_input in processing_inputs:
        if processing_input["InputName"] == "flow":
            assert processing_input["S3Input"]["S3Uri"].endswith(".flow")
            assert processing_input["S3Input"]["LocalPath"] == "/opt/ml/processing/flow"
        elif processing_input["InputName"] == "dummy_data.csv":
            assert processing_input["S3Input"]["S3Uri"].endswith(".csv")
            assert processing_input["S3Input"]["LocalPath"] == "/opt/ml/processing/dummy_data.csv"
        else:
            raise AssertionError("Unknown input name")
    assert definition["Steps"][0]["Arguments"]["ProcessingOutputConfig"] is not None
    processing_outputs = definition["Steps"][0]["Arguments"]["ProcessingOutputConfig"]["Outputs"]
    assert len(processing_outputs) == 1
    assert processing_outputs[0]["OutputName"] == output_name
    assert processing_outputs[0]["S3Output"] is not None
    assert processing_outputs[0]["S3Output"]["LocalPath"] == "/opt/ml/processing/output"
    assert processing_outputs[0]["S3Output"]["S3Uri"] == output_s3_uri

    try:
        response = pipeline.create(role)
        create_arn = response["PipelineArn"]

        execution = pipeline.start()
        response = execution.describe()
        assert response["PipelineArn"] == create_arn

        try:
            execution.wait(delay=60, max_attempts=10)
        except WaiterError:
            pass

        execution_steps = execution.list_steps()
        assert len(execution_steps) == 1
        assert execution_steps[0]["StepName"] == "data-wrangler-step"
    finally:
        try:
            pipeline.delete()
        except Exception:
            pass


def test_one_step_ingestion_pipeline(
    sagemaker_session, feature_store_session, feature_definitions, role, pipeline_name
):
    instance_count = ParameterInteger(name="InstanceCount", default_value=1)
    instance_type = ParameterString(name="InstanceType", default_value="ml.m5.4xlarge")

    input_name = "features.csv"
    input_file_path = os.path.join(DATA_DIR, "workflow", "features.csv")
    input_data_uri = os.path.join(
        "s3://",
        sagemaker_session.default_bucket(),
        "py-sdk-ingestion-test-input/features.csv",
    )

    with open(input_file_path, "r") as data:
        body = data.read()
        S3Uploader.upload_string_as_file_body(
            body=body,
            desired_s3_uri=input_data_uri,
            sagemaker_session=sagemaker_session,
        )

    inputs = [
        ProcessingInput(
            input_name=input_name,
            source=input_data_uri,
            destination="/opt/ml/processing/features.csv",
        )
    ]

    feature_group_name = f"py-sdk-integ-fg-{int(time.time() * 10**7)}"
    feature_group = FeatureGroup(
        name=feature_group_name,
        feature_definitions=feature_definitions,
        sagemaker_session=feature_store_session,
    )

    ingestion_only_flow, output_name = generate_data_ingestion_flow_from_s3_input(
        input_name,
        input_data_uri,
        s3_content_type="csv",
        s3_has_header=True,
    )

    outputs = [
        ProcessingOutput(
            output_name=output_name,
            app_managed=True,
            feature_store_output=FeatureStoreOutput(feature_group_name=feature_group_name),
        )
    ]

    output_content_type = "CSV"
    output_config = {output_name: {"content_type": output_content_type}}
    job_argument = [f"--output-config '{json.dumps(output_config)}'"]

    temp_flow_path = "./ingestion.flow"
    with cleanup_feature_group(feature_group):
        json.dump(ingestion_only_flow, open(temp_flow_path, "w"))

        data_wrangler_processor = DataWranglerProcessor(
            role=role,
            data_wrangler_flow_source=temp_flow_path,
            instance_count=instance_count,
            instance_type=instance_type,
            sagemaker_session=sagemaker_session,
            max_runtime_in_seconds=86400,
        )

        data_wrangler_step = ProcessingStep(
            name="ingestion-step",
            processor=data_wrangler_processor,
            inputs=inputs,
            outputs=outputs,
            job_arguments=job_argument,
        )

        pipeline = Pipeline(
            name=pipeline_name,
            parameters=[instance_count, instance_type],
            steps=[data_wrangler_step],
            sagemaker_session=sagemaker_session,
        )

        try:
            response = pipeline.create(role)
            create_arn = response["PipelineArn"]

            offline_store_s3_uri = os.path.join(
                "s3://", sagemaker_session.default_bucket(), feature_group_name
            )
            feature_group.create(
                s3_uri=offline_store_s3_uri,
                record_identifier_name="f11",
                event_time_feature_name="f10",
                role_arn=role,
                enable_online_store=False,
            )
            _wait_for_feature_group_create(feature_group)

            execution = pipeline.start()
            response = execution.describe()
            assert response["PipelineArn"] == create_arn

            try:
                execution.wait(delay=60, max_attempts=10)
            except WaiterError:
                pass

            execution_steps = execution.list_steps()

            assert len(execution_steps) == 1
            assert execution_steps[0]["StepName"] == "ingestion-step"
            assert execution_steps[0]["StepStatus"] == "Succeeded"

            athena_query = feature_group.athena_query()
            with timeout(minutes=10):
                athena_query.run(
                    query_string=f'SELECT * FROM "{athena_query.table_name}"',
                    output_location=f"{offline_store_s3_uri}/query_results",
                )
                athena_query.wait()
                assert "SUCCEEDED" == athena_query.get_query_execution().get("QueryExecution").get(
                    "Status"
                ).get("State")

                df = athena_query.as_dataframe()
                assert pd.read_csv(input_file_path).shape[0] == df.shape[0]
        finally:
            try:
                pipeline.delete()
            except Exception as e:
                print(f"Delete pipeline failed with error: {e}")
            os.remove(temp_flow_path)


@pytest.mark.skip(
    reason="""This test creates a long-running pipeline that
                            runs actual training jobs, processing jobs, etc.
                            All of the functionality in this test is covered in
                            shallow tests in this suite; as such, this is disabled
                            and only run as part of the 'lineage' test suite."""
)
def test_end_to_end_pipeline_successful_execution(
    sagemaker_session, region_name, role, pipeline_name, wait=False
):
    model_package_group_name = f"{pipeline_name}ModelPackageGroup"
    data_path = os.path.join(DATA_DIR, "workflow")
    default_bucket = sagemaker_session.default_bucket()

    # download the input data
    local_input_path = os.path.join(data_path, "abalone-dataset.csv")
    s3 = sagemaker_session.boto_session.resource("s3")
    s3.Bucket(f"sagemaker-servicecatalog-seedcode-{region_name}").download_file(
        "dataset/abalone-dataset.csv", local_input_path
    )

    # # upload the input data to our bucket
    base_uri = f"s3://{default_bucket}/{pipeline_name}"
    with open(local_input_path) as data:
        body = data.read()
        input_data_uri = S3Uploader.upload_string_as_file_body(
            body=body,
            desired_s3_uri=f"{base_uri}/abalone-dataset.csv",
            sagemaker_session=sagemaker_session,
        )

    # download batch transform data
    local_batch_path = os.path.join(data_path, "abalone-dataset-batch")
    s3.Bucket(f"sagemaker-servicecatalog-seedcode-{region_name}").download_file(
        "dataset/abalone-dataset-batch", local_batch_path
    )

    # upload the batch transform data
    with open(local_batch_path) as data:
        body = data.read()
        batch_data_uri = S3Uploader.upload_string_as_file_body(
            body=body,
            desired_s3_uri=f"{base_uri}/abalone-dataset-batch",
            sagemaker_session=sagemaker_session,
        )

    # define parameters
    processing_instance_count = ParameterInteger(name="ProcessingInstanceCount", default_value=1)
    processing_instance_type = ParameterString(
        name="ProcessingInstanceType", default_value="ml.m5.xlarge"
    )
    training_instance_type = ParameterString(
        name="TrainingInstanceType", default_value="ml.m5.xlarge"
    )
    model_approval_status = ParameterString(name="ModelApprovalStatus", default_value="Approved")
    input_data = ParameterString(
        name="InputData",
        default_value=input_data_uri,
    )
    batch_data = ParameterString(
        name="BatchData",
        default_value=batch_data_uri,
    )

    # define processing step
    framework_version = "0.23-1"
    sklearn_processor = SKLearnProcessor(
        framework_version=framework_version,
        instance_type=processing_instance_type,
        instance_count=processing_instance_count,
        base_job_name=f"{pipeline_name}-process",
        role=role,
        sagemaker_session=sagemaker_session,
    )
    step_process = ProcessingStep(
        name="AbaloneProcess",
        processor=sklearn_processor,
        inputs=[
            ProcessingInput(source=input_data, destination="/opt/ml/processing/input"),
        ],
        outputs=[
            ProcessingOutput(output_name="train", source="/opt/ml/processing/train"),
            ProcessingOutput(output_name="validation", source="/opt/ml/processing/validation"),
            ProcessingOutput(output_name="test", source="/opt/ml/processing/test"),
        ],
        code=os.path.join(data_path, "abalone/preprocessing.py"),
    )

    # define training step
    model_path = f"s3://{default_bucket}/{pipeline_name}Train"
    image_uri = image_uris.retrieve(
        framework="xgboost",
        region=region_name,
        version="1.0-1",
        py_version="py3",
        instance_type=training_instance_type,
    )
    xgb_train = Estimator(
        image_uri=image_uri,
        instance_type=training_instance_type,
        instance_count=1,
        output_path=model_path,
        role=role,
        sagemaker_session=sagemaker_session,
    )
    xgb_train.set_hyperparameters(
        objective="reg:linear",
        num_round=50,
        max_depth=5,
        eta=0.2,
        gamma=4,
        min_child_weight=6,
        subsample=0.7,
        silent=0,
    )
    step_train = TrainingStep(
        name="AbaloneTrain",
        estimator=xgb_train,
        inputs={
            "train": TrainingInput(
                s3_data=step_process.properties.ProcessingOutputConfig.Outputs[
                    "train"
                ].S3Output.S3Uri,
                content_type="text/csv",
            ),
            "validation": TrainingInput(
                s3_data=step_process.properties.ProcessingOutputConfig.Outputs[
                    "validation"
                ].S3Output.S3Uri,
                content_type="text/csv",
            ),
        },
    )

    # define evaluation step
    script_eval = ScriptProcessor(
        image_uri=image_uri,
        command=["python3"],
        instance_type=processing_instance_type,
        instance_count=1,
        base_job_name=f"{pipeline_name}-eval",
        role=role,
        sagemaker_session=sagemaker_session,
    )
    evaluation_report = PropertyFile(
        name="EvaluationReport", output_name="evaluation", path="evaluation.json"
    )
    step_eval = ProcessingStep(
        name="AbaloneEval",
        processor=script_eval,
        inputs=[
            ProcessingInput(
                source=step_train.properties.ModelArtifacts.S3ModelArtifacts,
                destination="/opt/ml/processing/model",
            ),
            ProcessingInput(
                source=step_process.properties.ProcessingOutputConfig.Outputs[
                    "test"
                ].S3Output.S3Uri,
                destination="/opt/ml/processing/test",
            ),
        ],
        outputs=[
            ProcessingOutput(output_name="evaluation", source="/opt/ml/processing/evaluation"),
        ],
        code=os.path.join(data_path, "abalone/evaluation.py"),
        property_files=[evaluation_report],
    )

    # define create model step
    model = Model(
        image_uri=image_uri,
        model_data=step_train.properties.ModelArtifacts.S3ModelArtifacts,
        sagemaker_session=sagemaker_session,
        role=role,
    )
    inputs = CreateModelInput(
        instance_type="ml.m5.large",
        accelerator_type="ml.eia1.medium",
    )
    step_create_model = CreateModelStep(
        name="AbaloneCreateModel",
        model=model,
        inputs=inputs,
    )

    # define transform step
    transformer = Transformer(
        model_name=step_create_model.properties.ModelName,
        instance_type="ml.m5.xlarge",
        instance_count=1,
        output_path=f"s3://{default_bucket}/{pipeline_name}Transform",
        sagemaker_session=sagemaker_session,
    )
    step_transform = TransformStep(
        name="AbaloneTransform",
        transformer=transformer,
        inputs=TransformInput(data=batch_data),
    )

    # define register model step
    model_metrics = ModelMetrics(
        model_statistics=MetricsSource(
            s3_uri="{}/evaluation.json".format(
                step_eval.arguments["ProcessingOutputConfig"]["Outputs"][0]["S3Output"]["S3Uri"]
            ),
            content_type="application/json",
        )
    )
    step_register = RegisterModel(
        name="AbaloneRegisterModel",
        estimator=xgb_train,
        model_data=step_train.properties.ModelArtifacts.S3ModelArtifacts,
        content_types=["text/csv"],
        response_types=["text/csv"],
        inference_instances=["ml.t2.medium", "ml.m5.xlarge"],
        transform_instances=["ml.m5.xlarge"],
        model_package_group_name=model_package_group_name,
        approval_status=model_approval_status,
        model_metrics=model_metrics,
    )

    # define condition step
    cond_lte = ConditionLessThanOrEqualTo(
        left=JsonGet(
            step=step_eval,
            property_file=evaluation_report,
            json_path="regression_metrics.mse.value",
        ),
        right=20.0,
    )

    step_cond = ConditionStep(
        name="AbaloneMSECond",
        conditions=[cond_lte],
        if_steps=[step_register, step_create_model, step_transform],
        else_steps=[],
    )

    # define pipeline
    pipeline = Pipeline(
        name=pipeline_name,
        parameters=[
            processing_instance_type,
            processing_instance_count,
            training_instance_type,
            model_approval_status,
            input_data,
            batch_data,
        ],
        steps=[step_process, step_train, step_eval, step_cond],
        sagemaker_session=sagemaker_session,
    )

    pipeline.create(role)
    execution = pipeline.start()
    execution_arn = execution.arn

    if wait:
        execution.wait()

    return execution_arn


def _wait_for_feature_group_create(feature_group: FeatureGroup):
    status = feature_group.describe().get("FeatureGroupStatus")
    while status == "Creating":
        print("Waiting for Feature Group Creation")
        time.sleep(5)
        status = feature_group.describe().get("FeatureGroupStatus")
    if status != "Created":
        print(feature_group.describe())
        raise RuntimeError(f"Failed to create feature group {feature_group.name}")
    print(f"FeatureGroup {feature_group.name} successfully created.")


@pytest.fixture
def feature_definitions():
    return [
        FeatureDefinition(feature_name="f1", feature_type=FeatureTypeEnum.STRING),
        FeatureDefinition(feature_name="f2", feature_type=FeatureTypeEnum.FRACTIONAL),
        FeatureDefinition(feature_name="f3", feature_type=FeatureTypeEnum.FRACTIONAL),
        FeatureDefinition(feature_name="f4", feature_type=FeatureTypeEnum.FRACTIONAL),
        FeatureDefinition(feature_name="f5", feature_type=FeatureTypeEnum.FRACTIONAL),
        FeatureDefinition(feature_name="f6", feature_type=FeatureTypeEnum.FRACTIONAL),
        FeatureDefinition(feature_name="f7", feature_type=FeatureTypeEnum.FRACTIONAL),
        FeatureDefinition(feature_name="f8", feature_type=FeatureTypeEnum.FRACTIONAL),
        FeatureDefinition(feature_name="f9", feature_type=FeatureTypeEnum.INTEGRAL),
        FeatureDefinition(feature_name="f10", feature_type=FeatureTypeEnum.FRACTIONAL),
        FeatureDefinition(feature_name="f11", feature_type=FeatureTypeEnum.STRING),
    ]


@contextmanager
def cleanup_feature_group(feature_group: FeatureGroup):
    try:
        yield
    finally:
        try:
            feature_group.delete()
            print("FeatureGroup cleaned up")
        except Exception as e:
            print(f"Delete FeatureGroup failed with error: {e}.")
            pass


def test_large_pipeline(sagemaker_session, role, pipeline_name, region_name):
    instance_count = ParameterInteger(name="InstanceCount", default_value=2)

    outputParam = CallbackOutput(output_name="output", output_type=CallbackOutputTypeEnum.String)

    callback_steps = [
        CallbackStep(
            name=f"callback-step{count}",
            sqs_queue_url="https://sqs.us-east-2.amazonaws.com/123456789012/MyQueue",
            inputs={"arg1": "foo"},
            outputs=[outputParam],
        )
        for count in range(2000)
    ]
    pipeline = Pipeline(
        name=pipeline_name,
        parameters=[instance_count],
        steps=callback_steps,
        sagemaker_session=sagemaker_session,
    )

    try:
        response = pipeline.create(role)
        create_arn = response["PipelineArn"]
        assert re.match(
            rf"arn:aws:sagemaker:{region_name}:\d{{12}}:pipeline/{pipeline_name}",
            create_arn,
        )
        response = pipeline.describe()
        assert len(json.loads(pipeline.describe()["PipelineDefinition"])["Steps"]) == 2000

        pipeline.parameters = [ParameterInteger(name="InstanceCount", default_value=1)]
        response = pipeline.update(role)
        update_arn = response["PipelineArn"]
        assert re.match(
            rf"arn:aws:sagemaker:{region_name}:\d{{12}}:pipeline/{pipeline_name}",
            update_arn,
        )
    finally:
        try:
            pipeline.delete()
        except Exception:
            pass


def test_create_and_update_with_parallelism_config(
    sagemaker_session, role, pipeline_name, region_name
):
    instance_count = ParameterInteger(name="InstanceCount", default_value=2)

    outputParam = CallbackOutput(output_name="output", output_type=CallbackOutputTypeEnum.String)

    callback_steps = [
        CallbackStep(
            name=f"callback-step{count}",
            sqs_queue_url="https://sqs.us-east-2.amazonaws.com/123456789012/MyQueue",
            inputs={"arg1": "foo"},
            outputs=[outputParam],
        )
        for count in range(500)
    ]
    pipeline = Pipeline(
        name=pipeline_name,
        parameters=[instance_count],
        steps=callback_steps,
        sagemaker_session=sagemaker_session,
    )

    try:
        response = pipeline.create(role, parallelism_config={"MaxParallelExecutionSteps": 50})
        create_arn = response["PipelineArn"]
        assert re.match(
            rf"arn:aws:sagemaker:{region_name}:\d{{12}}:pipeline/{pipeline_name}",
            create_arn,
        )
        response = pipeline.describe()
        assert response["ParallelismConfiguration"]["MaxParallelExecutionSteps"] == 50

        pipeline.parameters = [ParameterInteger(name="InstanceCount", default_value=1)]
        response = pipeline.update(role, parallelism_config={"MaxParallelExecutionSteps": 55})
        update_arn = response["PipelineArn"]
        assert re.match(
            rf"arn:aws:sagemaker:{region_name}:\d{{12}}:pipeline/{pipeline_name}",
            update_arn,
        )

        response = pipeline.describe()
        assert response["ParallelismConfiguration"]["MaxParallelExecutionSteps"] == 55

    finally:
        try:
            pipeline.delete()
        except Exception:
            pass<|MERGE_RESOLUTION|>--- conflicted
+++ resolved
@@ -1225,12 +1225,8 @@
         response = pipeline.create(role)
         create_arn = response["PipelineArn"]
         assert re.match(
-<<<<<<< HEAD
-            rf"arn:aws:sagemaker:{region_name}:\d{{12}}:pipeline/{pipeline_name}", create_arn
-=======
             rf"arn:aws:sagemaker:{region_name}:\d{{12}}:pipeline/{pipeline_name}",
             create_arn,
->>>>>>> e3398d9a
         )
     finally:
         try:
@@ -1327,12 +1323,8 @@
         response = pipeline.create(role)
         create_arn = response["PipelineArn"]
         assert re.match(
-<<<<<<< HEAD
-            rf"arn:aws:sagemaker:{region_name}:\d{{12}}:pipeline/{pipeline_name}", create_arn
-=======
             rf"arn:aws:sagemaker:{region_name}:\d{{12}}:pipeline/{pipeline_name}",
             create_arn,
->>>>>>> e3398d9a
         )
 
         execution = pipeline.start(parameters={})
@@ -1451,12 +1443,8 @@
         response = pipeline.create(role)
         create_arn = response["PipelineArn"]
         assert re.match(
-<<<<<<< HEAD
-            rf"arn:aws:sagemaker:{region_name}:\d{{12}}:pipeline/{pipeline_name}", create_arn
-=======
             rf"arn:aws:sagemaker:{region_name}:\d{{12}}:pipeline/{pipeline_name}",
             create_arn,
->>>>>>> e3398d9a
         )
 
         execution = pipeline.start(parameters={})
@@ -1583,12 +1571,8 @@
         response = pipeline.create(role)
         create_arn = response["PipelineArn"]
         assert re.match(
-<<<<<<< HEAD
-            rf"arn:aws:sagemaker:{region_name}:\d{{12}}:pipeline/{pipeline_name}", create_arn
-=======
             rf"arn:aws:sagemaker:{region_name}:\d{{12}}:pipeline/{pipeline_name}",
             create_arn,
->>>>>>> e3398d9a
         )
 
         execution = pipeline.start(parameters={})
@@ -1649,12 +1633,8 @@
         response = pipeline.create(role)
         create_arn = response["PipelineArn"]
         assert re.match(
-<<<<<<< HEAD
-            rf"arn:aws:sagemaker:{region_name}:\d{{12}}:pipeline/{pipeline_name}", create_arn
-=======
             rf"arn:aws:sagemaker:{region_name}:\d{{12}}:pipeline/{pipeline_name}",
             create_arn,
->>>>>>> e3398d9a
         )
 
         execution = pipeline.start(parameters={})
@@ -1850,12 +1830,8 @@
         response = pipeline.upsert(role_arn=role)
         create_arn = response["PipelineArn"]
         assert re.match(
-<<<<<<< HEAD
-            rf"arn:aws:sagemaker:{region_name}:\d{{12}}:pipeline/{pipeline_name}", create_arn
-=======
             rf"arn:aws:sagemaker:{region_name}:\d{{12}}:pipeline/{pipeline_name}",
             create_arn,
->>>>>>> e3398d9a
         )
 
         execution = pipeline.start(parameters={})
@@ -2156,12 +2132,8 @@
         response = pipeline.create(role)
         create_arn = response["PipelineArn"]
         assert re.match(
-<<<<<<< HEAD
-            rf"arn:aws:sagemaker:{region_name}:\d{{12}}:pipeline/{pipeline_name}", create_arn
-=======
             rf"arn:aws:sagemaker:{region_name}:\d{{12}}:pipeline/{pipeline_name}",
             create_arn,
->>>>>>> e3398d9a
         )
 
         execution = pipeline.start(parameters={})
