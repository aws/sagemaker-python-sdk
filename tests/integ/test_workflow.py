# Copyright Amazon.com, Inc. or its affiliates. All Rights Reserved.
#
# Licensed under the Apache License, Version 2.0 (the "License"). You
# may not use this file except in compliance with the License. A copy of
# the License is located at
#
#     http://aws.amazon.com/apache2.0/
#
# or in the "license" file accompanying this file. This file is
# distributed on an "AS IS" BASIS, WITHOUT WARRANTIES OR CONDITIONS OF
# ANY KIND, either express or implied. See the License for the specific
# language governing permissions and limitations under the License.
from __future__ import absolute_import

import json
import os
import re
import subprocess
import time
import uuid
import logging

from contextlib import contextmanager
import pytest

from botocore.exceptions import WaiterError
import pandas as pd

import tests
from sagemaker.drift_check_baselines import DriftCheckBaselines
from tests.integ.timeout import timeout

from sagemaker.debugger import (
    DebuggerHookConfig,
    Rule,
    rule_configs,
)
from datetime import datetime
from sagemaker.session import Session
from sagemaker import image_uris, PipelineModel
from sagemaker.estimator import Estimator
from sagemaker import FileSource, utils
from sagemaker.inputs import CreateModelInput, TrainingInput
from sagemaker.model import Model
from sagemaker.model_metrics import MetricsSource, ModelMetrics
from sagemaker.processing import (
    ProcessingInput,
    ProcessingOutput,
    FeatureStoreOutput,
    ScriptProcessor,
)
from sagemaker.pytorch.estimator import PyTorch
from sagemaker.tuner import HyperparameterTuner, IntegerParameter
from sagemaker.s3 import S3Uploader
from sagemaker.session import get_execution_role
from sagemaker.sklearn.estimator import SKLearn
from sagemaker.sklearn import SKLearnModel
from sagemaker.transformer import Transformer
from sagemaker.mxnet.model import MXNetModel
from sagemaker.xgboost import XGBoostModel
from sagemaker.xgboost import XGBoost
from sagemaker.sklearn.processing import SKLearnProcessor
from sagemaker.spark.processing import PySparkProcessor, SparkJarProcessor
from sagemaker.workflow.conditions import (
    ConditionGreaterThanOrEqualTo,
    ConditionIn,
    ConditionLessThanOrEqualTo,
)
from sagemaker.workflow.condition_step import ConditionStep
from sagemaker.workflow.callback_step import (
    CallbackStep,
    CallbackOutput,
    CallbackOutputTypeEnum,
)
from sagemaker.workflow.lambda_step import (
    LambdaStep,
    LambdaOutput,
    LambdaOutputTypeEnum,
)
from sagemaker.workflow.emr_step import EMRStep, EMRStepConfig
from sagemaker.wrangler.processing import DataWranglerProcessor
from sagemaker.dataset_definition.inputs import (
    DatasetDefinition,
    AthenaDatasetDefinition,
)
from sagemaker.workflow.execution_variables import ExecutionVariables
from sagemaker.workflow.functions import Join, JsonGet
from sagemaker.wrangler.ingestion import generate_data_ingestion_flow_from_s3_input
from sagemaker.workflow.parameters import (
    ParameterInteger,
    ParameterString,
)
from sagemaker.workflow.steps import (
    CreateModelStep,
    ProcessingStep,
    TrainingStep,
    CacheConfig,
    TuningStep,
    TransformStep,
    TransformInput,
    PropertyFile,
)
from sagemaker.workflow.step_collections import RegisterModel
from sagemaker.workflow.pipeline import Pipeline
from sagemaker.lambda_helper import Lambda
from sagemaker.feature_store.feature_group import (
    FeatureGroup,
    FeatureDefinition,
    FeatureTypeEnum,
)
from tests.integ import DATA_DIR
from tests.integ.kms_utils import get_or_create_kms_key
from tests.integ.retry import retries


def ordered(obj):
    """Helper function for dict comparison"""
    if isinstance(obj, dict):
        return sorted((k, ordered(v)) for k, v in obj.items())
    if isinstance(obj, list):
        return sorted(ordered(x) for x in obj)
    else:
        return obj


@pytest.fixture(scope="module")
def region_name(sagemaker_session):
    return sagemaker_session.boto_session.region_name


@pytest.fixture(scope="module")
def role(sagemaker_session):
    return get_execution_role(sagemaker_session)


@pytest.fixture(scope="module")
def script_dir():
    return os.path.join(DATA_DIR, "sklearn_processing")


@pytest.fixture(scope="module")
def feature_store_session(sagemaker_session):
    boto_session = sagemaker_session.boto_session
    sagemaker_client = boto_session.client("sagemaker")
    featurestore_runtime_client = boto_session.client("sagemaker-featurestore-runtime")

    return Session(
        boto_session=boto_session,
        sagemaker_client=sagemaker_client,
        sagemaker_featurestore_runtime_client=featurestore_runtime_client,
    )


@pytest.fixture
def pipeline_name():
    return f"my-pipeline-{int(time.time() * 10 ** 7)}"


@pytest.fixture
def athena_dataset_definition(sagemaker_session):
    return DatasetDefinition(
        local_path="/opt/ml/processing/input/add",
        data_distribution_type="FullyReplicated",
        input_mode="File",
        athena_dataset_definition=AthenaDatasetDefinition(
            catalog="AwsDataCatalog",
            database="default",
            work_group="workgroup",
            query_string=('SELECT * FROM "default"."s3_test_table_$STAGE_$REGIONUNDERSCORED";'),
            output_s3_uri=f"s3://{sagemaker_session.default_bucket()}/add",
            output_format="JSON",
            output_compression="GZIP",
        ),
    )


@pytest.fixture
def configuration() -> list:
    configuration = [
        {
            "Classification": "spark-defaults",
            "Properties": {"spark.executor.memory": "2g", "spark.executor.cores": "1"},
        },
        {
            "Classification": "hadoop-env",
            "Properties": {},
            "Configurations": [
                {
                    "Classification": "export",
                    "Properties": {
                        "HADOOP_DATANODE_HEAPSIZE": "2048",
                        "HADOOP_NAMENODE_OPTS": "-XX:GCTimeRatio=19",
                    },
                    "Configurations": [],
                }
            ],
        },
        {
            "Classification": "core-site",
            "Properties": {"spark.executor.memory": "2g", "spark.executor.cores": "1"},
        },
        {"Classification": "hadoop-log4j", "Properties": {"key": "value"}},
        {
            "Classification": "hive-env",
            "Properties": {},
            "Configurations": [
                {
                    "Classification": "export",
                    "Properties": {
                        "HADOOP_DATANODE_HEAPSIZE": "2048",
                        "HADOOP_NAMENODE_OPTS": "-XX:GCTimeRatio=19",
                    },
                    "Configurations": [],
                }
            ],
        },
        {"Classification": "hive-log4j", "Properties": {"key": "value"}},
        {"Classification": "hive-exec-log4j", "Properties": {"key": "value"}},
        {"Classification": "hive-site", "Properties": {"key": "value"}},
        {"Classification": "spark-defaults", "Properties": {"key": "value"}},
        {
            "Classification": "spark-env",
            "Properties": {},
            "Configurations": [
                {
                    "Classification": "export",
                    "Properties": {
                        "HADOOP_DATANODE_HEAPSIZE": "2048",
                        "HADOOP_NAMENODE_OPTS": "-XX:GCTimeRatio=19",
                    },
                    "Configurations": [],
                }
            ],
        },
        {"Classification": "spark-log4j", "Properties": {"key": "value"}},
        {"Classification": "spark-hive-site", "Properties": {"key": "value"}},
        {"Classification": "spark-metrics", "Properties": {"key": "value"}},
        {"Classification": "yarn-site", "Properties": {"key": "value"}},
        {
            "Classification": "yarn-env",
            "Properties": {},
            "Configurations": [
                {
                    "Classification": "export",
                    "Properties": {
                        "HADOOP_DATANODE_HEAPSIZE": "2048",
                        "HADOOP_NAMENODE_OPTS": "-XX:GCTimeRatio=19",
                    },
                    "Configurations": [],
                }
            ],
        },
    ]
    return configuration


@pytest.fixture(scope="module")
def build_jar():
    spark_path = os.path.join(DATA_DIR, "spark")
    java_file_path = os.path.join("com", "amazonaws", "sagemaker", "spark", "test")
    java_version_pattern = r"(\d+\.\d+).*"
    jar_file_path = os.path.join(spark_path, "code", "java", "hello-java-spark")
    # compile java file
    java_version = subprocess.check_output(["java", "-version"], stderr=subprocess.STDOUT).decode(
        "utf-8"
    )
    java_version = re.search(java_version_pattern, java_version).groups()[0]

    if float(java_version) > 1.8:
        subprocess.run(
            [
                "javac",
                "--release",
                "8",
                os.path.join(jar_file_path, java_file_path, "HelloJavaSparkApp.java"),
            ]
        )
    else:
        subprocess.run(
            [
                "javac",
                os.path.join(jar_file_path, java_file_path, "HelloJavaSparkApp.java"),
            ]
        )

    subprocess.run(
        [
            "jar",
            "cfm",
            os.path.join(jar_file_path, "hello-spark-java.jar"),
            os.path.join(jar_file_path, "manifest.txt"),
            "-C",
            jar_file_path,
            ".",
        ]
    )
    yield
    subprocess.run(["rm", os.path.join(jar_file_path, "hello-spark-java.jar")])
    subprocess.run(["rm", os.path.join(jar_file_path, java_file_path, "HelloJavaSparkApp.class")])


def test_three_step_definition(
    sagemaker_session,
    region_name,
    role,
    script_dir,
    pipeline_name,
    athena_dataset_definition,
):
    framework_version = "0.20.0"
    instance_type = ParameterString(name="InstanceType", default_value="ml.m5.xlarge")
    instance_count = ParameterInteger(name="InstanceCount", default_value=1)
    output_prefix = ParameterString(name="OutputPrefix", default_value="output")

    input_data = f"s3://sagemaker-sample-data-{region_name}/processing/census/census-income.csv"

    sklearn_processor = SKLearnProcessor(
        framework_version=framework_version,
        instance_type=instance_type,
        instance_count=instance_count,
        base_job_name="test-sklearn",
        sagemaker_session=sagemaker_session,
        role=role,
    )
    step_process = ProcessingStep(
        name="my-process",
        display_name="ProcessingStep",
        description="description for Processing step",
        processor=sklearn_processor,
        inputs=[
            ProcessingInput(source=input_data, destination="/opt/ml/processing/input"),
            ProcessingInput(dataset_definition=athena_dataset_definition),
        ],
        outputs=[
            ProcessingOutput(output_name="train_data", source="/opt/ml/processing/train"),
            ProcessingOutput(
                output_name="test_data",
                source="/opt/ml/processing/test",
                destination=Join(
                    on="/",
                    values=[
                        "s3:/",
                        sagemaker_session.default_bucket(),
                        "test-sklearn",
                        output_prefix,
                        ExecutionVariables.PIPELINE_EXECUTION_ID,
                    ],
                ),
            ),
        ],
        code=os.path.join(script_dir, "preprocessing.py"),
    )

    sklearn_train = SKLearn(
        framework_version=framework_version,
        entry_point=os.path.join(script_dir, "train.py"),
        instance_type=instance_type,
        sagemaker_session=sagemaker_session,
        role=role,
    )
    step_train = TrainingStep(
        name="my-train",
        display_name="TrainingStep",
        description="description for Training step",
        estimator=sklearn_train,
        inputs=TrainingInput(
            s3_data=step_process.properties.ProcessingOutputConfig.Outputs[
                "train_data"
            ].S3Output.S3Uri
        ),
    )

    model = Model(
        image_uri=sklearn_train.image_uri,
        model_data=step_train.properties.ModelArtifacts.S3ModelArtifacts,
        sagemaker_session=sagemaker_session,
        role=role,
    )
    model_inputs = CreateModelInput(
        instance_type="ml.m5.large",
        accelerator_type="ml.eia1.medium",
    )
    step_model = CreateModelStep(
        name="my-model",
        display_name="ModelStep",
        description="description for Model step",
        model=model,
        inputs=model_inputs,
    )

    pipeline = Pipeline(
        name=pipeline_name,
        parameters=[instance_type, instance_count, output_prefix],
        steps=[step_process, step_train, step_model],
        sagemaker_session=sagemaker_session,
    )

    definition = json.loads(pipeline.definition())
    assert definition["Version"] == "2020-12-01"

    assert set(tuple(param.items()) for param in definition["Parameters"]) == set(
        [
            tuple(
                {
                    "Name": "InstanceType",
                    "Type": "String",
                    "DefaultValue": "ml.m5.xlarge",
                }.items()
            ),
            tuple({"Name": "InstanceCount", "Type": "Integer", "DefaultValue": 1}.items()),
            tuple(
                {
                    "Name": "OutputPrefix",
                    "Type": "String",
                    "DefaultValue": "output",
                }.items()
            ),
        ]
    )

    steps = definition["Steps"]
    assert len(steps) == 3

    names_and_types = []
    display_names_and_desc = []
    processing_args = {}
    training_args = {}
    for step in steps:
        names_and_types.append((step["Name"], step["Type"]))
        display_names_and_desc.append((step["DisplayName"], step["Description"]))
        if step["Type"] == "Processing":
            processing_args = step["Arguments"]
        if step["Type"] == "Training":
            training_args = step["Arguments"]
        if step["Type"] == "Model":
            model_args = step["Arguments"]

    assert set(names_and_types) == set(
        [
            ("my-process", "Processing"),
            ("my-train", "Training"),
            ("my-model", "Model"),
        ]
    )

    assert set(display_names_and_desc) == set(
        [
            ("ProcessingStep", "description for Processing step"),
            ("TrainingStep", "description for Training step"),
            ("ModelStep", "description for Model step"),
        ]
    )
    assert processing_args["ProcessingResources"]["ClusterConfig"] == {
        "InstanceType": {"Get": "Parameters.InstanceType"},
        "InstanceCount": {"Get": "Parameters.InstanceCount"},
        "VolumeSizeInGB": 30,
    }

    assert training_args["ResourceConfig"] == {
        "InstanceCount": 1,
        "InstanceType": {"Get": "Parameters.InstanceType"},
        "VolumeSizeInGB": 30,
    }
    assert training_args["InputDataConfig"][0]["DataSource"]["S3DataSource"]["S3Uri"] == {
        "Get": "Steps.my-process.ProcessingOutputConfig.Outputs['train_data'].S3Output.S3Uri"
    }
    assert model_args["PrimaryContainer"]["ModelDataUrl"] == {
        "Get": "Steps.my-train.ModelArtifacts.S3ModelArtifacts"
    }
    try:
        response = pipeline.create(role)
        create_arn = response["PipelineArn"]
        assert re.match(
            rf"arn:aws:sagemaker:{region_name}:\d{{12}}:pipeline/{pipeline_name}",
            create_arn,
        )
    finally:
        try:
            pipeline.delete()
        except Exception:
            pass


def test_one_step_sklearn_processing_pipeline(
    sagemaker_session,
    role,
    sklearn_latest_version,
    cpu_instance_type,
    pipeline_name,
    region_name,
    athena_dataset_definition,
):
    instance_count = ParameterInteger(name="InstanceCount", default_value=2)
    script_path = os.path.join(DATA_DIR, "dummy_script.py")
    input_file_path = os.path.join(DATA_DIR, "dummy_input.txt")
    inputs = [
        ProcessingInput(source=input_file_path, destination="/opt/ml/processing/inputs/"),
        ProcessingInput(dataset_definition=athena_dataset_definition),
    ]

    cache_config = CacheConfig(enable_caching=True, expire_after="T30m")

    sklearn_processor = SKLearnProcessor(
        framework_version=sklearn_latest_version,
        role=role,
        instance_type=cpu_instance_type,
        instance_count=instance_count,
        command=["python3"],
        sagemaker_session=sagemaker_session,
        base_job_name="test-sklearn",
    )

    step_sklearn = ProcessingStep(
        name="sklearn-process",
        processor=sklearn_processor,
        inputs=inputs,
        code=script_path,
        cache_config=cache_config,
    )
    pipeline = Pipeline(
        name=pipeline_name,
        parameters=[instance_count],
        steps=[step_sklearn],
        sagemaker_session=sagemaker_session,
    )

    try:
        # NOTE: We should exercise the case when role used in the pipeline execution is
        # different than that required of the steps in the pipeline itself. The role in
        # the pipeline definition needs to create training and processing jobs and other
        # sagemaker entities. However, the jobs created in the steps themselves execute
        # under a potentially different role, often requiring access to S3 and other
        # artifacts not required to during creation of the jobs in the pipeline steps.
        response = pipeline.create(role)
        create_arn = response["PipelineArn"]
        assert re.match(
            rf"arn:aws:sagemaker:{region_name}:\d{{12}}:pipeline/{pipeline_name}",
            create_arn,
        )

        pipeline.parameters = [ParameterInteger(name="InstanceCount", default_value=1)]
        execution = pipeline.start(parameters={})
        assert re.match(
            rf"arn:aws:sagemaker:{region_name}:\d{{12}}:pipeline/{pipeline_name}/execution/",
            execution.arn,
        )

        response = execution.describe()
        assert response["PipelineArn"] == create_arn

        # Check CacheConfig
        response = json.loads(pipeline.describe()["PipelineDefinition"])["Steps"][0]["CacheConfig"]
        assert response["Enabled"] == cache_config.enable_caching
        assert response["ExpireAfter"] == cache_config.expire_after

        try:
            execution.wait(delay=30, max_attempts=3)
        except WaiterError:
            pass
        execution_steps = execution.list_steps()
        assert len(execution_steps) == 1
        assert execution_steps[0]["StepName"] == "sklearn-process"
    finally:
        try:
            pipeline.delete()
        except Exception:
            pass


def test_one_step_framework_processing_pipeline(
    sagemaker_session,
    role,
    sklearn_latest_version,
    cpu_instance_type,
    pipeline_name,
    region_name,
    athena_dataset_definition,
):
    """Use `SKLearnProcessor` to test `FrameworkProcessor`."""
    instance_count = ParameterInteger(name="InstanceCount", default_value=2)
    script_path = os.path.join(DATA_DIR, "dummy_script.py")
    input_file_path = os.path.join(DATA_DIR, "dummy_input.txt")

    inputs = [
        ProcessingInput(source=input_file_path, destination="/opt/ml/processing/inputs/"),
        ProcessingInput(dataset_definition=athena_dataset_definition),
    ]

    cache_config = CacheConfig(enable_caching=True, expire_after="T30m")

    sklearn_processor = SKLearnProcessor(
        framework_version=sklearn_latest_version,
        role=role,
        instance_type=cpu_instance_type,
        instance_count=instance_count,
        sagemaker_session=sagemaker_session,
        base_job_name="test-sklearn",
    )

    run_args = sklearn_processor.get_run_args(code=script_path, inputs=inputs)

    step_sklearn = ProcessingStep(
        name="sklearn-process",
        processor=sklearn_processor,
        inputs=run_args.inputs,
        outputs=run_args.outputs,
        job_arguments=run_args.arguments,
        code=run_args.code,
        cache_config=cache_config,
    )
    pipeline = Pipeline(
        name=pipeline_name,
        parameters=[instance_count],
        steps=[step_sklearn],
        sagemaker_session=sagemaker_session,
    )

    try:
        # NOTE: We should exercise the case when role used in the pipeline execution is
        # different than that required of the steps in the pipeline itself. The role in
        # the pipeline definition needs to create training and processing jobs and other
        # sagemaker entities. However, the jobs created in the steps themselves execute
        # under a potentially different role, often requiring access to S3 and other
        # artifacts not required to during creation of the jobs in the pipeline steps.
        response = pipeline.create(role)
        create_arn = response["PipelineArn"]
        assert re.match(
            rf"arn:aws:sagemaker:{region_name}:\d{{12}}:pipeline/{pipeline_name}",
            create_arn,
        )

        pipeline.parameters = [ParameterInteger(name="InstanceCount", default_value=1)]
        response = pipeline.update(role)
        update_arn = response["PipelineArn"]
        assert re.match(
            rf"arn:aws:sagemaker:{region_name}:\d{{12}}:pipeline/{pipeline_name}",
            update_arn,
        )

        execution = pipeline.start(parameters={})
        assert re.match(
            rf"arn:aws:sagemaker:{region_name}:\d{{12}}:pipeline/{pipeline_name}/execution/",
            execution.arn,
        )

        response = execution.describe()
        assert response["PipelineArn"] == create_arn

        # Check CacheConfig
        response = json.loads(pipeline.describe()["PipelineDefinition"])["Steps"][0]["CacheConfig"]
        assert response["Enabled"] == cache_config.enable_caching
        assert response["ExpireAfter"] == cache_config.expire_after

        try:
            execution.wait(delay=30, max_attempts=3)
        except WaiterError:
            pass
        execution_steps = execution.list_steps()
        assert len(execution_steps) == 1
        assert execution_steps[0]["StepName"] == "sklearn-process"
    finally:
        try:
            pipeline.delete()
        except Exception:
            pass


def test_one_step_pyspark_processing_pipeline(
    sagemaker_session,
    role,
    cpu_instance_type,
    pipeline_name,
    region_name,
):
    instance_count = ParameterInteger(name="InstanceCount", default_value=2)
    script_path = os.path.join(DATA_DIR, "dummy_script.py")

    cache_config = CacheConfig(enable_caching=True, expire_after="T30m")

    pyspark_processor = PySparkProcessor(
        base_job_name="sm-spark",
        framework_version="2.4",
        role=role,
        instance_count=instance_count,
        instance_type=cpu_instance_type,
        max_runtime_in_seconds=1200,
        sagemaker_session=sagemaker_session,
    )

    spark_run_args = pyspark_processor.get_run_args(
        submit_app=script_path,
        arguments=[
            "--s3_input_bucket",
            sagemaker_session.default_bucket(),
            "--s3_input_key_prefix",
            "spark-input",
            "--s3_output_bucket",
            sagemaker_session.default_bucket(),
            "--s3_output_key_prefix",
            "spark-output",
        ],
    )

    step_pyspark = ProcessingStep(
        name="pyspark-process",
        processor=pyspark_processor,
        inputs=spark_run_args.inputs,
        outputs=spark_run_args.outputs,
        job_arguments=spark_run_args.arguments,
        code=spark_run_args.code,
        cache_config=cache_config,
    )
    pipeline = Pipeline(
        name=pipeline_name,
        parameters=[instance_count],
        steps=[step_pyspark],
        sagemaker_session=sagemaker_session,
    )

    try:
        # NOTE: We should exercise the case when role used in the pipeline execution is
        # different than that required of the steps in the pipeline itself. The role in
        # the pipeline definition needs to create training and processing jobs and other
        # sagemaker entities. However, the jobs created in the steps themselves execute
        # under a potentially different role, often requiring access to S3 and other
        # artifacts not required to during creation of the jobs in the pipeline steps.
        response = pipeline.create(role)
        create_arn = response["PipelineArn"]
        assert re.match(
            rf"arn:aws:sagemaker:{region_name}:\d{{12}}:pipeline/{pipeline_name}",
            create_arn,
        )

        pipeline.parameters = [ParameterInteger(name="InstanceCount", default_value=1)]
        response = pipeline.update(role)
        update_arn = response["PipelineArn"]
        assert re.match(
            rf"arn:aws:sagemaker:{region_name}:\d{{12}}:pipeline/{pipeline_name}",
            update_arn,
        )

        execution = pipeline.start(parameters={})
        assert re.match(
            rf"arn:aws:sagemaker:{region_name}:\d{{12}}:pipeline/{pipeline_name}/execution/",
            execution.arn,
        )

        response = execution.describe()
        assert response["PipelineArn"] == create_arn

        # Check CacheConfig
        response = json.loads(pipeline.describe()["PipelineDefinition"])["Steps"][0]["CacheConfig"]
        assert response["Enabled"] == cache_config.enable_caching
        assert response["ExpireAfter"] == cache_config.expire_after

        try:
            execution.wait(delay=30, max_attempts=3)
        except WaiterError:
            pass
        execution_steps = execution.list_steps()
        assert len(execution_steps) == 1
        assert execution_steps[0]["StepName"] == "pyspark-process"
    finally:
        try:
            pipeline.delete()
        except Exception:
            pass


def test_one_step_sparkjar_processing_pipeline(
    sagemaker_session,
    role,
    cpu_instance_type,
    pipeline_name,
    region_name,
    configuration,
    build_jar,
):
    instance_count = ParameterInteger(name="InstanceCount", default_value=2)
    cache_config = CacheConfig(enable_caching=True, expire_after="T30m")
    spark_path = os.path.join(DATA_DIR, "spark")

    spark_jar_processor = SparkJarProcessor(
        role=role,
        instance_count=2,
        instance_type=cpu_instance_type,
        sagemaker_session=sagemaker_session,
        framework_version="2.4",
    )
    bucket = spark_jar_processor.sagemaker_session.default_bucket()
    with open(os.path.join(spark_path, "files", "data.jsonl")) as data:
        body = data.read()
        input_data_uri = f"s3://{bucket}/spark/input/data.jsonl"
        S3Uploader.upload_string_as_file_body(
            body=body,
            desired_s3_uri=input_data_uri,
            sagemaker_session=sagemaker_session,
        )
    output_data_uri = f"s3://{bucket}/spark/output/sales/{datetime.now().isoformat()}"

    java_project_dir = os.path.join(spark_path, "code", "java", "hello-java-spark")
    spark_run_args = spark_jar_processor.get_run_args(
        submit_app=f"{java_project_dir}/hello-spark-java.jar",
        submit_class="com.amazonaws.sagemaker.spark.test.HelloJavaSparkApp",
        arguments=["--input", input_data_uri, "--output", output_data_uri],
        configuration=configuration,
    )

    step_pyspark = ProcessingStep(
        name="sparkjar-process",
        processor=spark_jar_processor,
        inputs=spark_run_args.inputs,
        outputs=spark_run_args.outputs,
        job_arguments=spark_run_args.arguments,
        code=spark_run_args.code,
        cache_config=cache_config,
    )
    pipeline = Pipeline(
        name=pipeline_name,
        parameters=[instance_count],
        steps=[step_pyspark],
        sagemaker_session=sagemaker_session,
    )

    try:
        # NOTE: We should exercise the case when role used in the pipeline execution is
        # different than that required of the steps in the pipeline itself. The role in
        # the pipeline definition needs to create training and processing jobs and other
        # sagemaker entities. However, the jobs created in the steps themselves execute
        # under a potentially different role, often requiring access to S3 and other
        # artifacts not required to during creation of the jobs in the pipeline steps.
        response = pipeline.create(role)
        create_arn = response["PipelineArn"]
        assert re.match(
            rf"arn:aws:sagemaker:{region_name}:\d{{12}}:pipeline/{pipeline_name}",
            create_arn,
        )

        pipeline.parameters = [ParameterInteger(name="InstanceCount", default_value=1)]
        response = pipeline.update(role)
        update_arn = response["PipelineArn"]
        assert re.match(
            rf"arn:aws:sagemaker:{region_name}:\d{{12}}:pipeline/{pipeline_name}",
            update_arn,
        )

        execution = pipeline.start(parameters={})
        assert re.match(
            rf"arn:aws:sagemaker:{region_name}:\d{{12}}:pipeline/{pipeline_name}/execution/",
            execution.arn,
        )

        response = execution.describe()
        assert response["PipelineArn"] == create_arn

        # Check CacheConfig
        response = json.loads(pipeline.describe()["PipelineDefinition"])["Steps"][0]["CacheConfig"]
        assert response["Enabled"] == cache_config.enable_caching
        assert response["ExpireAfter"] == cache_config.expire_after

        try:
            execution.wait(delay=30, max_attempts=3)
        except WaiterError:
            pass
        execution_steps = execution.list_steps()
        assert len(execution_steps) == 1
        assert execution_steps[0]["StepName"] == "sparkjar-process"
    finally:
        try:
            pipeline.delete()
        except Exception:
            pass


def test_one_step_callback_pipeline(sagemaker_session, role, pipeline_name, region_name):
    instance_count = ParameterInteger(name="InstanceCount", default_value=2)

    outputParam1 = CallbackOutput(output_name="output1", output_type=CallbackOutputTypeEnum.String)
    step_callback = CallbackStep(
        name="callback-step",
        sqs_queue_url="https://sqs.us-east-2.amazonaws.com/123456789012/MyQueue",
        inputs={"arg1": "foo"},
        outputs=[outputParam1],
    )

    pipeline = Pipeline(
        name=pipeline_name,
        parameters=[instance_count],
        steps=[step_callback],
        sagemaker_session=sagemaker_session,
    )

    try:
        response = pipeline.create(role)
        create_arn = response["PipelineArn"]
        assert re.match(
            rf"arn:aws:sagemaker:{region_name}:\d{{12}}:pipeline/{pipeline_name}",
            create_arn,
        )

        pipeline.parameters = [ParameterInteger(name="InstanceCount", default_value=1)]
        response = pipeline.update(role)
        update_arn = response["PipelineArn"]
        assert re.match(
            rf"arn:aws:sagemaker:{region_name}:\d{{12}}:pipeline/{pipeline_name}",
            update_arn,
        )
    finally:
        try:
            pipeline.delete()
        except Exception:
            pass


def test_steps_with_map_params_pipeline(
    sagemaker_session,
    role,
    script_dir,
    pipeline_name,
    region_name,
    athena_dataset_definition,
):
    instance_count = ParameterInteger(name="InstanceCount", default_value=2)
    framework_version = "0.20.0"
    instance_type = ParameterString(name="InstanceType", default_value="ml.m5.xlarge")
    output_prefix = ParameterString(name="OutputPrefix", default_value="output")
    input_data = f"s3://sagemaker-sample-data-{region_name}/processing/census/census-income.csv"

    sklearn_processor = SKLearnProcessor(
        framework_version=framework_version,
        instance_type=instance_type,
        instance_count=instance_count,
        base_job_name="test-sklearn",
        sagemaker_session=sagemaker_session,
        role=role,
    )
    step_process = ProcessingStep(
        name="my-process",
        display_name="ProcessingStep",
        description="description for Processing step",
        processor=sklearn_processor,
        inputs=[
            ProcessingInput(source=input_data, destination="/opt/ml/processing/input"),
            ProcessingInput(dataset_definition=athena_dataset_definition),
        ],
        outputs=[
            ProcessingOutput(output_name="train_data", source="/opt/ml/processing/train"),
            ProcessingOutput(
                output_name="test_data",
                source="/opt/ml/processing/test",
                destination=Join(
                    on="/",
                    values=[
                        "s3:/",
                        sagemaker_session.default_bucket(),
                        "test-sklearn",
                        output_prefix,
                        ExecutionVariables.PIPELINE_EXECUTION_ID,
                    ],
                ),
            ),
        ],
        code=os.path.join(script_dir, "preprocessing.py"),
    )

    sklearn_train = SKLearn(
        framework_version=framework_version,
        entry_point=os.path.join(script_dir, "train.py"),
        instance_type=instance_type,
        sagemaker_session=sagemaker_session,
        role=role,
        hyperparameters={
            "batch-size": 500,
            "epochs": 5,
        },
    )
    step_train = TrainingStep(
        name="my-train",
        display_name="TrainingStep",
        description="description for Training step",
        estimator=sklearn_train,
        inputs=TrainingInput(
            s3_data=step_process.properties.ProcessingOutputConfig.Outputs[
                "train_data"
            ].S3Output.S3Uri
        ),
    )

    model = Model(
        image_uri=sklearn_train.image_uri,
        model_data=step_train.properties.ModelArtifacts.S3ModelArtifacts,
        sagemaker_session=sagemaker_session,
        role=role,
    )
    model_inputs = CreateModelInput(
        instance_type="ml.m5.large",
        accelerator_type="ml.eia1.medium",
    )
    step_model = CreateModelStep(
        name="my-model",
        display_name="ModelStep",
        description="description for Model step",
        model=model,
        inputs=model_inputs,
    )

    # Condition step for evaluating model quality and branching execution
    cond_lte = ConditionGreaterThanOrEqualTo(
        left=step_train.properties.HyperParameters["batch-size"],
        right=6.0,
    )

    step_cond = ConditionStep(
        name="CustomerChurnAccuracyCond",
        conditions=[cond_lte],
        if_steps=[],
        else_steps=[step_model],
    )

    pipeline = Pipeline(
        name=pipeline_name,
        parameters=[instance_type, instance_count, output_prefix],
        steps=[step_process, step_train, step_cond],
        sagemaker_session=sagemaker_session,
    )

    definition = json.loads(pipeline.definition())
    assert definition["Version"] == "2020-12-01"

    steps = definition["Steps"]
    assert len(steps) == 3
    training_args = {}
    condition_args = {}
    for step in steps:
        if step["Type"] == "Training":
            training_args = step["Arguments"]
        if step["Type"] == "Condition":
            condition_args = step["Arguments"]

    assert training_args["InputDataConfig"][0]["DataSource"]["S3DataSource"]["S3Uri"] == {
        "Get": "Steps.my-process.ProcessingOutputConfig.Outputs['train_data'].S3Output.S3Uri"
    }
    assert condition_args["Conditions"][0]["LeftValue"] == {
        "Get": "Steps.my-train.HyperParameters['batch-size']"
    }

    try:
        response = pipeline.create(role)
        create_arn = response["PipelineArn"]
        assert re.match(
            rf"arn:aws:sagemaker:{region_name}:\d{{12}}:pipeline/{pipeline_name}",
            create_arn,
        )

    finally:
        try:
            pipeline.delete()
        except Exception:
            pass


def test_two_step_callback_pipeline_with_output_reference(
    sagemaker_session, role, pipeline_name, region_name
):
    instance_count = ParameterInteger(name="InstanceCount", default_value=2)

    outputParam1 = CallbackOutput(output_name="output1", output_type=CallbackOutputTypeEnum.String)
    step_callback1 = CallbackStep(
        name="callback-step1",
        sqs_queue_url="https://sqs.us-east-2.amazonaws.com/123456789012/MyQueue",
        inputs={"arg1": "foo"},
        outputs=[outputParam1],
    )

    step_callback2 = CallbackStep(
        name="callback-step2",
        sqs_queue_url="https://sqs.us-east-2.amazonaws.com/123456789012/MyQueue",
        inputs={"arg1": outputParam1},
        outputs=[],
    )

    pipeline = Pipeline(
        name=pipeline_name,
        parameters=[instance_count],
        steps=[step_callback1, step_callback2],
        sagemaker_session=sagemaker_session,
    )

    try:
        response = pipeline.create(role)
        create_arn = response["PipelineArn"]
        assert re.match(
            rf"arn:aws:sagemaker:{region_name}:\d{{12}}:pipeline/{pipeline_name}",
            create_arn,
        )
    finally:
        try:
            pipeline.delete()
        except Exception:
            pass


def test_one_step_lambda_pipeline(sagemaker_session, role, pipeline_name, region_name):
    instance_count = ParameterInteger(name="InstanceCount", default_value=2)

    outputParam1 = LambdaOutput(output_name="output1", output_type=LambdaOutputTypeEnum.String)
    step_lambda = LambdaStep(
        name="lambda-step",
        lambda_func=Lambda(
            function_arn=("arn:aws:lambda:us-west-2:123456789012:function:sagemaker_test_lambda"),
            session=sagemaker_session,
        ),
        inputs={"arg1": "foo"},
        outputs=[outputParam1],
    )

    pipeline = Pipeline(
        name=pipeline_name,
        parameters=[instance_count],
        steps=[step_lambda],
        sagemaker_session=sagemaker_session,
    )

    try:
        response = pipeline.create(role)
        create_arn = response["PipelineArn"]
        assert re.match(
            rf"arn:aws:sagemaker:{region_name}:\d{{12}}:pipeline/{pipeline_name}",
            create_arn,
        )

        pipeline.parameters = [ParameterInteger(name="InstanceCount", default_value=1)]
        response = pipeline.update(role)
        update_arn = response["PipelineArn"]
        assert re.match(
            rf"arn:aws:sagemaker:{region_name}:\d{{12}}:pipeline/{pipeline_name}",
            update_arn,
        )
    finally:
        try:
            pipeline.delete()
        except Exception:
            pass


def test_two_step_lambda_pipeline_with_output_reference(
    sagemaker_session, role, pipeline_name, region_name
):
    instance_count = ParameterInteger(name="InstanceCount", default_value=2)

    outputParam1 = LambdaOutput(output_name="output1", output_type=LambdaOutputTypeEnum.String)
    step_lambda1 = LambdaStep(
        name="lambda-step1",
        lambda_func=Lambda(
            function_arn=("arn:aws:lambda:us-west-2:123456789012:function:sagemaker_test_lambda"),
            session=sagemaker_session,
        ),
        inputs={"arg1": "foo"},
        outputs=[outputParam1],
    )

    step_lambda2 = LambdaStep(
        name="lambda-step2",
        lambda_func=Lambda(
            function_arn=("arn:aws:lambda:us-west-2:123456789012:function:sagemaker_test_lambda"),
            session=sagemaker_session,
        ),
        inputs={"arg1": outputParam1},
        outputs=[],
    )

    pipeline = Pipeline(
        name=pipeline_name,
        parameters=[instance_count],
        steps=[step_lambda1, step_lambda2],
        sagemaker_session=sagemaker_session,
    )

    try:
        response = pipeline.create(role)
        create_arn = response["PipelineArn"]
        assert re.match(
            rf"arn:aws:sagemaker:{region_name}:\d{{12}}:pipeline/{pipeline_name}",
            create_arn,
        )
    finally:
        try:
            pipeline.delete()
        except Exception:
            pass


def test_two_steps_emr_pipeline(sagemaker_session, role, pipeline_name, region_name):
    instance_count = ParameterInteger(name="InstanceCount", default_value=2)

    emr_step_config = EMRStepConfig(
        jar="s3://us-west-2.elasticmapreduce/libs/script-runner/script-runner.jar",
        args=["dummy_emr_script_path"],
    )

    step_emr_1 = EMRStep(
        name="emr-step-1",
        cluster_id="j-1YONHTCP3YZKC",
        display_name="emr_step_1",
        description="MyEMRStepDescription",
        step_config=emr_step_config,
    )

    step_emr_2 = EMRStep(
        name="emr-step-2",
        cluster_id=step_emr_1.properties.ClusterId,
        display_name="emr_step_2",
        description="MyEMRStepDescription",
        step_config=emr_step_config,
    )

    pipeline = Pipeline(
        name=pipeline_name,
        parameters=[instance_count],
        steps=[step_emr_1, step_emr_2],
        sagemaker_session=sagemaker_session,
    )

    try:
        response = pipeline.create(role)
        create_arn = response["PipelineArn"]
        assert re.match(
            rf"arn:aws:sagemaker:{region_name}:\d{{12}}:pipeline/{pipeline_name}",
            create_arn,
        )
    finally:
        try:
            pipeline.delete()
        except Exception:
            pass


def test_conditional_pytorch_training_model_registration(
    sagemaker_session,
    role,
    cpu_instance_type,
    pipeline_name,
    region_name,
):
    base_dir = os.path.join(DATA_DIR, "pytorch_mnist")
    entry_point = os.path.join(base_dir, "mnist.py")
    input_path = sagemaker_session.upload_data(
        path=os.path.join(base_dir, "training"),
        key_prefix="integ-test-data/pytorch_mnist/training",
    )
    inputs = TrainingInput(s3_data=input_path)

    instance_count = ParameterInteger(name="InstanceCount", default_value=1)
    instance_type = ParameterString(name="InstanceType", default_value="ml.m5.xlarge")
    good_enough_input = ParameterInteger(name="GoodEnoughInput", default_value=1)
    in_condition_input = ParameterString(name="Foo", default_value="Foo")

    pytorch_estimator = PyTorch(
        entry_point=entry_point,
        role=role,
        framework_version="1.5.0",
        py_version="py3",
        instance_count=instance_count,
        instance_type=instance_type,
        sagemaker_session=sagemaker_session,
    )
    step_train = TrainingStep(
        name="pytorch-train",
        estimator=pytorch_estimator,
        inputs=inputs,
    )

    step_register = RegisterModel(
        name="pytorch-register-model",
        estimator=pytorch_estimator,
        model_data=step_train.properties.ModelArtifacts.S3ModelArtifacts,
        content_types=["*"],
        response_types=["*"],
        inference_instances=["*"],
        transform_instances=["*"],
        description="test-description",
    )

    model = Model(
        image_uri=pytorch_estimator.training_image_uri(),
        model_data=step_train.properties.ModelArtifacts.S3ModelArtifacts,
        sagemaker_session=sagemaker_session,
        role=role,
    )
    model_inputs = CreateModelInput(
        instance_type="ml.m5.large",
        accelerator_type="ml.eia1.medium",
    )
    step_model = CreateModelStep(
        name="pytorch-model",
        model=model,
        inputs=model_inputs,
    )

    step_cond = ConditionStep(
        name="cond-good-enough",
        conditions=[
            ConditionGreaterThanOrEqualTo(left=good_enough_input, right=1),
            ConditionIn(value=in_condition_input, in_values=["foo", "bar"]),
        ],
        if_steps=[step_train, step_register],
        else_steps=[step_model],
    )

    pipeline = Pipeline(
        name=pipeline_name,
        parameters=[
            in_condition_input,
            good_enough_input,
            instance_count,
            instance_type,
        ],
        steps=[step_cond],
        sagemaker_session=sagemaker_session,
    )

    try:
        response = pipeline.create(role)
        create_arn = response["PipelineArn"]
        assert re.match(
            rf"arn:aws:sagemaker:{region_name}:\d{{12}}:pipeline/{pipeline_name}",
            create_arn,
        )

        execution = pipeline.start(parameters={})
        assert re.match(
            rf"arn:aws:sagemaker:{region_name}:\d{{12}}:pipeline/{pipeline_name}/execution/",
            execution.arn,
        )

        execution = pipeline.start(parameters={"GoodEnoughInput": 0})
        assert re.match(
            rf"arn:aws:sagemaker:{region_name}:\d{{12}}:pipeline/{pipeline_name}/execution/",
            execution.arn,
        )
    finally:
        try:
            pipeline.delete()
        except Exception:
            pass


def test_tuning_single_algo(
    sagemaker_session,
    role,
    cpu_instance_type,
    pipeline_name,
    region_name,
):
    base_dir = os.path.join(DATA_DIR, "pytorch_mnist")
    entry_point = os.path.join(base_dir, "mnist.py")
    input_path = sagemaker_session.upload_data(
        path=os.path.join(base_dir, "training"),
        key_prefix="integ-test-data/pytorch_mnist/training",
    )
    inputs = TrainingInput(s3_data=input_path)

    instance_count = ParameterInteger(name="InstanceCount", default_value=1)
    instance_type = ParameterString(name="InstanceType", default_value="ml.m5.xlarge")

    pytorch_estimator = PyTorch(
        entry_point=entry_point,
        role=role,
        framework_version="1.5.0",
        py_version="py3",
        instance_count=instance_count,
        instance_type=instance_type,
        sagemaker_session=sagemaker_session,
        enable_sagemaker_metrics=True,
        max_retry_attempts=3,
    )

    min_batch_size = ParameterString(name="MinBatchSize", default_value="64")
    max_batch_size = ParameterString(name="MaxBatchSize", default_value="128")
    hyperparameter_ranges = {
        "batch-size": IntegerParameter(min_batch_size, max_batch_size),
    }

    tuner = HyperparameterTuner(
        estimator=pytorch_estimator,
        objective_metric_name="test:acc",
        objective_type="Maximize",
        hyperparameter_ranges=hyperparameter_ranges,
        metric_definitions=[{"Name": "test:acc", "Regex": "Overall test accuracy: (.*?);"}],
        max_jobs=2,
        max_parallel_jobs=2,
    )

    step_tune = TuningStep(
        name="my-tuning-step",
        tuner=tuner,
        inputs=inputs,
    )

    best_model = Model(
        image_uri=pytorch_estimator.training_image_uri(),
        model_data=step_tune.get_top_model_s3_uri(
            top_k=0,
            s3_bucket=sagemaker_session.default_bucket(),
        ),
        sagemaker_session=sagemaker_session,
        role=role,
    )
    model_inputs = CreateModelInput(
        instance_type="ml.m5.large",
        accelerator_type="ml.eia1.medium",
    )
    step_best_model = CreateModelStep(
        name="1st-model",
        model=best_model,
        inputs=model_inputs,
    )

    second_best_model = Model(
        image_uri=pytorch_estimator.training_image_uri(),
        model_data=step_tune.get_top_model_s3_uri(
            top_k=1,
            s3_bucket=sagemaker_session.default_bucket(),
        ),
        sagemaker_session=sagemaker_session,
        role=role,
    )

    step_second_best_model = CreateModelStep(
        name="2nd-best-model",
        model=second_best_model,
        inputs=model_inputs,
    )

    pipeline = Pipeline(
        name=pipeline_name,
        parameters=[instance_count, instance_type, min_batch_size, max_batch_size],
        steps=[step_tune, step_best_model, step_second_best_model],
        sagemaker_session=sagemaker_session,
    )

    try:
        response = pipeline.create(role)
        create_arn = response["PipelineArn"]
        assert re.match(
            rf"arn:aws:sagemaker:{region_name}:\d{{12}}:pipeline/{pipeline_name}",
            create_arn,
        )

        execution = pipeline.start(parameters={})
        assert re.match(
            rf"arn:aws:sagemaker:{region_name}:\d{{12}}:pipeline/{pipeline_name}/execution/",
            execution.arn,
        )
    finally:
        try:
            pipeline.delete()
        except Exception:
            pass


def test_tuning_multi_algos(
    sagemaker_session,
    role,
    cpu_instance_type,
    pipeline_name,
    region_name,
    script_dir,
    athena_dataset_definition,
):
    base_dir = os.path.join(DATA_DIR, "pytorch_mnist")
    entry_point = os.path.join(base_dir, "mnist.py")
    input_path = sagemaker_session.upload_data(
        path=os.path.join(base_dir, "training"),
        key_prefix="integ-test-data/pytorch_mnist/training",
    )

    instance_count = ParameterInteger(name="InstanceCount", default_value=1)
    instance_type = ParameterString(name="InstanceType", default_value="ml.m5.xlarge")

    input_data = f"s3://sagemaker-sample-data-{region_name}/processing/census/census-income.csv"

    sklearn_processor = SKLearnProcessor(
        framework_version="0.20.0",
        instance_type=instance_type,
        instance_count=instance_count,
        base_job_name="test-sklearn",
        sagemaker_session=sagemaker_session,
        role=role,
    )

    property_file = PropertyFile(
        name="DataAttributes", output_name="attributes", path="attributes.json"
    )

    step_process = ProcessingStep(
        name="my-process",
        display_name="ProcessingStep",
        description="description for Processing step",
        processor=sklearn_processor,
        inputs=[
            ProcessingInput(source=input_data, destination="/opt/ml/processing/input"),
            ProcessingInput(dataset_definition=athena_dataset_definition),
        ],
        outputs=[
            ProcessingOutput(output_name="train_data", source="/opt/ml/processing/train"),
            ProcessingOutput(output_name="attributes", source="/opt/ml/processing/attributes.json"),
        ],
        property_files=[property_file],
        code=os.path.join(script_dir, "preprocessing.py"),
    )

    static_hp_1 = ParameterString(name="InstanceType", default_value="ml.m5.xlarge")
    json_get_hp = JsonGet(
        step_name=step_process.name, property_file=property_file, json_path="train_size"
    )
    pytorch_estimator = PyTorch(
        entry_point=entry_point,
        role=role,
        framework_version="1.5.0",
        py_version="py3",
        instance_count=instance_count,
        instance_type=instance_type,
        sagemaker_session=sagemaker_session,
        enable_sagemaker_metrics=True,
        max_retry_attempts=3,
        hyperparameters={"static-hp": static_hp_1, "train_size": json_get_hp},
    )

    min_batch_size = ParameterString(name="MinBatchSize", default_value="64")
    max_batch_size = json_get_hp

    tuner = HyperparameterTuner.create(
        estimator_dict={
            "estimator-1": pytorch_estimator,
            "estimator-2": pytorch_estimator,
        },
        objective_metric_name_dict={
            "estimator-1": "test:acc",
            "estimator-2": "test:acc",
        },
        hyperparameter_ranges_dict={
            "estimator-1": {"batch-size": IntegerParameter(min_batch_size, max_batch_size)},
            "estimator-2": {"batch-size": IntegerParameter(min_batch_size, max_batch_size)},
        },
        metric_definitions_dict={
            "estimator-1": [{"Name": "test:acc", "Regex": "Overall test accuracy: (.*?);"}],
            "estimator-2": [{"Name": "test:acc", "Regex": "Overall test accuracy: (.*?);"}],
        },
    )

    inputs = {
        "estimator-1": TrainingInput(s3_data=input_path),
        "estimator-2": TrainingInput(s3_data=input_path),
    }

    step_tune = TuningStep(
        name="my-tuning-step",
        tuner=tuner,
        inputs=inputs,
    )

    pipeline = Pipeline(
        name=pipeline_name,
        parameters=[instance_count, instance_type, min_batch_size, max_batch_size],
        steps=[step_process, step_tune],
        sagemaker_session=sagemaker_session,
    )

    try:
        response = pipeline.create(role)
        create_arn = response["PipelineArn"]
        assert re.match(
            rf"arn:aws:sagemaker:{region_name}:\d{{12}}:pipeline/{pipeline_name}",
            create_arn,
        )

        execution = pipeline.start(parameters={})
        assert re.match(
            rf"arn:aws:sagemaker:{region_name}:\d{{12}}:pipeline/{pipeline_name}/execution/",
            execution.arn,
        )
    finally:
        try:
            pipeline.delete()
        except Exception:
            pass


def test_mxnet_model_registration(
    sagemaker_session,
    role,
    cpu_instance_type,
    pipeline_name,
    region_name,
):
    base_dir = os.path.join(DATA_DIR, "mxnet_mnist")
    source_dir = os.path.join(base_dir, "code")
    entry_point = os.path.join(source_dir, "inference.py")
    mx_mnist_model_data = os.path.join(base_dir, "model.tar.gz")

    instance_count = ParameterInteger(name="InstanceCount", default_value=1)
    instance_type = ParameterString(name="InstanceType", default_value="ml.m5.xlarge")

    model = MXNetModel(
        entry_point=entry_point,
        source_dir=source_dir,
        role=role,
        model_data=mx_mnist_model_data,
        framework_version="1.7.0",
        py_version="py3",
        sagemaker_session=sagemaker_session,
    )

    step_register = RegisterModel(
        name="mxnet-register-model",
        model=model,
        content_types=["*"],
        response_types=["*"],
        inference_instances=["ml.m5.xlarge"],
        transform_instances=["*"],
        description="test-description",
    )

    pipeline = Pipeline(
        name=pipeline_name,
        parameters=[instance_count, instance_type],
        steps=[step_register],
        sagemaker_session=sagemaker_session,
    )

    try:
        response = pipeline.create(role)
        create_arn = response["PipelineArn"]
        assert re.match(
            rf"arn:aws:sagemaker:{region_name}:\d{{12}}:pipeline/{pipeline_name}",
            create_arn,
        )

        execution = pipeline.start(parameters={})
        assert re.match(
            rf"arn:aws:sagemaker:{region_name}:\d{{12}}:pipeline/{pipeline_name}/execution/",
            execution.arn,
        )

        execution = pipeline.start()
        assert re.match(
            rf"arn:aws:sagemaker:{region_name}:\d{{12}}:pipeline/{pipeline_name}/execution/",
            execution.arn,
        )
    finally:
        try:
            pipeline.delete()
        except Exception:
            pass


def test_sklearn_xgboost_sip_model_registration(
    sagemaker_session, role, pipeline_name, region_name
):
    prefix = "sip"
    bucket_name = sagemaker_session.default_bucket()
    instance_count = ParameterInteger(name="InstanceCount", default_value=1)
    instance_type = ParameterString(name="InstanceType", default_value="ml.m5.xlarge")

    sklearn_processor = SKLearnProcessor(
        role=role,
        instance_type=instance_type,
        instance_count=instance_count,
        framework_version="0.20.0",
        sagemaker_session=sagemaker_session,
    )

    # The path to the raw data.
    raw_data_path = "s3://{0}/{1}/data/raw/".format(bucket_name, prefix)
    raw_data_path_param = ParameterString(name="raw_data_path", default_value=raw_data_path)

    # The output path to the training data.
    train_data_path = "s3://{0}/{1}/data/preprocessed/train/".format(bucket_name, prefix)
    train_data_path_param = ParameterString(name="train_data_path", default_value=train_data_path)

    # The output path to the validation data.
    val_data_path = "s3://{0}/{1}/data/preprocessed/val/".format(bucket_name, prefix)
    val_data_path_param = ParameterString(name="val_data_path", default_value=val_data_path)

    # The training output path for the model.
    output_path = "s3://{0}/{1}/output/".format(bucket_name, prefix)
    output_path_param = ParameterString(name="output_path", default_value=output_path)

    # The output path to the featurizer model.
    model_path = "s3://{0}/{1}/output/sklearn/".format(bucket_name, prefix)
    model_path_param = ParameterString(name="model_path", default_value=model_path)

    inputs = [
        ProcessingInput(
            input_name="raw_data",
            source=raw_data_path_param,
            destination="/opt/ml/processing/input",
        )
    ]

    outputs = [
        ProcessingOutput(
            output_name="train_data",
            source="/opt/ml/processing/train",
            destination=train_data_path_param,
        ),
        ProcessingOutput(
            output_name="val_data",
            source="/opt/ml/processing/val",
            destination=val_data_path_param,
        ),
        ProcessingOutput(
            output_name="model",
            source="/opt/ml/processing/model",
            destination=model_path_param,
        ),
    ]

    base_dir = os.path.join(DATA_DIR, "sip")
    code_path = os.path.join(base_dir, "preprocessor.py")

    processing_step = ProcessingStep(
        name="Processing",
        code=code_path,
        processor=sklearn_processor,
        inputs=inputs,
        outputs=outputs,
        job_arguments=["--train-test-split-ratio", "0.2"],
    )

    entry_point = "training.py"
    source_dir = base_dir
    code_location = "s3://{0}/{1}/code".format(bucket_name, prefix)

    estimator = XGBoost(
        entry_point=entry_point,
        source_dir=source_dir,
        output_path=output_path_param,
        code_location=code_location,
        instance_type=instance_type,
        instance_count=instance_count,
        framework_version="0.90-2",
        sagemaker_session=sagemaker_session,
        py_version="py3",
        role=role,
    )

    training_step = TrainingStep(
        name="Training",
        estimator=estimator,
        inputs={
            "train": TrainingInput(
                s3_data=processing_step.properties.ProcessingOutputConfig.Outputs[
                    "train_data"
                ].S3Output.S3Uri,
                content_type="text/csv",
            ),
            "validation": TrainingInput(
                s3_data=processing_step.properties.ProcessingOutputConfig.Outputs[
                    "val_data"
                ].S3Output.S3Uri,
                content_type="text/csv",
            ),
        },
    )

    code_location = "s3://{0}/{1}/code".format(bucket_name, prefix)
    source_dir = os.path.join(base_dir, "sklearn_source_dir")

    sklearn_model = SKLearnModel(
        name="sklearn-model",
        model_data=processing_step.properties.ProcessingOutputConfig.Outputs[
            "model"
        ].S3Output.S3Uri,
        entry_point="inference.py",
        source_dir=source_dir,
        code_location=code_location,
        role=role,
        sagemaker_session=sagemaker_session,
        framework_version="0.20.0",
        py_version="py3",
    )

    code_location = "s3://{0}/{1}/code".format(bucket_name, prefix)
    source_dir = os.path.join(base_dir, "xgboost_source_dir")

    xgboost_model = XGBoostModel(
        name="xgboost-model",
        model_data=training_step.properties.ModelArtifacts.S3ModelArtifacts,
        entry_point="inference.py",
        source_dir=source_dir,
        code_location=code_location,
        framework_version="0.90-2",
        py_version="py3",
        role=role,
        sagemaker_session=sagemaker_session,
    )

    pipeline_model = PipelineModel(
        [xgboost_model, sklearn_model], role, sagemaker_session=sagemaker_session
    )

    step_register = RegisterModel(
        name="AbaloneRegisterModel",
        model=pipeline_model,
        content_types=["application/json"],
        response_types=["application/json"],
        inference_instances=["ml.t2.medium", "ml.m5.xlarge"],
        transform_instances=["ml.m5.xlarge"],
        model_package_group_name="windturbine",
    )

    pipeline = Pipeline(
        name=pipeline_name,
        parameters=[
            raw_data_path_param,
            train_data_path_param,
            val_data_path_param,
            model_path_param,
            instance_type,
            instance_count,
            output_path_param,
        ],
        steps=[processing_step, training_step, step_register],
        sagemaker_session=sagemaker_session,
    )

    try:
        response = pipeline.upsert(role_arn=role)
        create_arn = response["PipelineArn"]
        assert re.match(
            rf"arn:aws:sagemaker:{region_name}:\d{{12}}:pipeline/{pipeline_name}",
            create_arn,
        )

        execution = pipeline.start(parameters={})
        assert re.match(
            rf"arn:aws:sagemaker:{region_name}:\d{{12}}:pipeline/{pipeline_name}/execution/",
            execution.arn,
        )

        execution = pipeline.start()
        assert re.match(
            rf"arn:aws:sagemaker:{region_name}:\d{{12}}:pipeline/{pipeline_name}/execution/",
            execution.arn,
        )
    finally:
        try:
            pipeline.delete()
        except Exception:
            pass


@pytest.mark.skipif(
    tests.integ.test_region() not in tests.integ.DRIFT_CHECK_BASELINES_SUPPORTED_REGIONS,
    reason=(
        "DriftCheckBaselines changes are not fully deployed in" f" {tests.integ.test_region()}."
    ),
)
def test_model_registration_with_drift_check_baselines(
    sagemaker_session,
    role,
    pipeline_name,
):
    instance_count = ParameterInteger(name="InstanceCount", default_value=1)
    instance_type = ParameterString(name="InstanceType", default_value="ml.m5.xlarge")

    # upload model data to s3
    model_local_path = os.path.join(DATA_DIR, "mxnet_mnist/model.tar.gz")
    model_base_uri = "s3://{}/{}/input/model/{}".format(
        sagemaker_session.default_bucket(),
        "register_model_test_with_drift_baseline",
        utils.unique_name_from_base("model"),
    )
    model_uri = S3Uploader.upload(
        model_local_path, model_base_uri, sagemaker_session=sagemaker_session
    )
    model_uri_param = ParameterString(name="model_uri", default_value=model_uri)

    # upload metrics to s3
    metrics_data = (
        '{"regression_metrics": {"mse": {"value": 4.925353410353891, '
        '"standard_deviation": 2.219186917819692}}}'
    )
    metrics_base_uri = "s3://{}/{}/input/metrics/{}".format(
        sagemaker_session.default_bucket(),
        "register_model_test_with_drift_baseline",
        utils.unique_name_from_base("metrics"),
    )
    metrics_uri = S3Uploader.upload_string_as_file_body(
        body=metrics_data,
        desired_s3_uri=metrics_base_uri,
        sagemaker_session=sagemaker_session,
    )
    metrics_uri_param = ParameterString(name="metrics_uri", default_value=metrics_uri)

    model_metrics = ModelMetrics(
        bias=MetricsSource(
            s3_uri=metrics_uri_param,
            content_type="application/json",
        ),
        explainability=MetricsSource(
            s3_uri=metrics_uri_param,
            content_type="application/json",
        ),
        bias_pre_training=MetricsSource(
            s3_uri=metrics_uri_param,
            content_type="application/json",
        ),
        bias_post_training=MetricsSource(
            s3_uri=metrics_uri_param,
            content_type="application/json",
        ),
    )
    drift_check_baselines = DriftCheckBaselines(
        model_statistics=MetricsSource(
            s3_uri=metrics_uri_param,
            content_type="application/json",
        ),
        model_constraints=MetricsSource(
            s3_uri=metrics_uri_param,
            content_type="application/json",
        ),
        model_data_statistics=MetricsSource(
            s3_uri=metrics_uri_param,
            content_type="application/json",
        ),
        model_data_constraints=MetricsSource(
            s3_uri=metrics_uri_param,
            content_type="application/json",
        ),
        bias_config_file=FileSource(
            s3_uri=metrics_uri_param,
            content_type="application/json",
        ),
        bias_pre_training_constraints=MetricsSource(
            s3_uri=metrics_uri_param,
            content_type="application/json",
        ),
        bias_post_training_constraints=MetricsSource(
            s3_uri=metrics_uri_param,
            content_type="application/json",
        ),
        explainability_constraints=MetricsSource(
            s3_uri=metrics_uri_param,
            content_type="application/json",
        ),
        explainability_config_file=FileSource(
            s3_uri=metrics_uri_param,
            content_type="application/json",
        ),
    )
    estimator = XGBoost(
        entry_point="training.py",
        source_dir=os.path.join(DATA_DIR, "sip"),
        instance_type=instance_type,
        instance_count=instance_count,
        framework_version="0.90-2",
        sagemaker_session=sagemaker_session,
        py_version="py3",
        role=role,
    )
    step_register = RegisterModel(
        name="MyRegisterModelStep",
        estimator=estimator,
        model_data=model_uri_param,
        content_types=["application/json"],
        response_types=["application/json"],
        inference_instances=["ml.t2.medium", "ml.m5.xlarge"],
        transform_instances=["ml.m5.xlarge"],
        model_package_group_name="testModelPackageGroup",
        model_metrics=model_metrics,
        drift_check_baselines=drift_check_baselines,
    )

    pipeline = Pipeline(
        name=pipeline_name,
        parameters=[
            model_uri_param,
            metrics_uri_param,
            instance_type,
            instance_count,
        ],
        steps=[step_register],
        sagemaker_session=sagemaker_session,
    )

    try:
        response = pipeline.create(role)
        create_arn = response["PipelineArn"]

        for _ in retries(
            max_retry_count=5,
            exception_message_prefix="Waiting for a successful execution of pipeline",
            seconds_to_sleep=10,
        ):
            execution = pipeline.start(
                parameters={"model_uri": model_uri, "metrics_uri": metrics_uri}
            )
            response = execution.describe()

            assert response["PipelineArn"] == create_arn

            try:
                execution.wait(delay=30, max_attempts=60)
            except WaiterError:
                pass
            execution_steps = execution.list_steps()

            assert len(execution_steps) == 1
            failure_reason = execution_steps[0].get("FailureReason", "")
            if failure_reason != "":
                logging.error(
                    f"Pipeline execution failed with error: {failure_reason}." " Retrying.."
                )
                continue
            assert execution_steps[0]["StepStatus"] == "Succeeded"
            assert execution_steps[0]["StepName"] == "MyRegisterModelStep"

            response = sagemaker_session.sagemaker_client.describe_model_package(
                ModelPackageName=execution_steps[0]["Metadata"]["RegisterModel"]["Arn"]
            )

            assert (
                response["ModelMetrics"]["Explainability"]["Report"]["ContentType"]
                == "application/json"
            )
            assert (
                response["DriftCheckBaselines"]["Bias"]["PreTrainingConstraints"]["ContentType"]
                == "application/json"
            )
            assert (
                response["DriftCheckBaselines"]["Explainability"]["Constraints"]["ContentType"]
                == "application/json"
            )
            assert (
                response["DriftCheckBaselines"]["ModelQuality"]["Statistics"]["ContentType"]
                == "application/json"
            )
            assert (
                response["DriftCheckBaselines"]["ModelDataQuality"]["Statistics"]["ContentType"]
                == "application/json"
            )
            break
    finally:
        try:
            pipeline.delete()
        except Exception:
            pass


def test_model_registration_with_model_repack(
    sagemaker_session,
    role,
    pipeline_name,
    region_name,
):
    kms_key = get_or_create_kms_key(sagemaker_session, role)
    base_dir = os.path.join(DATA_DIR, "pytorch_mnist")
    entry_point = os.path.join(base_dir, "mnist.py")
    input_path = sagemaker_session.upload_data(
        path=os.path.join(base_dir, "training"),
        key_prefix="integ-test-data/pytorch_mnist/training",
    )
    inputs = TrainingInput(s3_data=input_path)

    instance_count = ParameterInteger(name="InstanceCount", default_value=1)
    instance_type = ParameterString(name="InstanceType", default_value="ml.m5.xlarge")
    good_enough_input = ParameterInteger(name="GoodEnoughInput", default_value=1)

    pytorch_estimator = PyTorch(
        entry_point=entry_point,
        role=role,
        framework_version="1.5.0",
        py_version="py3",
        instance_count=instance_count,
        instance_type=instance_type,
        sagemaker_session=sagemaker_session,
        output_kms_key=kms_key,
    )
    step_train = TrainingStep(
        name="pytorch-train",
        estimator=pytorch_estimator,
        inputs=inputs,
    )

    step_register = RegisterModel(
        name="pytorch-register-model",
        estimator=pytorch_estimator,
        model_data=step_train.properties.ModelArtifacts.S3ModelArtifacts,
        content_types=["text/csv"],
        response_types=["text/csv"],
        inference_instances=["ml.t2.medium", "ml.m5.large"],
        transform_instances=["ml.m5.large"],
        description="test-description",
        entry_point=entry_point,
        model_kms_key=kms_key,
    )

    model = Model(
        image_uri=pytorch_estimator.training_image_uri(),
        model_data=step_train.properties.ModelArtifacts.S3ModelArtifacts,
        sagemaker_session=sagemaker_session,
        role=role,
    )
    model_inputs = CreateModelInput(
        instance_type="ml.m5.large",
        accelerator_type="ml.eia1.medium",
    )
    step_model = CreateModelStep(
        name="pytorch-model",
        model=model,
        inputs=model_inputs,
    )

    step_cond = ConditionStep(
        name="cond-good-enough",
        conditions=[ConditionGreaterThanOrEqualTo(left=good_enough_input, right=1)],
        if_steps=[step_train, step_register],
        else_steps=[step_model],
    )

    pipeline = Pipeline(
        name=pipeline_name,
        parameters=[good_enough_input, instance_count, instance_type],
        steps=[step_cond],
        sagemaker_session=sagemaker_session,
    )

    try:
        response = pipeline.create(role)
        create_arn = response["PipelineArn"]
        assert re.match(
            rf"arn:aws:sagemaker:{region_name}:\d{{12}}:pipeline/{pipeline_name}",
            create_arn,
        )

        execution = pipeline.start(parameters={})
        assert re.match(
            rf"arn:aws:sagemaker:{region_name}:\d{{12}}:pipeline/{pipeline_name}/execution/",
            execution.arn,
        )

        execution = pipeline.start(parameters={"GoodEnoughInput": 0})
        assert re.match(
            rf"arn:aws:sagemaker:{region_name}:\d{{12}}:pipeline/{pipeline_name}/execution/",
            execution.arn,
        )
    finally:
        try:
            pipeline.delete()
        except Exception:
            pass


def test_training_job_with_debugger_and_profiler(
    sagemaker_session,
    pipeline_name,
    role,
    pytorch_training_latest_version,
    pytorch_training_latest_py_version,
):
    instance_count = ParameterInteger(name="InstanceCount", default_value=1)
    instance_type = ParameterString(name="InstanceType", default_value="ml.m5.xlarge")

    rules = [
        Rule.sagemaker(rule_configs.vanishing_gradient()),
        Rule.sagemaker(base_config=rule_configs.all_zero(), rule_parameters={"tensor_regex": ".*"}),
        Rule.sagemaker(rule_configs.loss_not_decreasing()),
    ]
    debugger_hook_config = DebuggerHookConfig(
        s3_output_path=(f"s3://{sagemaker_session.default_bucket()}/{uuid.uuid4()}/tensors")
    )

    base_dir = os.path.join(DATA_DIR, "pytorch_mnist")
    script_path = os.path.join(base_dir, "mnist.py")
    input_path = sagemaker_session.upload_data(
        path=os.path.join(base_dir, "training"),
        key_prefix="integ-test-data/pytorch_mnist/training",
    )
    inputs = TrainingInput(s3_data=input_path)

    pytorch_estimator = PyTorch(
        entry_point=script_path,
        role="SageMakerRole",
        framework_version=pytorch_training_latest_version,
        py_version=pytorch_training_latest_py_version,
        instance_count=instance_count,
        instance_type=instance_type,
        sagemaker_session=sagemaker_session,
        rules=rules,
        debugger_hook_config=debugger_hook_config,
    )

    step_train = TrainingStep(
        name="pytorch-train",
        estimator=pytorch_estimator,
        inputs=inputs,
    )

    pipeline = Pipeline(
        name=pipeline_name,
        parameters=[instance_count, instance_type],
        steps=[step_train],
        sagemaker_session=sagemaker_session,
    )

    for _ in retries(
        max_retry_count=5,
        exception_message_prefix="Waiting for a successful execution of pipeline",
        seconds_to_sleep=10,
    ):
        try:
            response = pipeline.create(role)
            create_arn = response["PipelineArn"]

            execution = pipeline.start()
            response = execution.describe()
            assert response["PipelineArn"] == create_arn

            try:
                execution.wait(delay=10, max_attempts=60)
            except WaiterError:
                pass
            execution_steps = execution.list_steps()

            assert len(execution_steps) == 1
            failure_reason = execution_steps[0].get("FailureReason", "")
            if failure_reason != "":
                logging.error(f"Pipeline execution failed with error: {failure_reason}.Retrying..")
                continue
            assert execution_steps[0]["StepName"] == "pytorch-train"
            assert execution_steps[0]["StepStatus"] == "Succeeded"

            training_job_arn = execution_steps[0]["Metadata"]["TrainingJob"]["Arn"]
            job_description = sagemaker_session.sagemaker_client.describe_training_job(
                TrainingJobName=training_job_arn.split("/")[1]
            )

            for index, rule in enumerate(rules):
                config = job_description["DebugRuleConfigurations"][index]
                assert config["RuleConfigurationName"] == rule.name
                assert config["RuleEvaluatorImage"] == rule.image_uri
                assert config["VolumeSizeInGB"] == 0
                assert (
                    config["RuleParameters"]["rule_to_invoke"]
                    == rule.rule_parameters["rule_to_invoke"]
                )
            assert job_description["DebugHookConfig"] == debugger_hook_config._to_request_dict()

            assert job_description["ProfilingStatus"] == "Enabled"
            assert job_description["ProfilerConfig"]["ProfilingIntervalInMilliseconds"] == 500
            break
        finally:
            try:
                pipeline.delete()
            except Exception:
                pass


def test_two_processing_job_depends_on(
    sagemaker_session,
    role,
    pipeline_name,
    region_name,
    cpu_instance_type,
):
    instance_count = ParameterInteger(name="InstanceCount", default_value=2)
    script_path = os.path.join(DATA_DIR, "dummy_script.py")

    pyspark_processor = PySparkProcessor(
        base_job_name="sm-spark",
        framework_version="2.4",
        role=role,
        instance_count=instance_count,
        instance_type=cpu_instance_type,
        max_runtime_in_seconds=1200,
        sagemaker_session=sagemaker_session,
    )

    spark_run_args = pyspark_processor.get_run_args(
        submit_app=script_path,
        arguments=[
            "--s3_input_bucket",
            sagemaker_session.default_bucket(),
            "--s3_input_key_prefix",
            "spark-input",
            "--s3_output_bucket",
            sagemaker_session.default_bucket(),
            "--s3_output_key_prefix",
            "spark-output",
        ],
    )

    step_pyspark_1 = ProcessingStep(
        name="pyspark-process-1",
        processor=pyspark_processor,
        inputs=spark_run_args.inputs,
        outputs=spark_run_args.outputs,
        job_arguments=spark_run_args.arguments,
        code=spark_run_args.code,
    )

    step_pyspark_2 = ProcessingStep(
        name="pyspark-process-2",
        depends_on=[step_pyspark_1],
        processor=pyspark_processor,
        inputs=spark_run_args.inputs,
        outputs=spark_run_args.outputs,
        job_arguments=spark_run_args.arguments,
        code=spark_run_args.code,
    )

    pipeline = Pipeline(
        name=pipeline_name,
        parameters=[instance_count],
        steps=[step_pyspark_1, step_pyspark_2],
        sagemaker_session=sagemaker_session,
    )

    try:
        response = pipeline.create(role)
        create_arn = response["PipelineArn"]
        assert re.match(
            rf"arn:aws:sagemaker:{region_name}:\d{{12}}:pipeline/{pipeline_name}",
            create_arn,
        )

        pipeline.parameters = [ParameterInteger(name="InstanceCount", default_value=1)]
        response = pipeline.update(role)
        update_arn = response["PipelineArn"]
        assert re.match(
            rf"arn:aws:sagemaker:{region_name}:\d{{12}}:pipeline/{pipeline_name}",
            update_arn,
        )

        execution = pipeline.start(parameters={})
        assert re.match(
            rf"arn:aws:sagemaker:{region_name}:\d{{12}}:pipeline/{pipeline_name}/execution/",
            execution.arn,
        )

        response = execution.describe()
        assert response["PipelineArn"] == create_arn

        try:
            execution.wait(delay=60)
        except WaiterError:
            pass

        execution_steps = execution.list_steps()
        assert len(execution_steps) == 2
        time_stamp = {}
        for execution_step in execution_steps:
            name = execution_step["StepName"]
            if name == "pyspark-process-1":
                time_stamp[name] = execution_step["EndTime"]
            else:
                time_stamp[name] = execution_step["StartTime"]
        assert time_stamp["pyspark-process-1"] < time_stamp["pyspark-process-2"]
    finally:
        try:
            pipeline.delete()
        except Exception:
            pass


def test_one_step_data_wrangler_processing_pipeline(sagemaker_session, role, pipeline_name):
    instance_count = ParameterInteger(name="InstanceCount", default_value=1)
    instance_type = ParameterString(name="InstanceType", default_value="ml.m5.4xlarge")

    recipe_file_path = os.path.join(DATA_DIR, "workflow", "dummy_recipe.flow")
    input_file_path = os.path.join(DATA_DIR, "workflow", "dummy_data.csv")

    output_name = "3f74973c-fd1e-4845-89f8-0dd400031be9.default"
    output_content_type = "CSV"
    output_config = {output_name: {"content_type": output_content_type}}
    job_argument = [f"--output-config '{json.dumps(output_config)}'"]

    inputs = [
        ProcessingInput(
            input_name="dummy_data.csv",
            source=input_file_path,
            destination="/opt/ml/processing/dummy_data.csv",
        )
    ]

    output_s3_uri = f"s3://{sagemaker_session.default_bucket()}/output"
    outputs = [
        ProcessingOutput(
            output_name=output_name,
            source="/opt/ml/processing/output",
            destination=output_s3_uri,
            s3_upload_mode="EndOfJob",
        )
    ]

    data_wrangler_processor = DataWranglerProcessor(
        role=role,
        data_wrangler_flow_source=recipe_file_path,
        instance_count=instance_count,
        instance_type=instance_type,
        sagemaker_session=sagemaker_session,
        max_runtime_in_seconds=86400,
    )

    data_wrangler_step = ProcessingStep(
        name="data-wrangler-step",
        processor=data_wrangler_processor,
        inputs=inputs,
        outputs=outputs,
        job_arguments=job_argument,
    )

    pipeline = Pipeline(
        name=pipeline_name,
        parameters=[instance_count, instance_type],
        steps=[data_wrangler_step],
        sagemaker_session=sagemaker_session,
    )

    definition = json.loads(pipeline.definition())
    expected_image_uri = image_uris.retrieve(
        "data-wrangler", region=sagemaker_session.boto_region_name
    )
    assert len(definition["Steps"]) == 1
    assert definition["Steps"][0]["Arguments"]["AppSpecification"]["ImageUri"] is not None
    assert definition["Steps"][0]["Arguments"]["AppSpecification"]["ImageUri"] == expected_image_uri

    assert definition["Steps"][0]["Arguments"]["ProcessingInputs"] is not None
    processing_inputs = definition["Steps"][0]["Arguments"]["ProcessingInputs"]
    assert len(processing_inputs) == 2
    for processing_input in processing_inputs:
        if processing_input["InputName"] == "flow":
            assert processing_input["S3Input"]["S3Uri"].endswith(".flow")
            assert processing_input["S3Input"]["LocalPath"] == "/opt/ml/processing/flow"
        elif processing_input["InputName"] == "dummy_data.csv":
            assert processing_input["S3Input"]["S3Uri"].endswith(".csv")
            assert processing_input["S3Input"]["LocalPath"] == "/opt/ml/processing/dummy_data.csv"
        else:
            raise AssertionError("Unknown input name")
    assert definition["Steps"][0]["Arguments"]["ProcessingOutputConfig"] is not None
    processing_outputs = definition["Steps"][0]["Arguments"]["ProcessingOutputConfig"]["Outputs"]
    assert len(processing_outputs) == 1
    assert processing_outputs[0]["OutputName"] == output_name
    assert processing_outputs[0]["S3Output"] is not None
    assert processing_outputs[0]["S3Output"]["LocalPath"] == "/opt/ml/processing/output"
    assert processing_outputs[0]["S3Output"]["S3Uri"] == output_s3_uri

    try:
        response = pipeline.create(role)
        create_arn = response["PipelineArn"]

        execution = pipeline.start()
        response = execution.describe()
        assert response["PipelineArn"] == create_arn

        try:
            execution.wait(delay=60, max_attempts=10)
        except WaiterError:
            pass

        execution_steps = execution.list_steps()
        assert len(execution_steps) == 1
        assert execution_steps[0]["StepName"] == "data-wrangler-step"
    finally:
        try:
            pipeline.delete()
        except Exception:
            pass


def test_one_step_ingestion_pipeline(
    sagemaker_session, feature_store_session, feature_definitions, role, pipeline_name
):
    instance_count = ParameterInteger(name="InstanceCount", default_value=1)
    instance_type = ParameterString(name="InstanceType", default_value="ml.m5.4xlarge")

    input_name = "features.csv"
    input_file_path = os.path.join(DATA_DIR, "workflow", "features.csv")
    input_data_uri = os.path.join(
        "s3://",
        sagemaker_session.default_bucket(),
        "py-sdk-ingestion-test-input/features.csv",
    )

    with open(input_file_path, "r") as data:
        body = data.read()
        S3Uploader.upload_string_as_file_body(
            body=body,
            desired_s3_uri=input_data_uri,
            sagemaker_session=sagemaker_session,
        )

    inputs = [
        ProcessingInput(
            input_name=input_name,
            source=input_data_uri,
            destination="/opt/ml/processing/features.csv",
        )
    ]

    feature_group_name = f"py-sdk-integ-fg-{int(time.time() * 10**7)}"
    feature_group = FeatureGroup(
        name=feature_group_name,
        feature_definitions=feature_definitions,
        sagemaker_session=feature_store_session,
    )

    ingestion_only_flow, output_name = generate_data_ingestion_flow_from_s3_input(
        input_name,
        input_data_uri,
        s3_content_type="csv",
        s3_has_header=True,
    )

    outputs = [
        ProcessingOutput(
            output_name=output_name,
            app_managed=True,
            feature_store_output=FeatureStoreOutput(feature_group_name=feature_group_name),
        )
    ]

    output_content_type = "CSV"
    output_config = {output_name: {"content_type": output_content_type}}
    job_argument = [f"--output-config '{json.dumps(output_config)}'"]

    temp_flow_path = "./ingestion.flow"
    with cleanup_feature_group(feature_group):
        json.dump(ingestion_only_flow, open(temp_flow_path, "w"))

        data_wrangler_processor = DataWranglerProcessor(
            role=role,
            data_wrangler_flow_source=temp_flow_path,
            instance_count=instance_count,
            instance_type=instance_type,
            sagemaker_session=sagemaker_session,
            max_runtime_in_seconds=86400,
        )

        data_wrangler_step = ProcessingStep(
            name="ingestion-step",
            processor=data_wrangler_processor,
            inputs=inputs,
            outputs=outputs,
            job_arguments=job_argument,
        )

        pipeline = Pipeline(
            name=pipeline_name,
            parameters=[instance_count, instance_type],
            steps=[data_wrangler_step],
            sagemaker_session=sagemaker_session,
        )

        try:
            response = pipeline.create(role)
            create_arn = response["PipelineArn"]

            offline_store_s3_uri = os.path.join(
                "s3://", sagemaker_session.default_bucket(), feature_group_name
            )
            feature_group.create(
                s3_uri=offline_store_s3_uri,
                record_identifier_name="f11",
                event_time_feature_name="f10",
                role_arn=role,
                enable_online_store=False,
            )
            _wait_for_feature_group_create(feature_group)

            execution = pipeline.start()
            response = execution.describe()
            assert response["PipelineArn"] == create_arn

            try:
                execution.wait(delay=60, max_attempts=10)
            except WaiterError:
                pass

            execution_steps = execution.list_steps()

            assert len(execution_steps) == 1
            assert execution_steps[0]["StepName"] == "ingestion-step"
            assert execution_steps[0]["StepStatus"] == "Succeeded"

            athena_query = feature_group.athena_query()
            with timeout(minutes=10):
                athena_query.run(
                    query_string=f'SELECT * FROM "{athena_query.table_name}"',
                    output_location=f"{offline_store_s3_uri}/query_results",
                )
                athena_query.wait()
                assert "SUCCEEDED" == athena_query.get_query_execution().get("QueryExecution").get(
                    "Status"
                ).get("State")

                df = athena_query.as_dataframe()
                assert pd.read_csv(input_file_path).shape[0] == df.shape[0]
        finally:
            try:
                pipeline.delete()
            except Exception as e:
                print(f"Delete pipeline failed with error: {e}")
            os.remove(temp_flow_path)


@pytest.mark.skip(
    reason="""This test creates a long-running pipeline that
                            runs actual training jobs, processing jobs, etc.
                            All of the functionality in this test is covered in
                            shallow tests in this suite; as such, this is disabled
                            and only run as part of the 'lineage' test suite."""
)
def test_end_to_end_pipeline_successful_execution(
    sagemaker_session, region_name, role, pipeline_name, wait=False
):
    model_package_group_name = f"{pipeline_name}ModelPackageGroup"
    data_path = os.path.join(DATA_DIR, "workflow")
    default_bucket = sagemaker_session.default_bucket()

    # download the input data
    local_input_path = os.path.join(data_path, "abalone-dataset.csv")
    s3 = sagemaker_session.boto_session.resource("s3")
    s3.Bucket(f"sagemaker-servicecatalog-seedcode-{region_name}").download_file(
        "dataset/abalone-dataset.csv", local_input_path
    )

    # # upload the input data to our bucket
    base_uri = f"s3://{default_bucket}/{pipeline_name}"
    with open(local_input_path) as data:
        body = data.read()
        input_data_uri = S3Uploader.upload_string_as_file_body(
            body=body,
            desired_s3_uri=f"{base_uri}/abalone-dataset.csv",
            sagemaker_session=sagemaker_session,
        )

    # download batch transform data
    local_batch_path = os.path.join(data_path, "abalone-dataset-batch")
    s3.Bucket(f"sagemaker-servicecatalog-seedcode-{region_name}").download_file(
        "dataset/abalone-dataset-batch", local_batch_path
    )

    # upload the batch transform data
    with open(local_batch_path) as data:
        body = data.read()
        batch_data_uri = S3Uploader.upload_string_as_file_body(
            body=body,
            desired_s3_uri=f"{base_uri}/abalone-dataset-batch",
            sagemaker_session=sagemaker_session,
        )

    # define parameters
    processing_instance_count = ParameterInteger(name="ProcessingInstanceCount", default_value=1)
    processing_instance_type = ParameterString(
        name="ProcessingInstanceType", default_value="ml.m5.xlarge"
    )
    training_instance_type = ParameterString(
        name="TrainingInstanceType", default_value="ml.m5.xlarge"
    )
    model_approval_status = ParameterString(name="ModelApprovalStatus", default_value="Approved")
    input_data = ParameterString(
        name="InputData",
        default_value=input_data_uri,
    )
    batch_data = ParameterString(
        name="BatchData",
        default_value=batch_data_uri,
    )

    # define processing step
    framework_version = "0.23-1"
    sklearn_processor = SKLearnProcessor(
        framework_version=framework_version,
        instance_type=processing_instance_type,
        instance_count=processing_instance_count,
        base_job_name=f"{pipeline_name}-process",
        role=role,
        sagemaker_session=sagemaker_session,
    )
    step_process = ProcessingStep(
        name="AbaloneProcess",
        processor=sklearn_processor,
        inputs=[
            ProcessingInput(source=input_data, destination="/opt/ml/processing/input"),
        ],
        outputs=[
            ProcessingOutput(output_name="train", source="/opt/ml/processing/train"),
            ProcessingOutput(output_name="validation", source="/opt/ml/processing/validation"),
            ProcessingOutput(output_name="test", source="/opt/ml/processing/test"),
        ],
        code=os.path.join(data_path, "abalone/preprocessing.py"),
    )

    # define training step
    model_path = f"s3://{default_bucket}/{pipeline_name}Train"
    image_uri = image_uris.retrieve(
        framework="xgboost",
        region=region_name,
        version="1.0-1",
        py_version="py3",
        instance_type=training_instance_type,
    )
    xgb_train = Estimator(
        image_uri=image_uri,
        instance_type=training_instance_type,
        instance_count=1,
        output_path=model_path,
        role=role,
        sagemaker_session=sagemaker_session,
    )
    xgb_train.set_hyperparameters(
        objective="reg:linear",
        num_round=50,
        max_depth=5,
        eta=0.2,
        gamma=4,
        min_child_weight=6,
        subsample=0.7,
        silent=0,
    )
    step_train = TrainingStep(
        name="AbaloneTrain",
        estimator=xgb_train,
        inputs={
            "train": TrainingInput(
                s3_data=step_process.properties.ProcessingOutputConfig.Outputs[
                    "train"
                ].S3Output.S3Uri,
                content_type="text/csv",
            ),
            "validation": TrainingInput(
                s3_data=step_process.properties.ProcessingOutputConfig.Outputs[
                    "validation"
                ].S3Output.S3Uri,
                content_type="text/csv",
            ),
        },
    )

    # define evaluation step
    script_eval = ScriptProcessor(
        image_uri=image_uri,
        command=["python3"],
        instance_type=processing_instance_type,
        instance_count=1,
        base_job_name=f"{pipeline_name}-eval",
        role=role,
        sagemaker_session=sagemaker_session,
    )
    evaluation_report = PropertyFile(
        name="EvaluationReport", output_name="evaluation", path="evaluation.json"
    )
    step_eval = ProcessingStep(
        name="AbaloneEval",
        processor=script_eval,
        inputs=[
            ProcessingInput(
                source=step_train.properties.ModelArtifacts.S3ModelArtifacts,
                destination="/opt/ml/processing/model",
            ),
            ProcessingInput(
                source=step_process.properties.ProcessingOutputConfig.Outputs[
                    "test"
                ].S3Output.S3Uri,
                destination="/opt/ml/processing/test",
            ),
        ],
        outputs=[
            ProcessingOutput(output_name="evaluation", source="/opt/ml/processing/evaluation"),
        ],
        code=os.path.join(data_path, "abalone/evaluation.py"),
        property_files=[evaluation_report],
    )

    # define create model step
    model = Model(
        image_uri=image_uri,
        model_data=step_train.properties.ModelArtifacts.S3ModelArtifacts,
        sagemaker_session=sagemaker_session,
        role=role,
    )
    inputs = CreateModelInput(
        instance_type="ml.m5.large",
        accelerator_type="ml.eia1.medium",
    )
    step_create_model = CreateModelStep(
        name="AbaloneCreateModel",
        model=model,
        inputs=inputs,
    )

    # define transform step
    transformer = Transformer(
        model_name=step_create_model.properties.ModelName,
        instance_type="ml.m5.xlarge",
        instance_count=1,
        output_path=f"s3://{default_bucket}/{pipeline_name}Transform",
        sagemaker_session=sagemaker_session,
    )
    step_transform = TransformStep(
        name="AbaloneTransform",
        transformer=transformer,
        inputs=TransformInput(data=batch_data),
    )

    # define register model step
    model_metrics = ModelMetrics(
        model_statistics=MetricsSource(
            s3_uri="{}/evaluation.json".format(
                step_eval.arguments["ProcessingOutputConfig"]["Outputs"][0]["S3Output"]["S3Uri"]
            ),
            content_type="application/json",
        )
    )
    step_register = RegisterModel(
        name="AbaloneRegisterModel",
        estimator=xgb_train,
        model_data=step_train.properties.ModelArtifacts.S3ModelArtifacts,
        content_types=["text/csv"],
        response_types=["text/csv"],
        inference_instances=["ml.t2.medium", "ml.m5.xlarge"],
        transform_instances=["ml.m5.xlarge"],
        model_package_group_name=model_package_group_name,
        approval_status=model_approval_status,
        model_metrics=model_metrics,
    )

    # define condition step
    cond_lte = ConditionLessThanOrEqualTo(
        left=JsonGet(
            step=step_eval,
            property_file=evaluation_report,
            json_path="regression_metrics.mse.value",
        ),
        right=20.0,
    )

    step_cond = ConditionStep(
        name="AbaloneMSECond",
        conditions=[cond_lte],
        if_steps=[step_register, step_create_model, step_transform],
        else_steps=[],
    )

    # define pipeline
    pipeline = Pipeline(
        name=pipeline_name,
        parameters=[
            processing_instance_type,
            processing_instance_count,
            training_instance_type,
            model_approval_status,
            input_data,
            batch_data,
        ],
        steps=[step_process, step_train, step_eval, step_cond],
        sagemaker_session=sagemaker_session,
    )

    pipeline.create(role)
    execution = pipeline.start()
    execution_arn = execution.arn

    if wait:
        execution.wait()

    return execution_arn


def _wait_for_feature_group_create(feature_group: FeatureGroup):
    status = feature_group.describe().get("FeatureGroupStatus")
    while status == "Creating":
        print("Waiting for Feature Group Creation")
        time.sleep(5)
        status = feature_group.describe().get("FeatureGroupStatus")
    if status != "Created":
        print(feature_group.describe())
        raise RuntimeError(f"Failed to create feature group {feature_group.name}")
    print(f"FeatureGroup {feature_group.name} successfully created.")


@pytest.fixture
def feature_definitions():
    return [
        FeatureDefinition(feature_name="f1", feature_type=FeatureTypeEnum.STRING),
        FeatureDefinition(feature_name="f2", feature_type=FeatureTypeEnum.FRACTIONAL),
        FeatureDefinition(feature_name="f3", feature_type=FeatureTypeEnum.FRACTIONAL),
        FeatureDefinition(feature_name="f4", feature_type=FeatureTypeEnum.FRACTIONAL),
        FeatureDefinition(feature_name="f5", feature_type=FeatureTypeEnum.FRACTIONAL),
        FeatureDefinition(feature_name="f6", feature_type=FeatureTypeEnum.FRACTIONAL),
        FeatureDefinition(feature_name="f7", feature_type=FeatureTypeEnum.FRACTIONAL),
        FeatureDefinition(feature_name="f8", feature_type=FeatureTypeEnum.FRACTIONAL),
        FeatureDefinition(feature_name="f9", feature_type=FeatureTypeEnum.INTEGRAL),
        FeatureDefinition(feature_name="f10", feature_type=FeatureTypeEnum.FRACTIONAL),
        FeatureDefinition(feature_name="f11", feature_type=FeatureTypeEnum.STRING),
    ]


@contextmanager
def cleanup_feature_group(feature_group: FeatureGroup):
    try:
        yield
    finally:
        try:
            feature_group.delete()
            print("FeatureGroup cleaned up")
        except Exception as e:
            print(f"Delete FeatureGroup failed with error: {e}.")
            pass


def test_large_pipeline(sagemaker_session, role, pipeline_name, region_name):
    instance_count = ParameterInteger(name="InstanceCount", default_value=2)

    outputParam = CallbackOutput(output_name="output", output_type=CallbackOutputTypeEnum.String)

    callback_steps = [
        CallbackStep(
            name=f"callback-step{count}",
            sqs_queue_url="https://sqs.us-east-2.amazonaws.com/123456789012/MyQueue",
            inputs={"arg1": "foo"},
            outputs=[outputParam],
        )
        for count in range(2000)
    ]
    pipeline = Pipeline(
        name=pipeline_name,
        parameters=[instance_count],
        steps=callback_steps,
        sagemaker_session=sagemaker_session,
    )

    try:
        response = pipeline.create(role)
        create_arn = response["PipelineArn"]
        assert re.match(
<<<<<<< HEAD
            fr"arn:aws:sagemaker:{region_name}:\d{{12}}:pipeline/{pipeline_name}",
=======
            rf"arn:aws:sagemaker:{region_name}:\d{{12}}:pipeline/{pipeline_name}",
>>>>>>> 72038621
            create_arn,
        )
        response = pipeline.describe()
        assert len(json.loads(pipeline.describe()["PipelineDefinition"])["Steps"]) == 2000

        pipeline.parameters = [ParameterInteger(name="InstanceCount", default_value=1)]
        response = pipeline.update(role)
        update_arn = response["PipelineArn"]
        assert re.match(
<<<<<<< HEAD
            fr"arn:aws:sagemaker:{region_name}:\d{{12}}:pipeline/{pipeline_name}",
=======
            rf"arn:aws:sagemaker:{region_name}:\d{{12}}:pipeline/{pipeline_name}",
>>>>>>> 72038621
            update_arn,
        )
    finally:
        try:
            pipeline.delete()
        except Exception:
            pass


def test_create_and_update_with_parallelism_config(
    sagemaker_session, role, pipeline_name, region_name
):
    instance_count = ParameterInteger(name="InstanceCount", default_value=2)

    outputParam = CallbackOutput(output_name="output", output_type=CallbackOutputTypeEnum.String)

    callback_steps = [
        CallbackStep(
            name=f"callback-step{count}",
            sqs_queue_url="https://sqs.us-east-2.amazonaws.com/123456789012/MyQueue",
            inputs={"arg1": "foo"},
            outputs=[outputParam],
        )
        for count in range(500)
    ]
    pipeline = Pipeline(
        name=pipeline_name,
        parameters=[instance_count],
        steps=callback_steps,
        sagemaker_session=sagemaker_session,
    )

    try:
        response = pipeline.create(role, parallelism_config={"MaxParallelExecutionSteps": 50})
        create_arn = response["PipelineArn"]
        assert re.match(
<<<<<<< HEAD
            fr"arn:aws:sagemaker:{region_name}:\d{{12}}:pipeline/{pipeline_name}",
=======
            rf"arn:aws:sagemaker:{region_name}:\d{{12}}:pipeline/{pipeline_name}",
>>>>>>> 72038621
            create_arn,
        )
        response = pipeline.describe()
        assert response["ParallelismConfiguration"]["MaxParallelExecutionSteps"] == 50

        pipeline.parameters = [ParameterInteger(name="InstanceCount", default_value=1)]
        response = pipeline.update(role, parallelism_config={"MaxParallelExecutionSteps": 55})
        update_arn = response["PipelineArn"]
        assert re.match(
<<<<<<< HEAD
            fr"arn:aws:sagemaker:{region_name}:\d{{12}}:pipeline/{pipeline_name}",
=======
            rf"arn:aws:sagemaker:{region_name}:\d{{12}}:pipeline/{pipeline_name}",
>>>>>>> 72038621
            update_arn,
        )

        response = pipeline.describe()
        assert response["ParallelismConfiguration"]["MaxParallelExecutionSteps"] == 55

    finally:
        try:
            pipeline.delete()
        except Exception:
            pass<|MERGE_RESOLUTION|>--- conflicted
+++ resolved
@@ -2938,11 +2938,7 @@
         response = pipeline.create(role)
         create_arn = response["PipelineArn"]
         assert re.match(
-<<<<<<< HEAD
-            fr"arn:aws:sagemaker:{region_name}:\d{{12}}:pipeline/{pipeline_name}",
-=======
             rf"arn:aws:sagemaker:{region_name}:\d{{12}}:pipeline/{pipeline_name}",
->>>>>>> 72038621
             create_arn,
         )
         response = pipeline.describe()
@@ -2952,11 +2948,7 @@
         response = pipeline.update(role)
         update_arn = response["PipelineArn"]
         assert re.match(
-<<<<<<< HEAD
-            fr"arn:aws:sagemaker:{region_name}:\d{{12}}:pipeline/{pipeline_name}",
-=======
             rf"arn:aws:sagemaker:{region_name}:\d{{12}}:pipeline/{pipeline_name}",
->>>>>>> 72038621
             update_arn,
         )
     finally:
@@ -2993,11 +2985,7 @@
         response = pipeline.create(role, parallelism_config={"MaxParallelExecutionSteps": 50})
         create_arn = response["PipelineArn"]
         assert re.match(
-<<<<<<< HEAD
-            fr"arn:aws:sagemaker:{region_name}:\d{{12}}:pipeline/{pipeline_name}",
-=======
             rf"arn:aws:sagemaker:{region_name}:\d{{12}}:pipeline/{pipeline_name}",
->>>>>>> 72038621
             create_arn,
         )
         response = pipeline.describe()
@@ -3007,11 +2995,7 @@
         response = pipeline.update(role, parallelism_config={"MaxParallelExecutionSteps": 55})
         update_arn = response["PipelineArn"]
         assert re.match(
-<<<<<<< HEAD
-            fr"arn:aws:sagemaker:{region_name}:\d{{12}}:pipeline/{pipeline_name}",
-=======
             rf"arn:aws:sagemaker:{region_name}:\d{{12}}:pipeline/{pipeline_name}",
->>>>>>> 72038621
             update_arn,
         )
 
