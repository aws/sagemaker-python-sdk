--- conflicted
+++ resolved
@@ -22,12 +22,7 @@
 from botocore.config import Config
 from packaging.version import Version
 
-<<<<<<< HEAD
-from sagemaker.session import Session
-from sagemaker import image_uris, utils
-=======
 from sagemaker import Session, image_uris, utils, get_execution_role
->>>>>>> 58fe72aa
 from sagemaker.local import LocalSession
 from sagemaker.workflow.pipeline_context import PipelineSession, LocalPipelineSession
 
