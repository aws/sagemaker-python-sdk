--- conflicted
+++ resolved
@@ -66,16 +66,12 @@
     return request.param
 
 
-<<<<<<< HEAD
 @pytest.fixture(scope='module', params=["0.3", "0.3.1"])
 def pytorch_version(request):
     return request.param
 
 
-@pytest.fixture(scope='module', params=["1.4.1", "1.5.0"])
-=======
 @pytest.fixture(scope='module', params=['1.4.1', '1.5.0', '1.6.0'])
->>>>>>> f3eae638
 def tf_full_version(request):
     return request.param
 
