--- conflicted
+++ resolved
@@ -22,12 +22,7 @@
 from botocore.config import Config
 from packaging.version import Version
 
-<<<<<<< HEAD
-from sagemaker.session import Session
-from sagemaker import image_uris, utils
-=======
 from sagemaker import Session, image_uris, utils, get_execution_role
->>>>>>> dfaea77f
 from sagemaker.local import LocalSession
 from sagemaker.workflow.pipeline_context import PipelineSession, LocalPipelineSession
 
@@ -189,14 +184,11 @@
     return LocalPipelineSession(boto_session=boto_session)
 
 
-<<<<<<< HEAD
-=======
 @pytest.fixture(scope="session")
 def execution_role(sagemaker_session):
     return get_execution_role(sagemaker_session)
 
 
->>>>>>> dfaea77f
 @pytest.fixture(scope="module")
 def custom_bucket_name(boto_session):
     region = boto_session.region_name
