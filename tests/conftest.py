--- conflicted
+++ resolved
@@ -22,16 +22,7 @@
 
 from sagemaker import Session, image_uris, utils
 from sagemaker.local import LocalSession
-<<<<<<< HEAD
 import tests.integ
-=======
-from sagemaker.mxnet import MXNet
-from sagemaker.pytorch import PyTorch
-from sagemaker.rl import RLEstimator
-from sagemaker.sklearn.defaults import SKLEARN_VERSION
-from sagemaker.tensorflow import TensorFlow
-from sagemaker.tensorflow.defaults import LATEST_VERSION
->>>>>>> e774fcf3
 
 DEFAULT_REGION = "us-west-2"
 CUSTOM_BUCKET_NAME_PREFIX = "sagemaker-custom-bucket"
@@ -285,7 +276,6 @@
 
     _generate_all_framework_version_fixtures(metafunc)
 
-<<<<<<< HEAD
 
 def _generate_all_framework_version_fixtures(metafunc):
     for fw in FRAMEWORKS_FOR_GENERATED_VERSION_FIXTURES:
@@ -315,9 +305,4 @@
     if fixture_name in metafunc.fixturenames:
         config = config["versions"]
         py_versions = config[latest_version].get("py_versions", config[latest_version].keys())
-        metafunc.parametrize(fixture_name, (sorted(py_versions)[-1],), scope="session")
-=======
-@pytest.fixture(scope="module")
-def xgboost_full_version(request):
-    return request.config.getoption("--xgboost-full-version")
->>>>>>> e774fcf3
+        metafunc.parametrize(fixture_name, (sorted(py_versions)[-1],), scope="session")