# Changelog

## v1.18.19 (2019-04-30)

<<<<<<< HEAD
* feature: Add document embedding support to Object2Vec algorithm.
=======
### Bug fixes and other changes

 * skip p2/p3 tests in eu-central-1
>>>>>>> c76d6a91

## v1.18.18 (2019-04-29)

### Bug fixes and other changes

 * add automatic model tuning integ test for TF script mode

## v1.18.17 (2019-04-25)

### Bug fixes and other changes

 * use unique names for test training jobs

## v1.18.16 (2019-04-24)

### Bug fixes and other changes

 * add KMS key option for Endpoint Configs
 * skip p2 test in regions without p2s, freeze urllib3, and specify allow_pickle=True for numpy
 * use correct TF version in empty framework_version warning
 * remove logging level overrides

### Documentation changes

 * add environment setup instructions to CONTRIBUTING.md
 * add clarification around framework version constants
 * remove duplicate content from workflow readme
 * remove duplicate content from RL readme

## v1.18.15 (2019-04-18)

### Bug fixes and other changes

 * fix propagation of tags to SageMaker endpoint

## v1.18.14.post1 (2019-04-17)

### Documentation changes

 * remove duplicate content from Chainer readme

## v1.18.14.post0 (2019-04-15)

### Documentation changes

 * remove duplicate content from PyTorch readme and fix internal links

## v1.18.14 (2019-04-11)

### Bug fixes and other changes

 * make Local Mode export artifacts even after failure

## v1.18.13 (2019-04-10)

### Bug fixes and other changes

 * skip horovod p3 test in region with no p3
 * use unique training job names in TensorFlow script mode integ tests

## v1.18.12 (2019-04-08)

### Bug fixes and other changes

 * add integ test for tagging
 * use unique names for test training jobs
 * Wrap horovod code inside main function
 * add csv deserializer
 * restore notebook test

## v1.18.11 (2019-04-04)

### Bug fixes and other changes

 * local data source relative path includes the first directory
 * upgrade pylint and fix tagging with SageMaker models

### Documentation changes

 * add info about unique job names

## v1.18.10 (2019-04-03)

### Bug fixes and other changes

 * make start time, end time and period configurable in sagemaker.analytics.TrainingJobAnalytics

### Documentation changes

 * fix typo of argument spelling in linear learner docstrings

## v1.18.9.post1 (2019-04-02)

### Documentation changes

 * spelling error correction

## v1.18.9.post0 (2019-04-01)

### Documentation changes

 * move RL readme content into sphinx project

## v1.18.9 (2019-03-28)

### Bug fixes

 * hyperparameter query failure on script mode estimator attached to complete job

### Other changes

 * add EI support for TFS framework

### Documentation changes

 * add third-party libraries sections to using_chainer and using_pytorch topics

## v1.18.8 (2019-03-26)

### Bug fixes

 * fix ECR URI validation
 * remove unrestrictive principal * from KMS policy tests.

### Documentation changes

 * edit description of local mode in overview.rst
 * add table of contents to using_chainer topic
 * fix formatting for HyperparameterTuner.attach()

## v1.18.7 (2019-03-21)

### Other changes

 * add pytest marks for integ tests using local mode
 * add account number and unit tests for govcloud

### Documentation changes

 * move chainer readme content into sphinx and fix broken link in using_mxnet

## v1.18.6.post0 (2019-03-20)

### Documentation changes

 * add mandatory sagemaker_role argument to Local mode example.

## v1.18.6 (2019-03-20)

### Changes

 * enable new release process
 * Update inference pipelines documentation
 * Migrate content from workflow and pytorch readmes into sphinx project
 * Propagate Tags from estimator to model, endpoint, and endpoint config

## 1.18.5

* bug-fix: pass kms id as parameter for uploading code with Server side encryption
* feature: ``PipelineModel``: Create a Transformer from a PipelineModel
* bug-fix: ``AlgorithmEstimator``: Make SupportedHyperParameters optional
* feature: ``Hyperparameter``: Support scaling hyperparameters
* doc-fix: Remove duplicate content from main README.rst, /tensorflow/README.rst, and /sklearn/README.rst and add links to readthedocs content

## 1.18.4

* doc-fix: Remove incorrect parameter for EI TFS Python README
* feature: ``Predictor``: delete SageMaker model
* feature: ``PipelineModel``: delete SageMaker model
* bug-fix: Estimator.attach works with training jobs without hyperparameters
* doc-fix: remove duplicate content from mxnet/README.rst
* doc-fix: move overview content in main README into sphynx project
* bug-fix: pass accelerator_type in ``deploy`` for REST API TFS ``Model``
* doc-fix: move content from tf/README.rst into sphynx project
* doc-fix: move content from sklearn/README.rst into sphynx project
* doc-fix: Improve new developer experience in README
* feature: Add support for Coach 0.11.1 for Tensorflow

## 1.18.3.post1

* doc-fix: fix README for PyPI

## 1.18.3

* doc-fix: update information about saving models in the MXNet README
* doc-fix: change ReadTheDocs links from latest to stable
* doc-fix: add ``transform_fn`` information and fix ``input_fn`` signature in the MXNet README
* feature: add support for ``Predictor`` to delete endpoint configuration by default when calling ``delete_endpoint()``
* feature: add support for ``Model`` to delete SageMaker model
* feature: add support for ``Transformer`` to delete SageMaker model
* bug-fix: fix default account for SKLearnModel

## 1.18.2

* enhancement: Include SageMaker Notebook Instance version number in boto3 user agent, if available.
* feature: Support for updating existing endpoint

## 1.18.1

* enhancement: Add ``tuner`` to imports in ``sagemaker/__init__.py``

## 1.18.0

* bug-fix: Handle StopIteration in CloudWatch Logs retrieval
* feature: Update EI TensorFlow latest version to 1.12
* feature: Support for Horovod

## 1.17.2

* feature: HyperparameterTuner: support VPC config

## 1.17.1

* enhancement: Workflow: Specify tasks from which training/tuning operator to transform/deploy in related operators
* feature: Supporting inter-container traffic encryption flag

## 1.17.0

* bug-fix: Workflow: Revert appending Airflow retry id to default job name
* feature: support for Tensorflow 1.12
* feature: support for Tensorflow Serving 1.12
* bug-fix: Revert appending Airflow retry id to default job name
* bug-fix: Session: don't allow get_execution_role() to return an ARN that's not a role but has "role" in the name
* bug-fix: Remove ``__all__`` from ``__init__.py`` files
* doc-fix: Add TFRecord split type to docs
* doc-fix: Mention ``SM_HPS`` environment variable in MXNet README
* doc-fix: Specify that Local Mode supports only framework and BYO cases
* doc-fix: Add missing classes to API docs
* doc-fix: Add information on necessary AWS permissions
* bug-fix: Remove PyYAML to let docker-compose install the right version
* feature: Update TensorFlow latest version to 1.12
* enhancement: Add Model.transformer()
* bug-fix: HyperparameterTuner: make ``include_cls_metadata`` default to ``False`` for everything except Frameworks

## 1.16.3

* bug-fix: Local Mode: Allow support for SSH in local mode
* bug-fix: Workflow: Append retry id to default Airflow job name to avoid name collisions in retry
* bug-fix: Local Mode: No longer requires s3 permissions to run local entry point file
* feature: Estimators: add support for PyTorch 1.0.0
* bug-fix: Local Mode: Move dependency on sagemaker_s3_output from rl.estimator to model
* doc-fix: Fix quotes in estimator.py and model.py

## 1.16.2

* enhancement: Check for S3 paths being passed as entry point
* feature: Add support for AugmentedManifestFile and ShuffleConfig
* bug-fix: Add version bound for requests module to avoid conflicts with docker-compose and docker-py
* bug-fix: Remove unnecessary dependency tensorflow
* doc-fix: Change ``distribution`` to ``distributions``
* bug-fix: Increase docker-compose http timeout and health check timeout to 120.
* feature: Local Mode: Add support for intermediate output to a local directory.
* bug-fix: Update PyYAML version to avoid conflicts with docker-compose
* doc-fix: Correct the numbered list in the table of contents
* doc-fix: Add Airflow API documentation
* feature: HyperparameterTuner: add Early Stopping support

## 1.16.1.post1

* Documentation: add documentation for Reinforcement Learning Estimator.
* Documentation: update TensorFlow README for Script Mode

## 1.16.1

* feature: update boto3 to version 1.9.55

## 1.16.0

* feature: Add 0.10.1 coach version
* feature: Add support for SageMaker Neo
* feature: Estimators: Add RLEstimator to provide support for Reinforcement Learning
* feature: Add support for Amazon Elastic Inference
* feature: Add support for Algorithm Estimators and ModelPackages: includes support for AWS Marketplace
* feature: Add SKLearn Estimator to provide support for SciKit Learn
* feature: Add Amazon SageMaker Semantic Segmentation algorithm to the registry
* feature: Add support for SageMaker Inference Pipelines
* feature: Add support for SparkML serving container

## 1.15.2

* bug-fix: Fix FileNotFoundError for entry_point without source_dir
* doc-fix: Add missing feature 1.5.0 in change log
* doc-fix: Add README for airflow

## 1.15.1

* enhancement: Local Mode: add explicit pull for serving
* feature: Estimators: dependencies attribute allows export of additional libraries into the container
* feature: Add APIs to export Airflow transform and deploy config
* bug-fix: Allow code_location argument to be S3 URI in training_config API
* enhancement: Local Mode: add explicit pull for serving

## 1.15.0

* feature: Estimator: add script mode and Python 3 support for TensorFlow
* bug-fix: Changes to use correct S3 bucket and time range for dataframes in TrainingJobAnalytics.
* bug-fix: Local Mode: correctly handle the case where the model output folder doesn't exist yet
* feature: Add APIs to export Airflow training, tuning and model config
* doc-fix: Fix typos in tensorflow serving documentation
* doc-fix: Add estimator base classes to API docs
* feature: HyperparameterTuner: add support for Automatic Model Tuning's Warm Start Jobs
* feature: HyperparameterTuner: Make input channels optional
* feature: Add support for Chainer 5.0
* feature: Estimator: add support for MetricDefinitions
* feature: Estimators: add support for Amazon IP Insights algorithm

## 1.14.2

* bug-fix: support ``CustomAttributes`` argument in local mode ``invoke_endpoint`` requests
* enhancement: add ``content_type`` parameter to ``sagemaker.tensorflow.serving.Predictor``
* doc-fix: add TensorFlow Serving Container docs
* doc-fix: fix rendering error in README.rst
* enhancement: Local Mode: support optional input channels
* build: added pylint
* build: upgrade docker-compose to 1.23
* enhancement: Frameworks: update warning for not setting framework_version as we aren't planning a breaking change anymore
* feature: Estimator: add script mode and Python 3 support for TensorFlow
* enhancement: Session: remove hardcoded 'training' from job status error message
* bug-fix: Updated Cloudwatch namespace for metrics in TrainingJobsAnalytics
* bug-fix: Changes to use correct s3 bucket and time range for dataframes in TrainingJobAnalytics.
* enhancement: Remove MetricDefinition lookup via tuning job in TrainingJobAnalytics

## 1.14.1

* feature: Estimators: add support for Amazon Object2Vec algorithm

## 1.14.0

* feature: add support for sagemaker-tensorflow-serving container
* feature: Estimator: make input channels optional

## 1.13.0

* feature: Estimator: add input mode to training channels
* feature: Estimator: add model_uri and model_channel_name parameters
* enhancement: Local Mode: support output_path. Can be either file:// or s3://
* enhancement: Added image uris for SageMaker built-in algorithms for SIN/LHR/BOM/SFO/YUL
* feature: Estimators: add support for MXNet 1.3.0, which introduces a new training script format
* feature: Documentation: add explanation for the new training script format used with MXNet
* feature: Estimators: add ``distributions`` for customizing distributed training with the new training script format

## 1.12.0

* feature: add support for TensorFlow 1.11.0

## 1.11.3

* feature: Local Mode: Add support for Batch Inference
* feature: Add timestamp to secondary status in training job output
* bug-fix: Local Mode: Set correct default values for additional_volumes and additional_env_vars
* enhancement: Local Mode: support nvidia-docker2 natively
* warning: Frameworks: add warning for upcoming breaking change that makes framework_version required

## 1.11.2

* enhancement: Enable setting VPC config when creating/deploying models
* enhancement: Local Mode: accept short lived credentials with a warning message
* bug-fix: Local Mode: pass in job name as parameter for training environment variable

## 1.11.1

* enhancement: Local Mode: add training environment variables for AWS region and job name
* doc-fix: Instruction on how to use preview version of PyTorch - 1.0.0.dev.
* doc-fix: add role to MXNet estimator example in readme
* bug-fix: default TensorFlow json serializer accepts dict of numpy arrays

## 1.11.0

* bug-fix: setting health check timeout limit on local mode to 30s
* bug-fix: make Hyperparameters in local mode optional.
* enhancement: add support for volume KMS key to Transformer
* feature: add support for GovCloud

## 1.10.1

* feature: add train_volume_kms_key parameter to Estimator classes
* doc-fix: add deprecation warning for current MXNet training script format
* doc-fix: add docs on deploying TensorFlow model directly from existing model
* doc-fix: fix code example for using Gzip compression for TensorFlow training data

## 1.10.0

* feature: add support for TensorFlow 1.10.0

## 1.9.3.1

* doc-fix: fix rst warnings in README.rst

## 1.9.3

* bug-fix: Local Mode: Create output/data directory expected by SageMaker Container.
* bug-fix: Estimator accepts the vpc configs made capable by 1.9.1

## 1.9.2

* feature: add support for TensorFlow 1.9

## 1.9.1

* bug-fix: Estimators: Fix serialization of single records
* bug-fix: deprecate enable_cloudwatch_metrics from Framework Estimators.
* enhancement: Enable VPC config in training job creation

## 1.9.0

* feature: Estimators: add support for MXNet 1.2.1

## 1.8.0

* bug-fix: removing PCA from tuner
* feature: Estimators: add support for Amazon k-nearest neighbors(KNN) algorithm

## 1.7.2

* bug-fix: Prediction output for the TF_JSON_SERIALIZER
* enhancement: Add better training job status report

## 1.7.1

* bug-fix: get_execution_role no longer fails if user can't call get_role
* bug-fix: Session: use existing model instead of failing during ``create_model()``
* enhancement: Estimator: allow for different role from the Estimator's when creating a Model or Transformer

## 1.7.0

* feature: Transformer: add support for batch transform jobs
* feature: Documentation: add instructions for using Pipe Mode with TensorFlow

## 1.6.1

* feature: Added multiclass classification support for linear learner algorithm.

## 1.6.0

* feature: Add Chainer 4.1.0 support

## 1.5.4

* feature: Added Docker Registry for all 1p algorithms in amazon_estimator.py
* feature: Added get_image_uri method for 1p algorithms in amazon_estimator.py
* Support SageMaker algorithms in FRA and SYD regions

## 1.5.3

* bug-fix: Can create TrainingJobAnalytics object without specifying metric_names.
* bug-fix: Session: include role path in ``get_execution_role()`` result
* bug-fix: Local Mode: fix RuntimeError handling

## 1.5.2

* Support SageMaker algorithms in ICN region

## 1.5.1

* enhancement: Let Framework models reuse code uploaded by Framework estimators
* enhancement: Unify generation of model uploaded code location
* feature: Change minimum required scipy from 1.0.0 to 0.19.0
* feature: Allow all Framework Estimators to use a custom docker image.
* feature: Option to add Tags on SageMaker Endpoints

## 1.5.0

* feature: Add Support for PyTorch Framework
* feature: Estimators: add support for TensorFlow 1.7.0
* feature: Estimators: add support for TensorFlow 1.8.0
* feature: Allow Local Serving of Models in S3
* enhancement: Allow option for ``HyperparameterTuner`` to not include estimator metadata in job
* bug-fix: Estimators: Join tensorboard thread after fitting

## 1.4.2

* bug-fix: Estimators: Fix attach for LDA
* bug-fix: Estimators: allow code_location to have no key prefix
* bug-fix: Local Mode: Fix s3 training data download when there is a trailing slash

## 1.4.1

* bug-fix: Local Mode: Fix for non Framework containers

## 1.4.0

* bug-fix: Remove __all__ and add noqa in __init__
* bug-fix: Estimators: Change max_iterations hyperparameter key for KMeans
* bug-fix: Estimators: Remove unused argument job_details for ``EstimatorBase.attach()``
* bug-fix: Local Mode: Show logs in Jupyter notebooks
* feature: HyperparameterTuner: Add support for hyperparameter tuning jobs
* feature: Analytics: Add functions for metrics in Training and Hyperparameter Tuning jobs
* feature: Estimators: add support for tagging training jobs

## 1.3.0

* feature: Add chainer

## 1.2.5

* bug-fix: Change module names to string type in __all__
* feature: Save training output files in local mode
* bug-fix: tensorflow-serving-api: SageMaker does not conflict with tensorflow-serving-api module version
* feature: Local Mode: add support for local training data using file://
* feature: Updated TensorFlow Serving api protobuf files
* bug-fix: No longer poll for logs from stopped training jobs

## 1.2.4

* feature: Estimators: add support for Amazon Random Cut Forest algorithm

## 1.2.3

* bug-fix: Fix local mode not using the right s3 bucket

## 1.2.2

* bug-fix: Estimators: fix valid range of hyper-parameter 'loss' in linear learner

## 1.2.1

* bug-fix: Change Local Mode to use a sagemaker-local docker network

## 1.2.0

* feature: Add Support for Local Mode
* feature: Estimators: add support for TensorFlow 1.6.0
* feature: Estimators: add support for MXNet 1.1.0
* feature: Frameworks: Use more idiomatic ECR repository naming scheme

## 1.1.3

* bug-fix: TensorFlow: Display updated data correctly for TensorBoard launched from ``run_tensorboard_locally=True``
* feature: Tests: create configurable ``sagemaker_session`` pytest fixture for all integration tests
* bug-fix: Estimators: fix inaccurate hyper-parameters in kmeans, pca and linear learner
* feature: Estimators: Add new hyperparameters for linear learner.

## 1.1.2

* bug-fix: Estimators: do not call create bucket if data location is provided

## 1.1.1

* feature: Estimators: add ``requirements.txt`` support for TensorFlow

## 1.1.0

* feature: Estimators: add support for TensorFlow-1.5.0
* feature: Estimators: add support for MXNet-1.0.0
* feature: Tests: use ``sagemaker_timestamp`` when creating endpoint names in integration tests
* feature: Session: print out billable seconds after training completes
* bug-fix: Estimators: fix LinearLearner and add unit tests
* bug-fix: Tests: fix timeouts for PCA async integration test
* feature: Predictors: allow ``predictor.predict()`` in the JSON serializer to accept dictionaries

## 1.0.4

* feature: Estimators: add support for Amazon Neural Topic Model(NTM) algorithm
* feature: Documentation: fix description of an argument of sagemaker.session.train
* feature: Documentation: add FM and LDA to the documentation
* feature: Estimators: add support for async fit
* bug-fix: Estimators: fix estimator role expansion

## 1.0.3

* feature: Estimators: add support for Amazon LDA algorithm
* feature: Hyperparameters: add data_type to hyperparameters
* feature: Documentation: update TensorFlow examples following API change
* feature: Session: support multi-part uploads
* feature: add new SageMaker CLI

## 1.0.2

* feature: Estimators: add support for Amazon FactorizationMachines algorithm
* feature: Session: correctly handle TooManyBuckets error_code in default_bucket method
* feature: Tests: add training failure tests for TF and MXNet
* feature: Documentation: show how to make predictions against existing endpoint
* feature: Estimators: implement write_spmatrix_to_sparse_tensor to support any scipy.sparse matrix

## 1.0.1

* api-change: Model: Remove support for 'supplemental_containers' when creating Model
* feature: Documentation: multiple updates
* feature: Tests: ignore tests data in tox.ini, increase timeout for endpoint creation, capture exceptions during endpoint deletion, tests for input-output functions
* feature: Logging: change to describe job every 30s when showing logs
* feature: Session: use custom user agent at all times
* feature: Setup: add travis file

## 1.0.0

* Initial commit<|MERGE_RESOLUTION|>--- conflicted
+++ resolved
@@ -2,13 +2,9 @@
 
 ## v1.18.19 (2019-04-30)
 
-<<<<<<< HEAD
-* feature: Add document embedding support to Object2Vec algorithm.
-=======
 ### Bug fixes and other changes
 
  * skip p2/p3 tests in eu-central-1
->>>>>>> c76d6a91
 
 ## v1.18.18 (2019-04-29)
 
