# Changelog

<<<<<<< HEAD
=======
## v2.74.0 (2022-01-26)

### Features

 * Add support for SageMaker lineage queries context

### Bug Fixes and Other Changes

 * support specifying a facet by its column index

### Documentation Changes

 * more documentation for serverless inference

## v2.73.0 (2022-01-19)

### Features

 * Add EMRStep support in Sagemaker pipeline
 * Adds Lineage queries in artifact, context and trial components
 * Add support for SageMaker lineage queries in action
 * Adds support for Serverless inference
 * support checkpoint to be passed from estimator
 * support JsonGet/Join parameterization in tuning step Hyperparameters
 * Support model pipelines in CreateModelStep
 * enable python 3.9
 * Add models_v2 under lineage context

### Bug Fixes and Other Changes

 * allow kms_key to be passed for processing step
 * Remove duplicate vertex/edge in query lineage
 * update pricing link
 * Update CHANGELOG.md
 * fixes unnecessary session call while generating pipeline definition for lambda step

### Documentation Changes

 * Enhance smddp 1.2.2 doc
 * Document the available ExecutionVariables

>>>>>>> 34b07c07
## v2.72.3 (2022-01-10)

### Features

 * default repack encryption
 * support large pipeline
 * add support for pytorch 1.10.0
 
### Documentation Changes

 * SageMaker model parallel library 1.6.0 API doc

### Bug Fixes and Other Changes

 * Model Registration with BYO scripts
 * Add ContentType in test_auto_ml_describe
 * Re-deploy static integ test endpoint if it is not found
 * fix kmeans test deletion sequence, increment lineage statics
 * Increment static lineage pipeline
 * Fix lineage query integ tests
 * Add label_headers option for Clarify ModelExplainabilityMonitor
 * Add action type to lineage object
 * Collapse cross-account artifacts in query lineage response
 * Update CHANGELOG.md to remove defaulting dot characters

## v2.72.2 (2022-01-06)

### Bug Fixes and Other Changes

 * Update CHANGELOG.md
 * Increment static lineage pipeline
 * fix kmeans test deletion sequence, increment lineage statics
 * Re-deploy static integ test endpoint if it is not found
 * Add ContentType in test_auto_ml_describe
 * Model Registration with BYO scripts

### Documentation Changes

 * SageMaker model parallel library 1.6.0 API doc

## v2.72.1 (2021-12-20)

### Bug Fixes and Other Changes

 * typos and broken link
 * S3Input - add support for instance attributes
 * Prevent repack_model script from referencing nonexistent directories
 * Set ProcessingStep upload locations deterministically to avoid cache

## v2.72.0 (2021-12-13)

### Features

 * allow conditional parellel builds

### Bug Fixes and Other Changes

 * local mode - support relative file structure
 * fix endpoint bug

## v2.71.0 (2021-12-06)

### Features

 * Add support for TF 2.6
 * Adding PT 17/18 Repo
 * Add profile_name support for Feature Store ingestion

### Bug Fixes and Other Changes

 * Fix non-existent variable name
 * Add TF 2.6.2 on training
 * Recreate static lineage test data

## v2.70.0 (2021-12-02)

### Features

 * update boto3 minor version >= 1.20.18
 * Add support for SageMaker lineage queries
 * add CV shap explainability for SageMaker Clarify
 * add NLP support for SageMaker Clarify
 * Add support for ModelMonitor/Clarify integration in model building pipelines
 * adding support for transformers 4.11 for SM Training Compiler
 * SM Training Compiler with an UI to enable/disable compilation for HuggingFace DLCs to speedup training

### Bug Fixes and Other Changes

 * pin coveragepy
 * Add support for PyTorch 1.9.1
 * Update s3 path of scheduling analysis config on ClarifyCheckStep
 * documentation/logging to indicate correct place for DEBUG artifacts from SM trcomp
 * validate requested transformers version and use the best available version
 * Install custom pkgs

## v2.69.0 (2021-11-12)

### Features

 * Hugging Face Transformers 4.12 for Pt1.9/TF2.5

## v2.68.0 (2021-11-02)

### Features

 * CompilationStep support for Sagemaker Pipelines

## v2.67.0 (2021-11-01)

### Deprecations and Removals

 * deprecate Serverless Lambda model-predictor

### Features

 * add joinsource to DataConfig
 * Add support for Partial Dependence Plots(PDP) in SageMaker Clarify

### Bug Fixes and Other Changes

 * localmode subprocess parent process not sending SIGTERM to child
 * remove buildspec from repo

## v2.66.2.post0 (2021-10-28)

### Documentation Changes

 * Update estimator docstrings to add Fast File Mode

## v2.66.2 (2021-10-27)

### Bug Fixes and Other Changes

 * expose num_clusters parameter for clarify shap in shapconfig
 * Update cron job to run hourly

## v2.66.1 (2021-10-26)

### Bug Fixes and Other Changes

 * HuggingFace image_uri generation for inference
 * Update '_' and '/' with '-' in filename creation

## v2.66.0 (2021-10-25)

### Features

 * Add image_uris.retrieve() support for AutoGluon

### Documentation Changes

 * fix documentation for input types in estimator.fit
 * Add JsonGet v2 deprecation

## v2.65.0 (2021-10-21)

### Features

 * modify RLEstimator to use newly generated Ray image (1.6.0)
 * network isolation mode for xgboost
 * update clarify imageURI for PDT

### Bug Fixes and Other Changes

 * retry downstream_trials test
 * Add retries to pipeline execution

## v2.64.0 (2021-10-20)

### Deprecations and Removals

 * warn for deprecation - Lambda model-predictor

### Features

 * Add support for TF 2.5
 * Add a pre-push git hook

### Bug Fixes and Other Changes

 * add s3_analysis_config_output_path field in DataConfig constructor
 * make marketplace jobnames random

## v2.63.2 (2021-10-18)

### Bug Fixes and Other Changes

 * Update timeouts for integ tests from 20 to 40

## v2.63.1 (2021-10-14)

### Bug Fixes and Other Changes

 * HF estimator attach modified to work with py38

## v2.63.0 (2021-10-13)

### Features

 * support configurable retry for pipeline steps

## v2.62.0 (2021-10-12)

### Features

 * Hugging Face Transformers 4.10 for Pt1.8/TF2.4 & Transformers 4.11 for PT1.9&TF2.5

### Bug Fixes and Other Changes

 * repack_model script used in pipelines to support source_dir and dependencies

## v2.61.0 (2021-10-11)

### Features

 * add support for PyTorch 1.9.0

### Bug Fixes and Other Changes

 * Update TRAINING_DEFAULT_TIMEOUT_MINUTES to 40 min
 * notebook test for parallel PRs

## v2.60.0 (2021-10-08)

### Features

 * Add support for Hugging Face 4.10.2

## v2.59.8 (2021-10-07)

### Bug Fixes and Other Changes

 * fix feature store ingestion via data wrangler test

## v2.59.7 (2021-10-04)

### Bug Fixes and Other Changes

 * update feature request label
 * update bug template

## v2.59.6 (2021-09-30)

### Bug Fixes and Other Changes

 * ParamValidationError when scheduling a Clarify model monitor

## v2.59.5 (2021-09-29)

### Bug Fixes and Other Changes

 * support maps in step parameters

## v2.59.4 (2021-09-27)

### Bug Fixes and Other Changes

 * add checks for ExecutionRole in UserSettings, adds more unit tests
 * add pytorch 1.8.1 for huggingface

## v2.59.3.post0 (2021-09-22)

### Documentation Changes

 * Info about offline s3 bucket key when creating feature group

## v2.59.3 (2021-09-20)

## v2.59.2 (2021-09-15)

### Bug Fixes and Other Changes

 * unit tests for KIX and remove regional calls to boto

### Documentation Changes

 * Remove Shortbread

## v2.59.1.post0 (2021-09-13)

### Documentation Changes

 * update experiment config doc on fit method

## v2.59.1 (2021-09-02)

### Bug Fixes and Other Changes

 * pin docker to 5.0.0

## v2.59.0 (2021-09-01)

### Features

 * Add KIX account for SM XGBoost 1.2-2 and 1.3-1

### Bug Fixes and Other Changes

 * revert #2572 and address #2611

## v2.58.0 (2021-08-31)

### Features

 * update debugger for KIX
 * support displayName and description for pipeline steps

### Bug Fixes and Other Changes

 * localmode subprocess parent process not sending SIGTERM to child

## v2.57.0 (2021-08-30)

### Deprecations and Removals

 * Remove stale S3DownloadMode from test_session.py

### Features

 * update clarify imageURI for KIX

### Bug Fixes and Other Changes

 * propagate KMS key to model.deploy
 * Propagate tags and VPC configs to repack model steps

## v2.56.0 (2021-08-26)

### Features

 * Add NEO KIX Configuration
 * Algorithms region launch on KIX

### Bug Fixes and Other Changes

 * remove dots from CHANGELOG

## v2.55.0 (2021-08-25)

### Features

 * Add information of Amazon-provided analysis image used by Model Monitor

### Bug Fixes and Other Changes

 * Update Changelog to fix release
 * Fixing the order of populating container list
 * pass network isolation config to pipelineModel
 * Deference symbolic link when create tar file
 * multiprocess issue in feature_group.py
 * deprecate tag logic on Association

### Documentation Changes

 * add dataset_definition to processing page

## v2.54.0 (2021-08-16)

### Features

 * add pytorch 1.5.1 eia configuration

### Bug Fixes and Other Changes

 * issue #2253 where Processing job in Local mode would call Describe API

## v2.53.0 (2021-08-12)

### Features

 * support tuning step parameter range parameterization + support retry strategy in tuner

## v2.52.2.post0 (2021-08-11)

### Documentation Changes

 * clarify that default_bucket creates a bucket
 * Minor updates to Clarify API documentation

## v2.52.2 (2021-08-10)

### Bug Fixes and Other Changes

 * sklearn integ tests, remove swallowing exception on feature group delete attempt
 * sklearn integ test for custom bucket

### Documentation Changes

 * Fix dataset_definition links
 * Document LambdaModel and LambdaPredictor classes

## v2.52.1 (2021-08-06)

### Bug Fixes and Other Changes

 * revert #2251 changes for sklearn processor

## v2.52.0 (2021-08-05)

### Features

 * processors that support multiple Python files, requirements.txt, and dependencies.
 * support step object in step depends on list

### Bug Fixes and Other Changes

 * enable isolation while creating model from job
 * update `sagemaker.serverless` integration test
 * Use correct boto model name for RegisterModelStep properties

## v2.51.0 (2021-08-03)

### Features

 * add LambdaStep support for SageMaker Pipelines
 * support JsonGet for all step types

## v2.50.1 (2021-08-02)

### Bug Fixes and Other Changes

 * null checks for uploaded_code and entry_point

### Documentation Changes

 * update sagemaker.estimator.EstimatorBase
 * Mark baseline as optional in KernelSHAP.

## v2.50.0 (2021-07-28)

### Features

 * add KIX region to image_uris

### Bug Fixes and Other Changes

 * Rename `PredictorBase.delete_endpoint` as `PredictorBase.delete_predictor`
 * incorrect default argument for callback output parameter

### Documentation Changes

 * Remove years from copyright boilerplate
 * Fix documentation formatting for PySpark and SparkJar processors

### Testing and Release Infrastructure

 * enable py38 tox env

## v2.49.2 (2021-07-21)

### Bug Fixes and Other Changes

 * order of populating container list
 * upgrade Adobe Analytics cookie to 3.0

## v2.49.1 (2021-07-19)

### Bug Fixes and Other Changes

 * Set flag when debugger is disabled
 * KMS Key fix for kwargs
 * Update BiasConfig to accept multiple facet params

### Documentation Changes

 * Update huggingface estimator documentation

## v2.49.0 (2021-07-15)

### Features

 * Adding serial inference pipeline support to RegisterModel Step

### Documentation Changes

 * add tuning step get_top_model_s3_uri and callback step to doc
 * links for HF in sdk
 * Add Clarify module to Model Monitoring API docs

## v2.48.2 (2021-07-12)

### Bug Fixes and Other Changes

 * default time for compilation jobs
 * skip hf inference test

## v2.48.1 (2021-07-08)

### Bug Fixes and Other Changes

 * skip HF inference test
 * remove upsert from test_workflow

### Documentation Changes

 * Add Hugging Face docs
 * add tuning step to doc

## v2.48.0 (2021-07-07)

### Features

 * HuggingFace Inference

### Bug Fixes and Other Changes

 * add support for SageMaker workflow tuning step

## v2.47.2.post0 (2021-07-01)

### Documentation Changes

 * smddp 1.2.1 release note / convert md to rst
 * add smd model parallel 1.4.0 release note / restructure doc files

## v2.47.2 (2021-06-30)

### Bug Fixes and Other Changes

 * handle tags when upsert pipeine

## v2.47.1 (2021-06-27)

### Bug Fixes and Other Changes

 * revert "fix: jsonGet interpolation issue 2426 + allow step depends on pass in step instance (#2477)"

## v2.47.0 (2021-06-25)

### Features

 * support job_name_prefix for Clarify

### Bug Fixes and Other Changes

 * Add configuration option with headers for Clarify Explainability
 * jsonGet interpolation issue 2426 + allow step depends on pass in step instance
 * add default retries to feature group ingestion.
 * Update using_pytorch.rst
 * kms key does not propapate in register model step
 * Correctly interpolate Callback output parameters

## v2.46.1 (2021-06-22)

### Bug Fixes and Other Changes

 * Register model step tags

### Documentation Changes

 * update to include new batch_get_record api call
 * Correct type annotation for TrainingStep inputs
 * introduce input mode FastFile
 * update hf transformer version

## v2.46.0 (2021-06-15)

### Features

 * Add HF transformer version 4.6.1

### Bug Fixes and Other Changes

 * encode localmode payload to UTF-8
 * call DescribeDomain as fallback in get_execution_role
 * parameterize PT and TF version for HuggingFace tests

### Documentation Changes

 * Add import statement in Batch Transform Overview doc

## v2.45.0 (2021-06-07)

### Features

 * Add support for Callback steps in model building pipelines

## v2.44.0 (2021-06-01)

### Features

 * support endpoint_name_prefix, seed and version for Clarify

## v2.43.0 (2021-05-31)

### Features

 * add xgboost framework version 1.3-1

### Bug Fixes and Other Changes

 * remove duplicated tags in _append_project_tags

## v2.42.1 (2021-05-27)

### Bug Fixes and Other Changes

 * default value removed if zero for integer param

## v2.42.0 (2021-05-24)

### Features

 * support for custom pipeline execution name
 * Add data ingestion only data-wrangler flow recipe generation helper function

### Bug Fixes and Other Changes

 * add kms key for processing job code upload
 * remove failing notebooks from notebook pr test
 * fix in and not in condition bug
 * Update overview.rst

### Documentation Changes

 * Update "Ask a question" contact link
 * Update smdp docs with sparse_as_dense support

## v2.41.0 (2021-05-17)

### Features

 * add pipeline experiment config
 * add data wrangler processor
 * support RetryStrategy for training jobs

### Bug Fixes and Other Changes

 * fix repack pipeline step by putting inference.py in "code" sub dir
 * add data wrangler image uri
 * fix black-check errors

## v2.40.0 (2021-05-11)

### Features

 * add xgboost framework version 1.2-2

### Bug Fixes and Other Changes

 * fix get_execution_role on Studio
 * [fix] Check py_version existence in RegisterModel step

### Documentation Changes

 * SM Distributed EFA Launch

## v2.39.1 (2021-05-05)

### Bug Fixes and Other Changes

 * RegisterModel step and custom dependency support

### Documentation Changes

 * reverting SageMaker distributed data parallel EFA doc updates
 * adding new version, SM dist. data parallel 1.2.0.
 * add current Hugging Face supported versions
 * SMDDP 1.2.0 release notes

## v2.39.0.post0 (2021-05-04)

### Testing and Release Infrastructure

 * disable smdataparallel tests

## v2.39.0 (2021-04-28)

### Features

 * Add HF transformer version 4.5.0

### Bug Fixes and Other Changes

 * Allow hyperparameters in Tensorflow estimator to be parameterized

### Testing and Release Infrastructure

 * black format unit tests

## v2.38.0 (2021-04-21)

### Features

 * support multiprocess feature group ingest (#2111)

## v2.37.0 (2021-04-20)

### Features

 * add experiment_config for clarify processing job

### Documentation Changes

 * release notes for smdistributed.dataparallel v1.1.2

## v2.36.0 (2021-04-19)

### Features

 * enable smdataparallel custom mpi options support

## v2.35.0 (2021-04-14)

### Features

 * add support for PyTorch 1.8.1

### Bug Fixes and Other Changes

 * boto3 client param updated for feature store
 * Updated release notes and API doc for smd model parallel 1.3.1

## v2.34.0 (2021-04-12)

### Features

 * Add support for accelerator in Clarify

### Bug Fixes and Other Changes

 * add Documentation for how to use
 * enable local mode tests that were skipped
 * add integ test for HuggingFace with TensorFlow

### Documentation Changes

 * release notes for smdistributed.dataparallel v1.1.1
 * fixing the SageMaker distributed version references

### Testing and Release Infrastructure

 * pin version for ducutils

## v2.33.0 (2021-04-05)

### Features

 * Add environment variable support for SageMaker training job

### Bug Fixes and Other Changes

 * add version length mismatch validation for HuggingFace
 * Disable debugger when checkpointing is enabled with distributed training
 * map user context is list associations response

### Testing and Release Infrastructure

 * disable_profiler on mx-horovod test

## v2.32.1 (2021-04-01)

### Bug Fixes and Other Changes

 * disable profiler in some release tests
 * remove outdated notebook from test
 * add compilation option for ml_eia2
 * add short version to smdataparallel supported list

### Documentation Changes

 * creating a "latest" version sm distributed docs
 * add docs for Sagemaker Model Parallel 1.3, released with PT 1.8
 * update PyTorch version in doc

## v2.32.0 (2021-03-26)

### Features

 * upgrade neo mxnet to 1.8
 * Enable Profiler in China Regions

### Bug Fixes and Other Changes

 * use workflow parameters in training hyperparameters (#2114) (#2115)
 * skip HuggingFace tests in regions without p2 instances

### Documentation Changes

 * add Feature Store methods docs

## v2.31.1 (2021-03-23)

### Bug Fixes and Other Changes

 * added documentation for Hugging Face Estimator
 * mark HuggingFace tests as release tests

### Documentation Changes

 * adding version 1.1.0 docs for smdistributed.dataparallel

## v2.31.0 (2021-03-23)

### Features

 * add HuggingFace framework estimator
 * update TF framework version support
 * Support all processor types in ProcessingStep

### Bug Fixes and Other Changes

 * Add pipelines functions.

## v2.30.0 (2021-03-17)

### Features

 * add support for PyTorch 1.8.0
 * Allow users to send custom attributes to the model endpoint

### Bug Fixes and Other Changes

 * use ResolvedOutputS3Uir for Hive DDL LOCATION
 * Do lazy initialization in predictor

## v2.29.2 (2021-03-11)

### Bug Fixes and Other Changes

 * move pandas to required dependency from specific use cases

## v2.29.1 (2021-03-09)

### Bug Fixes and Other Changes

 * return all failed row indices in feature_group.ingest
 * move service-role path parsing for AmazonSageMaker-ExecutionRole for get_execution_role() into except block of IAM get_role() call and add warning message
 * add description parameter for RegisterModelStep
 * add type annotations for Lineage

### Documentation Changes

 * remove ellipsis from CHANGELOG.md

## v2.29.0 (2021-03-04)

### Features

 * add support for TensorFlow 2.4.1 for training, inference and data parallel
 * Support profiler config in the pipeline training job step
 * support PyTorch 1.7.1 training, inference and data parallel

## v2.28.0 (2021-03-03)

### Features

 * support creating endpoints with model images from private registries

## v2.27.1 (2021-03-03)

### Bug Fixes and Other Changes

 * Change Estimator.logs() to use latest_training_job.name
 * mask creds from docker commands in local mode. Closes #2118

### Documentation Changes

 * fix pipelines processing step typo
 * remove double 'enable-network-isolation' description

## v2.27.0 (2021-03-01)

### Features

 * add inference_id to predict

### Bug Fixes and Other Changes

 * disable profiler by default for regions not support it

### Documentation Changes

 * add TF 2.4.1 support to sm distributed data parallel docs and other updates

## v2.26.0 (2021-02-26)

### Features

 * Add Framework Version support for PyTorch compilation (Neo)

### Bug Fixes and Other Changes

 * add mxnet 1.7.0 eia configuration
 * update source constructor for lineage action and artifact

### Documentation Changes

 * fix typo in create_monitoring_schedule method

## v2.25.2 (2021-02-25)

### Bug Fixes and Other Changes

 * Use the output path to store the Clarify config file
 * feature group should ignore nan values
 * ignore failing smdataparallel test
 * Add tests for Training job & Transform job in visualizer
 * visualizer for pipeline processing job steps

### Documentation Changes

 * update doc for Elastic Inference MXNet 1.7.0

## v2.25.1 (2021-02-20)

### Bug Fixes and Other Changes

 * Add tests for visualizer to improve test coverage

### Documentation Changes

 * specify correct return type

### Testing and Release Infrastructure

 * rename canary_quick pytest mark to release

## v2.25.0 (2021-02-19)

### Features

 * Enable step caching
 * Add other Neo supported regions for Inferentia inference images

### Bug Fixes and Other Changes

 * remove FailStep from pipelines
 * use sagemaker_session in workflow tests
 * use ECR public for multidatamodel tests
 * add the mapping from py3 to cuda11 images
 * Add 30s cap time for tag tests
 * add build spec for slow tests
 * mark top 10 slow tests
 * remove slow test_run_xxx_monitor_baseline tests
 * pin astroid to 2.4.2

### Testing and Release Infrastructure

 * unmark more flaky integ tests
 * remove canary_quick pytest mark from flaky/unnecessary tests
 * remove python3.8 from buildspec
 * remove py38 tox env
 * fix release buildspec typo
 * unblock regional release builds
 * lower test TPS for experiment analytics
 * move package preparation and publishing to the deploy step

## v2.24.5 (2021-02-12)

### Bug Fixes and Other Changes

 * test_tag/test_tags method assert fix in association tests

### Documentation Changes

 * removing mention of TF 2.4 from SM distributed model parallel docs
 * adding details about mpi options, other small updates

## v2.24.4 (2021-02-09)

### Bug Fixes and Other Changes

 * add integration test for listing artifacts by type
 * List Associations integ tests

## v2.24.3 (2021-02-04)

### Bug Fixes and Other Changes

 * Remove pytest fixture and fix test_tag/s method

## v2.24.2 (2021-02-03)

### Bug Fixes and Other Changes

 * use 3.5 version of get-pip.py
 * SM DDP release notes/changelog files

### Documentation Changes

 * adding versioning to sm distributed data parallel docs

## v2.24.1 (2021-01-28)

### Bug Fixes and Other Changes

 * fix collect-tests tox env
 * create profiler specific unsupported regions
 * Update smd_model_parallel_pytorch.rst

## v2.24.0 (2021-01-22)

### Features

 * add support for Std:Join for pipelines
 * Map image name to image uri
 * friendly names for short URIs

### Bug Fixes and Other Changes

 * increase allowed time for search to get updated
 * refactor distribution config construction

### Documentation Changes

 * Add SMP 1.2.0 API docs

## v2.23.6 (2021-01-20)

### Bug Fixes and Other Changes

 * add artifact, action, context to virsualizer

## v2.23.5 (2021-01-18)

### Bug Fixes and Other Changes

 * increase time allowed for trial components to index

## v2.23.4.post0 (2021-01-14)

### Documentation Changes

 * update predict_fn implementation for PyTorch EIA 1.5.1

## v2.23.4 (2021-01-13)

### Bug Fixes and Other Changes

 * remove captureWarninig setting

## v2.23.3 (2021-01-12)

### Bug Fixes and Other Changes

 * improve optional dependency error message
 * add debugger rule container account in PDT
 * assert step execution first in pipeline test
 * add service inserted fields to generated Hive DDL

### Documentation Changes

 * fix description for max_wait
 * use correct classpath in V2 alias documentation.
 * Bad arg name in feat-store ingestion manager

## v2.23.2 (2021-01-06)

### Bug Fixes and Other Changes

 * remove shell=True in subprocess.check_output
 * use SecurityConfig dict key

### Documentation Changes

 * remove D212 from ignore to comply with PEP257 standards

## v2.23.1 (2020-12-29)

### Bug Fixes and Other Changes

 * update git utils temp file
 * Allow online store only FeatureGroups

### Documentation Changes

 * inform contributors when not to mark integration tests as canaries
 * adding change log for smd model parallel

## v2.23.0 (2020-12-23)

### Features

 * Add support for actions in debugger rules.

### Bug Fixes and Other Changes

 * include sparkml 2.4 in image uri config properly
 * Mount metadata dir only if it exists
 * allow urllib3 1.26

## v2.22.0 (2020-12-22)

### Features

 * Support local mode for Amazon SageMaker Processing jobs

### Bug Fixes and Other Changes

 * Add API enhancements for SMP
 * adjust naming convention; fix links
 * lower value used in featurestore test

### Documentation Changes

 * Update GTDD instructions

## v2.21.0 (2020-12-21)

### Features

 * remove D205 to enable PEP257 Docstring Conventions

### Bug Fixes and Other Changes

 * Pin smdebug-rulesconfig to 1.0.0
 * use itertuples to ingest pandas dataframe to FeatureStore

## v2.20.0 (2020-12-16)

### Features

 * add dataset definition support for processing jobs

### Bug Fixes and Other Changes

 * include workflow integ tests with clarify and debugger enabled
 * only run DataParallel and EdgePackaging tests in supported regions

### Documentation Changes

 * fix smp code example, add note for CUDA 11 to sdp
 * adding note about CUDA 11 to SMP. Small title update PyTorch

## v2.19.0 (2020-12-08)

### Features

 * add tensorflow 1.15.4 and 2.3.1 as valid versions
 * add py36 as valid python version for pytorch 1.6.0
 * auto-select container version for p4d and smdistributed
 * add edge packaging job support
 * Add Clarify Processor, Model Bias, Explainability, and Quality Monitors support. (#494)
 * add model parallelism support
 * add data parallelism support (#454) (#511)
 * support creating and updating profiler in training job (#444) (#526)

### Bug Fixes and Other Changes

 * bump boto3 and smdebug_rulesconfig versions for reinvent and enable data parallel integ tests
 * run UpdateTrainingJob tests only during allowed secondary status
 * Remove workarounds and apply fixes to Clarify and MM integ tests
 * add p4d to smdataparallel supported instances
 * Mount metadata directory when starting local mode docker container
 * add integ test for profiler
 * Re-enable model monitor integration tests.

### Documentation Changes

 * add SageMaker distributed libraries documentation
 * update documentation for the new SageMaker Debugger APIs
 * minor updates to doc strings

## v2.18.0 (2020-12-03)

### Features

 * all de/serializers support content type
 * warn on 'Stopped' (non-Completed) jobs
 * all predictors support serializer/deserializer overrides

### Bug Fixes and Other Changes

 * v2 upgrade tool should ignore cell starting with '%'
 * use iterrows to iterate pandas dataframe
 * check for distributions in TF estimator

### Documentation Changes

 * Update link to Sagemaker PyTorch Docker Containers
 * create artifact restricted to SM context note

### Testing and Release Infrastructure

 * remove flaky assertion in test_integ_history_server
 * adjust assertion of TensorFlow MNIST test

## v2.17.0 (2020-12-02)

### Features

 * bump minor version for re:Invent 2020 features

## v2.16.4 (2020-12-01)

### Features

 * Add re:Invent 2020 features

### Bug Fixes and Other Changes

 * use eia python version fixture in integration tests
 * bump version to 2.17.0 for re:Invent-2020

### Documentation Changes

 * add feature store documentation

## v2.16.3.post0 (2020-11-17)

### Testing and Release Infrastructure

 * use ECR-hosted image for ubuntu:16.04

## v2.16.3 (2020-11-11)

### Bug Fixes and Other Changes

 * fix failures for multiple spark run() invocations

## v2.16.2 (2020-11-09)

### Bug Fixes and Other Changes

 * create default bucket only if needed

## v2.16.1 (2020-10-28)

### Bug Fixes and Other Changes

 * ensure 1p algos are compatible with forward-port

## v2.16.0.post0 (2020-10-28)

### Documentation Changes

 * clarify non-breaking changes after v1 forward port

## v2.16.0 (2020-10-27)

### Features

 * update image uri for neo tensorflow

## v2.15.4 (2020-10-26)

### Bug Fixes and Other Changes

 * add kms_key optional arg to Pipeline.deploy()

### Documentation Changes

 * Debugger API - improve docstrings and add examples

## v2.15.3 (2020-10-20)

### Bug Fixes and Other Changes

 * refactor _create_model_request

## v2.15.2 (2020-10-19)

### Bug Fixes and Other Changes

 * preserve model_dir bool value
 * refactor out batch transform job input generation

## v2.15.1 (2020-10-15)

### Bug Fixes and Other Changes

 * include more notebook tests, logger to warn
 * include managed spot training notebook test
 * add missing account IDs for af-south-1 and eu-south-1

## v2.15.0 (2020-10-07)

### Features

 * add network isolation support for PipelineModel
 * forward-port v1 names as deprecated aliases

### Bug Fixes and Other Changes

 * include additional docstyle improvements
 * check optional keyword before accessing
 * use local updated args; use train_max_wait
 * cross-platform file URI for Processing
 * update kwargs target attribute

### Documentation Changes

 * fix Spark class links
 * kwargs descriptions include clickable links
 * fix broken link to moved notebook

## v2.14.0 (2020-10-05)

### Features

 * upgrade Neo MxNet to 1.7

### Bug Fixes and Other Changes

 * add a condition to retrieve correct image URI for xgboost

## v2.13.0 (2020-09-30)

### Features

 * add xgboost framework version 1.2-1

### Bug Fixes and Other Changes

 * revert "feature: upgrade Neo MxNet to 1.7 (#1928)"

## v2.12.0 (2020-09-29)

### Features

 * upgrade Neo MxNet to 1.7

## v2.11.0 (2020-09-28)

### Features

 * Add SDK support for SparkML Serving Container version 2.4

### Bug Fixes and Other Changes

 * pin pytest version <6.1.0 to avoid pytest-rerunfailures breaking changes
 * temporarily skip the MxNet Neo test until we fix them

### Documentation Changes

 * fix conda setup for docs

## v2.10.0 (2020-09-23)

### Features

 * add inferentia pytorch inference container config

## v2.9.2 (2020-09-21)

### Bug Fixes and Other Changes

 * allow kms encryption upload for processing

## v2.9.1 (2020-09-17)

### Bug Fixes and Other Changes

 * update spark image_uri config with eu-north-1 account

## v2.9.0 (2020-09-17)

### Features

 * add MXNet 1.7.0 images

### Documentation Changes

 * removed Kubernetes workflow content

## v2.8.0 (2020-09-16)

### Features

 * add spark processing support to processing jobs

### Bug Fixes and Other Changes

 * remove DataFrame assert from unrelated test

## v2.7.0 (2020-09-15)

### Features

 * reshape Parents into experiment analytics dataframe

## v2.6.0 (2020-09-14)

### Features

 * add model monitor image accounts for af-south-1 and eu-south-1

### Bug Fixes and Other Changes

 * enforce some docstyle conventions

### Documentation Changes

 * fix CSVSerializer typo in v2.rst

## v2.5.5 (2020-09-10)

### Bug Fixes and Other Changes

 * update PyTorch 1.6.0 inference image uri config
 * set use_spot_instances and max_wait as init params from job description
 * run integ tests when image_uri_config jsons are changed
 * Revert "fix: update pytorch inference 1.6 image uri config (#1873)"
 * update pytorch inference 1.6 image uri config

### Documentation Changes

 * fix typo in v2.rst

### Testing and Release Infrastructure

 * fix PyTorch inference packed model integ test

## v2.5.4 (2020-09-08)

### Bug Fixes and Other Changes

 * update max_run_wait to max_wait in v2.rst for estimator parameters
 * Updating regional account ids for af-south-1 and eu-south-1
 * add account ids for af-south-1 and eu-south-1 for debugger rules

## v2.5.3 (2020-09-02)

### Bug Fixes and Other Changes

 * Revert "change: update image uri config for pytorch 1.6.0 inference (#1864)"
 * update image uri config for pytorch 1.6.0 inference
 * add missing framework version image uri config

## v2.5.2 (2020-08-31)

### Bug Fixes and Other Changes

 * refactor normalization of args for processing
 * set TF 2.1.1 as highest py2 version for TF
 * decrease integ test concurrency and increase delay between retries

## v2.5.1 (2020-08-27)

### Bug Fixes and Other Changes

 * formatting changes from updates to black

## v2.5.0 (2020-08-25)

### Features

 * add mypy tox target

### Bug Fixes and Other Changes

 * break out methods to get processing arguments
 * break out methods to get train arguments

## v2.4.2 (2020-08-24)

### Bug Fixes and Other Changes

 * check ast node on later renamers for cli v2 updater

### Documentation Changes

 * Clarify removals in v2

## v2.4.1 (2020-08-19)

### Bug Fixes and Other Changes

 * update rulesconfig to 0.1.5

## v2.4.0 (2020-08-17)

### Features

 * Neo algorithm accounts for af-south-1 and eu-south-1

### Bug Fixes and Other Changes

 * upgrade pytest and other deps, tox clean-up
 * upgrade airflow to 1.10.11
 * update exception assertion with new api change
 * docs: Add SerDe documentation

## v2.3.0 (2020-08-11)

### Features

 * support TF training 2.3

### Documentation Changes

 * update 1p estimators class description

## v2.2.0 (2020-08-10)

### Features

 * new 1P algorithm accounts for af-south-1 and eu-south-1

### Bug Fixes and Other Changes

 * update debugger us-east-1 account
 * docs: Add information on Amazon SageMaker Operators usage in China

## v2.1.0 (2020-08-06)

### Features

 * add DLC account numbers for af-south-1 and eu-south-1

## v2.0.1 (2020-08-05)

### Bug Fixes and Other Changes

 * use pathlib.PurePosixPath for S3 URLs and Unix paths
 * fix regions for updated RL images

### Documentation Changes

 * update CHANGELOG to reflect v2.0.0 changes

### Testing and Release Infrastructure

 * remove v2-incompatible notebooks from notebook build

## v2.0.0 (2020-08-04)

### Breaking Changes

 * rename s3_input to TrainingInput
 * Move _NumpyDeserializer to sagemaker.deserializers.NumpyDeserializer
 * rename numpy_to_record_serializer to RecordSerializer
 * Move _CsvDeserializer to sagemaker.deserializers and rename to CSVDeserializer
 * Move _JsonSerializer to sagemaker.serializers.JSONSerializer
 * Move _NPYSerializer to sagemaker.serializers and rename to NumpySerializer
 * Move _JsonDeserializer to sagemaker.deserializers.JSONDeserializer
 * Move _CsvSerializer to sagemaker.serializers.CSVSerializer
 * preserve script path when S3 source_dir is provided
 * use image_uris.retrieve() for XGBoost URIs
 * deprecate sagemaker.amazon.amazon_estimator.get_image_uri()
 * deprecate fw_registry module and use image_uris.retrieve() for SparkML
 * deprecate Python SDK CLI
 * Remove the content_types module
 * deprecate unused parameters
 * deprecate fw_utils.create_image_uri()
 * use images_uris.retrieve() for Debugger
 * deprecate fw_utils.parse_s3_url in favor of s3.parse_s3_url
 * deprecate unused functions from utils and fw_utils
 * Remove content_type and accept parameters from Predictor
 * Add parameters to deploy and remove parameters from create_model
 * Add LibSVM serializer for XGBoost predictor
 * move ShuffleConfig from sagemaker.session to sagemaker.inputs
 * deprecate get_ecr_image_uri_prefix
 * rename estimator.train_image() to estimator.training_image_uri()
 * deprecate is_version_equal_or_higher and is_version_equal_or_lower
 * default wait=True for HyperparameterTuner.fit() and Transformer.transform()
 * remove unused bin/sagemaker-submit file

### Features

 * start new module for retrieving prebuilt SageMaker image URIs
 * handle separate training/inference images and EI in image_uris.retrieve
 * add support for Amazon algorithms in image_uris.retrieve()
 * Add pandas deserializer
 * Remove LegacySerializer and LegacyDeserializer
 * Add sparse matrix serializer
 * Add v2 SerDe compatability
 * Add JSON Lines serializer
 * add framework upgrade tool
 * add 1p algorithm image_uris migration tool
 * Update migration tool to support breaking changes to create_model
 * support PyTorch 1.6 training

### Bug Fixes and Other Changes

 * handle named variables in v2 migration tool
 * add modifier for s3_input class
 * add XGBoost support to image_uris.retrieve()
 * add MXNet configuration to image_uris.retrieve()
 * add remaining Amazon algorithms for image_uris.retrieve()
 * add PyTorch configuration for image_uris.retrieve()
 * make image_scope optional for some images in image_uris.retrieve()
 * separate logs() from attach()
 * use image_uris.retrieve instead of fw_utils.create_image_uri for DLC frameworks
 * use images_uris.retrieve() for scikit-learn classes
 * use image_uris.retrieve() for RL images
 * Rename BaseDeserializer.deserialize data parameter
 * Add allow_pickle parameter to NumpyDeserializer
 * Fix scipy.sparse imports
 * Improve code style of SerDe compatibility
 * use image_uris.retrieve for Neo and Inferentia images
 * use generated RL version fixtures and update Ray version
 * use image_uris.retrieve() for ModelMonitor default image
 * use _framework_name for 'protected' attribute
 * Fix JSONLinesDeserializer
 * upgrade TFS version and fix py_versions KeyError
 * Fix PandasDeserializer tests to more accurately mock response
 * don't require instance_type for image_uris.retrieve() if only one option
 * ignore code cells with shell commands in v2 migration tool
 * Support multiple Accept types

### Documentation Changes

 * fix pip install command
 * document name changes for TFS classes
 * document v2.0.0 changes
 * update KFP full pipeline

### Testing and Release Infrastructure

 * generate Chainer latest version fixtures from config
 * use generated TensorFlow version fixtures
 * use generated MXNet version fixtures

## v1.72.0 (2020-07-29)

### Features

 * Neo: Add Granular Target Description support for compilation

### Documentation Changes

 * Add xgboost doc on bring your own model
 * fix typos on processing docs

## v1.71.1 (2020-07-27)

### Bug Fixes and Other Changes

 * remove redundant information from the user_agent string.

### Testing and Release Infrastructure

 * use unique model name in TFS integ tests
 * use pytest-cov instead of coverage

## v1.71.0 (2020-07-23)

### Features

 * Add mpi support for mxnet estimator api

### Bug Fixes and Other Changes

 * use 'sagemaker' logger instead of root logger
 * account for "py36" and "py37" in image tag parsing

## v1.70.2 (2020-07-22)

### Bug Fixes and Other Changes

 * convert network_config in processing_config to dict

### Documentation Changes

 * Add ECR URI Estimator example

## v1.70.1 (2020-07-21)

### Bug Fixes and Other Changes

 * Nullable fields in processing_config

## v1.70.0 (2020-07-20)

### Features

 * Add model monitor support for us-gov-west-1
 * support TFS 2.2

### Bug Fixes and Other Changes

 * reshape Artifacts into data frame in ExperimentsAnalytics

### Documentation Changes

 * fix MXNet version info for requirements.txt support

## v1.69.0 (2020-07-09)

### Features

 * Add ModelClientConfig Fields for Batch Transform

### Documentation Changes

 * add KFP Processing component

## v2.0.0.rc1 (2020-07-08)

### Breaking Changes

 * Move StreamDeserializer to sagemaker.deserializers
 * Move StringDeserializer to sagemaker.deserializers
 * rename record_deserializer to RecordDeserializer
 * remove "train_" where redundant in parameter/variable names
 * Add BytesDeserializer
 * rename image to image_uri
 * rename image_name to image_uri
 * create new inference resources during model.deploy() and model.transformer()
 * rename session parameter to sagemaker_session in S3 utility classes
 * rename distributions to distribution in TF/MXNet estimators
 * deprecate update_endpoint arg in deploy()
 * create new inference resources during estimator.deploy() or estimator.transformer()
 * deprecate delete_endpoint() for estimators and HyperparameterTuner
 * refactor Predictor attribute endpoint to endpoint_name
 * make instance_type optional for Airflow model configs
 * refactor name of RealTimePredictor to Predictor
 * remove check for Python 2 string in sagemaker.predictor._is_sequence_like()
 * deprecate sagemaker.utils.to_str()
 * drop Python 2 support

### Features

 * add BaseSerializer and BaseDeserializer
 * add Predictor.update_endpoint()

### Bug Fixes and Other Changes

 * handle "train_*" renames in v2 migration tool
 * handle image_uri rename for Session methods in v2 migration tool
 * Update BytesDeserializer accept header
 * handle image_uri rename for estimators and models in v2 migration tool
 * handle image_uri rename in Airflow model config functions in v2 migration tool
 * update migration tool for S3 utility functions
 * set _current_job_name and base_tuning_job_name in HyperparameterTuner.attach()
 * infer base name from job name in estimator.attach()
 * ensure generated names are < 63 characters when deploying compiled models
 * add TF migration documentation to error message

### Documentation Changes

 * update documentation with v2.0.0.rc1 changes
 * remove 'train_*' prefix from estimator parameters
 * update documentation for image_name/image --> image_uri

### Testing and Release Infrastructure

 * refactor matching logic in v2 migration tool
 * add cli modifier for RealTimePredictor and derived classes
 * change coverage settings to reduce intermittent errors
 * clean up pickle.load logic in integ tests
 * use fixture for Python version in framework integ tests
 * remove assumption of Python 2 unit test runs

## v1.68.0 (2020-07-07)

### Features

 * add spot instance support for AlgorithmEstimator

### Documentation Changes

 * add xgboost documentation for inference

## v1.67.1.post0 (2020-07-01)

### Documentation Changes

 * add Step Functions SDK info

## v1.67.1 (2020-06-30)

### Bug Fixes and Other Changes

 * add deprecation warnings for estimator.delete_endpoint() and tuner.delete_endpoint()

## v1.67.0 (2020-06-29)

### Features

 * Apache Airflow integration for SageMaker Processing Jobs

### Bug Fixes and Other Changes

 * fix punctuation in warning message

### Testing and Release Infrastructure

 * address warnings about pytest custom marks, error message checking, and yaml loading
 * mark long-running cron tests
 * fix tox test dependencies and bump coverage threshold to 86%

## v1.66.0 (2020-06-25)

### Features

 * add 3.8 as supported python version

### Testing and Release Infrastructure

 * upgrade airflow to latest stable version
 * update feature request issue template

## v1.65.1.post1 (2020-06-24)

### Testing and Release Infrastructure

 * add py38 to buildspecs

## v1.65.1.post0 (2020-06-22)

### Documentation Changes

 * document that Local Mode + local code doesn't support dependencies arg

### Testing and Release Infrastructure

 * upgrade Sphinx to 3.1.1

## v1.65.1 (2020-06-18)

### Bug Fixes and Other Changes

 * remove include_package_data=True from setup.py

### Documentation Changes

 * add some clarification to Processing docs

### Testing and Release Infrastructure

 * specify what kinds of clients in PR template

## v1.65.0 (2020-06-17)

### Features

 * support for describing hyperparameter tuning job

### Bug Fixes and Other Changes

 * update distributed GPU utilization warning message
 * set logs to False if wait is False in AutoML
 * workflow passing spot training param to training job

## v2.0.0.rc0 (2020-06-17)

### Breaking Changes

 * remove estimator parameters for TF legacy mode
 * remove legacy `TensorFlowModel` and `TensorFlowPredictor` classes
 * force image URI to be passed for legacy TF images
 * rename `sagemaker.tensorflow.serving` to `sagemaker.tensorflow.model`
 * require `framework_version` and `py_version` for framework estimator and model classes
 * change `Model` parameter order to make `model_data` optional

### Bug Fixes and Other Changes

 * add v2 migration tool

### Documentation Changes

 * update TF documentation to reflect breaking changes and how to upgrade
 * start v2 usage and migration documentation

### Testing and Release Infrastructure

 * remove scipy from dependencies
 * remove TF from optional dependencies

## v1.64.1 (2020-06-16)

### Bug Fixes and Other Changes

 * include py38 tox env and some dependency upgrades

## v1.64.0 (2020-06-15)

### Features

 * add support for SKLearn 0.23

## v1.63.0 (2020-06-12)

### Features

 * Allow selecting inference response content for automl generated models
 * Support for multi variant endpoint invocation with target variant param

### Documentation Changes

 * improve docstring and remove unavailable links

## v1.62.0 (2020-06-11)

### Features

 * Support for multi variant endpoint invocation with target variant param

### Bug Fixes and Other Changes

 * Revert "feature: Support for multi variant endpoint invocation with target variant param (#1571)"
 * make instance_type optional for prepare_container_def
 * docs: workflows navigation

### Documentation Changes

 * fix typo in MXNet documentation

## v1.61.0 (2020-06-09)

### Features

 * Use boto3 DEFAULT_SESSION when no boto3 session specified.

### Bug Fixes and Other Changes

 * remove v2 Session warnings
 * upgrade smdebug-rulesconfig to 0.1.4
 * explicitly handle arguments in create_model for sklearn and xgboost

## v1.60.2 (2020-05-29)

### Bug Fixes and Other Changes

 * [doc] Added Amazon Components for Kubeflow Pipelines

## v1.60.1.post0 (2020-05-28)

### Documentation Changes

 * clarify that entry_point must be in the root of source_dir (if applicable)

## v1.60.1 (2020-05-27)

### Bug Fixes and Other Changes

 * refactor the navigation

### Documentation Changes

 * fix undoc directive; removes extra tabs

## v1.60.0.post0 (2020-05-26)

### Documentation Changes

 * remove some duplicated documentation from main README
 * fix TF requirements.txt documentation

## v1.60.0 (2020-05-25)

### Features

 * support TensorFlow training 2.2

### Bug Fixes and Other Changes

 * blacklist unknown xgboost image versions
 * use format strings instead of os.path.join for S3 URI in S3Downloader

### Documentation Changes

 * consolidate framework version and image information

## v1.59.0 (2020-05-21)

### Features

 * MXNet elastic inference support

### Bug Fixes and Other Changes

 * add Batch Transform data processing options to Airflow config
 * add v2 warning messages
 * don't try to use local output path for KMS key in Local Mode

### Documentation Changes

 * add instructions for how to enable 'local code' for Local Mode

## v1.58.4 (2020-05-20)

### Bug Fixes and Other Changes

 * update AutoML default max_candidate value to use the service default
 * add describe_transform_job in session class

### Documentation Changes

 * clarify support for requirements.txt in Tensorflow docs

### Testing and Release Infrastructure

 * wait for DisassociateTrialComponent to take effect in experiment integ test cleanup

## v1.58.3 (2020-05-19)

### Bug Fixes and Other Changes

 * update DatasetFormat key name for sagemakerCaptureJson

### Documentation Changes

 * update Processing job max_runtime_in_seconds docstring

## v1.58.2.post0 (2020-05-18)

### Documentation Changes

 * specify S3 source_dir needs to point to a tar file
 * update PyTorch BYOM topic

## v1.58.2 (2020-05-13)

### Bug Fixes and Other Changes

 * address flake8 error

## v1.58.1 (2020-05-11)

### Bug Fixes and Other Changes

 * upgrade boto3 to 1.13.6

## v1.58.0 (2020-05-08)

### Features

 * support inter container traffic encryption for processing jobs

### Documentation Changes

 * add note that v2.0.0 plans have been posted

## v1.57.0 (2020-05-07)

### Features

 * add tensorflow training 1.15.2 py37 support
 * PyTorch 1.5.0 support

## v1.56.3 (2020-05-06)

### Bug Fixes and Other Changes

 * update xgboost latest image version

## v1.56.2 (2020-05-05)

### Bug Fixes and Other Changes

 * training_config returns MetricDefinitions
 * preserve inference script in model repack.

### Testing and Release Infrastructure

 * support Python 3.7

## v1.56.1.post1 (2020-04-29)

### Documentation Changes

 * document model.tar.gz structure for MXNet and PyTorch
 * add documentation for EstimatorBase parameters missing from docstring

## v1.56.1.post0 (2020-04-28)

### Testing and Release Infrastructure

 * add doc8 check for documentation files

## v1.56.1 (2020-04-27)

### Bug Fixes and Other Changes

 * add super() call in Local Mode DataSource subclasses
 * fix xgboost image incorrect latest version warning
 * allow output_path without trailing slash in Local Mode training jobs
 * allow S3 folder input to contain a trailing slash in Local Mode

### Documentation Changes

 * Add namespace-based setup for SageMaker Operators for Kubernetes
 * Add note about file URLs for Estimator methods in Local Mode

## v1.56.0 (2020-04-24)

### Features

 * add EIA support for TFS 1.15.0 and 2.0.0

### Bug Fixes and Other Changes

 * use format strings intead of os.path.join for Unix paths for Processing Jobs

## v1.55.4 (2020-04-17)

### Bug Fixes and Other Changes

 * use valid encryption key arg for S3 downloads
 * update sagemaker pytorch containers to external link
 * allow specifying model name when creating a Transformer from an Estimator
 * allow specifying model name in create_model() for TensorFlow, SKLearn, and XGBoost
 * allow specifying model name in create_model() for Chainer, MXNet, PyTorch, and RL

### Documentation Changes

 * fix wget endpoints
 * add Adobe Analytics; upgrade Sphinx and docs environment
 * Explain why default model_fn loads PyTorch-EI models to CPU by default
 * Set theme in conf.py
 * correct transform()'s wait default value to "False"

### Testing and Release Infrastructure

 * move unit tests for updating an endpoint to test_deploy.py
 * move Neo unit tests to a new file and directly use the Model class
 * move Model.deploy unit tests to separate file
 * add Model unit tests for delete_model and enable_network_isolation
 * skip integ tests in PR build if only unit tests are modified
 * add Model unit tests for prepare_container_def and _create_sagemaker_model
 * use Model class for model deployment unit tests
 * split model unit tests by Model, FrameworkModel, and ModelPackage
 * add Model unit tests for all transformer() params
 * add TF batch transform integ test with KMS and network isolation
 * use pytest fixtures in batch transform integ tests to train and upload to S3 only once
 * improve unit tests for creating Transformers and transform jobs
 * add PyTorch + custom model bucket batch transform integ test

## v1.55.3 (2020-04-08)

### Bug Fixes and Other Changes

 * remove .strip() from batch transform
 * allow model with network isolation when creating a Transformer from an Estimator
 * add enable_network_isolation to EstimatorBase

## v1.55.2 (2020-04-07)

### Bug Fixes and Other Changes

 * use .format instead of os.path.join for Processing S3 paths.

### Testing and Release Infrastructure

 * use m5.xlarge instances for "ap-northeast-1" region integ tests.

## v1.55.1 (2020-04-06)

### Bug Fixes and Other Changes

 * correct local mode behavior for CN regions

## v1.55.0.post0 (2020-04-06)

### Documentation Changes

 * fix documentation to provide working example.
 * add documentation for XGBoost
 * Correct comment in SKLearn Estimator about default Python version
 * document inferentia supported version
 * Merge Amazon Sagemaker Operators for Kubernetes and Kubernetes Jobs pages

### Testing and Release Infrastructure

 * turn on warnings as errors for docs builds

## v1.55.0 (2020-03-31)

### Features

 * support cn-north-1 and cn-northwest-1

## v1.54.0 (2020-03-31)

### Features

 * inferentia support

## v1.53.0 (2020-03-30)

### Features

 * Allow setting S3 endpoint URL for Local Session

### Bug Fixes and Other Changes

 * Pass kwargs from create_model to Model constructors
 * Warn if parameter server is used with multi-GPU instance

## v1.52.1 (2020-03-26)

### Bug Fixes and Other Changes

 * Fix local _SageMakerContainer detached mode (aws#1374)

## v1.52.0.post0 (2020-03-25)

### Documentation Changes

 * Add docs for debugger job support in operator

## v1.52.0 (2020-03-24)

### Features

 * add us-gov-west-1 to neo supported regions

## v1.51.4 (2020-03-23)

### Bug Fixes and Other Changes

 * Check that session is a LocalSession when using local mode
 * add tflite to Neo-supported frameworks
 * ignore tags with 'aws:' prefix when creating an EndpointConfig based on an existing one
 * allow custom image when calling deploy or create_model with various frameworks

### Documentation Changes

 * fix description of default model_dir for TF
 * add more details about PyTorch eia

## v1.51.3 (2020-03-12)

### Bug Fixes and Other Changes

 * make repack_model only removes py file when new entry_point provided

## v1.51.2 (2020-03-11)

### Bug Fixes and Other Changes

 * handle empty inputs/outputs in ProcessingJob.from_processing_name()
 * use DLC images for GovCloud

### Testing and Release Infrastructure

 * generate test job name at test start instead of module start

## v1.51.1 (2020-03-10)

### Bug Fixes and Other Changes

 * skip pytorch ei test in unsupported regions

### Documentation Changes

 * correct MultiString/MULTI_STRING docstring

## v1.51.0 (2020-03-09)

### Features

 * pytorch 1.3.1 eia support

### Documentation Changes

 * Update Kubernetes Operator default tag
 * improve docstring for tuner.best_estimator()

## v1.50.18.post0 (2020-03-05)

### Documentation Changes

 * correct Estimator code_location default S3 path

## v1.50.18 (2020-03-04)

### Bug Fixes and Other Changes

 * change default compile model max run to 15 mins

## v1.50.17.post0 (2020-03-03)

### Testing and Release Infrastructure

 * fix PR builds to run on changes to their own buildspecs
 * programmatically determine partition based on region

## v1.50.17 (2020-02-27)

### Bug Fixes and Other Changes

 * upgrade framework versions

## v1.50.16 (2020-02-26)

### Bug Fixes and Other Changes

 * use sagemaker_session when initializing Constraints and Statistics
 * add sagemaker_session parameter to DataCaptureConfig
 * make AutoML.deploy use self.sagemaker_session by default

### Testing and Release Infrastructure

 * unset region during integ tests
 * use sagemaker_session fixture in all Airflow tests
 * remove remaining TF legacy mode integ tests

## v1.50.15 (2020-02-25)

### Bug Fixes and Other Changes

 * enable Neo integ tests

## v1.50.14.post0 (2020-02-24)

### Testing and Release Infrastructure

 * remove TF framework mode notebooks from PR build
 * don't create docker network for all integ tests

## v1.50.14 (2020-02-20)

### Bug Fixes and Other Changes

 * don't use os.path.join for S3 path when repacking TFS model
 * dynamically determine AWS domain based on region

## v1.50.13 (2020-02-19)

### Bug Fixes and Other Changes

 * allow download_folder to download file even if bucket is more restricted

### Testing and Release Infrastructure

 * configure pylint to recognize boto3 and botocore as third-party imports
 * add multiple notebooks to notebook PR build

## v1.50.12 (2020-02-17)

### Bug Fixes and Other Changes

 * enable network isolation for amazon estimators

### Documentation Changes

 * clarify channel environment variables in PyTorch documentation

## v1.50.11 (2020-02-13)

### Bug Fixes and Other Changes

 * fix HyperparameterTuner.attach for Marketplace algorithms
 * move requests library from required packages to test dependencies
 * create Session or LocalSession if not specified in Model

### Documentation Changes

 * remove hardcoded list of target devices in compile()
 * Fix typo with SM_MODEL_DIR, missing quotes

## v1.50.10.post0 (2020-02-12)

### Documentation Changes

 * add documentation guidelines to CONTRIBUTING.md
 * Removed section numbering

## v1.50.10 (2020-02-11)

### Bug Fixes and Other Changes

 * remove NEO_ALLOWED_TARGET_INSTANCE_FAMILY

## v1.50.9.post0 (2020-02-06)

### Documentation Changes

 * remove labels from issue templates

## v1.50.9 (2020-02-04)

### Bug Fixes and Other Changes

 * account for EI and version-based ECR repo naming in serving_image_uri()

### Documentation Changes

 * correct broken AutoML API documentation link
 * fix MXNet version lists

## v1.50.8 (2020-01-30)

### Bug Fixes and Other Changes

 * disable Debugger defaults in unsupported regions
 * modify session and kms_utils to check for S3 bucket before creation
 * update docker-compose and PyYAML dependencies
 * enable smdebug for Horovod (MPI) training setup
 * create lib dir for dependencies safely (only if it doesn't exist yet).
 * create the correct session for MultiDataModel

### Documentation Changes

 * update links to the local mode notebooks examples.
 * Remove outdated badges from README
 * update links to TF notebook examples to link to script mode examples.
 * clean up headings, verb tenses, names, etc. in MXNet overview
 * Update SageMaker operator Helm chart installation guide

### Testing and Release Infrastructure

 * choose faster notebook for notebook PR build
 * properly fail PR build if has-matching-changes fails
 * properly fail PR build if has-matching-changes fails

## v1.50.7 (2020-01-20)

### Bug fixes and other changes

 * do not use script for TFS when entry_point is not provided
 * remove usage of pkg_resources
 * update py2 warning message since python 2 is deprecated
 * cleanup experiments, trials, and trial components in integ tests

## v1.50.6.post0 (2020-01-20)

### Documentation changes

 * add additional information to Transformer class transform function doc string

## v1.50.6 (2020-01-18)

### Bug fixes and other changes

 * Append serving to model framework name for PyTorch, MXNet, and TensorFlow

## v1.50.5 (2020-01-17)

### Bug fixes and other changes

 * Use serving_image_uri for Airflow

### Documentation changes

 * revise Processing docstrings for formatting and class links
 * Add processing readthedocs

## v1.50.4 (2020-01-16)

### Bug fixes and other changes

 * Remove version number from default version comment
 * remove remaining instances of python-dateutil pin
 * upgrade boto3 and remove python-dateutil pin

### Documentation changes

 * Add issue templates and configure issue template chooser
 * Update error type in delete_endpoint docstring
 * add version requirement for using "requirements.txt" when serving an MXNet model
 * update container dependency versions for MXNet and PyTorch
 * Update supported versions of PyTorch

## v1.50.3 (2020-01-15)

### Bug fixes and other changes

 * ignore private Automatic Model Tuning hyperparameter when attaching AlgorithmEstimator

### Documentation changes

 * add Debugger API docs

## v1.50.2 (2020-01-14)

### Bug fixes and other changes

 * add tests to quick canary
 * honor 'wait' flag when updating endpoint
 * add default framework version warning message in Model classes
 * Adding role arn explanation for sagemaker role
 * allow predictor to be returned from AutoML.deploy()
 * add PR checklist item about unique_name_from_base()
 * use unique_name_from_base for multi-algo tuning test
 * update copyright year in license header

### Documentation changes

 * add version requirement for using "requirement.txt" when serving a PyTorch model
 * add SageMaker Debugger overview
 * clarify requirements.txt usage for Chainer, MXNet, and Scikit-learn
 * change "associate" to "create" for OpenID connector
 * fix typo and improve clarity on installing packages via "requirements.txt"

## v1.50.1 (2020-01-07)

### Bug fixes and other changes

 * fix PyTorchModel deployment crash on Windows
 * make PyTorch empty framework_version warning include the latest PyTorch version

## v1.50.0 (2020-01-06)

### Features

 * allow disabling debugger_hook_config

### Bug fixes and other changes

 * relax urllib3 and requests restrictions.
 * Add uri as return statement for upload_string_as_file_body
 * refactor logic in fw_utils and fill in docstrings
 * increase poll from 5 to 30 for DescribeEndpoint lambda.
 * fix test_auto_ml tests for regions without ml.c4.xlarge hosts.
 * fix test_processing for regions without m4.xlarge instances.
 * reduce test's describe frequency to eliminate throttling error.
 * Increase number of retries when describing an endpoint since tf-2.0 has larger images and takes longer to start.

### Documentation changes

 * generalize Model Monitor documentation from SageMaker Studio tutorial

## v1.49.0 (2019-12-23)

### Features

 * Add support for TF-2.0.0.
 * create ProcessingJob from ARN and from name

### Bug fixes and other changes

 * Make tf tests tf-1.15 and tf-2.0 compatible.

### Documentation changes

 * add Model Monitor documentation
 * add link to Amazon algorithm estimator parent class to clarify **kwargs

## v1.48.1 (2019-12-18)

### Bug fixes and other changes

 * use name_from_base in auto_ml.py but unique_name_from_base in tests.
 * make test's custom bucket include region and account name.
 * add Keras to the list of Neo-supported frameworks

### Documentation changes

 * add link to parent classes to clarify **kwargs
 * add link to framework-related parent classes to clarify **kwargs

## v1.48.0 (2019-12-17)

### Features

 * allow setting the default bucket in Session

### Bug fixes and other changes

 * set integration test parallelization to 512
 * shorten base job name to avoid collision
 * multi model integration test to create ECR repo with unique names to allow independent parallel executions

## v1.47.1 (2019-12-16)

### Bug fixes and other changes

 * Revert "feature: allow setting the default bucket in Session (#1168)"

### Documentation changes

 * add AutoML README
 * add missing classes to API docs

## v1.47.0 (2019-12-13)

### Features

 * allow setting the default bucket in Session

### Bug fixes and other changes

 * allow processing users to run code in s3

## v1.46.0 (2019-12-12)

### Features

 * support Multi-Model endpoints

### Bug fixes and other changes

 * update PR template with items about tests, regional endpoints, and API docs

## v1.45.2 (2019-12-10)

### Bug fixes and other changes

 * modify schedule cleanup to abide by latest validations
 * lower log level when getting execution role from a SageMaker Notebook
 * Fix "ValueError: too many values to unpack (expected 2)" is occurred in windows local mode
 * allow ModelMonitor and Processor to take IAM role names (in addition to ARNs)

### Documentation changes

 * mention that the entry_point needs to be named inference.py for tfs

## v1.45.1 (2019-12-06)

### Bug fixes and other changes

 * create auto ml job for tests that based on existing job
 * fixing py2 support for latest TF version
 * fix tags in deploy call for generic estimators
 * make multi algo integration test assertion less specific

## v1.45.0 (2019-12-04)

### Features

 * add support for TF 1.15.0, PyTorch 1.3.1 and MXNet 1.6rc0.
 * add S3Downloader.list(s3_uri) functionality
 * introduce SageMaker AutoML
 * wrap up Processing feature
 * add a few minor features to Model Monitoring
 * add enable_sagemaker_metrics flag
 * Amazon SageMaker Model Monitoring
 * add utils.generate_tensorboard_url function
 * Add jobs list to Estimator

### Bug fixes and other changes

 * remove unnecessary boto model files
 * update boto version to >=1.10.32
 * correct Debugger tests
 * fix bug in monitor.attach() for empty network_config
 * Import smdebug_rulesconfig from PyPI
 * bump the version to 1.45.0 (publishes 1.46.0) for re:Invent-2019
 * correct AutoML imports and expose current_job_name
 * correct Model Monitor eu-west-3 image name.
 * use DLC prod images
 * remove unused env variable for Model Monitoring
 * aws model update
 * rename get_debugger_artifacts to latest_job_debugger_artifacts
 * remove retain flag from update_endpoint
 * correct S3Downloader behavior
 * consume smdebug_ruleconfig .whl for ITs
 * disable DebuggerHook and Rules for TF distributions
 * incorporate smdebug_ruleconfigs pkg until availability in PyPI
 * remove pre/post scripts per latest validations
 * update rules_config .whl
 * remove py_version from SKLearnProcessor
 * AutoML improvements
 * stop overwriting custom rules volume and type
 * fix tests due to latest server-side validations
 * Minor processing changes
 * minor processing changes (instance_count + docs)
 * update api to latest
 * Eureka master
 * Add support for xgboost version 0.90-2
 * SageMaker Debugger revision
 * Add support for SageMaker Debugger [WIP]
 * Fix linear learner crash when num_class is string and predict type is `multiclass_classifier`
 * Additional Processing Jobs integration tests
 * Migrate to updated Processing Jobs API
 * Processing Jobs revision round 2
 * Processing Jobs revision
 * remove instance_pools parameter from tuner
 * Multi-Algorithm Hyperparameter Tuning Support
 * Import Processors in init files
 * Remove SparkML Processors and corresponding unit tests
 * Processing Jobs Python SDK support

## v1.44.4 (2019-12-02)

### Bug fixes and other changes

 * Documentation for Amazon Sagemaker Operators

## v1.44.3 (2019-11-26)

### Bug fixes and other changes

 * move sagemaker config loading to LocalSession since it is only used for local code support.

### Documentation changes

 * fix docstring wording.

## v1.44.2 (2019-11-25)

### Bug fixes and other changes

 * add pyyaml dependencies to the required list.

### Documentation changes

 * Correct info on code_location parameter

## v1.44.1 (2019-11-21)

### Bug fixes and other changes

 * Remove local mode dependencies from required.

## v1.44.0 (2019-11-21)

### Features

 * separating sagemaker dependencies into more use case specific installable components.

### Bug fixes and other changes

 * remove docker-compose as a required dependency.

## v1.43.5 (2019-11-18)

### Bug fixes and other changes

 * remove red from possible colors when streaming logs

## v1.43.4.post1 (2019-10-29)

### Documentation changes

 * clarify that source_dir can be an S3 URI

## v1.43.4.post0 (2019-10-28)

### Documentation changes

 * clarify how to use parameter servers with distributed MXNet training

## v1.43.4 (2019-10-24)

### Bug fixes and other changes

 * use regional endpoint for STS in builds and tests

### Documentation changes

 * update link to point to ReadTheDocs

## v1.43.3 (2019-10-23)

### Bug fixes and other changes

 * exclude regions for P2 tests

## v1.43.2 (2019-10-21)

### Bug fixes and other changes

 * add support for me-south-1 region

## v1.43.1 (2019-10-17)

### Bug fixes and other changes

 * validation args now use default framework_version for TensorFlow

## v1.43.0 (2019-10-16)

### Features

 * Add support for PyTorch 1.2.0

## v1.42.9 (2019-10-14)

### Bug fixes and other changes

 * use default bucket for checkpoint_s3_uri integ test
 * use sts regional endpoint when creating default bucket
 * use us-west-2 endpoint for sts in buildspec
 * take checkpoint_s3_uri and checkpoint_local_path in Framework class

## v1.42.8 (2019-10-10)

### Bug fixes and other changes

 * add kwargs to create_model for 1p to work with kms

## v1.42.7 (2019-10-09)

### Bug fixes and other changes

 * paginating describe log streams

## v1.42.6.post0 (2019-10-07)

### Documentation changes

 * model local mode

## v1.42.6 (2019-10-03)

### Bug fixes and other changes

 * update tfs documentation for requirements.txt
 * support content_type in FileSystemInput
 * allowing account overrides in special regions

## v1.42.5 (2019-10-02)

### Bug fixes and other changes

 * update using_mxnet.rst

## v1.42.4 (2019-10-01)

### Bug fixes and other changes

 * Revert "fix issue-987 error by adding instance_type in endpoint_name (#1058)"
 * fix issue-987 error by adding instance_type in endpoint_name

## v1.42.3 (2019-09-26)

### Bug fixes and other changes

 * preserve EnableNetworkIsolation setting in attach
 * enable kms support for repack_model
 * support binary by NoneSplitter.
 * stop CI unit test code checks from running in parallel

## v1.42.2 (2019-09-25)

### Bug fixes and other changes

 * re-enable airflow_config tests

## v1.42.1 (2019-09-24)

### Bug fixes and other changes

 * lazy import of tensorflow module
 * skip airflow_config tests as they're blocking the release build
 * skip lda tests in regions that does not support it.
 * add airflow_config tests to canaries
 * use correct STS endpoint for us-iso-east-1

## v1.42.0 (2019-09-20)

### Features

 * add estimator preparation to airflow configuration

### Bug fixes and other changes

 * correct airflow workflow for BYO estimators.

## v1.41.0 (2019-09-20)

### Features

 * enable sklearn for network isolation mode

## v1.40.2 (2019-09-19)

### Bug fixes and other changes

 * use new ECR images in us-iso-east-1 for TF and MXNet

## v1.40.1 (2019-09-18)

### Bug fixes and other changes

 * expose kms_key parameter for deploying from training and hyperparameter tuning jobs

### Documentation changes

 * Update sklearn default predict_fn

## v1.40.0 (2019-09-17)

### Features

 * add support to TF 1.14 serving with elastic accelerator.

## v1.39.4 (2019-09-17)

### Bug fixes and other changes

 * pass enable_network_isolation when creating TF and SKLearn models

## v1.39.3 (2019-09-16)

### Bug fixes and other changes

 * expose vpc_config_override in transformer() methods
 * use Estimator.create_model in Estimator.transformer

## v1.39.2 (2019-09-11)

### Bug fixes and other changes

 * pass enable_network_isolation in Estimator.create_model
 * use p2 instead of p3 for the Horovod test

## v1.39.1 (2019-09-10)

### Bug fixes and other changes

 * copy dependencies into new folder when repacking model
 * make get_caller_identity_arn get role from DescribeNotebookInstance
 * add https to regional STS endpoint
 * clean up git support integ tests

## v1.39.0 (2019-09-09)

### Features

 * Estimator.fit like logs for transformer
 * handler for stopping transform job

### Bug fixes and other changes

 * remove hardcoded creds from integ test
 * remove hardcoded creds from integ test
 * Fix get_image_uri warning log for default xgboost version.
 * add enable_network_isolation to generic Estimator class
 * use regional endpoint when creating AWS STS client
 * update Sagemaker Neo regions
 * use cpu_instance_type fixture for stop_transform_job test
 * hyperparameter tuning with spot instances and checkpoints
 * skip efs and fsx integ tests in all regions

### Documentation changes

 * clarify some Local Mode limitations

## v1.38.6 (2019-09-04)

### Bug fixes and other changes

 * update: disable efs fsx integ tests in non-pdx regions
 * fix canary test failure issues
 * use us-east-1 for PR test runs

### Documentation changes

 * updated description for "accept" parameter in batch transform

## v1.38.5 (2019-09-02)

### Bug fixes and other changes

 * clean up resources created by file system set up when setup fails

## v1.38.4 (2019-08-29)

### Bug fixes and other changes

 * skip EFS tests until they are confirmed fixed.

### Documentation changes

 * add note to CONTRIBUTING to clarify automated formatting
 * add checkpoint section to using_mxnet topic

## v1.38.3 (2019-08-28)

### Bug fixes and other changes

 * change AMI ids in tests to be dynamic based on regions

## v1.38.2 (2019-08-27)

### Bug fixes and other changes

 * skip efs tests in non us-west-2 regions
 * refactor tests to use common retry method

## v1.38.1 (2019-08-26)

### Bug fixes and other changes

 * update py2 warning message
 * add logic to use asimov image for TF 1.14 py2

### Documentation changes

 * changed EFS directory path instructions in documentation and Docstrings

## v1.38.0 (2019-08-23)

### Features

 * support training inputs from EFS and FSx

## v1.37.2 (2019-08-20)

### Bug fixes and other changes

 * Add support for Managed Spot Training and Checkpoint support
 * Integration Tests now dynamically checks AZs

## v1.37.1 (2019-08-19)

### Bug fixes and other changes

 * eliminate dependency on mnist dataset website

### Documentation changes

 * refactor using_sklearn and fix minor errors in using_pytorch and using_chainer

## v1.37.0 (2019-08-15)

### Features

 * add XGBoost Estimator as new framework

### Bug fixes and other changes

 * fix tests for new regions
 * add update_endpoint for PipelineModel

### Documentation changes

 * refactor the using Chainer topic

## v1.36.4 (2019-08-13)

### Bug fixes and other changes

 * region build from staging pr

### Documentation changes

 * Refactor Using PyTorch topic for consistency

## v1.36.3 (2019-08-13)

### Bug fixes and other changes

 * fix integration test failures masked by timeout bug
 * prevent multiple values error in sklearn.transformer()
 * model.transformer() passes tags to create_model()

## v1.36.2 (2019-08-12)

### Bug fixes and other changes

 * rework CONTRIBUTING.md to include a development workflow

## v1.36.1 (2019-08-08)

### Bug fixes and other changes

 * prevent integration test's timeout functions from hiding failures

### Documentation changes

 * correct typo in using_sklearn.rst

## v1.36.0 (2019-08-07)

### Features

 * support for TensorFlow 1.14

### Bug fixes and other changes

 * ignore FI18 flake8 rule
 * allow Airflow enabled estimators to use absolute path entry_point

## v1.35.1 (2019-08-01)

### Bug fixes and other changes

 * update sklearn document to include 3p dependency installation

### Documentation changes

 * refactor and edit using_mxnet topic

## v1.35.0 (2019-07-31)

### Features

 * allow serving image to be specified when calling MXNet.deploy

## v1.34.3 (2019-07-30)

### Bug fixes and other changes

 * waiting for training tags to propagate in the test

## v1.34.2 (2019-07-29)

### Bug fixes and other changes

 * removing unnecessary tests cases
 * Replaced generic ValueError with custom subclass when reporting unexpected resource status

### Documentation changes

 * correct wording for Cloud9 environment setup instructions

## v1.34.1 (2019-07-23)

### Bug fixes and other changes

 * enable line-too-long Pylint check
 * improving Chainer integ tests
 * update TensorFlow script mode dependency list
 * improve documentation of some functions
 * update PyTorch version
 * allow serving script to be defined for deploy() and transformer() with frameworks
 * format and add missing docstring placeholders
 * add MXNet 1.4.1 support

### Documentation changes

 * add instructions for setting up Cloud9 environment.
 * update using_tensorflow topic

## v1.34.0 (2019-07-18)

### Features

 * Git integration for CodeCommit
 * deal with credentials for Git support for GitHub

### Bug fixes and other changes

 * modify TODO on disabled Pylint check
 * enable consider-using-ternary Pylint check
 * enable chained-comparison Pylint check
 * enable too-many-public-methods Pylint check
 * enable consider-using-in Pylint check
 * set num_processes_per_host only if provided by user
 * fix attach for 1P algorithm estimators
 * enable ungrouped-imports Pylint check
 * enable wrong-import-order Pylint check
 * enable attribute-defined-outside-init Pylint check
 * enable consider-merging-isinstance Pylint check
 * enable inconsistent-return-statements Pylint check
 * enable simplifiable-if-expression pylint checks
 * fix list serialization for 1P algos
 * enable no-else-return and no-else-raise pylint checks
 * enable unidiomatic-typecheck pylint check

## v1.33.0 (2019-07-10)

### Features

 * git support for hosting models
 * allow custom model name during deploy

### Bug fixes and other changes

 * remove TODO comment on import-error Pylint check
 * enable wrong-import-position pylint check
 * Revert "change: enable wrong-import-position pylint check (#907)"
 * enable signature-differs pylint check
 * enable wrong-import-position pylint check
 * enable logging-not-lazy pylint check
 * reset default output path in Transformer.transform
 * Add ap-northeast-1 to Neo algorithms region map

## v1.32.2 (2019-07-08)

### Bug fixes and other changes

 * enable logging-format-interpolation pylint check
 * remove superfluous parens per Pylint rule

### Documentation changes

 * add pypi, rtd, black badges to readme

## v1.32.1 (2019-07-04)

### Bug fixes and other changes

 * correct code per len-as-condition Pylint check
 * tighten pylint config and expand C and R exceptions
 * Update displaytime.sh
 * fix notebook tests
 * separate unit, local mode, and notebook tests in different buildspecs

### Documentation changes

 * refactor the overview topic in the sphinx project

## v1.32.0 (2019-07-02)

### Features

 * support Endpoint_type for TF transform

### Bug fixes and other changes

 * fix git test in test_estimator.py
 * Add ap-northeast-1 to Neo algorithms region map

## v1.31.1 (2019-07-01)

### Bug fixes and other changes

 * print build execution time
 * remove unnecessary failure case tests
 * build spec improvements.

## v1.31.0 (2019-06-27)

### Features

 * use deep learning images

### Bug fixes and other changes

 * Update buildspec.yml
 * allow only one integration test run per time
 * remove unnecessary P3 tests from TFS integration tests
 * add pytest.mark.local_mode annotation to broken tests

## v1.30.0 (2019-06-25)

### Features

 * add TensorFlow 1.13 support
 * add git_config and git_clone, validate method

### Bug fixes and other changes

 * add pytest.mark.local_mode annotation to broken tests

## v1.29.0 (2019-06-24)

### Features

 * network isolation mode in training

### Bug fixes and other changes

 * Integrate black into development process
 * moving not canary TFS tests to local mode

## v1.28.3 (2019-06-20)

### Bug fixes and other changes

 * update Sagemaker Neo regions and instance families

### Documentation changes

 * fix punctuation in MXNet version list
 * clean up MXNet and TF documentation

## v1.28.2 (2019-06-19)

### Bug fixes and other changes

 * prevent race condition in vpc tests

## v1.28.1 (2019-06-17)

### Bug fixes and other changes

 * Update setup.py

## v1.28.0 (2019-06-17)

### Features

 * Add DataProcessing Fields for Batch Transform

## v1.27.0 (2019-06-11)

### Features

 * add wait argument to estimator deploy

### Bug fixes and other changes

 * fix logger creation in Chainer integ test script

## v1.26.0 (2019-06-10)

### Features

 * emit estimator transformer tags to model
 * Add extra_args to enable encrypted objects upload

### Bug fixes and other changes

 * downgrade c5 in integ tests and test all TF Script Mode images

### Documentation changes

 * include FrameworkModel and ModelPackage in API docs

## v1.25.1 (2019-06-06)

### Bug fixes and other changes

 * use unique job name in hyperparameter tuning test

## v1.25.0 (2019-06-03)

### Features

 * repack_model support dependencies and code location

### Bug fixes and other changes

 * skip p2 tests in ap-south-east
 * add better default transform job name handling within Transformer

### Documentation changes

 * TFS support for pre/processing functions

## v1.24.0 (2019-05-29)

### Features

 * add region check for Neo service

## v1.23.0 (2019-05-27)

### Features

 * support MXNet 1.4 with MMS

### Documentation changes

 * update using_sklearn.rst parameter name

## v1.22.0 (2019-05-23)

### Features

 * add encryption option to "record_set"

### Bug fixes and other changes

 * honor source_dir from S3

## v1.21.2 (2019-05-22)

### Bug fixes and other changes

 * set _current_job_name in attach()
 * emit training jobs tags to estimator

## v1.21.1 (2019-05-21)

### Bug fixes and other changes

 * repack model function works without source directory

## v1.21.0 (2019-05-20)

### Features

 * Support for TFS preprocessing

## v1.20.3 (2019-05-15)

### Bug fixes and other changes

 * run tests if buildspec.yml has been modified
 * skip local file check for TF requirements file when source_dir is an S3 URI

### Documentation changes

 * fix docs in regards to transform_fn for mxnet

## v1.20.2 (2019-05-13)

### Bug fixes and other changes

 * pin pytest version to 4.4.1 to avoid pluggy version conflict

## v1.20.1 (2019-05-09)

### Bug fixes and other changes

 * update TrainingInputMode with s3_input InputMode

## v1.20.0 (2019-05-08)

### Features

 * add RL Ray 0.6.5 support

### Bug fixes and other changes

 * prevent false positive PR test results
 * adjust Ray test script for Ray 0.6.5

## v1.19.1 (2019-05-06)

### Bug fixes and other changes

 * add py2 deprecation message for the deep learning framework images

## v1.19.0 (2019-04-30)

### Features

 * add document embedding support to Object2Vec algorithm

## v1.18.19 (2019-04-30)

### Bug fixes and other changes

 * skip p2/p3 tests in eu-central-1

## v1.18.18 (2019-04-29)

### Bug fixes and other changes

 * add automatic model tuning integ test for TF script mode

## v1.18.17 (2019-04-25)

### Bug fixes and other changes

 * use unique names for test training jobs

## v1.18.16 (2019-04-24)

### Bug fixes and other changes

 * add KMS key option for Endpoint Configs
 * skip p2 test in regions without p2s, freeze urllib3, and specify allow_pickle=True for numpy
 * use correct TF version in empty framework_version warning
 * remove logging level overrides

### Documentation changes

 * add environment setup instructions to CONTRIBUTING.md
 * add clarification around framework version constants
 * remove duplicate content from workflow readme
 * remove duplicate content from RL readme

## v1.18.15 (2019-04-18)

### Bug fixes and other changes

 * fix propagation of tags to SageMaker endpoint

## v1.18.14.post1 (2019-04-17)

### Documentation changes

 * remove duplicate content from Chainer readme

## v1.18.14.post0 (2019-04-15)

### Documentation changes

 * remove duplicate content from PyTorch readme and fix internal links

## v1.18.14 (2019-04-11)

### Bug fixes and other changes

 * make Local Mode export artifacts even after failure

## v1.18.13 (2019-04-10)

### Bug fixes and other changes

 * skip horovod p3 test in region with no p3
 * use unique training job names in TensorFlow script mode integ tests

## v1.18.12 (2019-04-08)

### Bug fixes and other changes

 * add integ test for tagging
 * use unique names for test training jobs
 * Wrap horovod code inside main function
 * add csv deserializer
 * restore notebook test

## v1.18.11 (2019-04-04)

### Bug fixes and other changes

 * local data source relative path includes the first directory
 * upgrade pylint and fix tagging with SageMaker models

### Documentation changes

 * add info about unique job names

## v1.18.10 (2019-04-03)

### Bug fixes and other changes

 * make start time, end time and period configurable in sagemaker.analytics.TrainingJobAnalytics

### Documentation changes

 * fix typo of argument spelling in linear learner docstrings

## v1.18.9.post1 (2019-04-02)

### Documentation changes

 * spelling error correction

## v1.18.9.post0 (2019-04-01)

### Documentation changes

 * move RL readme content into sphinx project

## v1.18.9 (2019-03-28)

### Bug fixes

 * hyperparameter query failure on script mode estimator attached to complete job

### Other changes

 * add EI support for TFS framework

### Documentation changes

 * add third-party libraries sections to using_chainer and using_pytorch topics

## v1.18.8 (2019-03-26)

### Bug fixes

 * fix ECR URI validation
 * remove unrestrictive principal * from KMS policy tests.

### Documentation changes

 * edit description of local mode in overview.rst
 * add table of contents to using_chainer topic
 * fix formatting for HyperparameterTuner.attach()

## v1.18.7 (2019-03-21)

### Other changes

 * add pytest marks for integ tests using local mode
 * add account number and unit tests for govcloud

### Documentation changes

 * move chainer readme content into sphinx and fix broken link in using_mxnet

## v1.18.6.post0 (2019-03-20)

### Documentation changes

 * add mandatory sagemaker_role argument to Local mode example.

## v1.18.6 (2019-03-20)

### Changes

 * enable new release process
 * Update inference pipelines documentation
 * Migrate content from workflow and pytorch readmes into sphinx project
 * Propagate Tags from estimator to model, endpoint, and endpoint config

## 1.18.5

* bug-fix: pass kms id as parameter for uploading code with Server side encryption
* feature: ``PipelineModel``: Create a Transformer from a PipelineModel
* bug-fix: ``AlgorithmEstimator``: Make SupportedHyperParameters optional
* feature: ``Hyperparameter``: Support scaling hyperparameters
* doc-fix: Remove duplicate content from main README.rst, /tensorflow/README.rst, and /sklearn/README.rst and add links to readthedocs content

## 1.18.4

* doc-fix: Remove incorrect parameter for EI TFS Python README
* feature: ``Predictor``: delete SageMaker model
* feature: ``PipelineModel``: delete SageMaker model
* bug-fix: Estimator.attach works with training jobs without hyperparameters
* doc-fix: remove duplicate content from mxnet/README.rst
* doc-fix: move overview content in main README into sphynx project
* bug-fix: pass accelerator_type in ``deploy`` for REST API TFS ``Model``
* doc-fix: move content from tf/README.rst into sphynx project
* doc-fix: move content from sklearn/README.rst into sphynx project
* doc-fix: Improve new developer experience in README
* feature: Add support for Coach 0.11.1 for Tensorflow

## 1.18.3.post1

* doc-fix: fix README for PyPI

## 1.18.3

* doc-fix: update information about saving models in the MXNet README
* doc-fix: change ReadTheDocs links from latest to stable
* doc-fix: add ``transform_fn`` information and fix ``input_fn`` signature in the MXNet README
* feature: add support for ``Predictor`` to delete endpoint configuration by default when calling ``delete_endpoint()``
* feature: add support for ``Model`` to delete SageMaker model
* feature: add support for ``Transformer`` to delete SageMaker model
* bug-fix: fix default account for SKLearnModel

## 1.18.2

* enhancement: Include SageMaker Notebook Instance version number in boto3 user agent, if available.
* feature: Support for updating existing endpoint

## 1.18.1

* enhancement: Add ``tuner`` to imports in ``sagemaker/__init__.py``

## 1.18.0

* bug-fix: Handle StopIteration in CloudWatch Logs retrieval
* feature: Update EI TensorFlow latest version to 1.12
* feature: Support for Horovod

## 1.17.2

* feature: HyperparameterTuner: support VPC config

## 1.17.1

* enhancement: Workflow: Specify tasks from which training/tuning operator to transform/deploy in related operators
* feature: Supporting inter-container traffic encryption flag

## 1.17.0

* bug-fix: Workflow: Revert appending Airflow retry id to default job name
* feature: support for Tensorflow 1.12
* feature: support for Tensorflow Serving 1.12
* bug-fix: Revert appending Airflow retry id to default job name
* bug-fix: Session: don't allow get_execution_role() to return an ARN that's not a role but has "role" in the name
* bug-fix: Remove ``__all__`` from ``__init__.py`` files
* doc-fix: Add TFRecord split type to docs
* doc-fix: Mention ``SM_HPS`` environment variable in MXNet README
* doc-fix: Specify that Local Mode supports only framework and BYO cases
* doc-fix: Add missing classes to API docs
* doc-fix: Add information on necessary AWS permissions
* bug-fix: Remove PyYAML to let docker-compose install the right version
* feature: Update TensorFlow latest version to 1.12
* enhancement: Add Model.transformer()
* bug-fix: HyperparameterTuner: make ``include_cls_metadata`` default to ``False`` for everything except Frameworks

## 1.16.3

* bug-fix: Local Mode: Allow support for SSH in local mode
* bug-fix: Workflow: Append retry id to default Airflow job name to avoid name collisions in retry
* bug-fix: Local Mode: No longer requires s3 permissions to run local entry point file
* feature: Estimators: add support for PyTorch 1.0.0
* bug-fix: Local Mode: Move dependency on sagemaker_s3_output from rl.estimator to model
* doc-fix: Fix quotes in estimator.py and model.py

## 1.16.2

* enhancement: Check for S3 paths being passed as entry point
* feature: Add support for AugmentedManifestFile and ShuffleConfig
* bug-fix: Add version bound for requests module to avoid conflicts with docker-compose and docker-py
* bug-fix: Remove unnecessary dependency tensorflow
* doc-fix: Change ``distribution`` to ``distributions``
* bug-fix: Increase docker-compose http timeout and health check timeout to 120.
* feature: Local Mode: Add support for intermediate output to a local directory.
* bug-fix: Update PyYAML version to avoid conflicts with docker-compose
* doc-fix: Correct the numbered list in the table of contents
* doc-fix: Add Airflow API documentation
* feature: HyperparameterTuner: add Early Stopping support

## 1.16.1.post1

* Documentation: add documentation for Reinforcement Learning Estimator.
* Documentation: update TensorFlow README for Script Mode

## 1.16.1

* feature: update boto3 to version 1.9.55

## 1.16.0

* feature: Add 0.10.1 coach version
* feature: Add support for SageMaker Neo
* feature: Estimators: Add RLEstimator to provide support for Reinforcement Learning
* feature: Add support for Amazon Elastic Inference
* feature: Add support for Algorithm Estimators and ModelPackages: includes support for AWS Marketplace
* feature: Add SKLearn Estimator to provide support for SciKit Learn
* feature: Add Amazon SageMaker Semantic Segmentation algorithm to the registry
* feature: Add support for SageMaker Inference Pipelines
* feature: Add support for SparkML serving container

## 1.15.2

* bug-fix: Fix FileNotFoundError for entry_point without source_dir
* doc-fix: Add missing feature 1.5.0 in change log
* doc-fix: Add README for airflow

## 1.15.1

* enhancement: Local Mode: add explicit pull for serving
* feature: Estimators: dependencies attribute allows export of additional libraries into the container
* feature: Add APIs to export Airflow transform and deploy config
* bug-fix: Allow code_location argument to be S3 URI in training_config API
* enhancement: Local Mode: add explicit pull for serving

## 1.15.0

* feature: Estimator: add script mode and Python 3 support for TensorFlow
* bug-fix: Changes to use correct S3 bucket and time range for dataframes in TrainingJobAnalytics.
* bug-fix: Local Mode: correctly handle the case where the model output folder doesn't exist yet
* feature: Add APIs to export Airflow training, tuning and model config
* doc-fix: Fix typos in tensorflow serving documentation
* doc-fix: Add estimator base classes to API docs
* feature: HyperparameterTuner: add support for Automatic Model Tuning's Warm Start Jobs
* feature: HyperparameterTuner: Make input channels optional
* feature: Add support for Chainer 5.0
* feature: Estimator: add support for MetricDefinitions
* feature: Estimators: add support for Amazon IP Insights algorithm

## 1.14.2

* bug-fix: support ``CustomAttributes`` argument in local mode ``invoke_endpoint`` requests
* enhancement: add ``content_type`` parameter to ``sagemaker.tensorflow.serving.Predictor``
* doc-fix: add TensorFlow Serving Container docs
* doc-fix: fix rendering error in README.rst
* enhancement: Local Mode: support optional input channels
* build: added pylint
* build: upgrade docker-compose to 1.23
* enhancement: Frameworks: update warning for not setting framework_version as we aren't planning a breaking change anymore
* feature: Estimator: add script mode and Python 3 support for TensorFlow
* enhancement: Session: remove hardcoded 'training' from job status error message
* bug-fix: Updated Cloudwatch namespace for metrics in TrainingJobsAnalytics
* bug-fix: Changes to use correct s3 bucket and time range for dataframes in TrainingJobAnalytics.
* enhancement: Remove MetricDefinition lookup via tuning job in TrainingJobAnalytics

## 1.14.1

* feature: Estimators: add support for Amazon Object2Vec algorithm

## 1.14.0

* feature: add support for sagemaker-tensorflow-serving container
* feature: Estimator: make input channels optional

## 1.13.0

* feature: Estimator: add input mode to training channels
* feature: Estimator: add model_uri and model_channel_name parameters
* enhancement: Local Mode: support output_path. Can be either file:// or s3://
* enhancement: Added image uris for SageMaker built-in algorithms for SIN/LHR/BOM/SFO/YUL
* feature: Estimators: add support for MXNet 1.3.0, which introduces a new training script format
* feature: Documentation: add explanation for the new training script format used with MXNet
* feature: Estimators: add ``distributions`` for customizing distributed training with the new training script format

## 1.12.0

* feature: add support for TensorFlow 1.11.0

## 1.11.3

* feature: Local Mode: Add support for Batch Inference
* feature: Add timestamp to secondary status in training job output
* bug-fix: Local Mode: Set correct default values for additional_volumes and additional_env_vars
* enhancement: Local Mode: support nvidia-docker2 natively
* warning: Frameworks: add warning for upcoming breaking change that makes framework_version required

## 1.11.2

* enhancement: Enable setting VPC config when creating/deploying models
* enhancement: Local Mode: accept short lived credentials with a warning message
* bug-fix: Local Mode: pass in job name as parameter for training environment variable

## 1.11.1

* enhancement: Local Mode: add training environment variables for AWS region and job name
* doc-fix: Instruction on how to use preview version of PyTorch - 1.0.0.dev.
* doc-fix: add role to MXNet estimator example in readme
* bug-fix: default TensorFlow json serializer accepts dict of numpy arrays

## 1.11.0

* bug-fix: setting health check timeout limit on local mode to 30s
* bug-fix: make Hyperparameters in local mode optional.
* enhancement: add support for volume KMS key to Transformer
* feature: add support for GovCloud

## 1.10.1

* feature: add train_volume_kms_key parameter to Estimator classes
* doc-fix: add deprecation warning for current MXNet training script format
* doc-fix: add docs on deploying TensorFlow model directly from existing model
* doc-fix: fix code example for using Gzip compression for TensorFlow training data

## 1.10.0

* feature: add support for TensorFlow 1.10.0

## 1.9.3.1

* doc-fix: fix rst warnings in README.rst

## 1.9.3

* bug-fix: Local Mode: Create output/data directory expected by SageMaker Container.
* bug-fix: Estimator accepts the vpc configs made capable by 1.9.1

## 1.9.2

* feature: add support for TensorFlow 1.9

## 1.9.1

* bug-fix: Estimators: Fix serialization of single records
* bug-fix: deprecate enable_cloudwatch_metrics from Framework Estimators.
* enhancement: Enable VPC config in training job creation

## 1.9.0

* feature: Estimators: add support for MXNet 1.2.1

## 1.8.0

* bug-fix: removing PCA from tuner
* feature: Estimators: add support for Amazon k-nearest neighbors(KNN) algorithm

## 1.7.2

* bug-fix: Prediction output for the TF_JSON_SERIALIZER
* enhancement: Add better training job status report

## 1.7.1

* bug-fix: get_execution_role no longer fails if user can't call get_role
* bug-fix: Session: use existing model instead of failing during ``create_model()``
* enhancement: Estimator: allow for different role from the Estimator's when creating a Model or Transformer

## 1.7.0

* feature: Transformer: add support for batch transform jobs
* feature: Documentation: add instructions for using Pipe Mode with TensorFlow

## 1.6.1

* feature: Added multiclass classification support for linear learner algorithm.

## 1.6.0

* feature: Add Chainer 4.1.0 support

## 1.5.4

* feature: Added Docker Registry for all 1p algorithms in amazon_estimator.py
* feature: Added get_image_uri method for 1p algorithms in amazon_estimator.py
* Support SageMaker algorithms in FRA and SYD regions

## 1.5.3

* bug-fix: Can create TrainingJobAnalytics object without specifying metric_names.
* bug-fix: Session: include role path in ``get_execution_role()`` result
* bug-fix: Local Mode: fix RuntimeError handling

## 1.5.2

* Support SageMaker algorithms in ICN region

## 1.5.1

* enhancement: Let Framework models reuse code uploaded by Framework estimators
* enhancement: Unify generation of model uploaded code location
* feature: Change minimum required scipy from 1.0.0 to 0.19.0
* feature: Allow all Framework Estimators to use a custom docker image.
* feature: Option to add Tags on SageMaker Endpoints

## 1.5.0

* feature: Add Support for PyTorch Framework
* feature: Estimators: add support for TensorFlow 1.7.0
* feature: Estimators: add support for TensorFlow 1.8.0
* feature: Allow Local Serving of Models in S3
* enhancement: Allow option for ``HyperparameterTuner`` to not include estimator metadata in job
* bug-fix: Estimators: Join tensorboard thread after fitting

## 1.4.2

* bug-fix: Estimators: Fix attach for LDA
* bug-fix: Estimators: allow code_location to have no key prefix
* bug-fix: Local Mode: Fix s3 training data download when there is a trailing slash

## 1.4.1

* bug-fix: Local Mode: Fix for non Framework containers

## 1.4.0

* bug-fix: Remove __all__ and add noqa in __init__
* bug-fix: Estimators: Change max_iterations hyperparameter key for KMeans
* bug-fix: Estimators: Remove unused argument job_details for ``EstimatorBase.attach()``
* bug-fix: Local Mode: Show logs in Jupyter notebooks
* feature: HyperparameterTuner: Add support for hyperparameter tuning jobs
* feature: Analytics: Add functions for metrics in Training and Hyperparameter Tuning jobs
* feature: Estimators: add support for tagging training jobs

## 1.3.0

* feature: Add chainer

## 1.2.5

* bug-fix: Change module names to string type in __all__
* feature: Save training output files in local mode
* bug-fix: tensorflow-serving-api: SageMaker does not conflict with tensorflow-serving-api module version
* feature: Local Mode: add support for local training data using file://
* feature: Updated TensorFlow Serving api protobuf files
* bug-fix: No longer poll for logs from stopped training jobs

## 1.2.4

* feature: Estimators: add support for Amazon Random Cut Forest algorithm

## 1.2.3

* bug-fix: Fix local mode not using the right s3 bucket

## 1.2.2

* bug-fix: Estimators: fix valid range of hyper-parameter 'loss' in linear learner

## 1.2.1

* bug-fix: Change Local Mode to use a sagemaker-local docker network

## 1.2.0

* feature: Add Support for Local Mode
* feature: Estimators: add support for TensorFlow 1.6.0
* feature: Estimators: add support for MXNet 1.1.0
* feature: Frameworks: Use more idiomatic ECR repository naming scheme

## 1.1.3

* bug-fix: TensorFlow: Display updated data correctly for TensorBoard launched from ``run_tensorboard_locally=True``
* feature: Tests: create configurable ``sagemaker_session`` pytest fixture for all integration tests
* bug-fix: Estimators: fix inaccurate hyper-parameters in kmeans, pca and linear learner
* feature: Estimators: Add new hyperparameters for linear learner.

## 1.1.2

* bug-fix: Estimators: do not call create bucket if data location is provided

## 1.1.1

* feature: Estimators: add ``requirements.txt`` support for TensorFlow

## 1.1.0

* feature: Estimators: add support for TensorFlow-1.5.0
* feature: Estimators: add support for MXNet-1.0.0
* feature: Tests: use ``sagemaker_timestamp`` when creating endpoint names in integration tests
* feature: Session: print out billable seconds after training completes
* bug-fix: Estimators: fix LinearLearner and add unit tests
* bug-fix: Tests: fix timeouts for PCA async integration test
* feature: Predictors: allow ``predictor.predict()`` in the JSON serializer to accept dictionaries

## 1.0.4

* feature: Estimators: add support for Amazon Neural Topic Model(NTM) algorithm
* feature: Documentation: fix description of an argument of sagemaker.session.train
* feature: Documentation: add FM and LDA to the documentation
* feature: Estimators: add support for async fit
* bug-fix: Estimators: fix estimator role expansion

## 1.0.3

* feature: Estimators: add support for Amazon LDA algorithm
* feature: Hyperparameters: add data_type to hyperparameters
* feature: Documentation: update TensorFlow examples following API change
* feature: Session: support multi-part uploads
* feature: add new SageMaker CLI

## 1.0.2

* feature: Estimators: add support for Amazon FactorizationMachines algorithm
* feature: Session: correctly handle TooManyBuckets error_code in default_bucket method
* feature: Tests: add training failure tests for TF and MXNet
* feature: Documentation: show how to make predictions against existing endpoint
* feature: Estimators: implement write_spmatrix_to_sparse_tensor to support any scipy.sparse matrix

## 1.0.1

* api-change: Model: Remove support for 'supplemental_containers' when creating Model
* feature: Documentation: multiple updates
* feature: Tests: ignore tests data in tox.ini, increase timeout for endpoint creation, capture exceptions during endpoint deletion, tests for input-output functions
* feature: Logging: change to describe job every 30s when showing logs
* feature: Session: use custom user agent at all times
* feature: Setup: add travis file

## 1.0.0

* Initial commit<|MERGE_RESOLUTION|>--- conflicted
+++ resolved
@@ -1,7 +1,5 @@
 # Changelog
 
-<<<<<<< HEAD
-=======
 ## v2.74.0 (2022-01-26)
 
 ### Features
@@ -43,7 +41,6 @@
  * Enhance smddp 1.2.2 doc
  * Document the available ExecutionVariables
 
->>>>>>> 34b07c07
 ## v2.72.3 (2022-01-10)
 
 ### Features
