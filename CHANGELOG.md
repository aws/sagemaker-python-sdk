# Changelog

<<<<<<< HEAD
=======
## v2.243.0 (2025-03-27)

### Features

 * Enabled update_endpoint through model_builder

### Bug Fixes and Other Changes

 * Update for PT 2.5.1, SMP 2.8.0
 * chore: move jumpstart region definitions to json file
 * fix flaky clarify model monitor test
 * fix flaky spark processor integ
 * use temp file in unit tests
 * Update transformers version
 * Aligned disable_output_compression for @remote with Estimator
 * Update Jinja version
 * update image_uri_configs  03-26-2025 07:18:16 PST
 * chore: fix integ tests to use latest version of model
 * update image_uri_configs  03-25-2025 07:18:13 PST
 * Skip tests failed due to deprecated instance type
 * update image_uri_configs  03-21-2025 07:17:55 PST
 * factor in set instance type when building JumpStart models in ModelBuilder.
 * ADD Documentation to ReadtheDocs for Upgrading torch versions
 * add new regions to JUMPSTART_LAUNCHED_REGIONS

## v2.242.0 (2025-03-14)

### Features

 * add integ tests for training JumpStart models in private hub

### Bug Fixes and Other Changes

 * Torch upgrade
 * Prevent RunContext overlap between test_run tests
 * remove s3 output location requirement from hub class init
 * Fixing Pytorch training python version in tests
 * update image_uri_configs  03-11-2025 07:18:09 PST
 * resolve infinite loop in _find_config on Windows systems
 * pipeline definition function doc update

>>>>>>> 8d88e285
## v2.241.0 (2025-03-06)

### Features

 * Make DistributedConfig Extensible
 * support training for JumpStart model references as part of Curated Hub Phase 2
 * Allow ModelTrainer to accept hyperparameters file

### Bug Fixes and Other Changes

 * Skip tests with deprecated instance type
 * Ensure Model.is_repack() returns a boolean
 * Fix error when there is no session to call _create_model_request()
 * Use sagemaker session's s3_resource in download_folder
 * Added check for the presence of model package group before creating one
 * Fix key error in _send_metrics()

## v2.240.0 (2025-02-25)

### Features

 * Add support for TGI Neuronx 0.0.27 and HF PT 2.3.0 image in PySDK

### Bug Fixes and Other Changes

 * Remove main function entrypoint in ModelBuilder dependency manager.
 * forbid extras in Configs
 * altconfig hubcontent and reenable integ test
 * Merge branch 'master-rba' into local_merge
 * py_version doc fixes
 * Add backward compatbility for RecordSerializer and RecordDeserializer
 * update image_uri_configs  02-21-2025 06:18:10 PST
 * update image_uri_configs  02-20-2025 06:18:08 PST

### Documentation Changes

 * Removed a line about python version requirements of training script which can misguide users.

## v2.239.3 (2025-02-19)

### Bug Fixes and Other Changes

 * added ap-southeast-7 and mx-central-1 for Jumpstart
 * update image_uri_configs  02-19-2025 06:18:15 PST

## v2.239.2 (2025-02-18)

### Bug Fixes and Other Changes

 * Add warning about not supporting torch.nn.SyncBatchNorm
 * pass in inference_ami_version to model_based endpoint type
 * Fix hyperparameter strategy docs
 * Add framework_version to all TensorFlowModel examples
 * Move RecordSerializer and RecordDeserializer to sagemaker.serializers and sagemaker.deserialzers

## v2.239.1 (2025-02-14)

### Bug Fixes and Other Changes

 * keep sagemaker_session from being overridden to None
 * Fix all type hint and docstrings for callable
 * Fix the workshop link for Step Functions
 * Fix Tensorflow doc link
 * Fix FeatureGroup docstring
 * Add type hint for ProcessingOutput
 * Fix sourcedir.tar.gz filenames in docstrings
 * Fix documentation for local mode
 * bug in get latest version was getting the max sorted alphabetically
 * Add cleanup logic to model builder integ tests for endpoints
 * Fixed pagination failing while listing collections
 * fix ValueError when updating a data quality monitoring schedule
 * Add docstring for image_uris.retrieve
 * Create GitHub action to trigger canaries
 * update image_uri_configs  02-04-2025 06:18:00 PST

## v2.239.0 (2025-02-01)

### Features

 * Add support for deepseek recipes

### Bug Fixes and Other Changes

 * mpirun protocol - distributed training with @remote decorator
 * Allow telemetry only in supported regions
 * Fix ssh host policy

## v2.238.0 (2025-01-29)

### Features

 * use jumpstart deployment config image as default optimization image

### Bug Fixes and Other Changes

 * chore: add new images for HF TGI
 * update image_uri_configs  01-29-2025 06:18:08 PST
 * skip TF tests for unsupported versions
 * Merge branch 'master-rba' into local_merge
 * Add missing attributes to local resourceconfig
 * update image_uri_configs  01-27-2025 06:18:13 PST
 * update image_uri_configs  01-24-2025 06:18:11 PST
 * add missing schema definition in docs
 * Omegaconf upgrade
 * SageMaker @remote function: Added multi-node functionality
 * remove option
 * fix typo
 * fix tests
 * Add an option for user to remove inputs and container artifacts when using local model trainer

## v2.237.3 (2025-01-09)

### Bug Fixes and Other Changes

 * pin metadata-version to 2.3
 * model server might have already done a serialization. honor that by not decoding the request again if it is not already bytes or bytestream
 * Disable jumpstart tests missing clean up logic
 * Jumpstart ap southeast 5
 * add autogluon 1.2
 * updated inference script to cover context
 * security update -> use sha256 instead of md5 for file hashing
 * Fix Flake8 Violations
 * Added parsing string support for situations where custom code might be used (ie. mlflow)
 * Updating Inference Optimization Validations

## v2.237.2 (2024-12-17)

### Bug Fixes and Other Changes

 * update image_uri_configs  12-13-2024 17:07:12 PST
 * Cloudpickle upgrade

## v2.237.1 (2024-12-12)

### Bug Fixes and Other Changes

 * chore: remove support for ecr spec fallbacks for jumpstart models
 * Cloudpickle Revert
 * Cloudpickle update
 * Numpy update
 * Protobuf update
 * Update to fetch latest Cloudpickle version

## v2.237.0 (2024-12-05)

### Features

 * Support SageMakerTrainingPlan for training jobs
 * AMI support for BRM
 * Adding Bedrock Store model support for HubService

### Bug Fixes and Other Changes

 * Fix unit tests
 * update boto3 and sagemaker-core version
 * fix gpu_image uri
 * Hotfix to construct rubik uri correctly
 * fix codestyles
 * fix merge artifact
 * fix merge artifact
 * fix test_requiremenets.txt
 * chore: Merge from main

## v2.236.0 (2024-12-04)

### Features

 * Partner App Auth Provider for SDK support
 * add pre-processing and post-processing logic to inference_spec
 * add utility function to capture local snapshot
 * support script mode with local train.sh

### Bug Fixes and Other Changes

 * Add graphene to doc requirements
 * Add graphne to the doc requirements
 * Enable the Recipe tests marked with @pytest.mark.skip(reason="Hyperpod recipe code unavailable"
 * Add model trainer documentation
 * Usage docs for training recipes
 * Neuron URIs update
 * Update URIs to public for training recipes
 * Changes for SMP v2.7.0
 * Change default source directory to current, add option to specify source dir
 * Remove default values for fields in recipe_overrides and fix recipe path.
 * Update MANIFEST.in so that wheel builds correctly
 * fix the file uploading signature verification error
 * remove example notebooks artifacts
 * Morpheus tests
 * Integ tests for local mode model trainer
 * Update hyperpod recipe uris
 * Add interface units for ModelTrainer
 * Model Trainer Bucket improvements
 * Update ModelTrainer Interface Parameters
 * add in-process mode definition to docs
 * Intelligent defaults for Model Trainer
 * Fix tests and codestyle
 * add integ test for base_model_builder_deploy and remove print statement
 * Revert image builder
 * pin xgboost dlc to 1.7.1 to fix test
 * Skip JS model mapping with env vars or image URI provided
 * Use sagemaker core Session
 * Integration tests for Model Builder Handshake
 * [Updated] Add telemetry to ModelTrainer, Estimator and ModelBuilder
 * Update kandinsky in ModelTrainer and allow setting requirements
 * add modelID support to model builder InProcess model
 * Add Rich Logging to Model Builder
 * Notebooks update for Bugbash
 * Add bugbash bootstrapping
 * add inference morpheus nbs
 * Update ModelTrainer Notebooks
 * Bug fixes
 * Single container local training
 * update notebooks
 * update notebooks
 * Add recipes examples
 * Unified Deployment interface in Model Builder
 * Use exact python path in trainer template
 * Support building image from Dockerfile
 * Add Support for Training Recipes
 * Trainer handshake
 * Pass hyperparameters as CLI args
 * Add in_process mode support for DJL and TorchServe servers
 * Remove ignored files
 * Simplify Config Class Names and DistributedRunner structures
 * Fix bug in script mode setup ModelTrainer
 * Mask Sensitive Env Logs in Container
 * Add path to set Additional Settings in ModelTrainer
 * Add Distributed Training Support Model Trainer
 * Cleanup ModelTrainer code
 * Latest Container Image
 * General image builder
 * Cleanup ModelTrainer
 * Revert Image Spec
 * Support intelligent parameters
 * Add enviornment variable bootstrapping script
 * Add example notebook
 * Add unit tests for ModelTrainer
 * Image Spec refactoring and updates
 * Base model trainer

## v2.235.2 (2024-11-22)

## v2.235.1 (2024-11-20)

### Bug Fixes and Other Changes

 * Update sagemaker-core dep
 * update image_uri_configs  11-20-2024 06:17:41 PST

## v2.235.0 (2024-11-19)

### Features

 * Optimize() validations across TRT, VLLM, Neuron container optimizations

### Bug Fixes and Other Changes

 * update image_uri_configs  11-19-2024 06:17:58 PST

## v2.234.0 (2024-11-19)

### Features

 * optimization technique related validations.

### Bug Fixes and Other Changes

 * Revert "change: add TGI 2.4.0 image uri (#4922)"
 * pin testing deps
 * add TGI 2.4.0 image uri
 * add jumpstart ap-southeast-5
 * Move sagemaker-mlflow to extras

## v2.233.0 (2024-11-04)

### Features

 * triton v24.09
 * Marketplace model support in HubService

### Bug Fixes and Other Changes

 * Fixing JumpStart Tests
 * bumping smp version from 2.6.0 to 2.6.1
 * Updates for DJL 0.30.0 release

## v2.232.3 (2024-10-30)

### Bug Fixes and Other Changes

 * update image_uri_configs  10-29-2024 07:17:56 PST
 * Skip pytorch tests incompatible with latest version 2.4.0
 * adding eu-central-2 bucket info to JS constants
 * update image_uri_configs  10-23-2024 11:26:03 PST
 * update image_uri_configs  10-17-2024 07:17:55 PST
 * update image_uri_configs  10-03-2024 07:17:59 PST
 * update image_uri_configs  09-27-2024 07:18:01 PST
 * modified pull request template
 * fixing typo in dependecy setup
 * release: huggingface tgi neuronx 0.0.25 image
 * Revert "update cloudpickle version to >=2.2.1 in pyproject.toml (#4899)"
 * update cloudpickle version to >=2.2.1 in pyproject.toml
 * update cloudpickle version to >=2.2.1
 * chore(deps): bump pyspark from 3.3.1 to 3.3.2 in /requirements/extras
 * changes for PT 2.4 currency upgrade
 * chore: add lmi image config in me-central-1
 * tests: Implement integration tests covering JumpStart PrivateHub workflows
 * Use Miniforge to replace MambaForge

## v2.232.2 (2024-10-03)

### Bug Fixes and Other Changes

 * Pass kwargs to HuggingFaceModel.deploy()
 * improve logging and exception messages
 * remove deprecated distutils
 * update image_uri_configs  09-24-2024 07:18:00 PST

## v2.232.1 (2024-09-19)

### Bug Fixes and Other Changes

 * update image_uri_configs  09-17-2024 07:17:54 PST
 * support latest container version in image_uris and DJLModel for lmi c…

## v2.232.0 (2024-09-12)

### Features

 * add deployment config name in modelbuilder telemetry
 * add Clarify image URIs for us-isof

### Bug Fixes and Other Changes

 * chore: add flaky test markers & skip region with low P3 instance capacity
 * update image_uri_configs  09-11-2024 11:54:11 PST
 * update image_uri_configs  09-10-2024 07:18:01 PST
 * [change] add us-gov and cn region repo accounts to djl and hugging face image metadata
 * update image_uri_configs  09-06-2024 07:17:55 PST
 * add us-gov region repo accounts to djl image metadata
 * pass name from modelbuilder constructor to created model

## v2.231.0 (2024-08-30)

### Features

 * Add SageMaker Core to the dependency

### Bug Fixes and Other Changes

 * Disable test_mnist_async
 * SMP v2.5
 * update image_uri_configs  08-29-2024 07:17:59 PST

## v2.230.0 (2024-08-28)

### Features

 * FastAPI integration for In_Process Mode (2/2)

### Bug Fixes and Other Changes

 * chore: add HF LLM neuronx 0.0.24 image
 * TF-2.16 test modification and handling
 * fix test fail
 * Add troubleshooting links to exceptions
 * cross account private hub model fine-tuning
 * chore: cleanup jumpstart factory
 * disable failing integration tests

## v2.229.0 (2024-08-15)

### Features

 * Support for ModelBuilder In_Process Mode (1/2)
 * Pulling in dependencies (in_process mode) using conda environment
 * Add optional CodeArtifact login to FrameworkProcessing job script
 * implemented security-monitoring to send metrics to CW #1510

### Bug Fixes and Other Changes

 * alt configs model deployment and training issues
 * fix keras extension in integ test
 * update image_uri_configs  08-13-2024 07:17:54 PST
 * trn1 instance family does not support volume size
 * Update model.py
 * removed log statement
 * update image_uri_configs  08-09-2024 07:18:00 PST
 * Added torchrun compatibility for distributet training across multiple GPUs in a single node (single instance)
 * BiasConfig type hint
 * add model monitor image accounts for ap-southeast-5 and eu-central-2
 * aligned UTC times with PST
 * ensure hpt jobs inherit tags from config
 * add JumpStart PDT and OSU regions
 * chore(deps): bump certifi in /src/sagemaker/serve/utils
 * Updates for DJL 0.29.0 release
 * chore(deps): bump apache-airflow from 2.9.2 to 2.9.3 in /requirements/extras
 * chore(deps): bump torch from 2.0.1 to 2.2.0 in /tests/data/serve_resources/mlflow/pytorch
 * avoided printing stack trace and escaped input
 * removing kwargs as this is breaking predictor_cls param for mode…

## v2.228.0 (2024-08-06)

### Features

 * triton v24.05

### Bug Fixes and Other Changes

 * chore: telemetry for deployment configs
 * censoring sensitive values from being logged
 * update image_uri_configs  08-05-2024 07:17:38 PST
 * enable uncompressed model artifacts upload to S3 for SAGEMAKER_ENDPOINT overwrite for TGI, TEI, MMS model servers
 * ModelReference deployment for Alt Configs models
 * Add optional typecheck for nullable parameters
 * Update package metadata
 * release TEI 1.4.0

## v2.227.0 (2024-07-30)

### Features

 * added code scanning through CodeQL

### Bug Fixes and Other Changes

 * Fixed cpu isntance type for the estimator register test
 * update image_uri_configs  07-29-2024 11:28:28 PST
 * avoid AccessDenied error for a while on SageMaker Studio wtih do…
 * SMP PT 2.3 Fix
 * chore: pin framework version in serverless inference tests
 * image uri in TGI 2.2.0 image
 * explicitly access enum member values to avoid Python version related regression
 * chore: add huggingface TGI 2.2.0 config
 * update image_uri_configs  07-22-2024 11:53:54 PST
 * update image_uri_configs  07-17-2024 07:17:38 PST
 * update image_uri_configs  07-16-2024 07:17:45 PST
 * add support for new regions

## v2.226.1 (2024-07-17)

## v2.226.0 (2024-07-12)

### Features

 * Curated hub improvements
 * InferenceSpec support for MMS and testing

### Bug Fixes and Other Changes

 * ModelBuilder not passing HF_TOKEN to model.
 * update image_uri_configs  07-10-2024 07:18:04 PST

## v2.225.0 (2024-07-10)

### Features

 * model optimization

### Bug Fixes and Other Changes

 * fix integ test
 * update uris for v1.1.1
 * update image_uri_configs  07-04-2024 07:17:24 PST

## v2.224.4 (2024-07-04)

### Bug Fixes and Other Changes

 * allow for inf spec and server override to be passed

## v2.224.3 (2024-07-03)

### Bug Fixes and Other Changes

 * Upgrade local dependencies
 * Improve docstrings for estimator tags

## v2.224.2 (2024-06-27)

### Bug Fixes and Other Changes

 * Update DJLModel class for latest container releases
 * list_models() for python3.8

## v2.224.1 (2024-06-21)

### Bug Fixes and Other Changes

 * JumpStart CuratedHub Launch
 * Update README.rst to show conda-forge version of SageMaker SDK
 * Update tox.ini
 * chore(deps): bump apache-airflow from 2.9.1 to 2.9.2 in /requirements/extras
 * Model server override logic

## v2.224.0 (2024-06-19)

### Features

 * JumpStartModel attach

### Bug Fixes and Other Changes

 * feat(sagemaker-mlflow): New features for SageMaker MLflow
 * Upgrading to PT 2.3 for release
 * chore: use ml.g5.2xlarge for integ test
 * Enable telemetry logging for Remote function
 * Fix Dependabot Issues - MLFlow Version

## v2.223.0 (2024-06-13)

### Features

 * add 'ModelCard' property to Register step

### Bug Fixes and Other Changes

 * Fix Sniping bug fix
 * Implement custom telemetry logging in SDK
 * Fix ci unit-tests
 * update image_uri_configs  06-12-2024 07:17:03 PST

## v2.222.1 (2024-06-12)

### Bug Fixes and Other Changes

 * First changes
 * estimator.deploy not respecting instance type

## v2.222.0 (2024-06-07)

### Features

 * jumpstart telemetry

### Bug Fixes and Other Changes

 * update image_uri_configs  06-06-2024 07:17:31 PST
 * bump requests from 2.31.0 to 2.32.2 in /requirements/extras
 * chore: add HF LLM neuronx 0.0.23 image
 * Updates for DJL 0.28.0 release
 * chore(deps): bump mlflow from 2.11.1 to 2.12.1 in /tests/data/serve_resources/mlflow/tensorflow
 * chore(deps): bump mlflow from 2.11.1 to 2.12.1 in /tests/data/serve_resources/mlflow/xgboost
 * chore(deps): bump mlflow from 2.10.2 to 2.12.1 in /tests/data/serve_resources/mlflow/pytorch
 * chore(deps): bump apache-airflow from 2.9.0 to 2.9.1 in /requirements/extras
 * chore(deps): bump requests from 2.31.0 to 2.32.2 in /tests/data/serve_resources/mlflow/pytorch
 * Fix ci unit-tests
 * Making project name in workflow files dynamic
 * update image_uri_configs  05-29-2024 07:17:35 PST
 * Update: SM Endpoint Routing Strategy Support.

## v2.221.1 (2024-05-22)

### Bug Fixes and Other Changes

 * Convert pytorchddp distribution to smdistributed distribution
 * Add tei cpu image

## v2.221.0 (2024-05-20)

### Features

 * onboard tei image config to pysdk

### Bug Fixes and Other Changes

 * JS Model with non-TGI/non-DJL deployment failure
 * cover tei with image_uris.retrieve API
 * Add more debuging
 * model builder limited container support for endpoint mode.
 * Image URI should take precedence for HF models

## v2.220.0 (2024-05-15)

### Features

 * AutoGluon 1.1.0 image_uris update
 * add new images for HF TGI release
 * Add telemetry support for mlflow models

### Bug Fixes and Other Changes

 * add debug logs to workflow container dist creation
 * model builder race condition on sagemaker session
 * Add tensorflow_serving support for mlflow models and enable lineage tracking for mlflow models
 * update image_uri_configs  05-09-2024 07:17:41 PST
 * skip flakey tests pending investigation

## v2.219.0 (2024-05-08)

### Features

 * allow choosing js payload by alias in private method

### Bug Fixes and Other Changes

 * chore(deps): bump jinja2 from 3.1.3 to 3.1.4 in /requirements/extras
 * chore(deps): bump tqdm from 4.66.2 to 4.66.3 in /tests/data/serve_resources/mlflow/pytorch
 * chore(deps): bump jinja2 from 3.1.3 to 3.1.4 in /doc
 * Updates for SMP v2.3.1

## v2.218.1 (2024-05-03)

### Bug Fixes and Other Changes

 * Fix UserAgent logging in Python SDK
 * chore: release tgi 2.0.1
 * chore: update skipped flaky tests

## v2.218.0 (2024-05-01)

### Features

 * set default allow_pickle param to False

### Bug Fixes and Other Changes

 * properly close files in lineage queries and tests

## v2.217.0 (2024-04-24)

### Features

 * support session tag chaining for training job

### Bug Fixes and Other Changes

 * Add Triton v24.03 URI
 * mainline alt config parsing
 * Fix tox installs
 * Add PT 2.2 Graviton Inference DLC

## v2.216.1 (2024-04-22)

### Bug Fixes and Other Changes

 * add DXB and CGK to Jumpstart regions
 * chore(deps): bump apache-airflow from 2.8.4 to 2.9.0 in /requirements/extras
 * bump djl-inference 0.27.0 neuronx sdk to 2.18.1
 * chore: release TGI 2.0.0

## v2.216.0 (2024-04-17)

### Features

 * optimum 0.0.21
 * Add TF 2.14 Graviton Inference support
 * JumpStart alternative config parsing
 * TGI 1.4.5

### Bug Fixes and Other Changes

 * chore(deps): bump black from 22.3.0 to 24.3.0 in /requirements/extras
 * Add back serialization for automatic speech recognition
 * bump apache-airflow version to 2.8.4
 * remove trailing slash when uploading to S3 with dataset_builder.to_csv_file
 * Update Collaborator Check workflow to check for users which are part of collaborator team
 * forward network_isolation parameter to Estimators when False
 * Flaky slow test
 * Revert "Test SM PySDK Variations"

### Documentation Changes

 * Add supported task types to schema builder omission

## v2.215.0 (2024-04-12)

### Features

 * JumpStart Gated Model Support in ModelBuilder Local Modes
 * Changes to support remote schema retrieval for task types (question-answering, fill-mask) and added e2e tests for both local and remote hf schema logic.
 * Upgrade smp to version 2.3.0

### Bug Fixes and Other Changes

 * disable modelbuilder mlflow local integ tests
 * add integ-tests to codebuild-ci.yml
 * [Feat] Support MLflow Model Format Through ModelBuilder
 * Test SM PySDK Variations
 * typo in jumpstart manifest and refine tests
 * add kix to launched regions
 * Remove space specific business logic from Python SDK function to fetch execution role
 * Remove notebook tests from CI health check and the script

## v2.214.3 (2024-04-04)

### Bug Fixes and Other Changes

 * [Fix] Switch to subprocess in ModelBuilder when capturing dependencies
 * chore: skip flaky test

## v2.214.2 (2024-04-01)

### Bug Fixes and Other Changes

 * Skip JS Tune integration test
 * bump apache-airflow version to 2.8.3
 * bump onnx version to >=1.15.0
 * Updates for DJL 0.27.0 release
 * Tune (local mode) support for Jumpstart Models
 * attach jumpstart estimator for gated model

## v2.214.1 (2024-03-27)

### Bug Fixes and Other Changes

 * Update schema dependency version
 * remove failing deprecated tests from suite
 * update readme, trigger p311 tests
 * JumpStart list models flaky tests
 * fix badge in README

## v2.214.0 (2024-03-22)

### Features

 * add support to ``clarify.py`` for time series explainability jobs

### Bug Fixes and Other Changes

 * remove pytorch test for deprecated function
 * skip test_experiment_analytics to unblock release
 * Create workflow module scoped sagemaker_session to resolve test race condition
 * Simplify how we process test dependencies, which are supposed to include all extras.
 * skip failing feature store search integ test
 * skip failing pt test
 * list jumpstart models with invalid version strings
 * urge customers to install latest version

## v2.213.0 (2024-03-15)

### Features

 * Add support for Streaming Inference
 * tgi optimum 0.0.19, 0.0.20 releases
 * support JumpStart proprietary models
 * Add ModelDataSource and SourceUri support for model package and while registering
 * Accept user-defined env variables for the entry-point
 * Add overriding logic in ModelBuilder when task is provided

### Bug Fixes and Other Changes

 * Improvement of the tuner documentation
 * Skip of tests which are long running and causing the ResourceLimitInUse exception
 * Add AutoML -> AutoMLV2 mapper
 * add ci-health checks
 * split coverage out from testenv in tox.ini
 * add PT 2.2 support for smdistributed, pytorchddp, and torch_distributed distributions
 * sagemaker session region not being used
 * chore: emit warning when no instance specific gated training env var is available, and raise exception when accept_eula flag is not supplied
 * enable github actions for PRs
 * Move sagemaker pysdk version check after bootstrap in remote job
 * make unit tests compatible with pytest-xdist
 * Update tblib constraint

## v2.212.0 (2024-03-06)

### Features

 * Update SM Python SDK for PT 2.2.0 SM DLC

### Bug Fixes and Other Changes

 * Create custom tarfile extractall util to fix backward compatibility issue
 * Upgrade smp to version 2.2
 * Enhance model builder selection logic to include model size

## v2.211.0 (2024-03-05)

### Features

 * pin dll version to support python3.11 to the sdk
 * instance specific jumpstart host requirements
 * Add TensorFlow 2.14 image configs
 * Add AutoMLV2 support
 * Support selective pipeline execution between function step and regular step
 * Add new Triton DLC URIs

### Bug Fixes and Other Changes

 * Skip No Canvas regions for test_deploy_best_candidate
 * make sure gpus are found in local_gpu run
 * Bump Apache Airflow version to 2.8.2
 * properly close sagemaker config file after loading config
 * remove enable_network_isolation from the python doc

### Documentation Changes

 * Add doc for new feature processor APIs and classes

## v2.210.0 (2024-02-28)

### Features

 * Prepend SageMaker Studio App Type to boto3 User Agent string
 * TGI optimum 0.0.18 (general+llm)
 * TGI 1.4.2

### Bug Fixes and Other Changes

 * tolerate vulnerable old model for integ test and temporarily skip test_list_jumpstart_models_script_filter
 * add missing regions to pytorch config
 * Add validation for sagemaker version on remote job
 * fixed implementation of fail_on_violation for transform with monitoring

## v2.209.0 (2024-02-24)

### Features

 * ModelBuilder to fetch local schema when no SchemaBuilder present.
 * AutoGluon 1.0.0 image_uris update

### Bug Fixes and Other Changes

 * skip pytorch training compiler integ test
 * add fixes for tarfile extractall functionality PEP-721
 * Fix telemetry image uri option logic for ModelBuilder
 * Add telemetry metrics on usage of default images for ModelBuilder
 * Fix error message typo
 * Add "distribution" parameter into record_set

## v2.208.0 (2024-02-15)

### Features

 * Telemetry metrics
 * TGI 1.4.0
 * Support collection type and target store for feature store ingestion.

### Bug Fixes and Other Changes

 * bump jinja2 to 3.1.3 in doc/requirments.txt
 * chore(deps): bump jinja2 from 3.0.3 to 3.1.3 in /requirements/extras
 * Fix dependabot alert in transformers package
 * Bump Apache Airflow version to 2.8.0
 * skip failing mxnet tests

### Documentation Changes

 * change order of pipelines topics
 * Explain the ClarifyCheckStep and QualityCheckStep parameters
 * fix the ClarifyCheckStep documentation to mention PDP

## v2.207.1 (2024-02-06)

### Bug Fixes and Other Changes

 * Add PT 2.1 as a supported framework for the smdistributed distribution
 * Enable private docker registry support for ModelBuilder
 * HF PT 2.1 Image Configs

### Documentation Changes

 * add setup commands for documentation generation

## v2.207.0 (2024-02-05)

### Features

 * Introduce HF Transformers to ModelBuilder
 * retrieve jumpstart estimator and predictor without specifying model id (infer from tags)

### Bug Fixes and Other Changes

 * SMP PT upgrade to 2.1
 * Fetch HF metadata only when explicit type is not selected
 * relax upper bound for urllib dependency

## v2.206.0 (2024-01-31)

### Features

 * Logic to detect hardware GPU count and aggregate GPU memory size in MiB

### Bug Fixes and Other Changes

 * fixed create monitoring schedule failing after validation error
 * Support PipelineVariable for ModelQualityCheckConfig attributes
 * TGI NeuronX 0.0.17

## v2.205.0 (2024-01-25)

### Features

 * Support selective pipeline execution for function step

### Bug Fixes and Other Changes

 * remove fastapi and uvicorn dependencies
 * Support using PipelineDefinitionConfig in local mode
 * update get_execution_role_arn from metadata file if present
 * update image_uri_configs  01-24-2024 06:17:33 PST
 * Add validation for empty ParameterString value in start local pipeline

## v2.204.0 (2024-01-23)

### Features

 * add throughput management support for feature group
 * Support custom repack model settings
 * parallelize notebook search utils, add new operators

### Bug Fixes and Other Changes

 * Enable galactus integ tests
 * JumpStart - TLV region launch
 * add warning message for job-prefixed pipeline steps when no job name is provided
 * TGI NeuronX
 * Updates for DJL 0.26.0 release
 * update sphinx version
 * Add PyTorch 2.1.0 SM Training DLC to UNSUPPORTED_DLC_IMAGE_FOR_SM_PARALLELISM list
 * Huggingface glue failing tests
 * change ConditionNot incorrect property Expression to Condition

## v2.203.1 (2024-01-09)

### Bug Fixes and Other Changes

 * TGI 1.3.3
 * skip failing integs
 * query hf api for model md
 * update image_uri_configs  12-29-2023 06:17:34 PST

## v2.203.0 (2023-12-28)

### Features

 * support local mode in SageMaker Studio (#1300)
 * Supporting tbac in load_run

### Bug Fixes and Other Changes

 * update image_uri_configs  12-25-2023 06:17:33 PST
 * Disable failed test in IR
 * Raise Exception for debug
 * create role if needed in `get_execution_role`

## v2.202.1 (2023-12-22)

### Bug Fixes and Other Changes

 * update image_uri_configs  12-22-2023 06:17:35 PST
 * update model path in local mode
 * Using logging instead of prints

### Documentation Changes

 * update issue template.

## v2.202.0 (2023-12-21)

### Features

 * support remote debug for sagemaker training job

### Bug Fixes and Other Changes

 * update image_uri_configs  12-21-2023 08:32:41 PST
 * Update tblib constraint

## v2.201.0 (2023-12-20)

### Features

 * Use specific images for SMP v2 jobs
 * Added update for model package

### Bug Fixes and Other Changes

 * Add write permission to job output dirs for remote and step decorator running on non-root job user
 * Move func and args serialization of function step to step level

### Documentation Changes

 * SMP v2 doc updates (#1423)
 * fix ModelBuilder sample notebook links

## v2.200.1 (2023-12-14)

### Bug Fixes and Other Changes

 * Merge branch 'master-rba' into local_merge
 * Fix user agent tag issue
 * update image_uri_configs  12-13-2023 14:04:54 PST
 * update image_uri_configs  12-13-2023 12:23:06 PST

## v2.200.0 (2023-12-13)

### Deprecations and Removals

 * remove explicit `partitions` key requirement on pysdk side.

### Features

 * add non-repeating config logger
 * Add SageMaker Geospatial verison 1.x images
 * TGI 1.2.0 Image Uri
 * support model.register() with triton model
 * Enable retrieving function step results for local mode

### Bug Fixes and Other Changes

 * TGI 1.3.1
 * excessive jumpstart instance type logging
 * Support local mode for remote function
 * `Session.download_data` can not download nested objects
 * Fix writing into non-closed file with git clone command
 * mitigation of xgboost container incompatibility with new version
 * update image and hardware validation with inf and graviton
 * remove two setuptools deprecations
 * minor jumpstart dev ex improvements
 * save utils fix
 * Correct DJL neuronx regions
 * delete unused file inference-experience-dev-tester.sh
 * Fix Experiment Run integ test w.r.t unexpected boto3 version
 * Bump test dependencies versions
 * fast follow on js uncompressed support - ModelBuilder
 * Modify Region List for Neuron Images (HF neuron/neuronx, PT Neuron)

### Documentation Changes

 * Mention for custom Docker Image

## v2.199.0 (2023-11-30)

### Features

 * Update boto3 version to 1.33.3
 * Goldfinch InferenceComponent integration
 * Add Pipeline step decorator, NotebookJobStep, and scheduler
 * ModelBuilder for simplified model testing and deployment

### Bug Fixes and Other Changes

 * Skip failing integ tests
 * chore: add jumpstart gated model integration tests
 * disable integration tests for Inference Component based endpoint for non supported regions
 * remove unnecessary whl file - Galactus
 * refactor endpoint type enums, comments, docstrings, method names…
 * Address SA feedback regarding deployment straight to Endpoint Mode - Galactus
 * fix HuggingFace GEN2 model deployment arguments
 * when customer role does not have permission to read logs from CW, default to standard logging - Galactus
 * Add pagination for ListInferenceComponent API responses, address non-blocking comments
 * Create CSVSerializerWrapper - Galactus
 * Model builder Final Fixes
 * remote function include_local_workdir default value
 * use copy instead of move in bootstrap script
 * WaiterError on failed pipeline execution. results()
 * Add a unit test for consistency between step and remote decorator
 * merge WorkdirConfig and custom_filter_filter parameters
 * Add back mixed step type integ test
 * do not delete temp folder generated by sdist
 * make collect_parameters decorator as private
 * HMAC signing for ModelBuilder Triton python backend

### Documentation Changes

 * update docstring for Generation two endpoint and validation message
 * galactus doc updates
 * CustomFileFilter doc updates
 * NotebookJobSteps class parameter severity update

## v2.198.0 (2023-11-27)

### Features

 * re:Invent 2023 keynote1

## v2.197.0 (2023-11-07)

### Features

 * PT2.1 SM Training/Inference DLC Release

### Bug Fixes and Other Changes

 * Release HuggingFace PT Neuronx training image 1.13.1
 * HuggingFace PT Neuronx release in SDK

## v2.196.0 (2023-10-27)

### Features

 * inference instance type conditioned on training instance type

### Bug Fixes and Other Changes

 * improved jumpstart tagging

## v2.195.1 (2023-10-26)

### Bug Fixes and Other Changes

 * Allow either instance_type or instance_group to be defined in…
 * enhance image_uris unit tests

## v2.195.0 (2023-10-25)

### Features

 * jumpstart gated model artifacts
 * jumpstart extract generated text from response
 * jumpstart contruct payload utility

### Bug Fixes and Other Changes

 * relax upper bound on urllib in local mode requirements
 * bump urllib3 version
 * allow smdistributed to be enabled with torch_distributed.
 * fix URL links

### Documentation Changes

 * remove python 2 reference
 * update framework version links

## v2.194.0 (2023-10-19)

### Features

 * Added register step in Jumpstart model
 * jumpstart instance specific metric definitions

### Bug Fixes and Other Changes

 * Updates for DJL 0.24.0 Release
 * use getter for resource-metadata dict
 * add method to Model class to check if repack is needed

## v2.193.0 (2023-10-18)

### Features

 * jumpstart model artifact instance type variants
 * jumpstart instance specific hyperparameters
 * Feature Processor event based triggers (#1132)
 * Support job checkpoint in remote function
 * jumpstart model package arn instance type variants

### Bug Fixes and Other Changes

 * Fix hyperlinks in feature_processor.scheduler parameter descriptions
 * add image_uris_unit_test pytest mark
 * bump apache-airflow to `v2.7.2`
 * clone distribution in validate_distribution
 * fix flaky Inference Recommender integration tests

### Documentation Changes

 * Update PipelineModel.register documentation
 * specify that input_shape in no longer required for torch 2.0 mod…

## v2.192.1 (2023-10-13)

### Bug Fixes and Other Changes

 * update local mode schema
 * import error in unsupported js regions
 * Update Ec2 instance type to g5.4xlarge in test_huggingface_torch_distributed.py

## v2.192.0 (2023-10-11)

### Features

 * jumpstart estimator enable infra check flag
 * jumpstart default payloads
 * allow non-python files in job dependencies
 * allow configuring docker container in local mode

### Bug Fixes and Other Changes

 * js tagging s3 prefix
 * Batch transform: Add support for split_type == "None" in local mode
 * use correct line endings and s3 uris on windows
 * Fixed bug in _create_training_details
 * DJL Neuronx 0.24.0

### Documentation Changes

 * Include FeatureGroup's load_feature_definitions API documentation

## v2.191.0 (2023-10-05)

### Features

 * Selective Step Execution milestone 2 features
 * feature-processor extra data sources support

## v2.190.0 (2023-10-04)

### Features

 * Add support for in-memory feature groups and collection type features in Feature Store.

### Bug Fixes and Other Changes

 * chore: xfail resource in use failure for specific test
 * Add missing API docs for processors

### Documentation Changes

 * Bring back (de)serializers documentation
 * Add missing AirFlow operators + link to airflow documentation

## v2.189.0 (2023-10-03)

### Features

 * add feature processor APIs to public doc
 * s3 prefix model data for JumpStartModel
 * Model Package support for updating approval

### Bug Fixes and Other Changes

 * Add bucket owner check
 * transform step  unit test
 * Release TGI 1.1.0 Image

## v2.188.0 (2023-09-26)

### Features

 * jumpstart instance type variants
 * New methods to ingest and create Feature Groups

### Bug Fixes and Other Changes

 * auto ml integ tests and add flaky test markers
 * Enhance unit-tests to automatically consume image URIs config registries from config JSONs

## v2.187.0 (2023-09-19)

### Features

 * add HealthCheckConfig support
 * SkipModelValidation in modelRegistry

### Bug Fixes and Other Changes

 * Update fw_utils.py - support 2.0.1 container for DDP and Torch distri…
 * bump apache-airflow to v2.7.1

## v2.186.0 (2023-09-14)

### Features

 * TGI 1.0.3 Image URI Config

## v2.185.0 (2023-09-12)

### Features

 * Local Mode - Add Support for Docker Compose V2

### Bug Fixes and Other Changes

 * handle bad jumpstart default session
 * Add Data Wrangler TLV and version 3.x images

## v2.184.0.post0 (2023-09-11)

### Documentation Changes

 * add interactive apps rst file

## v2.184.0 (2023-09-07)

### Features

 * Enable notebook instances to get presigned url

### Bug Fixes and Other Changes

 * update scikit-learn, scipy, and apache-airflow deps for dependabot
 * log message when sdk defaults not applied

## v2.183.0 (2023-09-05)

### Deprecations and Removals

 * remove support for py37

### Features

 * Neo service GA in TLV

### Bug Fixes and Other Changes

 * Update pytorch.json with 2.0.1 for inference and training
 * get python version dynamically for remote function tests
 * HuggingFaceProcessor parameterized instance_type when image_uri is absent

## v2.182.0 (2023-08-29)

### Features

 * image url for modelmonitor in TLV region
 * Enable spot training on remote decorator and executor

## v2.181.0 (2023-08-28)

### Features

 * StabilityAI DLC Image URIs

### Bug Fixes and Other Changes

 * temporarily skip kmeans notebook

## v2.180.0 (2023-08-24)

### Features

 * Add presigned URLs for interactive apps
 * Add detail profiler V2 options and tests

## v2.179.0 (2023-08-21)

### Features

 * attach method for jumpstart estimator

### Bug Fixes and Other Changes

 * pipeline upsert failed to pass parallelism_config to update

## v2.178.0 (2023-08-17)

### Features

 * Support to get latest monitoring execution processing logs

### Bug Fixes and Other Changes

 * Add context to predict_fn example
 * gated models unsupported region
 * jumpstart cache using sagemaker session s3 client
 * add TFS 2.13 Graviton SM images
 * pipeline variable kms key
 * integration test for gated jumpstart training model
 * tags for jumpstart model package models

## v2.177.1 (2023-08-14)

### Bug Fixes and Other Changes

 * chore: excessive jumpstart bucket logging

## v2.177.0 (2023-08-11)

### Features

 * Add TLV accounts for 1P Algorithms

## v2.176.0 (2023-08-10)

### Features

 * Add TF 2.13 Training and Inference SM images

### Bug Fixes and Other Changes

 * revert-PR_3903
 * skip tensorflow local mode notebook test
 * change instance type for huggingface test to ml.g5.8xlarge

## v2.175.0 (2023-08-05)

### Features

 * Add huggingface-llm 0.9.3 dlc images

### Bug Fixes and Other Changes

 * Upgrade default version for djl to v0.23.0
 * Pass kms_key to _upload_analysis_config when provided

## v2.174.0 (2023-08-02)

### Features

 * meta llama fine tuning
 * support online store ttl for records
 * Deploy uncompressed ML model from S3 to SageMaker Hosting endpoints
 * AutoGluon 0.8.2 image_uris update

### Bug Fixes and Other Changes

 * [Feature] Propagate tags to lineage resources
 * excessive jumpstart logging
 * chore: jumpstart deprecation messages
 * build(deps): bump pygments from 2.11.2 to 2.15.0 in /requirements/tox
 * Remove deleted notebook tests from test confg
 * chore: add jumpstart llama 2 tests

### Documentation Changes

 * add smp class for supporting flash attn

## v2.173.0 (2023-07-15)

### Features

 * jumpstart EULA models

### Bug Fixes and Other Changes

 * Update the apache airflow constraints
 * Update apache airflow version
 * bump up djl inference image uri versions

## v2.172.0 (2023-07-13)

### Features

 * Add check for if TrialComponent is already associated with a Trial in Run
 * Add features_to_explain to shap config

### Bug Fixes and Other Changes

 * Support protobuf4
 * Remove unnecessary get caller identity call
 * Missing JumpStart estimator args
 * Add volume to partition djl_inference

### Documentation Changes

 * Correct runtime param
 * fix wait_for_endpoint docstring

## v2.171.0 (2023-07-06)

### Features

 * Add PipelineDefinitionConfig to pipelines to toggle custom job …

### Bug Fixes and Other Changes

 * Upgrade DJL deepspeed versions
 * Remove unused dependency `protobuf3-to-dict`
 * skip intelligent volume_size allocation based on instance type if it is a pipeline parameter

## v2.170.0 (2023-07-05)

### Features

 * Enable customizing artifact output path

### Bug Fixes and Other Changes

 * Add il-central-1 support for all SM DLCs
 * jumpstart async inference config predictor support
 * Update CreateEdgePackagingJob resourceKey with type string

## v2.169.0 (2023-06-29)

### Features

 * Add support for tags in to_pipeline API for feature processor
 * model registry integration to model cards to support model packages
 * SDK Defaults - DebugHookConfig defaults in TrainingJob API
 * Add segment config for Clarify

### Bug Fixes and Other Changes

 * Neuronx image retrieval missing sdk information

### Documentation Changes

 * Doc updates for SDK defaults - S3 Params, Env Variables, Disable Profiler, and DebugHookConfig

## v2.168.0 (2023-06-22)

### Features

 * Support uncompressed model upload
 * Add optional monitoring_config_override parameter in suggest_baseline API
 * SDK defaults add disable profiler to createTrainingJob

### Bug Fixes and Other Changes

 * Enable spark processing container in KIX
 * Fix key prefix preventing jumpstart model repack

## v2.167.0 (2023-06-21)

### Features

 * add SageMaker FeatureStore feature processing

### Bug Fixes and Other Changes

 * Chore/reset cache if js model not found

## v2.166.0 (2023-06-19)

### Features

 * Add `inf2` support to `HuggingFaceModel`
 * adding resourcekey and tags for api in config for SDK defaults

### Bug Fixes and Other Changes

 * Remove deprecated option.s3url in favor of option.model_id
 * Use sagemaker config keyword
 * SDK Defaults Config - Handle config injection for None Sessions
 * Fix HPO Grid Search comparison and name

## v2.165.0 (2023-06-13)

### Features

 * Add support for Deployment Recommendation ID in model.deploy(). No tagging support

### Bug Fixes and Other Changes

 * maketplace integs
 * Add tagging assert to inference recommender integ tests
 * breaking deviations in _create_sagemaker_model call

### Documentation Changes

 * Add missing quotation mark

## v2.164.0 (2023-06-08)

### Features

 * SDK Defaults - Environment Variables
 * Update Transformers 4.28 - PyTorch 2.0.0 Training and Inference Image URI

### Bug Fixes and Other Changes

 * tag more integs as flaky for auto-retry
 * Remove docker-compose from local requirements
 * enable neo framework version support on ml_inf2 and ml_trn1

## v2.163.0 (2023-06-07)

### Features

 * Add huggingface-llm 0.8.2 dlc images

### Bug Fixes and Other Changes

 * Update to more actionable error message
 * Loosen local reqs for PyYAML

## v2.162.0 (2023-06-06)

### Features

 * Add tagging support for create ir job
 * Selective Step Execution feature in Pipelines
 * Add Neuronx Image uri - Transformers 4.28 - PyTorch 1.13

### Bug Fixes and Other Changes

 * skip pipelines abalone notebook test
 * Update neo multiversion support to include edge devices

### Documentation Changes

 * JumpStart Utility Doc Update

## v2.161.0 (2023-06-01)

### Features

 * Add huggingface-llm 0.6.0 dlc images
 * Add autotune for HyperparameterTuner

### Bug Fixes and Other Changes

 * Remove release tag from non-global test
 * SDK defaults for volume size, JS Estimator image uri region, Predictor str method

## v2.160.0 (2023-05-31)

### Features

 * PyTorch 2.0 release
 * Add TFS 2.12.1 Graviton image

### Bug Fixes and Other Changes

 * Fix failing integ test
 * remove unnecessary log messages for loading existing experiment runs
 * build(deps): bump requests from 2.27.1 to 2.31.0 in /requirements/extras
 * SDK Defaults - switch from config printing to logging

## v2.159.0 (2023-05-23)

### Features

 * Add TF Serving 2.12.1 images to the SM PySDK

### Bug Fixes and Other Changes

 * Update the list of extension packages pylint is allowed to load

## v2.158.0 (2023-05-22)

### Features

 * Enable default role for Spark processors
 * SDK Defaults - S3 Params for Session
 * Bump up images for DJL transformers Neuronx DLCs

### Bug Fixes and Other Changes

 * Relax local-mode PyPI requirements on urllib3

### Documentation Changes

 * Fix Tensorflow and PyTorch supported version in HuggingFaceProcessor
 * Update doc for model_server_workers param in PyTorchModel

## v2.157.0 (2023-05-18)

### Features

 * Handle use case where endpoint is created outside of python …

### Bug Fixes and Other Changes

 * Make type annotation of UploadedCode consistent
 * Add SELinux label to local docker volumes

## v2.156.0 (2023-05-17)

### Features

 * Partition support for DJLModel using SM Training job
 * Update run-notebook-test to consider skips failures

### Bug Fixes and Other Changes

 * Update apache airflow and update test requirements
 * Perform integrity checks for remote function execution
 * Add p2 instances to integ tests
 * Fix typo in logging message within ir mixin
 * double Run create on load_run
 * Update dtype logic for huggingface backend for new containers

### Documentation Changes

 * Update container version for SKLearn
 * Add description for parameters in TransformInput

## v2.155.0 (2023-05-15)

### Features

 * Add support for SageMaker Serverless inference Provisioned Concurrency feature

### Bug Fixes and Other Changes

 * Revert "fix: make RemoteExecutor context manager non-blocking on pend…
 * Add BOM to no No P2 Availability region list

## v2.154.0 (2023-05-11)

### Features

 * Add integ tests for remote_function, auto_capture functionality
 * jumpstart model estimator classes

### Bug Fixes and Other Changes

 * integs - pytorch transformer deps and add test retry
 * adding .lower() so new Pandas dtypes will match the type lookup.
 * Pass KMS value to create processing job

## v2.153.0 (2023-05-09)

### Features

 * Support npz archives in NumpyDeserializer
 * Add FasterTransformer DJL support
 * support for Sample Weights for SageMaker Autopilot

### Bug Fixes and Other Changes

 * retry is_run assertion
 * Avoid 'AttributeError' for endpoint_name, if deploy() is not yet called
 * Fix LambdaStep Creation
 * Fix error when instance_count>1 in remote_function
 * Remove deprecated update_endpoint from deploy() args in TensorFlowModel
 * Update DJL deepspeed and fastertransformer DLC image uris
 * remote_function python version mismatch issue

## v2.152.0 (2023-05-04)

### Features

 * add support for lineage visualization using pyvis
 * Expose Experiment class publicly
 * PyTorch 1.13 release

### Bug Fixes and Other Changes

 * Change data_type argument to dtype to keep consistent with D…
 * Skip edge test
 * make RemoteExecutor context manager non-blocking on pending futures
 * Add inferentia2 DLC images for djl framework
 * Fix typo in using_pytorch.rst
 * Unable to attach estimator to training job when KeepAlivePeriodInSeconds specified
 * update LMI container image
 * Update Clarify SHAPConfig baseline to allow JSON structures

### Documentation Changes

 * Fix broken link in DJL SageMaker docs
 * currency update for the SageMaker data parallelism lib
 * SM model parallel library v1.15.0 release note

## v2.151.0 (2023-04-27)

### Features

 * Update Transformers 4.26 - TensorFlow 2.11.0 Image URI
 * Add Extra Parameters to Lambda Function Wrapper

### Bug Fixes and Other Changes

 * Add kms key support for Model registration
 * Enable inference recommender slow tests
 * Pass sagemaker session to downstream s3 calls
 * Add ap-south-1 to no p3 regions
 * skip test for p2 instance for TF2.12 and above

### Documentation Changes

 * Fix minor misses from the remote function doc release

## v2.150.0 (2023-04-26)

### Features

 * Introduce TensorBoard app class

### Bug Fixes and Other Changes

 * Update data wrangler images

## v2.149.0 (2023-04-25)

### Features

 * Support TF2.12 SageMaker DLC

### Bug Fixes and Other Changes

 * update the doc for Join function
 * change s3UploadMode of sagemaker clarify processing output for computer vision jobs.

### Documentation Changes

 * Add Remote Function updates

## v2.148.0 (2023-04-20)

### Features

 * [huggingface] Add `torch.distributed` support for Trainium and `torchrun`
 * Add PyTorch 2.0 to SDK

### Bug Fixes and Other Changes

 * updating batch transform job in monitoring schedule

## v2.147.0 (2023-04-18)

### Features

 * support different types of deletion mode

## v2.146.1 (2023-04-17)

### Bug Fixes and Other Changes

 * skip failing tests temporarily
 * Added ml.p4d and ml.p4de as supported instances for DeepSpeed

### Documentation Changes

 * Add Model Registry Model Collection

## v2.146.0 (2023-04-13)

### Features

 * Add support for JSON model inputs for Clarify Processor

### Bug Fixes and Other Changes

 * Feature/list collection
 * improve reliability of Run integration test
 * Add a comment that smdataparallel lib excludes tf 2.12 support

### Documentation Changes

 * Update reference to load run method in documentation

## v2.145.0 (2023-04-06)

### Features

 * add support for async inline error notifications
 * Add methods for feature group to list feature metadata parameters and tags
 * Support huggingface hub model_id for DJL Models

### Bug Fixes and Other Changes

 * load_sagemaker_config should lazy initialize a default S3 resource

## v2.144.0 (2023-04-05)

### Features

 * support create Clarify explainer enabled endpoint for Clarify Online Explainability
 * Combined inference and training script artifact
 * jumpstart instance types
 * Deprecation warning for framework profiling for TF 2.12 and on, PT 2.0 and on

### Bug Fixes and Other Changes

 * always delete temporary directory even during exception
 * Fixes the completion_criteria_config dict in the to_input_req method
 * Update CHANGELOG.md

### Documentation Changes

 * Update SageMaker Debugger doc

## v2.143.0 (2023-03-29)

### Features

 * Support for SageMaker SDK Defaults

### Bug Fixes and Other Changes

 * update feature store offline s3 path used in tests

## v2.142.0 (2023-03-27)

### Features

 * combined model + script artifact

## v2.141.0 (2023-03-24)

### Features

 * AutoGluon 0.7.0 image_uris update
 * Add DJL FasterTransformer image uris
 * EMR step runtime role support
 * locations for EMR configuration and Spark dependencies
 * Adding support for 1P Algorithms in ZAZ, ZRH, HYD, MEL

### Documentation Changes

 * Update FeatureGroup kms key id documentation

## v2.140.1 (2023-03-21)

### Bug Fixes and Other Changes

 * Fix cross account register model
 * Handle instance support for Hugging Face tests
 * Upgrade apache-airflow-providers-amazon version
 * build(deps): bump apache-airflow from 2.4.1 to 2.5.1
 * Mark test_create_model_package test for xfail
 * Disable module-not-measured warnings to avoid clutter in build logs

## v2.140.0 (2023-03-17)

### Features

 * SDK changes for TRCOMP support

### Bug Fixes and Other Changes

 * [Feature - Hugging Face] Update Transformers 4.26 - PyTorch 1.13.1 Image uri

## v2.139.0 (2023-03-15)

### Features

 * Add XGBoost framework 1.7-1 version

### Bug Fixes and Other Changes

 * Fix image_uris.retrieve() function to return ValueError when framework is not allowed for an instance_type

## v2.138.0 (2023-03-13)

### Features

 * Jumpstart training metrics

### Bug Fixes and Other Changes

 * Add new region support for MX, PT, TF on SM Training

## v2.137.0 (2023-03-10)

### Features

 * support JSON for input dataset and model output

### Bug Fixes and Other Changes

 * Wait on describe for tag propagation
 * Extracted profile_name directly from sagemaker.Session if None
 * Avoid double encoding to JSON in InferenceRecommenderMixin
 * RepackStep must use the same KMS key as the Model

## v2.136.0 (2023-03-09)

### Features

 * with_feature_group [feature_store]
 * Djl Large Model Support
 * Decouple model.right_size() from model registry

### Bug Fixes and Other Changes

 * Fix integration test error in test_default_right_size_and_deploy_unregistered_base_model
 * Add djl 0.21.0 dlc images

### Documentation Changes

 * Torchrun gpu support documentation change

## v2.135.1.post0 (2023-03-02)

### Documentation Changes

 * update feature store dataset builder docs

## v2.135.1 (2023-03-01)

### Bug Fixes and Other Changes

 * Revert back to stable apache-airflow-providers-amazon from 7.2.1 to 4.0.0.
 * Typo in graviton algos
 * build(deps): bump apache-airflow-providers-amazon from 4.0.0 to 7.2.1 in /requirements/extras
 * Support cloning private repo using ssh key
 * Create a default SageMaker Session inside FeatureGroup class

### Documentation Changes

 * fix typo in README

## v2.135.0 (2023-02-23)

### Features

 * Add DLC accounts for MEL Region
 * allow use of short lived creds for local container

### Bug Fixes and Other Changes

 * update lambda function when function arn is provided

## v2.134.1 (2023-02-22)

### Bug Fixes and Other Changes

 * local mode deletion of temp files on job end
 * Cron expression resetting on update monitor
 * added support to update arguments in create_monitoring_schedule

## v2.134.0 (2023-02-22)

### Features

 * Add python 3.9 and spark 3.2 support for spark processor
 * Adding support for Multi Worker Mirrored Strategy in TF estimator

### Bug Fixes and Other Changes

 * tag permission issue - remove describe before create

## v2.133.0 (2023-02-18)

### Features

 * feature store with_feature_group functionality changes
 * Adding support for SageMaker Training Compiler PyTorch 1.13
 * support of the intelligent stopping in the tuner
 * AutoGluon 0.6.2 image_uris update
 * Support for flexible instance types in the HPO
 * Add business details and hyper parameters fields and update test_model_card.py

### Bug Fixes and Other Changes

 * disable the tuner test
 * Skip test_run_from_transform_job integ test to unblock python-sdk code pipeline
 * Revert "feature: feature store with_feature_group functionality changes"
 * advanced inference recommendation jobs parameters check
 * make model_config optional when predicted labels are provided for bias detection

## v2.132.0 (2023-02-07)

### Features

 * support cluster lifecycle management for Sagemaker EMR step
 * Inference recommendation id deployment support

## v2.131.1 (2023-02-03)

### Bug Fixes and Other Changes

 * test dub gpu integs with p3
 * fix(experiments/run.py): Stop duplication of RUN_TC_TAG on Consecutive Experiment Runs
 * Enable load_run without name args in Transform env
 * Remove confusing log line emitted during feature group ingestion
 * Enable Experiment integ test on beta clients
 * Make test_processor_with_role_as_pipeline_parameter more concrete

### Documentation Changes

 * add security note for the estimator hyperparameter arg
 * SageMaker distributed - model parallism library release note
 * Add a deprecation note for DetailedProfileConfig

## v2.131.0 (2023-01-31)

### Features

 * Display file diff on black-check
 * Support for environment variables in the HPO
 * Support role as PipelineParameter in Processor class
 * Add TrainingImageConfig support for SageMaker training jobs

### Bug Fixes and Other Changes

 * use FeatureGroup's Session in nonconcurrency ingestion
 * Update feature_group.py ingest() description
 * Do not use print function. User logger instead
 * Add batch_get_record and search API for FeatureStore
 * hashing problem for framework processors with identical source dirs

## v2.130.0 (2023-01-26)

### Features

 * Add PyTorch 1.13.1 to SDK
 * Adding image_uri config for DJL containers
 * Support specifying env-vars when creating model from model package
 * local download dir for Model and Estimator classes

### Bug Fixes and Other Changes

 * increase creation time slack minutes
 * Enable load_run auto pass in experiment config
 * Add us-isob-east-1 accounts and configs
 * Clean up Pipeline unit tests

## v2.129.0 (2023-01-19)

### Features

 * add p2 deprecation for PT>=1.13
 * TF2.11 Update to PySDK

### Bug Fixes and Other Changes

 * Improve Pipeline integ tests and fix resource leak
 * Update TF version to 2.8.4

## v2.128.0 (2023-01-10)

### Features

 * right_size() for inference recommender

### Bug Fixes and Other Changes

 * tf 2.9.3 release images
 * Retry ValueError for airflow tests

## v2.127.0 (2023-01-03)

### Features

 * tensorflow inference 2.10.1 release

## v2.126.0 (2022-12-22)

### Features

 * AutoGluon 0.6.1 image_uris

### Bug Fixes and Other Changes

 * Fix broken link in doc
 * Do not specify S3 path for disabled profiler

### Documentation Changes

 * fix the incorrect property reference

## v2.125.0 (2022-12-19)

### Features

 * add RandomSeed to support reproducible HPO

### Bug Fixes and Other Changes

 * Correct SageMaker Clarify API docstrings by changing JSONPath to JMESPath

## v2.124.0 (2022-12-16)

### Features

 * Doc update for TableFormatEnum
 * Add p4de to smddp supported instance types
 * Add disable_profiler field in config and propagate changes
 * Added doc update for dataset builder

### Bug Fixes and Other Changes

 * Use Async Inference Config when available for endpoint update

### Documentation Changes

 * smdistributed libraries release notes

## v2.123.0 (2022-12-15)

### Features

 * Add support for TF2.9.2 training images
 * Add SageMaker Experiment

## v2.122.0 (2022-12-14)

### Features

 * Feature Store dataset builder, delete_record, get_record, list_feature_group
 * Add OSU region to frameworks for DLC

### Bug Fixes and Other Changes

 * the Hyperband support fix for the HPO
 * unpin packaging version
 * Remove content type image/jpg from analysis configuration schema

## v2.121.2 (2022-12-12)

### Bug Fixes and Other Changes

 * Update for Tensorflow Serving 2.11 inference DLCs
 * Revert "fix: type hint of PySparkProcessor __init__"
 * Skip Bad Transform Test

## v2.121.1 (2022-12-09)

### Bug Fixes and Other Changes

 * Pop out ModelPackageName from pipeline definition
 * Fix failing jumpstart cache unit tests

## v2.121.0 (2022-12-08)

### Features

 * Algorithms Region Expansion OSU/DXB

### Bug Fixes and Other Changes

 * FrameworkProcessor S3 uploads
 * Add constraints file for apache-airflow

## v2.120.0 (2022-12-07)

### Features

 * Add Neo image uri config for Pytorch 1.12
 * Adding support for SageMaker Training Compiler in PyTorch estimator starting 1.12
 * Update registries with new region account number mappings.
 * Add DXB region to frameworks by DLC

### Bug Fixes and Other Changes

 * support idempotency for framework and spark processors

## v2.119.0 (2022-12-03)

### Features

 * Add Code Owners file
 * Added transform with monitoring pipeline step in transformer
 * Update TF 2.9 and TF 2.10 inference DLCs
 * make estimator accept json file as modelparallel config
 * SageMaker Training Compiler does not support p4de instances
 * Add support for SparkML v3.3

### Bug Fixes and Other Changes

 * Fix bug forcing uploaded tar to be named sourcedir
 * Update local_requirements.txt PyYAML version
 * refactoring : using with statement
 * Allow Py 3.7 for MMS Test Docker env
 * fix PySparkProcessor __init__ params type
 * type hint of PySparkProcessor __init__
 * Return ARM XGB/SKLearn tags if `image_scope` is `inference_graviton`
 * Update scipy to 1.7.3 to support M1 development envs
 * Fixing type hints for Spark processor that has instance type/count params in reverse order
 * Add DeepAR ap-northeast-3 repository.
 * Fix AsyncInferenceConfig documentation typo
 * fix ml_inf to ml_inf1 in Neo multi-version support
 * Fix type annotations
 * add neo mvp region accounts

## v2.118.0 (2022-12-01)

### Features

 * Update boto3 version to 1.26.20
 * support table format option for create feature group.
 * Support Amazon SageMaker Model Cards
 * support monitoring alerts api
 * Support Amazon SageMaker AutoMLStep

### Bug Fixes and Other Changes

 * integration test in anticipate of ProfilerConfig API changes
 * Add more integ test logic for AutoMLStep
 * update get_execution_role_arn to use role from DefaultSpaceSettings
 * bug on AutoMLInput to allow PipelineVariable
 * FinalMetricDataList is missing from the training job search resu…
 * add integration tests for Model Card
 * update AutoMLStep with cache improvement

### Documentation Changes

 * automlstep doc update

## v2.117.0 (2022-11-15)

### Features

 * add support for PT1.12.1

## v2.116.0 (2022-10-28)

### Features

 * support customized timeout for model data download and inference container startup health check for Hosting Endpoints
 * Trainium Neuron support for PyTorch
 * Pipelines cache keys update
 * Caching Improvements for SM Pipeline Workflows

## v2.115.0 (2022-10-27)

### Features

 * Add support for TF 2.10 training
 * Disable profiler for Trainium instance type
 * support the Hyperband strategy with the StrategyConfig
 * support the GridSearch strategy for hyperparameter optimization

### Bug Fixes and Other Changes

 * Update Graviton supported instance families

## v2.114.0 (2022-10-26)

### Features

 * Graviton support for XGB and SKLearn frameworks
 * Graviton support for PyTorch and Tensorflow frameworks
 * do not expand estimator role when it is pipeline parameter
 * added support for batch transform with model monitoring

### Bug Fixes and Other Changes

 * regex in tuning integs
 * remove debugger environment var set up
 * adjacent slash in s3 key
 * Fix Repack step auto install behavior
 * Add retry for airflow ParsingError

### Documentation Changes

 * doc fix

## v2.113.0 (2022-10-21)

### Features

 * support torch_distributed distribution for Trainium instances

### Bug Fixes and Other Changes

 * bump apache-airflow from 2.4.0 to 2.4.1 in /requirements/extras

### Documentation Changes

 * fix kwargs and descriptions of the smdmp checkpoint function
 * add the doc for the MonitorBatchTransformStep

## v2.112.2 (2022-10-11)

### Bug Fixes and Other Changes

 * Update Neo-TF2.x versions to TF2.9(.2)

### Documentation Changes

 * fix typo in PR template

## v2.112.1 (2022-10-10)

### Bug Fixes and Other Changes

 * fix(local-mode): loosen docker requirement to allow 6.0.0
 * CreateModelPackage API error for Scikit-learn and XGBoost frameworkss

## v2.112.0 (2022-10-09)

### Features

 * added monitor batch transform step (pipeline)

### Bug Fixes and Other Changes

 * Add PipelineVariable annotation to framework estimators

## v2.111.0 (2022-10-05)

### Features

 * Edit test file for supporting TF 2.10 training

### Bug Fixes and Other Changes

 * support kms key in processor pack local code
 * security issue by bumping apache-airflow from 2.3.4 to 2.4.0
 * instance count retrieval logic
 * Add regex for short-form sagemaker-xgboost tags
 * Upgrade attrs>=20.3.0,<23
 * Add PipelineVariable annotation to Amazon estimators

### Documentation Changes

 * add context for pytorch

## v2.110.0 (2022-09-27)

### Features

 * Support KeepAlivePeriodInSeconds for Training APIs
 * added ANALYSIS_CONFIG_SCHEMA_V1_0 in clarify
 * add model monitor image accounts for ap-southeast-3

### Bug Fixes and Other Changes

 * huggingface release test
 * Fixing the logic to return instanceCount for heterogeneousClusters
 * Disable type hints in doc signature and add PipelineVariable annotations in docstring
 * estimator hyperparameters in script mode

### Documentation Changes

 * Added link to example notebook for Pipelines local mode

## v2.109.0 (2022-09-09)

### Features

 * add search filters

### Bug Fixes and Other Changes

 * local pipeline step argument parsing bug
 * support fail_on_violation flag for check steps
 * fix links per app security scan
 * Add PipelineVariable annotation for all processor subclasses

### Documentation Changes

 * the SageMaker model parallel library 1.11.0 release

## v2.108.0 (2022-09-02)

### Features

 * Adding support in HuggingFace estimator for Training Compiler enhanced PyTorch 1.11

### Bug Fixes and Other Changes

 * add sagemaker clarify image account for cgk region
 * set PYTHONHASHSEED env variable to fixed value to fix intermittent failures in release pipeline
 * trcomp fixtures to override default fixtures for integ tests

### Documentation Changes

 * add more info about volume_size

## v2.107.0 (2022-08-29)

### Features

 * support python 3.10, update airflow dependency

### Bug Fixes and Other Changes

 * Add retry in session.py to check if training is finished

### Documentation Changes

 * remove Other tab in Built-in algorithms section and mi…

## v2.106.0 (2022-08-24)

### Features

 * Implement Kendra Search in RTD website

### Bug Fixes and Other Changes

 * Add primitive_or_expr() back to conditions
 * remove specifying env-vars when creating model from model package
 * Add CGK in config for Spark Image

## v2.105.0 (2022-08-19)

### Features

 * Added endpoint_name to clarify.ModelConfig
 * adding workgroup functionality to athena query

### Bug Fixes and Other Changes

 * disable debugger/profiler in cgk region
 * using unique name for lineage test to unblock PR checks

### Documentation Changes

 * update first-party algorithms and structural updates

## v2.104.0 (2022-08-17)

### Features

 * local mode executor implementation
 * Pipelines local mode setup
 * Add PT 1.12 support
 * added _AnalysisConfigGenerator for clarify

### Bug Fixes and Other Changes

 * yaml safe_load sagemaker config
 * pipelines local mode minor bug fixes
 * add local mode integ tests
 * implement local JsonGet function
 * Add Pipeline annotation in model base class and tensorflow estimator
 * Allow users to customize trial component display names for pipeline launched jobs
 * Update localmode code to decode urllib response as UTF8

### Documentation Changes

 * New content for Pipelines local mode
 * Correct documentation error

## v2.103.0 (2022-08-05)

### Features

 * AutoGluon 0.4.3 and 0.5.2 image_uris

### Bug Fixes and Other Changes

 * Revert "change: add a check to prevent launching a modelparallel job on CPU only instances"
 * Add gpu capability to local
 * Link PyTorch 1.11 to 1.11.0

## v2.102.0 (2022-08-04)

### Features

 * add warnings for xgboost specific rules in debugger rules
 * Add PyTorch DDP distribution support
 * Add test for profiler enablement with debugger_hook false

### Bug Fixes and Other Changes

 * Two letter language code must be supported
 * add a check to prevent launching a modelparallel job on CPU only instances
 * Allow StepCollection added in ConditionStep to be depended on
 * Add PipelineVariable annotation in framework models
 * skip managed spot training mxnet nb

### Documentation Changes

 * smdistributed libraries currency updates

## v2.101.1 (2022-07-28)

### Bug Fixes and Other Changes

 * added more ml frameworks supported by SageMaker Workflows
 * test: Vspecinteg2
 * Add PipelineVariable annotation in amazon models

## v2.101.0 (2022-07-27)

### Features

 * Algorithms region launch on CGK
 * enhance-bucket-override-support
 * infer framework and version
 * support clarify bias detection when facets not included
 * Add CGK region to frameworks by DLC

### Bug Fixes and Other Changes

 * Make repack step output path align with model repack path
 * Support parameterized source code input for TrainingStep

### Documentation Changes

 * heterogeneous cluster api doc fix
 * smdmp v1.10 release note

## v2.100.0 (2022-07-18)

### Features

 * upgrade to support python 3.10
 * Add target_model to support multi-model endpoints
 * Added support for feature group schema change and feature parameters

### Bug Fixes and Other Changes

 * enable model.register without 'inference' & 'transform' instances
 * rename RegisterModel inner steps to prevent duplicate step names
 * remove primitive_or_expr() from conditions
 * support pipeline variables for spark processors run arguments
 * make 'ModelInput' field optional for inference recommendation
 * Fix processing image uri param
 * fix: neo inferentia as compilation target not using framework ver

### Documentation Changes

 * SageMaker model parallel library v1.10.0 documentation
 * add detail & links to clarify docstrings

## v2.99.0 (2022-07-08)

### Features

 * heterogeneous cluster set up in distribution config
 * support heterogeneous cluster for training
 * include fields to work with inference recommender

### Bug Fixes and Other Changes

 * Moving the newly added field instance_group to the end of method
 * image_uri does not need to be specified with instance_groups
 * Loosen version of attrs dependency
 * Add PipelineVariable annotation in estimatory, processing, tuner, transformer base classes
 * model table link

### Documentation Changes

 * documentation for heterogeneous cluster

## v2.98.0 (2022-07-05)

### Features

 * Adding deepar image

### Documentation Changes

 * edit to clarify how to use inference.py

## v2.97.0 (2022-06-28)

### Deprecations and Removals

 * remove support for python 3.6

### Features

 * update prebuilt models documentation

### Bug Fixes and Other Changes

 * Skipping test_candidate_estimator_default_rerun_and_deploy
 * Update model name from 'compiled.pt' to 'model.pth' for neo
 * update pytest, skip hf integ temp
 * Add override_pipeline_parameter_var decorator to give grace period to update invalid pipeline var args

## v2.96.0 (2022-06-20)

### Features

 * Add helper method to generate pipeline adjacency list

### Bug Fixes and Other Changes

 * changing trcomp integ tests to be able to run in all regions

## v2.95.0 (2022-06-16)

### Features

 * Adding Training Compiler support for TensorFlow estimator starting TF 2.9
 * Add support for TF 2.9 training

### Bug Fixes and Other Changes

 * integs fallback from p3 to p2 instance
 * bucket exists check for session.default_bucket
 * make instance type fields as optional

### Documentation Changes

 * improvements on the docstring of ModelStep
 * Add XGBoostProcessor

## v2.94.0 (2022-06-07)

### Features

 * AutoGluon 0.4.2 image_uris support

## v2.93.1 (2022-06-06)

### Bug Fixes and Other Changes

 * add input parameterization tests for workflow job steps
 * add parameterized tests to transformer

## v2.93.0 (2022-06-03)

### Features

 * MxNet 1.9 support

### Bug Fixes and Other Changes

 * bump importlib-metadata version upperbound to support TF2.9
 * fix pipeline doc code example where process.run only accepts argument
 * Fix Tensorflow default model_dir generation when output_path is pipeline variable
 * Support transformer data parameterization

## v2.92.2 (2022-05-31)

### Bug Fixes and Other Changes

 * turn off Pipeline Parameter inheritance from python primitives
 * Add more validations for pipeline step new interfaces
 * Changed method description per AWS request

## v2.92.1 (2022-05-26)

### Bug Fixes and Other Changes

 * pin protobuf to < 4.0 to fix breaking change

## v2.92.0 (2022-05-26)

### Features

 * add 'Domain' property to RegisterModel step

### Bug Fixes and Other Changes

 * support estimator output path parameterization
 * Add back Prevent passing PipelineVariable object into image_uris.retrieve
 * jumpstart amt tracking
 * fix missing register method params for framework models
 * fix docstring for decorated functions
 * Documents: add sagemaker model building pipeline readthedocs

## v2.91.1 (2022-05-19)

### Bug Fixes and Other Changes

 * Revert Prevent passing PipelineVariable object into image_uris.retrieve

## v2.91.0 (2022-05-19)

### Features

 * Support Properties for StepCollection

### Bug Fixes and Other Changes

 * Prevent passing PipelineVariable object into image_uris.retrieve
 * support image_uri being property ref for model
 * ResourceConflictException from AWS Lambda on pipeline upsert

### Documentation Changes

 * release notes for SMDDP 1.4.1 and SMDMP 1.9.0

## v2.90.0 (2022-05-16)

### Features

 * Add ModelStep for SageMaker Model Building Pipeline

### Bug Fixes and Other Changes

 * update setup.py to add minimum python requirement of 3.6

## v2.89.0 (2022-05-11)

### Features

 * Add PT 1.11 support
 * add validation specification

### Bug Fixes and Other Changes

 * repack model locally when local_code local mode

### Documentation Changes

 * smdmp 1.8.1 release note

## v2.88.3 (2022-05-06)

### Bug Fixes and Other Changes

 * deprecate: Remove deprecated argument s3_data_distribution_type
 * Feat/jumpstart model table update

## v2.88.2 (2022-05-02)

### Bug Fixes and Other Changes

 * Automl integ describe job check
 * Implement subclass compatibility for workflow pipeline job steps

## v2.88.1 (2022-04-27)

### Bug Fixes and Other Changes

 * Add encryption setting to tar_and_upload_dir method

## v2.88.0 (2022-04-26)

### Features

 * jumpstart notebook utils -- list model ids, scripts, tasks, frameworks

### Bug Fixes and Other Changes

 * local mode printing of credentials during docker login closes #2180
 * disable endpoint context test

### Documentation Changes

 * sm model parallel 1.8.0 release notes

## v2.87.0 (2022-04-20)

### Features

 * Add Jumpstart example notebooks
 * add Tensorflow and Pytorch version for SM Training Compiler and expand to regular regions

### Bug Fixes and Other Changes

 * integs for training compiler in non-PDX regions
 * TrainingStep cache misses due to timestamp based job name
 * retry context delete
 * Add more logging when unexpected number of artifacts found

## v2.86.2 (2022-04-14)

### Bug Fixes and Other Changes

 * #using uuid to randomize, otherwise system timestamp is used

## v2.86.1 (2022-04-13)

### Bug Fixes and Other Changes

 * xgboost, sklearn network isolation for jumpstart

### Documentation Changes

 * fix minor typo

## v2.86.0 (2022-04-12)

### Features

 * Adds Spark Processing Notebook to Notebook Tests

## v2.85.0 (2022-04-11)

### Features

 * update lambda code on pipeline create/update/upsert for Lamb…
 * jumpstart model url
 * add serverless inference image_uri retrieve support

### Bug Fixes and Other Changes

 * Add back the Fix for Pipeline variables related customer issues
 * Support file URIs in ProcessingStep's code parameter

## v2.84.0 (2022-04-07)

### Features

 * dependabot integ - move all deps to requirements.txt
 * add xgboost framework version 1.5-1

## v2.83.0 (2022-04-04)

### Features

 * Hugging Face Transformers 4.17 for TF 2.6

### Bug Fixes and Other Changes

 * IOC image version select issue

## v2.82.2 (2022-04-01)

### Bug Fixes and Other Changes

 * Revert "fix: Fix Pipeline variables related customer issues (#2959)"
 * Refactor repack_model script injection, fixes tar.gz error

## v2.82.1 (2022-03-31)

### Bug Fixes and Other Changes

 * Update Inferentia Image URI Config
 * Fix Pipeline variables related customer issues
 * more logging info for static pipeline test data setup

## v2.82.0 (2022-03-30)

### Features

 * pluggable instance fallback mechanism, add CapacityError
 * support passing Env Vars to local mode training

## v2.81.1 (2022-03-29)

### Bug Fixes and Other Changes

 * Update black-check version, add support for Spark 3.1 Processing

## v2.81.0 (2022-03-26)

### Features

 * Retrieve data configuration
 * enable EnableInterContainerTrafficEncryption for model monitoring
 * Hugging Face Transformers 4.17 for PT 1.10

### Bug Fixes and Other Changes

 * remove `new` from serverless
 * temporarily skip tests impacted by data inconsistency
 * Implement override solution for pipeline variables

### Documentation Changes

 * add documentation for image_uri serverless use case
 * minor fixes for smddp 1.4.0 doc

## v2.80.0 (2022-03-18)

### Features

 * Add support for TF2.7
 * Add support for TF 2.8
 * TF242 ioc support
 * Add support for TF 2.6.3
 * Support for remote docker host
 * AutoGluon 0.3.2 and 0.4.0 image_uris

### Bug Fixes and Other Changes

 * Align max_wait definitions in EstimaorBase and Estimator
 * Add JumpStart model table build notification
 * gpu integs CapacityError - fallback to available compute
 * gpu integs CapacityError - fallback to available compute
 * jumpstart docs network isolation

### Documentation Changes

 * sagemaker distributed model parallel 1.7.0 doc

## v2.79.0 (2022-03-16)

### Features

 * Inferentia Neuron support for HuggingFace
 * custom base job name for jumpstart models/estimators
 * Python 3.9 for readthedocs

### Bug Fixes and Other Changes

 * container env generation for S3 URI and add test for the same

### Documentation Changes

 * the SageMaker distributed data parallel v1.4.0 release
 * update sagemaker training compiler docstring
 * smddp doc update

## v2.78.0 (2022-03-07)

### Features

 * TensorFlow 2.4 for Neo
 * Data Serializer

### Bug Fixes and Other Changes

 * Style update in DataSerializer
 * Remove sagemaker_job_name from hyperparameters in TrainingStep
 * reorganize test files for workflow
 * update code to get commit_id in codepipeline

## v2.77.1 (2022-02-25)

### Bug Fixes and Other Changes

 * jumpstart model table

## v2.77.0 (2022-02-22)

### Features

 * override jumpstart content bucket
 * jumpstart model ID suggestions
 * adding customer metadata support to registermodel step

### Bug Fixes and Other Changes

 * Improve Pipeline workflow unit test branch coverage
 * update lineage_trial_compoment get pipeline execution arn
 * Add lineage doc
 * Support primitive types for left value of ConditionSteps

## v2.76.0 (2022-02-17)

### Features

 * Add FailStep Support for Sagemaker Pipeline

### Bug Fixes and Other Changes

 * use recommended inference image uri from Neo API
 * pin test dependencies
 * Add exception in test_action
 * Update Static Endpoint
 * Add CMH to the non-P3 list

### Documentation Changes

 * Support for generation of Jumpstart model table on build

## v2.75.1 (2022-02-08)

### Bug Fixes and Other Changes

 * Add CMH to the non-P3 list

## v2.75.0 (2022-02-05)

### Features

 * JumpStart Integration
 * Adds support for async inference
 * Update instance types for integ test

### Bug Fixes and Other Changes

 * Revert "feature: CompilationStep support for Sagemaker Pipelines
 * gpu use p3/p2 per avail for region
 * jumpstart typo
 * pin pytest-xdist to avoid release failures
 * set sagemaker_connection and image_uri in register method
 * update to incorporate black v22, pin tox versions
 * Add deprecation warning in Clarify DataConfig

### Documentation Changes

 * Jumpstart doc strings and added new sections
 * Add Jumpstart support documentation

## v2.74.0 (2022-01-26)

### Features

 * Add support for SageMaker lineage queries context

### Bug Fixes and Other Changes

 * support specifying a facet by its column index

### Documentation Changes

 * more documentation for serverless inference

## v2.73.0 (2022-01-19)

### Features

 * Add EMRStep support in Sagemaker pipeline
 * Adds Lineage queries in artifact, context and trial components
 * Add support for SageMaker lineage queries in action
 * Adds support for Serverless inference
 * support checkpoint to be passed from estimator
 * support JsonGet/Join parameterization in tuning step Hyperparameters
 * Support model pipelines in CreateModelStep
 * enable python 3.9
 * Add models_v2 under lineage context

### Bug Fixes and Other Changes

 * allow kms_key to be passed for processing step
 * Remove duplicate vertex/edge in query lineage
 * update pricing link
 * Update CHANGELOG.md
 * fixes unnecessary session call while generating pipeline definition for lambda step

### Documentation Changes

 * Enhance smddp 1.2.2 doc
 * Document the available ExecutionVariables

## v2.72.3 (2022-01-10)

### Features

 * default repack encryption
 * support large pipeline
 * add support for pytorch 1.10.0
 
### Documentation Changes

 * SageMaker model parallel library 1.6.0 API doc

### Bug Fixes and Other Changes

 * Model Registration with BYO scripts
 * Add ContentType in test_auto_ml_describe
 * Re-deploy static integ test endpoint if it is not found
 * fix kmeans test deletion sequence, increment lineage statics
 * Increment static lineage pipeline
 * Fix lineage query integ tests
 * Add label_headers option for Clarify ModelExplainabilityMonitor
 * Add action type to lineage object
 * Collapse cross-account artifacts in query lineage response
 * Update CHANGELOG.md to remove defaulting dot characters

## v2.72.2 (2022-01-06)

### Bug Fixes and Other Changes

 * Update CHANGELOG.md
 * Increment static lineage pipeline
 * fix kmeans test deletion sequence, increment lineage statics
 * Re-deploy static integ test endpoint if it is not found
 * Add ContentType in test_auto_ml_describe
 * Model Registration with BYO scripts

### Documentation Changes

 * SageMaker model parallel library 1.6.0 API doc

## v2.72.1 (2021-12-20)

### Bug Fixes and Other Changes

 * typos and broken link
 * S3Input - add support for instance attributes
 * Prevent repack_model script from referencing nonexistent directories
 * Set ProcessingStep upload locations deterministically to avoid cache

## v2.72.0 (2021-12-13)

### Features

 * allow conditional parellel builds

### Bug Fixes and Other Changes

 * local mode - support relative file structure
 * fix endpoint bug

## v2.71.0 (2021-12-06)

### Features

 * Add support for TF 2.6
 * Adding PT 17/18 Repo
 * Add profile_name support for Feature Store ingestion

### Bug Fixes and Other Changes

 * Fix non-existent variable name
 * Add TF 2.6.2 on training
 * Recreate static lineage test data

## v2.70.0 (2021-12-02)

### Features

 * update boto3 minor version >= 1.20.18
 * Add support for SageMaker lineage queries
 * add CV shap explainability for SageMaker Clarify
 * add NLP support for SageMaker Clarify
 * Add support for ModelMonitor/Clarify integration in model building pipelines
 * adding support for transformers 4.11 for SM Training Compiler
 * SM Training Compiler with an UI to enable/disable compilation for HuggingFace DLCs to speedup training

### Bug Fixes and Other Changes

 * pin coveragepy
 * Add support for PyTorch 1.9.1
 * Update s3 path of scheduling analysis config on ClarifyCheckStep
 * documentation/logging to indicate correct place for DEBUG artifacts from SM trcomp
 * validate requested transformers version and use the best available version
 * Install custom pkgs

## v2.69.0 (2021-11-12)

### Features

 * Hugging Face Transformers 4.12 for Pt1.9/TF2.5

## v2.68.0 (2021-11-02)

### Features

 * CompilationStep support for Sagemaker Pipelines

## v2.67.0 (2021-11-01)

### Deprecations and Removals

 * deprecate Serverless Lambda model-predictor

### Features

 * add joinsource to DataConfig
 * Add support for Partial Dependence Plots(PDP) in SageMaker Clarify

### Bug Fixes and Other Changes

 * localmode subprocess parent process not sending SIGTERM to child
 * remove buildspec from repo

## v2.66.2.post0 (2021-10-28)

### Documentation Changes

 * Update estimator docstrings to add Fast File Mode

## v2.66.2 (2021-10-27)

### Bug Fixes and Other Changes

 * expose num_clusters parameter for clarify shap in shapconfig
 * Update cron job to run hourly

## v2.66.1 (2021-10-26)

### Bug Fixes and Other Changes

 * HuggingFace image_uri generation for inference
 * Update '_' and '/' with '-' in filename creation

## v2.66.0 (2021-10-25)

### Features

 * Add image_uris.retrieve() support for AutoGluon

### Documentation Changes

 * fix documentation for input types in estimator.fit
 * Add JsonGet v2 deprecation

## v2.65.0 (2021-10-21)

### Features

 * modify RLEstimator to use newly generated Ray image (1.6.0)
 * network isolation mode for xgboost
 * update clarify imageURI for PDT

### Bug Fixes and Other Changes

 * retry downstream_trials test
 * Add retries to pipeline execution

## v2.64.0 (2021-10-20)

### Deprecations and Removals

 * warn for deprecation - Lambda model-predictor

### Features

 * Add support for TF 2.5
 * Add a pre-push git hook

### Bug Fixes and Other Changes

 * add s3_analysis_config_output_path field in DataConfig constructor
 * make marketplace jobnames random

## v2.63.2 (2021-10-18)

### Bug Fixes and Other Changes

 * Update timeouts for integ tests from 20 to 40

## v2.63.1 (2021-10-14)

### Bug Fixes and Other Changes

 * HF estimator attach modified to work with py38

## v2.63.0 (2021-10-13)

### Features

 * support configurable retry for pipeline steps

## v2.62.0 (2021-10-12)

### Features

 * Hugging Face Transformers 4.10 for Pt1.8/TF2.4 & Transformers 4.11 for PT1.9&TF2.5

### Bug Fixes and Other Changes

 * repack_model script used in pipelines to support source_dir and dependencies

## v2.61.0 (2021-10-11)

### Features

 * add support for PyTorch 1.9.0

### Bug Fixes and Other Changes

 * Update TRAINING_DEFAULT_TIMEOUT_MINUTES to 40 min
 * notebook test for parallel PRs

## v2.60.0 (2021-10-08)

### Features

 * Add support for Hugging Face 4.10.2

## v2.59.8 (2021-10-07)

### Bug Fixes and Other Changes

 * fix feature store ingestion via data wrangler test

## v2.59.7 (2021-10-04)

### Bug Fixes and Other Changes

 * update feature request label
 * update bug template

## v2.59.6 (2021-09-30)

### Bug Fixes and Other Changes

 * ParamValidationError when scheduling a Clarify model monitor

## v2.59.5 (2021-09-29)

### Bug Fixes and Other Changes

 * support maps in step parameters

## v2.59.4 (2021-09-27)

### Bug Fixes and Other Changes

 * add checks for ExecutionRole in UserSettings, adds more unit tests
 * add pytorch 1.8.1 for huggingface

## v2.59.3.post0 (2021-09-22)

### Documentation Changes

 * Info about offline s3 bucket key when creating feature group

## v2.59.3 (2021-09-20)

## v2.59.2 (2021-09-15)

### Bug Fixes and Other Changes

 * unit tests for KIX and remove regional calls to boto

### Documentation Changes

 * Remove Shortbread

## v2.59.1.post0 (2021-09-13)

### Documentation Changes

 * update experiment config doc on fit method

## v2.59.1 (2021-09-02)

### Bug Fixes and Other Changes

 * pin docker to 5.0.0

## v2.59.0 (2021-09-01)

### Features

 * Add KIX account for SM XGBoost 1.2-2 and 1.3-1

### Bug Fixes and Other Changes

 * revert #2572 and address #2611

## v2.58.0 (2021-08-31)

### Features

 * update debugger for KIX
 * support displayName and description for pipeline steps

### Bug Fixes and Other Changes

 * localmode subprocess parent process not sending SIGTERM to child

## v2.57.0 (2021-08-30)

### Deprecations and Removals

 * Remove stale S3DownloadMode from test_session.py

### Features

 * update clarify imageURI for KIX

### Bug Fixes and Other Changes

 * propagate KMS key to model.deploy
 * Propagate tags and VPC configs to repack model steps

## v2.56.0 (2021-08-26)

### Features

 * Add NEO KIX Configuration
 * Algorithms region launch on KIX

### Bug Fixes and Other Changes

 * remove dots from CHANGELOG

## v2.55.0 (2021-08-25)

### Features

 * Add information of Amazon-provided analysis image used by Model Monitor

### Bug Fixes and Other Changes

 * Update Changelog to fix release
 * Fixing the order of populating container list
 * pass network isolation config to pipelineModel
 * Deference symbolic link when create tar file
 * multiprocess issue in feature_group.py
 * deprecate tag logic on Association

### Documentation Changes

 * add dataset_definition to processing page

## v2.54.0 (2021-08-16)

### Features

 * add pytorch 1.5.1 eia configuration

### Bug Fixes and Other Changes

 * issue #2253 where Processing job in Local mode would call Describe API

## v2.53.0 (2021-08-12)

### Features

 * support tuning step parameter range parameterization + support retry strategy in tuner

## v2.52.2.post0 (2021-08-11)

### Documentation Changes

 * clarify that default_bucket creates a bucket
 * Minor updates to Clarify API documentation

## v2.52.2 (2021-08-10)

### Bug Fixes and Other Changes

 * sklearn integ tests, remove swallowing exception on feature group delete attempt
 * sklearn integ test for custom bucket

### Documentation Changes

 * Fix dataset_definition links
 * Document LambdaModel and LambdaPredictor classes

## v2.52.1 (2021-08-06)

### Bug Fixes and Other Changes

 * revert #2251 changes for sklearn processor

## v2.52.0 (2021-08-05)

### Features

 * processors that support multiple Python files, requirements.txt, and dependencies.
 * support step object in step depends on list

### Bug Fixes and Other Changes

 * enable isolation while creating model from job
 * update `sagemaker.serverless` integration test
 * Use correct boto model name for RegisterModelStep properties

## v2.51.0 (2021-08-03)

### Features

 * add LambdaStep support for SageMaker Pipelines
 * support JsonGet for all step types

## v2.50.1 (2021-08-02)

### Bug Fixes and Other Changes

 * null checks for uploaded_code and entry_point

### Documentation Changes

 * update sagemaker.estimator.EstimatorBase
 * Mark baseline as optional in KernelSHAP.

## v2.50.0 (2021-07-28)

### Features

 * add KIX region to image_uris

### Bug Fixes and Other Changes

 * Rename `PredictorBase.delete_endpoint` as `PredictorBase.delete_predictor`
 * incorrect default argument for callback output parameter

### Documentation Changes

 * Remove years from copyright boilerplate
 * Fix documentation formatting for PySpark and SparkJar processors

### Testing and Release Infrastructure

 * enable py38 tox env

## v2.49.2 (2021-07-21)

### Bug Fixes and Other Changes

 * order of populating container list
 * upgrade Adobe Analytics cookie to 3.0

## v2.49.1 (2021-07-19)

### Bug Fixes and Other Changes

 * Set flag when debugger is disabled
 * KMS Key fix for kwargs
 * Update BiasConfig to accept multiple facet params

### Documentation Changes

 * Update huggingface estimator documentation

## v2.49.0 (2021-07-15)

### Features

 * Adding serial inference pipeline support to RegisterModel Step

### Documentation Changes

 * add tuning step get_top_model_s3_uri and callback step to doc
 * links for HF in sdk
 * Add Clarify module to Model Monitoring API docs

## v2.48.2 (2021-07-12)

### Bug Fixes and Other Changes

 * default time for compilation jobs
 * skip hf inference test

## v2.48.1 (2021-07-08)

### Bug Fixes and Other Changes

 * skip HF inference test
 * remove upsert from test_workflow

### Documentation Changes

 * Add Hugging Face docs
 * add tuning step to doc

## v2.48.0 (2021-07-07)

### Features

 * HuggingFace Inference

### Bug Fixes and Other Changes

 * add support for SageMaker workflow tuning step

## v2.47.2.post0 (2021-07-01)

### Documentation Changes

 * smddp 1.2.1 release note / convert md to rst
 * add smd model parallel 1.4.0 release note / restructure doc files

## v2.47.2 (2021-06-30)

### Bug Fixes and Other Changes

 * handle tags when upsert pipeine

## v2.47.1 (2021-06-27)

### Bug Fixes and Other Changes

 * revert "fix: jsonGet interpolation issue 2426 + allow step depends on pass in step instance (#2477)"

## v2.47.0 (2021-06-25)

### Features

 * support job_name_prefix for Clarify

### Bug Fixes and Other Changes

 * Add configuration option with headers for Clarify Explainability
 * jsonGet interpolation issue 2426 + allow step depends on pass in step instance
 * add default retries to feature group ingestion.
 * Update using_pytorch.rst
 * kms key does not propapate in register model step
 * Correctly interpolate Callback output parameters

## v2.46.1 (2021-06-22)

### Bug Fixes and Other Changes

 * Register model step tags

### Documentation Changes

 * update to include new batch_get_record api call
 * Correct type annotation for TrainingStep inputs
 * introduce input mode FastFile
 * update hf transformer version

## v2.46.0 (2021-06-15)

### Features

 * Add HF transformer version 4.6.1

### Bug Fixes and Other Changes

 * encode localmode payload to UTF-8
 * call DescribeDomain as fallback in get_execution_role
 * parameterize PT and TF version for HuggingFace tests

### Documentation Changes

 * Add import statement in Batch Transform Overview doc

## v2.45.0 (2021-06-07)

### Features

 * Add support for Callback steps in model building pipelines

## v2.44.0 (2021-06-01)

### Features

 * support endpoint_name_prefix, seed and version for Clarify

## v2.43.0 (2021-05-31)

### Features

 * add xgboost framework version 1.3-1

### Bug Fixes and Other Changes

 * remove duplicated tags in _append_project_tags

## v2.42.1 (2021-05-27)

### Bug Fixes and Other Changes

 * default value removed if zero for integer param

## v2.42.0 (2021-05-24)

### Features

 * support for custom pipeline execution name
 * Add data ingestion only data-wrangler flow recipe generation helper function

### Bug Fixes and Other Changes

 * add kms key for processing job code upload
 * remove failing notebooks from notebook pr test
 * fix in and not in condition bug
 * Update overview.rst

### Documentation Changes

 * Update "Ask a question" contact link
 * Update smdp docs with sparse_as_dense support

## v2.41.0 (2021-05-17)

### Features

 * add pipeline experiment config
 * add data wrangler processor
 * support RetryStrategy for training jobs

### Bug Fixes and Other Changes

 * fix repack pipeline step by putting inference.py in "code" sub dir
 * add data wrangler image uri
 * fix black-check errors

## v2.40.0 (2021-05-11)

### Features

 * add xgboost framework version 1.2-2

### Bug Fixes and Other Changes

 * fix get_execution_role on Studio
 * [fix] Check py_version existence in RegisterModel step

### Documentation Changes

 * SM Distributed EFA Launch

## v2.39.1 (2021-05-05)

### Bug Fixes and Other Changes

 * RegisterModel step and custom dependency support

### Documentation Changes

 * reverting SageMaker distributed data parallel EFA doc updates
 * adding new version, SM dist. data parallel 1.2.0.
 * add current Hugging Face supported versions
 * SMDDP 1.2.0 release notes

## v2.39.0.post0 (2021-05-04)

### Testing and Release Infrastructure

 * disable smdataparallel tests

## v2.39.0 (2021-04-28)

### Features

 * Add HF transformer version 4.5.0

### Bug Fixes and Other Changes

 * Allow hyperparameters in Tensorflow estimator to be parameterized

### Testing and Release Infrastructure

 * black format unit tests

## v2.38.0 (2021-04-21)

### Features

 * support multiprocess feature group ingest (#2111)

## v2.37.0 (2021-04-20)

### Features

 * add experiment_config for clarify processing job

### Documentation Changes

 * release notes for smdistributed.dataparallel v1.1.2

## v2.36.0 (2021-04-19)

### Features

 * enable smdataparallel custom mpi options support

## v2.35.0 (2021-04-14)

### Features

 * add support for PyTorch 1.8.1

### Bug Fixes and Other Changes

 * boto3 client param updated for feature store
 * Updated release notes and API doc for smd model parallel 1.3.1

## v2.34.0 (2021-04-12)

### Features

 * Add support for accelerator in Clarify

### Bug Fixes and Other Changes

 * add Documentation for how to use
 * enable local mode tests that were skipped
 * add integ test for HuggingFace with TensorFlow

### Documentation Changes

 * release notes for smdistributed.dataparallel v1.1.1
 * fixing the SageMaker distributed version references

### Testing and Release Infrastructure

 * pin version for ducutils

## v2.33.0 (2021-04-05)

### Features

 * Add environment variable support for SageMaker training job

### Bug Fixes and Other Changes

 * add version length mismatch validation for HuggingFace
 * Disable debugger when checkpointing is enabled with distributed training
 * map user context is list associations response

### Testing and Release Infrastructure

 * disable_profiler on mx-horovod test

## v2.32.1 (2021-04-01)

### Bug Fixes and Other Changes

 * disable profiler in some release tests
 * remove outdated notebook from test
 * add compilation option for ml_eia2
 * add short version to smdataparallel supported list

### Documentation Changes

 * creating a "latest" version sm distributed docs
 * add docs for Sagemaker Model Parallel 1.3, released with PT 1.8
 * update PyTorch version in doc

## v2.32.0 (2021-03-26)

### Features

 * upgrade neo mxnet to 1.8
 * Enable Profiler in China Regions

### Bug Fixes and Other Changes

 * use workflow parameters in training hyperparameters (#2114) (#2115)
 * skip HuggingFace tests in regions without p2 instances

### Documentation Changes

 * add Feature Store methods docs

## v2.31.1 (2021-03-23)

### Bug Fixes and Other Changes

 * added documentation for Hugging Face Estimator
 * mark HuggingFace tests as release tests

### Documentation Changes

 * adding version 1.1.0 docs for smdistributed.dataparallel

## v2.31.0 (2021-03-23)

### Features

 * add HuggingFace framework estimator
 * update TF framework version support
 * Support all processor types in ProcessingStep

### Bug Fixes and Other Changes

 * Add pipelines functions.

## v2.30.0 (2021-03-17)

### Features

 * add support for PyTorch 1.8.0
 * Allow users to send custom attributes to the model endpoint

### Bug Fixes and Other Changes

 * use ResolvedOutputS3Uir for Hive DDL LOCATION
 * Do lazy initialization in predictor

## v2.29.2 (2021-03-11)

### Bug Fixes and Other Changes

 * move pandas to required dependency from specific use cases

## v2.29.1 (2021-03-09)

### Bug Fixes and Other Changes

 * return all failed row indices in feature_group.ingest
 * move service-role path parsing for AmazonSageMaker-ExecutionRole for get_execution_role() into except block of IAM get_role() call and add warning message
 * add description parameter for RegisterModelStep
 * add type annotations for Lineage

### Documentation Changes

 * remove ellipsis from CHANGELOG.md

## v2.29.0 (2021-03-04)

### Features

 * add support for TensorFlow 2.4.1 for training, inference and data parallel
 * Support profiler config in the pipeline training job step
 * support PyTorch 1.7.1 training, inference and data parallel

## v2.28.0 (2021-03-03)

### Features

 * support creating endpoints with model images from private registries

## v2.27.1 (2021-03-03)

### Bug Fixes and Other Changes

 * Change Estimator.logs() to use latest_training_job.name
 * mask creds from docker commands in local mode. Closes #2118

### Documentation Changes

 * fix pipelines processing step typo
 * remove double 'enable-network-isolation' description

## v2.27.0 (2021-03-01)

### Features

 * add inference_id to predict

### Bug Fixes and Other Changes

 * disable profiler by default for regions not support it

### Documentation Changes

 * add TF 2.4.1 support to sm distributed data parallel docs and other updates

## v2.26.0 (2021-02-26)

### Features

 * Add Framework Version support for PyTorch compilation (Neo)

### Bug Fixes and Other Changes

 * add mxnet 1.7.0 eia configuration
 * update source constructor for lineage action and artifact

### Documentation Changes

 * fix typo in create_monitoring_schedule method

## v2.25.2 (2021-02-25)

### Bug Fixes and Other Changes

 * Use the output path to store the Clarify config file
 * feature group should ignore nan values
 * ignore failing smdataparallel test
 * Add tests for Training job & Transform job in visualizer
 * visualizer for pipeline processing job steps

### Documentation Changes

 * update doc for Elastic Inference MXNet 1.7.0

## v2.25.1 (2021-02-20)

### Bug Fixes and Other Changes

 * Add tests for visualizer to improve test coverage

### Documentation Changes

 * specify correct return type

### Testing and Release Infrastructure

 * rename canary_quick pytest mark to release

## v2.25.0 (2021-02-19)

### Features

 * Enable step caching
 * Add other Neo supported regions for Inferentia inference images

### Bug Fixes and Other Changes

 * remove FailStep from pipelines
 * use sagemaker_session in workflow tests
 * use ECR public for multidatamodel tests
 * add the mapping from py3 to cuda11 images
 * Add 30s cap time for tag tests
 * add build spec for slow tests
 * mark top 10 slow tests
 * remove slow test_run_xxx_monitor_baseline tests
 * pin astroid to 2.4.2

### Testing and Release Infrastructure

 * unmark more flaky integ tests
 * remove canary_quick pytest mark from flaky/unnecessary tests
 * remove python3.8 from buildspec
 * remove py38 tox env
 * fix release buildspec typo
 * unblock regional release builds
 * lower test TPS for experiment analytics
 * move package preparation and publishing to the deploy step

## v2.24.5 (2021-02-12)

### Bug Fixes and Other Changes

 * test_tag/test_tags method assert fix in association tests

### Documentation Changes

 * removing mention of TF 2.4 from SM distributed model parallel docs
 * adding details about mpi options, other small updates

## v2.24.4 (2021-02-09)

### Bug Fixes and Other Changes

 * add integration test for listing artifacts by type
 * List Associations integ tests

## v2.24.3 (2021-02-04)

### Bug Fixes and Other Changes

 * Remove pytest fixture and fix test_tag/s method

## v2.24.2 (2021-02-03)

### Bug Fixes and Other Changes

 * use 3.5 version of get-pip.py
 * SM DDP release notes/changelog files

### Documentation Changes

 * adding versioning to sm distributed data parallel docs

## v2.24.1 (2021-01-28)

### Bug Fixes and Other Changes

 * fix collect-tests tox env
 * create profiler specific unsupported regions
 * Update smd_model_parallel_pytorch.rst

## v2.24.0 (2021-01-22)

### Features

 * add support for Std:Join for pipelines
 * Map image name to image uri
 * friendly names for short URIs

### Bug Fixes and Other Changes

 * increase allowed time for search to get updated
 * refactor distribution config construction

### Documentation Changes

 * Add SMP 1.2.0 API docs

## v2.23.6 (2021-01-20)

### Bug Fixes and Other Changes

 * add artifact, action, context to virsualizer

## v2.23.5 (2021-01-18)

### Bug Fixes and Other Changes

 * increase time allowed for trial components to index

## v2.23.4.post0 (2021-01-14)

### Documentation Changes

 * update predict_fn implementation for PyTorch EIA 1.5.1

## v2.23.4 (2021-01-13)

### Bug Fixes and Other Changes

 * remove captureWarninig setting

## v2.23.3 (2021-01-12)

### Bug Fixes and Other Changes

 * improve optional dependency error message
 * add debugger rule container account in PDT
 * assert step execution first in pipeline test
 * add service inserted fields to generated Hive DDL

### Documentation Changes

 * fix description for max_wait
 * use correct classpath in V2 alias documentation.
 * Bad arg name in feat-store ingestion manager

## v2.23.2 (2021-01-06)

### Bug Fixes and Other Changes

 * remove shell=True in subprocess.check_output
 * use SecurityConfig dict key

### Documentation Changes

 * remove D212 from ignore to comply with PEP257 standards

## v2.23.1 (2020-12-29)

### Bug Fixes and Other Changes

 * update git utils temp file
 * Allow online store only FeatureGroups

### Documentation Changes

 * inform contributors when not to mark integration tests as canaries
 * adding change log for smd model parallel

## v2.23.0 (2020-12-23)

### Features

 * Add support for actions in debugger rules.

### Bug Fixes and Other Changes

 * include sparkml 2.4 in image uri config properly
 * Mount metadata dir only if it exists
 * allow urllib3 1.26

## v2.22.0 (2020-12-22)

### Features

 * Support local mode for Amazon SageMaker Processing jobs

### Bug Fixes and Other Changes

 * Add API enhancements for SMP
 * adjust naming convention; fix links
 * lower value used in featurestore test

### Documentation Changes

 * Update GTDD instructions

## v2.21.0 (2020-12-21)

### Features

 * remove D205 to enable PEP257 Docstring Conventions

### Bug Fixes and Other Changes

 * Pin smdebug-rulesconfig to 1.0.0
 * use itertuples to ingest pandas dataframe to FeatureStore

## v2.20.0 (2020-12-16)

### Features

 * add dataset definition support for processing jobs

### Bug Fixes and Other Changes

 * include workflow integ tests with clarify and debugger enabled
 * only run DataParallel and EdgePackaging tests in supported regions

### Documentation Changes

 * fix smp code example, add note for CUDA 11 to sdp
 * adding note about CUDA 11 to SMP. Small title update PyTorch

## v2.19.0 (2020-12-08)

### Features

 * add tensorflow 1.15.4 and 2.3.1 as valid versions
 * add py36 as valid python version for pytorch 1.6.0
 * auto-select container version for p4d and smdistributed
 * add edge packaging job support
 * Add Clarify Processor, Model Bias, Explainability, and Quality Monitors support. (#494)
 * add model parallelism support
 * add data parallelism support (#454) (#511)
 * support creating and updating profiler in training job (#444) (#526)

### Bug Fixes and Other Changes

 * bump boto3 and smdebug_rulesconfig versions for reinvent and enable data parallel integ tests
 * run UpdateTrainingJob tests only during allowed secondary status
 * Remove workarounds and apply fixes to Clarify and MM integ tests
 * add p4d to smdataparallel supported instances
 * Mount metadata directory when starting local mode docker container
 * add integ test for profiler
 * Re-enable model monitor integration tests.

### Documentation Changes

 * add SageMaker distributed libraries documentation
 * update documentation for the new SageMaker Debugger APIs
 * minor updates to doc strings

## v2.18.0 (2020-12-03)

### Features

 * all de/serializers support content type
 * warn on 'Stopped' (non-Completed) jobs
 * all predictors support serializer/deserializer overrides

### Bug Fixes and Other Changes

 * v2 upgrade tool should ignore cell starting with '%'
 * use iterrows to iterate pandas dataframe
 * check for distributions in TF estimator

### Documentation Changes

 * Update link to Sagemaker PyTorch Docker Containers
 * create artifact restricted to SM context note

### Testing and Release Infrastructure

 * remove flaky assertion in test_integ_history_server
 * adjust assertion of TensorFlow MNIST test

## v2.17.0 (2020-12-02)

### Features

 * bump minor version for re:Invent 2020 features

## v2.16.4 (2020-12-01)

### Features

 * Add re:Invent 2020 features

### Bug Fixes and Other Changes

 * use eia python version fixture in integration tests
 * bump version to 2.17.0 for re:Invent-2020

### Documentation Changes

 * add feature store documentation

## v2.16.3.post0 (2020-11-17)

### Testing and Release Infrastructure

 * use ECR-hosted image for ubuntu:16.04

## v2.16.3 (2020-11-11)

### Bug Fixes and Other Changes

 * fix failures for multiple spark run() invocations

## v2.16.2 (2020-11-09)

### Bug Fixes and Other Changes

 * create default bucket only if needed

## v2.16.1 (2020-10-28)

### Bug Fixes and Other Changes

 * ensure 1p algos are compatible with forward-port

## v2.16.0.post0 (2020-10-28)

### Documentation Changes

 * clarify non-breaking changes after v1 forward port

## v2.16.0 (2020-10-27)

### Features

 * update image uri for neo tensorflow

## v2.15.4 (2020-10-26)

### Bug Fixes and Other Changes

 * add kms_key optional arg to Pipeline.deploy()

### Documentation Changes

 * Debugger API - improve docstrings and add examples

## v2.15.3 (2020-10-20)

### Bug Fixes and Other Changes

 * refactor _create_model_request

## v2.15.2 (2020-10-19)

### Bug Fixes and Other Changes

 * preserve model_dir bool value
 * refactor out batch transform job input generation

## v2.15.1 (2020-10-15)

### Bug Fixes and Other Changes

 * include more notebook tests, logger to warn
 * include managed spot training notebook test
 * add missing account IDs for af-south-1 and eu-south-1

## v2.15.0 (2020-10-07)

### Features

 * add network isolation support for PipelineModel
 * forward-port v1 names as deprecated aliases

### Bug Fixes and Other Changes

 * include additional docstyle improvements
 * check optional keyword before accessing
 * use local updated args; use train_max_wait
 * cross-platform file URI for Processing
 * update kwargs target attribute

### Documentation Changes

 * fix Spark class links
 * kwargs descriptions include clickable links
 * fix broken link to moved notebook

## v2.14.0 (2020-10-05)

### Features

 * upgrade Neo MxNet to 1.7

### Bug Fixes and Other Changes

 * add a condition to retrieve correct image URI for xgboost

## v2.13.0 (2020-09-30)

### Features

 * add xgboost framework version 1.2-1

### Bug Fixes and Other Changes

 * revert "feature: upgrade Neo MxNet to 1.7 (#1928)"

## v2.12.0 (2020-09-29)

### Features

 * upgrade Neo MxNet to 1.7

## v2.11.0 (2020-09-28)

### Features

 * Add SDK support for SparkML Serving Container version 2.4

### Bug Fixes and Other Changes

 * pin pytest version <6.1.0 to avoid pytest-rerunfailures breaking changes
 * temporarily skip the MxNet Neo test until we fix them

### Documentation Changes

 * fix conda setup for docs

## v2.10.0 (2020-09-23)

### Features

 * add inferentia pytorch inference container config

## v2.9.2 (2020-09-21)

### Bug Fixes and Other Changes

 * allow kms encryption upload for processing

## v2.9.1 (2020-09-17)

### Bug Fixes and Other Changes

 * update spark image_uri config with eu-north-1 account

## v2.9.0 (2020-09-17)

### Features

 * add MXNet 1.7.0 images

### Documentation Changes

 * removed Kubernetes workflow content

## v2.8.0 (2020-09-16)

### Features

 * add spark processing support to processing jobs

### Bug Fixes and Other Changes

 * remove DataFrame assert from unrelated test

## v2.7.0 (2020-09-15)

### Features

 * reshape Parents into experiment analytics dataframe

## v2.6.0 (2020-09-14)

### Features

 * add model monitor image accounts for af-south-1 and eu-south-1

### Bug Fixes and Other Changes

 * enforce some docstyle conventions

### Documentation Changes

 * fix CSVSerializer typo in v2.rst

## v2.5.5 (2020-09-10)

### Bug Fixes and Other Changes

 * update PyTorch 1.6.0 inference image uri config
 * set use_spot_instances and max_wait as init params from job description
 * run integ tests when image_uri_config jsons are changed
 * Revert "fix: update pytorch inference 1.6 image uri config (#1873)"
 * update pytorch inference 1.6 image uri config

### Documentation Changes

 * fix typo in v2.rst

### Testing and Release Infrastructure

 * fix PyTorch inference packed model integ test

## v2.5.4 (2020-09-08)

### Bug Fixes and Other Changes

 * update max_run_wait to max_wait in v2.rst for estimator parameters
 * Updating regional account ids for af-south-1 and eu-south-1
 * add account ids for af-south-1 and eu-south-1 for debugger rules

## v2.5.3 (2020-09-02)

### Bug Fixes and Other Changes

 * Revert "change: update image uri config for pytorch 1.6.0 inference (#1864)"
 * update image uri config for pytorch 1.6.0 inference
 * add missing framework version image uri config

## v2.5.2 (2020-08-31)

### Bug Fixes and Other Changes

 * refactor normalization of args for processing
 * set TF 2.1.1 as highest py2 version for TF
 * decrease integ test concurrency and increase delay between retries

## v2.5.1 (2020-08-27)

### Bug Fixes and Other Changes

 * formatting changes from updates to black

## v2.5.0 (2020-08-25)

### Features

 * add mypy tox target

### Bug Fixes and Other Changes

 * break out methods to get processing arguments
 * break out methods to get train arguments

## v2.4.2 (2020-08-24)

### Bug Fixes and Other Changes

 * check ast node on later renamers for cli v2 updater

### Documentation Changes

 * Clarify removals in v2

## v2.4.1 (2020-08-19)

### Bug Fixes and Other Changes

 * update rulesconfig to 0.1.5

## v2.4.0 (2020-08-17)

### Features

 * Neo algorithm accounts for af-south-1 and eu-south-1

### Bug Fixes and Other Changes

 * upgrade pytest and other deps, tox clean-up
 * upgrade airflow to 1.10.11
 * update exception assertion with new api change
 * docs: Add SerDe documentation

## v2.3.0 (2020-08-11)

### Features

 * support TF training 2.3

### Documentation Changes

 * update 1p estimators class description

## v2.2.0 (2020-08-10)

### Features

 * new 1P algorithm accounts for af-south-1 and eu-south-1

### Bug Fixes and Other Changes

 * update debugger us-east-1 account
 * docs: Add information on Amazon SageMaker Operators usage in China

## v2.1.0 (2020-08-06)

### Features

 * add DLC account numbers for af-south-1 and eu-south-1

## v2.0.1 (2020-08-05)

### Bug Fixes and Other Changes

 * use pathlib.PurePosixPath for S3 URLs and Unix paths
 * fix regions for updated RL images

### Documentation Changes

 * update CHANGELOG to reflect v2.0.0 changes

### Testing and Release Infrastructure

 * remove v2-incompatible notebooks from notebook build

## v2.0.0 (2020-08-04)

### Breaking Changes

 * rename s3_input to TrainingInput
 * Move _NumpyDeserializer to sagemaker.deserializers.NumpyDeserializer
 * rename numpy_to_record_serializer to RecordSerializer
 * Move _CsvDeserializer to sagemaker.deserializers and rename to CSVDeserializer
 * Move _JsonSerializer to sagemaker.serializers.JSONSerializer
 * Move _NPYSerializer to sagemaker.serializers and rename to NumpySerializer
 * Move _JsonDeserializer to sagemaker.deserializers.JSONDeserializer
 * Move _CsvSerializer to sagemaker.serializers.CSVSerializer
 * preserve script path when S3 source_dir is provided
 * use image_uris.retrieve() for XGBoost URIs
 * deprecate sagemaker.amazon.amazon_estimator.get_image_uri()
 * deprecate fw_registry module and use image_uris.retrieve() for SparkML
 * deprecate Python SDK CLI
 * Remove the content_types module
 * deprecate unused parameters
 * deprecate fw_utils.create_image_uri()
 * use images_uris.retrieve() for Debugger
 * deprecate fw_utils.parse_s3_url in favor of s3.parse_s3_url
 * deprecate unused functions from utils and fw_utils
 * Remove content_type and accept parameters from Predictor
 * Add parameters to deploy and remove parameters from create_model
 * Add LibSVM serializer for XGBoost predictor
 * move ShuffleConfig from sagemaker.session to sagemaker.inputs
 * deprecate get_ecr_image_uri_prefix
 * rename estimator.train_image() to estimator.training_image_uri()
 * deprecate is_version_equal_or_higher and is_version_equal_or_lower
 * default wait=True for HyperparameterTuner.fit() and Transformer.transform()
 * remove unused bin/sagemaker-submit file

### Features

 * start new module for retrieving prebuilt SageMaker image URIs
 * handle separate training/inference images and EI in image_uris.retrieve
 * add support for Amazon algorithms in image_uris.retrieve()
 * Add pandas deserializer
 * Remove LegacySerializer and LegacyDeserializer
 * Add sparse matrix serializer
 * Add v2 SerDe compatability
 * Add JSON Lines serializer
 * add framework upgrade tool
 * add 1p algorithm image_uris migration tool
 * Update migration tool to support breaking changes to create_model
 * support PyTorch 1.6 training

### Bug Fixes and Other Changes

 * handle named variables in v2 migration tool
 * add modifier for s3_input class
 * add XGBoost support to image_uris.retrieve()
 * add MXNet configuration to image_uris.retrieve()
 * add remaining Amazon algorithms for image_uris.retrieve()
 * add PyTorch configuration for image_uris.retrieve()
 * make image_scope optional for some images in image_uris.retrieve()
 * separate logs() from attach()
 * use image_uris.retrieve instead of fw_utils.create_image_uri for DLC frameworks
 * use images_uris.retrieve() for scikit-learn classes
 * use image_uris.retrieve() for RL images
 * Rename BaseDeserializer.deserialize data parameter
 * Add allow_pickle parameter to NumpyDeserializer
 * Fix scipy.sparse imports
 * Improve code style of SerDe compatibility
 * use image_uris.retrieve for Neo and Inferentia images
 * use generated RL version fixtures and update Ray version
 * use image_uris.retrieve() for ModelMonitor default image
 * use _framework_name for 'protected' attribute
 * Fix JSONLinesDeserializer
 * upgrade TFS version and fix py_versions KeyError
 * Fix PandasDeserializer tests to more accurately mock response
 * don't require instance_type for image_uris.retrieve() if only one option
 * ignore code cells with shell commands in v2 migration tool
 * Support multiple Accept types

### Documentation Changes

 * fix pip install command
 * document name changes for TFS classes
 * document v2.0.0 changes
 * update KFP full pipeline

### Testing and Release Infrastructure

 * generate Chainer latest version fixtures from config
 * use generated TensorFlow version fixtures
 * use generated MXNet version fixtures

## v1.72.0 (2020-07-29)

### Features

 * Neo: Add Granular Target Description support for compilation

### Documentation Changes

 * Add xgboost doc on bring your own model
 * fix typos on processing docs

## v1.71.1 (2020-07-27)

### Bug Fixes and Other Changes

 * remove redundant information from the user_agent string.

### Testing and Release Infrastructure

 * use unique model name in TFS integ tests
 * use pytest-cov instead of coverage

## v1.71.0 (2020-07-23)

### Features

 * Add mpi support for mxnet estimator api

### Bug Fixes and Other Changes

 * use 'sagemaker' logger instead of root logger
 * account for "py36" and "py37" in image tag parsing

## v1.70.2 (2020-07-22)

### Bug Fixes and Other Changes

 * convert network_config in processing_config to dict

### Documentation Changes

 * Add ECR URI Estimator example

## v1.70.1 (2020-07-21)

### Bug Fixes and Other Changes

 * Nullable fields in processing_config

## v1.70.0 (2020-07-20)

### Features

 * Add model monitor support for us-gov-west-1
 * support TFS 2.2

### Bug Fixes and Other Changes

 * reshape Artifacts into data frame in ExperimentsAnalytics

### Documentation Changes

 * fix MXNet version info for requirements.txt support

## v1.69.0 (2020-07-09)

### Features

 * Add ModelClientConfig Fields for Batch Transform

### Documentation Changes

 * add KFP Processing component

## v2.0.0.rc1 (2020-07-08)

### Breaking Changes

 * Move StreamDeserializer to sagemaker.deserializers
 * Move StringDeserializer to sagemaker.deserializers
 * rename record_deserializer to RecordDeserializer
 * remove "train_" where redundant in parameter/variable names
 * Add BytesDeserializer
 * rename image to image_uri
 * rename image_name to image_uri
 * create new inference resources during model.deploy() and model.transformer()
 * rename session parameter to sagemaker_session in S3 utility classes
 * rename distributions to distribution in TF/MXNet estimators
 * deprecate update_endpoint arg in deploy()
 * create new inference resources during estimator.deploy() or estimator.transformer()
 * deprecate delete_endpoint() for estimators and HyperparameterTuner
 * refactor Predictor attribute endpoint to endpoint_name
 * make instance_type optional for Airflow model configs
 * refactor name of RealTimePredictor to Predictor
 * remove check for Python 2 string in sagemaker.predictor._is_sequence_like()
 * deprecate sagemaker.utils.to_str()
 * drop Python 2 support

### Features

 * add BaseSerializer and BaseDeserializer
 * add Predictor.update_endpoint()

### Bug Fixes and Other Changes

 * handle "train_*" renames in v2 migration tool
 * handle image_uri rename for Session methods in v2 migration tool
 * Update BytesDeserializer accept header
 * handle image_uri rename for estimators and models in v2 migration tool
 * handle image_uri rename in Airflow model config functions in v2 migration tool
 * update migration tool for S3 utility functions
 * set _current_job_name and base_tuning_job_name in HyperparameterTuner.attach()
 * infer base name from job name in estimator.attach()
 * ensure generated names are < 63 characters when deploying compiled models
 * add TF migration documentation to error message

### Documentation Changes

 * update documentation with v2.0.0.rc1 changes
 * remove 'train_*' prefix from estimator parameters
 * update documentation for image_name/image --> image_uri

### Testing and Release Infrastructure

 * refactor matching logic in v2 migration tool
 * add cli modifier for RealTimePredictor and derived classes
 * change coverage settings to reduce intermittent errors
 * clean up pickle.load logic in integ tests
 * use fixture for Python version in framework integ tests
 * remove assumption of Python 2 unit test runs

## v1.68.0 (2020-07-07)

### Features

 * add spot instance support for AlgorithmEstimator

### Documentation Changes

 * add xgboost documentation for inference

## v1.67.1.post0 (2020-07-01)

### Documentation Changes

 * add Step Functions SDK info

## v1.67.1 (2020-06-30)

### Bug Fixes and Other Changes

 * add deprecation warnings for estimator.delete_endpoint() and tuner.delete_endpoint()

## v1.67.0 (2020-06-29)

### Features

 * Apache Airflow integration for SageMaker Processing Jobs

### Bug Fixes and Other Changes

 * fix punctuation in warning message

### Testing and Release Infrastructure

 * address warnings about pytest custom marks, error message checking, and yaml loading
 * mark long-running cron tests
 * fix tox test dependencies and bump coverage threshold to 86%

## v1.66.0 (2020-06-25)

### Features

 * add 3.8 as supported python version

### Testing and Release Infrastructure

 * upgrade airflow to latest stable version
 * update feature request issue template

## v1.65.1.post1 (2020-06-24)

### Testing and Release Infrastructure

 * add py38 to buildspecs

## v1.65.1.post0 (2020-06-22)

### Documentation Changes

 * document that Local Mode + local code doesn't support dependencies arg

### Testing and Release Infrastructure

 * upgrade Sphinx to 3.1.1

## v1.65.1 (2020-06-18)

### Bug Fixes and Other Changes

 * remove include_package_data=True from setup.py

### Documentation Changes

 * add some clarification to Processing docs

### Testing and Release Infrastructure

 * specify what kinds of clients in PR template

## v1.65.0 (2020-06-17)

### Features

 * support for describing hyperparameter tuning job

### Bug Fixes and Other Changes

 * update distributed GPU utilization warning message
 * set logs to False if wait is False in AutoML
 * workflow passing spot training param to training job

## v2.0.0.rc0 (2020-06-17)

### Breaking Changes

 * remove estimator parameters for TF legacy mode
 * remove legacy `TensorFlowModel` and `TensorFlowPredictor` classes
 * force image URI to be passed for legacy TF images
 * rename `sagemaker.tensorflow.serving` to `sagemaker.tensorflow.model`
 * require `framework_version` and `py_version` for framework estimator and model classes
 * change `Model` parameter order to make `model_data` optional

### Bug Fixes and Other Changes

 * add v2 migration tool

### Documentation Changes

 * update TF documentation to reflect breaking changes and how to upgrade
 * start v2 usage and migration documentation

### Testing and Release Infrastructure

 * remove scipy from dependencies
 * remove TF from optional dependencies

## v1.64.1 (2020-06-16)

### Bug Fixes and Other Changes

 * include py38 tox env and some dependency upgrades

## v1.64.0 (2020-06-15)

### Features

 * add support for SKLearn 0.23

## v1.63.0 (2020-06-12)

### Features

 * Allow selecting inference response content for automl generated models
 * Support for multi variant endpoint invocation with target variant param

### Documentation Changes

 * improve docstring and remove unavailable links

## v1.62.0 (2020-06-11)

### Features

 * Support for multi variant endpoint invocation with target variant param

### Bug Fixes and Other Changes

 * Revert "feature: Support for multi variant endpoint invocation with target variant param (#1571)"
 * make instance_type optional for prepare_container_def
 * docs: workflows navigation

### Documentation Changes

 * fix typo in MXNet documentation

## v1.61.0 (2020-06-09)

### Features

 * Use boto3 DEFAULT_SESSION when no boto3 session specified.

### Bug Fixes and Other Changes

 * remove v2 Session warnings
 * upgrade smdebug-rulesconfig to 0.1.4
 * explicitly handle arguments in create_model for sklearn and xgboost

## v1.60.2 (2020-05-29)

### Bug Fixes and Other Changes

 * [doc] Added Amazon Components for Kubeflow Pipelines

## v1.60.1.post0 (2020-05-28)

### Documentation Changes

 * clarify that entry_point must be in the root of source_dir (if applicable)

## v1.60.1 (2020-05-27)

### Bug Fixes and Other Changes

 * refactor the navigation

### Documentation Changes

 * fix undoc directive; removes extra tabs

## v1.60.0.post0 (2020-05-26)

### Documentation Changes

 * remove some duplicated documentation from main README
 * fix TF requirements.txt documentation

## v1.60.0 (2020-05-25)

### Features

 * support TensorFlow training 2.2

### Bug Fixes and Other Changes

 * blacklist unknown xgboost image versions
 * use format strings instead of os.path.join for S3 URI in S3Downloader

### Documentation Changes

 * consolidate framework version and image information

## v1.59.0 (2020-05-21)

### Features

 * MXNet elastic inference support

### Bug Fixes and Other Changes

 * add Batch Transform data processing options to Airflow config
 * add v2 warning messages
 * don't try to use local output path for KMS key in Local Mode

### Documentation Changes

 * add instructions for how to enable 'local code' for Local Mode

## v1.58.4 (2020-05-20)

### Bug Fixes and Other Changes

 * update AutoML default max_candidate value to use the service default
 * add describe_transform_job in session class

### Documentation Changes

 * clarify support for requirements.txt in Tensorflow docs

### Testing and Release Infrastructure

 * wait for DisassociateTrialComponent to take effect in experiment integ test cleanup

## v1.58.3 (2020-05-19)

### Bug Fixes and Other Changes

 * update DatasetFormat key name for sagemakerCaptureJson

### Documentation Changes

 * update Processing job max_runtime_in_seconds docstring

## v1.58.2.post0 (2020-05-18)

### Documentation Changes

 * specify S3 source_dir needs to point to a tar file
 * update PyTorch BYOM topic

## v1.58.2 (2020-05-13)

### Bug Fixes and Other Changes

 * address flake8 error

## v1.58.1 (2020-05-11)

### Bug Fixes and Other Changes

 * upgrade boto3 to 1.13.6

## v1.58.0 (2020-05-08)

### Features

 * support inter container traffic encryption for processing jobs

### Documentation Changes

 * add note that v2.0.0 plans have been posted

## v1.57.0 (2020-05-07)

### Features

 * add tensorflow training 1.15.2 py37 support
 * PyTorch 1.5.0 support

## v1.56.3 (2020-05-06)

### Bug Fixes and Other Changes

 * update xgboost latest image version

## v1.56.2 (2020-05-05)

### Bug Fixes and Other Changes

 * training_config returns MetricDefinitions
 * preserve inference script in model repack.

### Testing and Release Infrastructure

 * support Python 3.7

## v1.56.1.post1 (2020-04-29)

### Documentation Changes

 * document model.tar.gz structure for MXNet and PyTorch
 * add documentation for EstimatorBase parameters missing from docstring

## v1.56.1.post0 (2020-04-28)

### Testing and Release Infrastructure

 * add doc8 check for documentation files

## v1.56.1 (2020-04-27)

### Bug Fixes and Other Changes

 * add super() call in Local Mode DataSource subclasses
 * fix xgboost image incorrect latest version warning
 * allow output_path without trailing slash in Local Mode training jobs
 * allow S3 folder input to contain a trailing slash in Local Mode

### Documentation Changes

 * Add namespace-based setup for SageMaker Operators for Kubernetes
 * Add note about file URLs for Estimator methods in Local Mode

## v1.56.0 (2020-04-24)

### Features

 * add EIA support for TFS 1.15.0 and 2.0.0

### Bug Fixes and Other Changes

 * use format strings intead of os.path.join for Unix paths for Processing Jobs

## v1.55.4 (2020-04-17)

### Bug Fixes and Other Changes

 * use valid encryption key arg for S3 downloads
 * update sagemaker pytorch containers to external link
 * allow specifying model name when creating a Transformer from an Estimator
 * allow specifying model name in create_model() for TensorFlow, SKLearn, and XGBoost
 * allow specifying model name in create_model() for Chainer, MXNet, PyTorch, and RL

### Documentation Changes

 * fix wget endpoints
 * add Adobe Analytics; upgrade Sphinx and docs environment
 * Explain why default model_fn loads PyTorch-EI models to CPU by default
 * Set theme in conf.py
 * correct transform()'s wait default value to "False"

### Testing and Release Infrastructure

 * move unit tests for updating an endpoint to test_deploy.py
 * move Neo unit tests to a new file and directly use the Model class
 * move Model.deploy unit tests to separate file
 * add Model unit tests for delete_model and enable_network_isolation
 * skip integ tests in PR build if only unit tests are modified
 * add Model unit tests for prepare_container_def and _create_sagemaker_model
 * use Model class for model deployment unit tests
 * split model unit tests by Model, FrameworkModel, and ModelPackage
 * add Model unit tests for all transformer() params
 * add TF batch transform integ test with KMS and network isolation
 * use pytest fixtures in batch transform integ tests to train and upload to S3 only once
 * improve unit tests for creating Transformers and transform jobs
 * add PyTorch + custom model bucket batch transform integ test

## v1.55.3 (2020-04-08)

### Bug Fixes and Other Changes

 * remove .strip() from batch transform
 * allow model with network isolation when creating a Transformer from an Estimator
 * add enable_network_isolation to EstimatorBase

## v1.55.2 (2020-04-07)

### Bug Fixes and Other Changes

 * use .format instead of os.path.join for Processing S3 paths.

### Testing and Release Infrastructure

 * use m5.xlarge instances for "ap-northeast-1" region integ tests.

## v1.55.1 (2020-04-06)

### Bug Fixes and Other Changes

 * correct local mode behavior for CN regions

## v1.55.0.post0 (2020-04-06)

### Documentation Changes

 * fix documentation to provide working example.
 * add documentation for XGBoost
 * Correct comment in SKLearn Estimator about default Python version
 * document inferentia supported version
 * Merge Amazon Sagemaker Operators for Kubernetes and Kubernetes Jobs pages

### Testing and Release Infrastructure

 * turn on warnings as errors for docs builds

## v1.55.0 (2020-03-31)

### Features

 * support cn-north-1 and cn-northwest-1

## v1.54.0 (2020-03-31)

### Features

 * inferentia support

## v1.53.0 (2020-03-30)

### Features

 * Allow setting S3 endpoint URL for Local Session

### Bug Fixes and Other Changes

 * Pass kwargs from create_model to Model constructors
 * Warn if parameter server is used with multi-GPU instance

## v1.52.1 (2020-03-26)

### Bug Fixes and Other Changes

 * Fix local _SageMakerContainer detached mode (aws#1374)

## v1.52.0.post0 (2020-03-25)

### Documentation Changes

 * Add docs for debugger job support in operator

## v1.52.0 (2020-03-24)

### Features

 * add us-gov-west-1 to neo supported regions

## v1.51.4 (2020-03-23)

### Bug Fixes and Other Changes

 * Check that session is a LocalSession when using local mode
 * add tflite to Neo-supported frameworks
 * ignore tags with 'aws:' prefix when creating an EndpointConfig based on an existing one
 * allow custom image when calling deploy or create_model with various frameworks

### Documentation Changes

 * fix description of default model_dir for TF
 * add more details about PyTorch eia

## v1.51.3 (2020-03-12)

### Bug Fixes and Other Changes

 * make repack_model only removes py file when new entry_point provided

## v1.51.2 (2020-03-11)

### Bug Fixes and Other Changes

 * handle empty inputs/outputs in ProcessingJob.from_processing_name()
 * use DLC images for GovCloud

### Testing and Release Infrastructure

 * generate test job name at test start instead of module start

## v1.51.1 (2020-03-10)

### Bug Fixes and Other Changes

 * skip pytorch ei test in unsupported regions

### Documentation Changes

 * correct MultiString/MULTI_STRING docstring

## v1.51.0 (2020-03-09)

### Features

 * pytorch 1.3.1 eia support

### Documentation Changes

 * Update Kubernetes Operator default tag
 * improve docstring for tuner.best_estimator()

## v1.50.18.post0 (2020-03-05)

### Documentation Changes

 * correct Estimator code_location default S3 path

## v1.50.18 (2020-03-04)

### Bug Fixes and Other Changes

 * change default compile model max run to 15 mins

## v1.50.17.post0 (2020-03-03)

### Testing and Release Infrastructure

 * fix PR builds to run on changes to their own buildspecs
 * programmatically determine partition based on region

## v1.50.17 (2020-02-27)

### Bug Fixes and Other Changes

 * upgrade framework versions

## v1.50.16 (2020-02-26)

### Bug Fixes and Other Changes

 * use sagemaker_session when initializing Constraints and Statistics
 * add sagemaker_session parameter to DataCaptureConfig
 * make AutoML.deploy use self.sagemaker_session by default

### Testing and Release Infrastructure

 * unset region during integ tests
 * use sagemaker_session fixture in all Airflow tests
 * remove remaining TF legacy mode integ tests

## v1.50.15 (2020-02-25)

### Bug Fixes and Other Changes

 * enable Neo integ tests

## v1.50.14.post0 (2020-02-24)

### Testing and Release Infrastructure

 * remove TF framework mode notebooks from PR build
 * don't create docker network for all integ tests

## v1.50.14 (2020-02-20)

### Bug Fixes and Other Changes

 * don't use os.path.join for S3 path when repacking TFS model
 * dynamically determine AWS domain based on region

## v1.50.13 (2020-02-19)

### Bug Fixes and Other Changes

 * allow download_folder to download file even if bucket is more restricted

### Testing and Release Infrastructure

 * configure pylint to recognize boto3 and botocore as third-party imports
 * add multiple notebooks to notebook PR build

## v1.50.12 (2020-02-17)

### Bug Fixes and Other Changes

 * enable network isolation for amazon estimators

### Documentation Changes

 * clarify channel environment variables in PyTorch documentation

## v1.50.11 (2020-02-13)

### Bug Fixes and Other Changes

 * fix HyperparameterTuner.attach for Marketplace algorithms
 * move requests library from required packages to test dependencies
 * create Session or LocalSession if not specified in Model

### Documentation Changes

 * remove hardcoded list of target devices in compile()
 * Fix typo with SM_MODEL_DIR, missing quotes

## v1.50.10.post0 (2020-02-12)

### Documentation Changes

 * add documentation guidelines to CONTRIBUTING.md
 * Removed section numbering

## v1.50.10 (2020-02-11)

### Bug Fixes and Other Changes

 * remove NEO_ALLOWED_TARGET_INSTANCE_FAMILY

## v1.50.9.post0 (2020-02-06)

### Documentation Changes

 * remove labels from issue templates

## v1.50.9 (2020-02-04)

### Bug Fixes and Other Changes

 * account for EI and version-based ECR repo naming in serving_image_uri()

### Documentation Changes

 * correct broken AutoML API documentation link
 * fix MXNet version lists

## v1.50.8 (2020-01-30)

### Bug Fixes and Other Changes

 * disable Debugger defaults in unsupported regions
 * modify session and kms_utils to check for S3 bucket before creation
 * update docker-compose and PyYAML dependencies
 * enable smdebug for Horovod (MPI) training setup
 * create lib dir for dependencies safely (only if it doesn't exist yet).
 * create the correct session for MultiDataModel

### Documentation Changes

 * update links to the local mode notebooks examples.
 * Remove outdated badges from README
 * update links to TF notebook examples to link to script mode examples.
 * clean up headings, verb tenses, names, etc. in MXNet overview
 * Update SageMaker operator Helm chart installation guide

### Testing and Release Infrastructure

 * choose faster notebook for notebook PR build
 * properly fail PR build if has-matching-changes fails
 * properly fail PR build if has-matching-changes fails

## v1.50.7 (2020-01-20)

### Bug fixes and other changes

 * do not use script for TFS when entry_point is not provided
 * remove usage of pkg_resources
 * update py2 warning message since python 2 is deprecated
 * cleanup experiments, trials, and trial components in integ tests

## v1.50.6.post0 (2020-01-20)

### Documentation changes

 * add additional information to Transformer class transform function doc string

## v1.50.6 (2020-01-18)

### Bug fixes and other changes

 * Append serving to model framework name for PyTorch, MXNet, and TensorFlow

## v1.50.5 (2020-01-17)

### Bug fixes and other changes

 * Use serving_image_uri for Airflow

### Documentation changes

 * revise Processing docstrings for formatting and class links
 * Add processing readthedocs

## v1.50.4 (2020-01-16)

### Bug fixes and other changes

 * Remove version number from default version comment
 * remove remaining instances of python-dateutil pin
 * upgrade boto3 and remove python-dateutil pin

### Documentation changes

 * Add issue templates and configure issue template chooser
 * Update error type in delete_endpoint docstring
 * add version requirement for using "requirements.txt" when serving an MXNet model
 * update container dependency versions for MXNet and PyTorch
 * Update supported versions of PyTorch

## v1.50.3 (2020-01-15)

### Bug fixes and other changes

 * ignore private Automatic Model Tuning hyperparameter when attaching AlgorithmEstimator

### Documentation changes

 * add Debugger API docs

## v1.50.2 (2020-01-14)

### Bug fixes and other changes

 * add tests to quick canary
 * honor 'wait' flag when updating endpoint
 * add default framework version warning message in Model classes
 * Adding role arn explanation for sagemaker role
 * allow predictor to be returned from AutoML.deploy()
 * add PR checklist item about unique_name_from_base()
 * use unique_name_from_base for multi-algo tuning test
 * update copyright year in license header

### Documentation changes

 * add version requirement for using "requirement.txt" when serving a PyTorch model
 * add SageMaker Debugger overview
 * clarify requirements.txt usage for Chainer, MXNet, and Scikit-learn
 * change "associate" to "create" for OpenID connector
 * fix typo and improve clarity on installing packages via "requirements.txt"

## v1.50.1 (2020-01-07)

### Bug fixes and other changes

 * fix PyTorchModel deployment crash on Windows
 * make PyTorch empty framework_version warning include the latest PyTorch version

## v1.50.0 (2020-01-06)

### Features

 * allow disabling debugger_hook_config

### Bug fixes and other changes

 * relax urllib3 and requests restrictions.
 * Add uri as return statement for upload_string_as_file_body
 * refactor logic in fw_utils and fill in docstrings
 * increase poll from 5 to 30 for DescribeEndpoint lambda.
 * fix test_auto_ml tests for regions without ml.c4.xlarge hosts.
 * fix test_processing for regions without m4.xlarge instances.
 * reduce test's describe frequency to eliminate throttling error.
 * Increase number of retries when describing an endpoint since tf-2.0 has larger images and takes longer to start.

### Documentation changes

 * generalize Model Monitor documentation from SageMaker Studio tutorial

## v1.49.0 (2019-12-23)

### Features

 * Add support for TF-2.0.0.
 * create ProcessingJob from ARN and from name

### Bug fixes and other changes

 * Make tf tests tf-1.15 and tf-2.0 compatible.

### Documentation changes

 * add Model Monitor documentation
 * add link to Amazon algorithm estimator parent class to clarify **kwargs

## v1.48.1 (2019-12-18)

### Bug fixes and other changes

 * use name_from_base in auto_ml.py but unique_name_from_base in tests.
 * make test's custom bucket include region and account name.
 * add Keras to the list of Neo-supported frameworks

### Documentation changes

 * add link to parent classes to clarify **kwargs
 * add link to framework-related parent classes to clarify **kwargs

## v1.48.0 (2019-12-17)

### Features

 * allow setting the default bucket in Session

### Bug fixes and other changes

 * set integration test parallelization to 512
 * shorten base job name to avoid collision
 * multi model integration test to create ECR repo with unique names to allow independent parallel executions

## v1.47.1 (2019-12-16)

### Bug fixes and other changes

 * Revert "feature: allow setting the default bucket in Session (#1168)"

### Documentation changes

 * add AutoML README
 * add missing classes to API docs

## v1.47.0 (2019-12-13)

### Features

 * allow setting the default bucket in Session

### Bug fixes and other changes

 * allow processing users to run code in s3

## v1.46.0 (2019-12-12)

### Features

 * support Multi-Model endpoints

### Bug fixes and other changes

 * update PR template with items about tests, regional endpoints, and API docs

## v1.45.2 (2019-12-10)

### Bug fixes and other changes

 * modify schedule cleanup to abide by latest validations
 * lower log level when getting execution role from a SageMaker Notebook
 * Fix "ValueError: too many values to unpack (expected 2)" is occurred in windows local mode
 * allow ModelMonitor and Processor to take IAM role names (in addition to ARNs)

### Documentation changes

 * mention that the entry_point needs to be named inference.py for tfs

## v1.45.1 (2019-12-06)

### Bug fixes and other changes

 * create auto ml job for tests that based on existing job
 * fixing py2 support for latest TF version
 * fix tags in deploy call for generic estimators
 * make multi algo integration test assertion less specific

## v1.45.0 (2019-12-04)

### Features

 * add support for TF 1.15.0, PyTorch 1.3.1 and MXNet 1.6rc0.
 * add S3Downloader.list(s3_uri) functionality
 * introduce SageMaker AutoML
 * wrap up Processing feature
 * add a few minor features to Model Monitoring
 * add enable_sagemaker_metrics flag
 * Amazon SageMaker Model Monitoring
 * add utils.generate_tensorboard_url function
 * Add jobs list to Estimator

### Bug fixes and other changes

 * remove unnecessary boto model files
 * update boto version to >=1.10.32
 * correct Debugger tests
 * fix bug in monitor.attach() for empty network_config
 * Import smdebug_rulesconfig from PyPI
 * bump the version to 1.45.0 (publishes 1.46.0) for re:Invent-2019
 * correct AutoML imports and expose current_job_name
 * correct Model Monitor eu-west-3 image name.
 * use DLC prod images
 * remove unused env variable for Model Monitoring
 * aws model update
 * rename get_debugger_artifacts to latest_job_debugger_artifacts
 * remove retain flag from update_endpoint
 * correct S3Downloader behavior
 * consume smdebug_ruleconfig .whl for ITs
 * disable DebuggerHook and Rules for TF distributions
 * incorporate smdebug_ruleconfigs pkg until availability in PyPI
 * remove pre/post scripts per latest validations
 * update rules_config .whl
 * remove py_version from SKLearnProcessor
 * AutoML improvements
 * stop overwriting custom rules volume and type
 * fix tests due to latest server-side validations
 * Minor processing changes
 * minor processing changes (instance_count + docs)
 * update api to latest
 * Eureka master
 * Add support for xgboost version 0.90-2
 * SageMaker Debugger revision
 * Add support for SageMaker Debugger [WIP]
 * Fix linear learner crash when num_class is string and predict type is `multiclass_classifier`
 * Additional Processing Jobs integration tests
 * Migrate to updated Processing Jobs API
 * Processing Jobs revision round 2
 * Processing Jobs revision
 * remove instance_pools parameter from tuner
 * Multi-Algorithm Hyperparameter Tuning Support
 * Import Processors in init files
 * Remove SparkML Processors and corresponding unit tests
 * Processing Jobs Python SDK support

## v1.44.4 (2019-12-02)

### Bug fixes and other changes

 * Documentation for Amazon Sagemaker Operators

## v1.44.3 (2019-11-26)

### Bug fixes and other changes

 * move sagemaker config loading to LocalSession since it is only used for local code support.

### Documentation changes

 * fix docstring wording.

## v1.44.2 (2019-11-25)

### Bug fixes and other changes

 * add pyyaml dependencies to the required list.

### Documentation changes

 * Correct info on code_location parameter

## v1.44.1 (2019-11-21)

### Bug fixes and other changes

 * Remove local mode dependencies from required.

## v1.44.0 (2019-11-21)

### Features

 * separating sagemaker dependencies into more use case specific installable components.

### Bug fixes and other changes

 * remove docker-compose as a required dependency.

## v1.43.5 (2019-11-18)

### Bug fixes and other changes

 * remove red from possible colors when streaming logs

## v1.43.4.post1 (2019-10-29)

### Documentation changes

 * clarify that source_dir can be an S3 URI

## v1.43.4.post0 (2019-10-28)

### Documentation changes

 * clarify how to use parameter servers with distributed MXNet training

## v1.43.4 (2019-10-24)

### Bug fixes and other changes

 * use regional endpoint for STS in builds and tests

### Documentation changes

 * update link to point to ReadTheDocs

## v1.43.3 (2019-10-23)

### Bug fixes and other changes

 * exclude regions for P2 tests

## v1.43.2 (2019-10-21)

### Bug fixes and other changes

 * add support for me-south-1 region

## v1.43.1 (2019-10-17)

### Bug fixes and other changes

 * validation args now use default framework_version for TensorFlow

## v1.43.0 (2019-10-16)

### Features

 * Add support for PyTorch 1.2.0

## v1.42.9 (2019-10-14)

### Bug fixes and other changes

 * use default bucket for checkpoint_s3_uri integ test
 * use sts regional endpoint when creating default bucket
 * use us-west-2 endpoint for sts in buildspec
 * take checkpoint_s3_uri and checkpoint_local_path in Framework class

## v1.42.8 (2019-10-10)

### Bug fixes and other changes

 * add kwargs to create_model for 1p to work with kms

## v1.42.7 (2019-10-09)

### Bug fixes and other changes

 * paginating describe log streams

## v1.42.6.post0 (2019-10-07)

### Documentation changes

 * model local mode

## v1.42.6 (2019-10-03)

### Bug fixes and other changes

 * update tfs documentation for requirements.txt
 * support content_type in FileSystemInput
 * allowing account overrides in special regions

## v1.42.5 (2019-10-02)

### Bug fixes and other changes

 * update using_mxnet.rst

## v1.42.4 (2019-10-01)

### Bug fixes and other changes

 * Revert "fix issue-987 error by adding instance_type in endpoint_name (#1058)"
 * fix issue-987 error by adding instance_type in endpoint_name

## v1.42.3 (2019-09-26)

### Bug fixes and other changes

 * preserve EnableNetworkIsolation setting in attach
 * enable kms support for repack_model
 * support binary by NoneSplitter.
 * stop CI unit test code checks from running in parallel

## v1.42.2 (2019-09-25)

### Bug fixes and other changes

 * re-enable airflow_config tests

## v1.42.1 (2019-09-24)

### Bug fixes and other changes

 * lazy import of tensorflow module
 * skip airflow_config tests as they're blocking the release build
 * skip lda tests in regions that does not support it.
 * add airflow_config tests to canaries
 * use correct STS endpoint for us-iso-east-1

## v1.42.0 (2019-09-20)

### Features

 * add estimator preparation to airflow configuration

### Bug fixes and other changes

 * correct airflow workflow for BYO estimators.

## v1.41.0 (2019-09-20)

### Features

 * enable sklearn for network isolation mode

## v1.40.2 (2019-09-19)

### Bug fixes and other changes

 * use new ECR images in us-iso-east-1 for TF and MXNet

## v1.40.1 (2019-09-18)

### Bug fixes and other changes

 * expose kms_key parameter for deploying from training and hyperparameter tuning jobs

### Documentation changes

 * Update sklearn default predict_fn

## v1.40.0 (2019-09-17)

### Features

 * add support to TF 1.14 serving with elastic accelerator.

## v1.39.4 (2019-09-17)

### Bug fixes and other changes

 * pass enable_network_isolation when creating TF and SKLearn models

## v1.39.3 (2019-09-16)

### Bug fixes and other changes

 * expose vpc_config_override in transformer() methods
 * use Estimator.create_model in Estimator.transformer

## v1.39.2 (2019-09-11)

### Bug fixes and other changes

 * pass enable_network_isolation in Estimator.create_model
 * use p2 instead of p3 for the Horovod test

## v1.39.1 (2019-09-10)

### Bug fixes and other changes

 * copy dependencies into new folder when repacking model
 * make get_caller_identity_arn get role from DescribeNotebookInstance
 * add https to regional STS endpoint
 * clean up git support integ tests

## v1.39.0 (2019-09-09)

### Features

 * Estimator.fit like logs for transformer
 * handler for stopping transform job

### Bug fixes and other changes

 * remove hardcoded creds from integ test
 * remove hardcoded creds from integ test
 * Fix get_image_uri warning log for default xgboost version.
 * add enable_network_isolation to generic Estimator class
 * use regional endpoint when creating AWS STS client
 * update Sagemaker Neo regions
 * use cpu_instance_type fixture for stop_transform_job test
 * hyperparameter tuning with spot instances and checkpoints
 * skip efs and fsx integ tests in all regions

### Documentation changes

 * clarify some Local Mode limitations

## v1.38.6 (2019-09-04)

### Bug fixes and other changes

 * update: disable efs fsx integ tests in non-pdx regions
 * fix canary test failure issues
 * use us-east-1 for PR test runs

### Documentation changes

 * updated description for "accept" parameter in batch transform

## v1.38.5 (2019-09-02)

### Bug fixes and other changes

 * clean up resources created by file system set up when setup fails

## v1.38.4 (2019-08-29)

### Bug fixes and other changes

 * skip EFS tests until they are confirmed fixed.

### Documentation changes

 * add note to CONTRIBUTING to clarify automated formatting
 * add checkpoint section to using_mxnet topic

## v1.38.3 (2019-08-28)

### Bug fixes and other changes

 * change AMI ids in tests to be dynamic based on regions

## v1.38.2 (2019-08-27)

### Bug fixes and other changes

 * skip efs tests in non us-west-2 regions
 * refactor tests to use common retry method

## v1.38.1 (2019-08-26)

### Bug fixes and other changes

 * update py2 warning message
 * add logic to use asimov image for TF 1.14 py2

### Documentation changes

 * changed EFS directory path instructions in documentation and Docstrings

## v1.38.0 (2019-08-23)

### Features

 * support training inputs from EFS and FSx

## v1.37.2 (2019-08-20)

### Bug fixes and other changes

 * Add support for Managed Spot Training and Checkpoint support
 * Integration Tests now dynamically checks AZs

## v1.37.1 (2019-08-19)

### Bug fixes and other changes

 * eliminate dependency on mnist dataset website

### Documentation changes

 * refactor using_sklearn and fix minor errors in using_pytorch and using_chainer

## v1.37.0 (2019-08-15)

### Features

 * add XGBoost Estimator as new framework

### Bug fixes and other changes

 * fix tests for new regions
 * add update_endpoint for PipelineModel

### Documentation changes

 * refactor the using Chainer topic

## v1.36.4 (2019-08-13)

### Bug fixes and other changes

 * region build from staging pr

### Documentation changes

 * Refactor Using PyTorch topic for consistency

## v1.36.3 (2019-08-13)

### Bug fixes and other changes

 * fix integration test failures masked by timeout bug
 * prevent multiple values error in sklearn.transformer()
 * model.transformer() passes tags to create_model()

## v1.36.2 (2019-08-12)

### Bug fixes and other changes

 * rework CONTRIBUTING.md to include a development workflow

## v1.36.1 (2019-08-08)

### Bug fixes and other changes

 * prevent integration test's timeout functions from hiding failures

### Documentation changes

 * correct typo in using_sklearn.rst

## v1.36.0 (2019-08-07)

### Features

 * support for TensorFlow 1.14

### Bug fixes and other changes

 * ignore FI18 flake8 rule
 * allow Airflow enabled estimators to use absolute path entry_point

## v1.35.1 (2019-08-01)

### Bug fixes and other changes

 * update sklearn document to include 3p dependency installation

### Documentation changes

 * refactor and edit using_mxnet topic

## v1.35.0 (2019-07-31)

### Features

 * allow serving image to be specified when calling MXNet.deploy

## v1.34.3 (2019-07-30)

### Bug fixes and other changes

 * waiting for training tags to propagate in the test

## v1.34.2 (2019-07-29)

### Bug fixes and other changes

 * removing unnecessary tests cases
 * Replaced generic ValueError with custom subclass when reporting unexpected resource status

### Documentation changes

 * correct wording for Cloud9 environment setup instructions

## v1.34.1 (2019-07-23)

### Bug fixes and other changes

 * enable line-too-long Pylint check
 * improving Chainer integ tests
 * update TensorFlow script mode dependency list
 * improve documentation of some functions
 * update PyTorch version
 * allow serving script to be defined for deploy() and transformer() with frameworks
 * format and add missing docstring placeholders
 * add MXNet 1.4.1 support

### Documentation changes

 * add instructions for setting up Cloud9 environment.
 * update using_tensorflow topic

## v1.34.0 (2019-07-18)

### Features

 * Git integration for CodeCommit
 * deal with credentials for Git support for GitHub

### Bug fixes and other changes

 * modify TODO on disabled Pylint check
 * enable consider-using-ternary Pylint check
 * enable chained-comparison Pylint check
 * enable too-many-public-methods Pylint check
 * enable consider-using-in Pylint check
 * set num_processes_per_host only if provided by user
 * fix attach for 1P algorithm estimators
 * enable ungrouped-imports Pylint check
 * enable wrong-import-order Pylint check
 * enable attribute-defined-outside-init Pylint check
 * enable consider-merging-isinstance Pylint check
 * enable inconsistent-return-statements Pylint check
 * enable simplifiable-if-expression pylint checks
 * fix list serialization for 1P algos
 * enable no-else-return and no-else-raise pylint checks
 * enable unidiomatic-typecheck pylint check

## v1.33.0 (2019-07-10)

### Features

 * git support for hosting models
 * allow custom model name during deploy

### Bug fixes and other changes

 * remove TODO comment on import-error Pylint check
 * enable wrong-import-position pylint check
 * Revert "change: enable wrong-import-position pylint check (#907)"
 * enable signature-differs pylint check
 * enable wrong-import-position pylint check
 * enable logging-not-lazy pylint check
 * reset default output path in Transformer.transform
 * Add ap-northeast-1 to Neo algorithms region map

## v1.32.2 (2019-07-08)

### Bug fixes and other changes

 * enable logging-format-interpolation pylint check
 * remove superfluous parens per Pylint rule

### Documentation changes

 * add pypi, rtd, black badges to readme

## v1.32.1 (2019-07-04)

### Bug fixes and other changes

 * correct code per len-as-condition Pylint check
 * tighten pylint config and expand C and R exceptions
 * Update displaytime.sh
 * fix notebook tests
 * separate unit, local mode, and notebook tests in different buildspecs

### Documentation changes

 * refactor the overview topic in the sphinx project

## v1.32.0 (2019-07-02)

### Features

 * support Endpoint_type for TF transform

### Bug fixes and other changes

 * fix git test in test_estimator.py
 * Add ap-northeast-1 to Neo algorithms region map

## v1.31.1 (2019-07-01)

### Bug fixes and other changes

 * print build execution time
 * remove unnecessary failure case tests
 * build spec improvements.

## v1.31.0 (2019-06-27)

### Features

 * use deep learning images

### Bug fixes and other changes

 * Update buildspec.yml
 * allow only one integration test run per time
 * remove unnecessary P3 tests from TFS integration tests
 * add pytest.mark.local_mode annotation to broken tests

## v1.30.0 (2019-06-25)

### Features

 * add TensorFlow 1.13 support
 * add git_config and git_clone, validate method

### Bug fixes and other changes

 * add pytest.mark.local_mode annotation to broken tests

## v1.29.0 (2019-06-24)

### Features

 * network isolation mode in training

### Bug fixes and other changes

 * Integrate black into development process
 * moving not canary TFS tests to local mode

## v1.28.3 (2019-06-20)

### Bug fixes and other changes

 * update Sagemaker Neo regions and instance families

### Documentation changes

 * fix punctuation in MXNet version list
 * clean up MXNet and TF documentation

## v1.28.2 (2019-06-19)

### Bug fixes and other changes

 * prevent race condition in vpc tests

## v1.28.1 (2019-06-17)

### Bug fixes and other changes

 * Update setup.py

## v1.28.0 (2019-06-17)

### Features

 * Add DataProcessing Fields for Batch Transform

## v1.27.0 (2019-06-11)

### Features

 * add wait argument to estimator deploy

### Bug fixes and other changes

 * fix logger creation in Chainer integ test script

## v1.26.0 (2019-06-10)

### Features

 * emit estimator transformer tags to model
 * Add extra_args to enable encrypted objects upload

### Bug fixes and other changes

 * downgrade c5 in integ tests and test all TF Script Mode images

### Documentation changes

 * include FrameworkModel and ModelPackage in API docs

## v1.25.1 (2019-06-06)

### Bug fixes and other changes

 * use unique job name in hyperparameter tuning test

## v1.25.0 (2019-06-03)

### Features

 * repack_model support dependencies and code location

### Bug fixes and other changes

 * skip p2 tests in ap-south-east
 * add better default transform job name handling within Transformer

### Documentation changes

 * TFS support for pre/processing functions

## v1.24.0 (2019-05-29)

### Features

 * add region check for Neo service

## v1.23.0 (2019-05-27)

### Features

 * support MXNet 1.4 with MMS

### Documentation changes

 * update using_sklearn.rst parameter name

## v1.22.0 (2019-05-23)

### Features

 * add encryption option to "record_set"

### Bug fixes and other changes

 * honor source_dir from S3

## v1.21.2 (2019-05-22)

### Bug fixes and other changes

 * set _current_job_name in attach()
 * emit training jobs tags to estimator

## v1.21.1 (2019-05-21)

### Bug fixes and other changes

 * repack model function works without source directory

## v1.21.0 (2019-05-20)

### Features

 * Support for TFS preprocessing

## v1.20.3 (2019-05-15)

### Bug fixes and other changes

 * run tests if buildspec.yml has been modified
 * skip local file check for TF requirements file when source_dir is an S3 URI

### Documentation changes

 * fix docs in regards to transform_fn for mxnet

## v1.20.2 (2019-05-13)

### Bug fixes and other changes

 * pin pytest version to 4.4.1 to avoid pluggy version conflict

## v1.20.1 (2019-05-09)

### Bug fixes and other changes

 * update TrainingInputMode with s3_input InputMode

## v1.20.0 (2019-05-08)

### Features

 * add RL Ray 0.6.5 support

### Bug fixes and other changes

 * prevent false positive PR test results
 * adjust Ray test script for Ray 0.6.5

## v1.19.1 (2019-05-06)

### Bug fixes and other changes

 * add py2 deprecation message for the deep learning framework images

## v1.19.0 (2019-04-30)

### Features

 * add document embedding support to Object2Vec algorithm

## v1.18.19 (2019-04-30)

### Bug fixes and other changes

 * skip p2/p3 tests in eu-central-1

## v1.18.18 (2019-04-29)

### Bug fixes and other changes

 * add automatic model tuning integ test for TF script mode

## v1.18.17 (2019-04-25)

### Bug fixes and other changes

 * use unique names for test training jobs

## v1.18.16 (2019-04-24)

### Bug fixes and other changes

 * add KMS key option for Endpoint Configs
 * skip p2 test in regions without p2s, freeze urllib3, and specify allow_pickle=True for numpy
 * use correct TF version in empty framework_version warning
 * remove logging level overrides

### Documentation changes

 * add environment setup instructions to CONTRIBUTING.md
 * add clarification around framework version constants
 * remove duplicate content from workflow readme
 * remove duplicate content from RL readme

## v1.18.15 (2019-04-18)

### Bug fixes and other changes

 * fix propagation of tags to SageMaker endpoint

## v1.18.14.post1 (2019-04-17)

### Documentation changes

 * remove duplicate content from Chainer readme

## v1.18.14.post0 (2019-04-15)

### Documentation changes

 * remove duplicate content from PyTorch readme and fix internal links

## v1.18.14 (2019-04-11)

### Bug fixes and other changes

 * make Local Mode export artifacts even after failure

## v1.18.13 (2019-04-10)

### Bug fixes and other changes

 * skip horovod p3 test in region with no p3
 * use unique training job names in TensorFlow script mode integ tests

## v1.18.12 (2019-04-08)

### Bug fixes and other changes

 * add integ test for tagging
 * use unique names for test training jobs
 * Wrap horovod code inside main function
 * add csv deserializer
 * restore notebook test

## v1.18.11 (2019-04-04)

### Bug fixes and other changes

 * local data source relative path includes the first directory
 * upgrade pylint and fix tagging with SageMaker models

### Documentation changes

 * add info about unique job names

## v1.18.10 (2019-04-03)

### Bug fixes and other changes

 * make start time, end time and period configurable in sagemaker.analytics.TrainingJobAnalytics

### Documentation changes

 * fix typo of argument spelling in linear learner docstrings

## v1.18.9.post1 (2019-04-02)

### Documentation changes

 * spelling error correction

## v1.18.9.post0 (2019-04-01)

### Documentation changes

 * move RL readme content into sphinx project

## v1.18.9 (2019-03-28)

### Bug fixes

 * hyperparameter query failure on script mode estimator attached to complete job

### Other changes

 * add EI support for TFS framework

### Documentation changes

 * add third-party libraries sections to using_chainer and using_pytorch topics

## v1.18.8 (2019-03-26)

### Bug fixes

 * fix ECR URI validation
 * remove unrestrictive principal * from KMS policy tests.

### Documentation changes

 * edit description of local mode in overview.rst
 * add table of contents to using_chainer topic
 * fix formatting for HyperparameterTuner.attach()

## v1.18.7 (2019-03-21)

### Other changes

 * add pytest marks for integ tests using local mode
 * add account number and unit tests for govcloud

### Documentation changes

 * move chainer readme content into sphinx and fix broken link in using_mxnet

## v1.18.6.post0 (2019-03-20)

### Documentation changes

 * add mandatory sagemaker_role argument to Local mode example.

## v1.18.6 (2019-03-20)

### Changes

 * enable new release process
 * Update inference pipelines documentation
 * Migrate content from workflow and pytorch readmes into sphinx project
 * Propagate Tags from estimator to model, endpoint, and endpoint config

## 1.18.5

* bug-fix: pass kms id as parameter for uploading code with Server side encryption
* feature: ``PipelineModel``: Create a Transformer from a PipelineModel
* bug-fix: ``AlgorithmEstimator``: Make SupportedHyperParameters optional
* feature: ``Hyperparameter``: Support scaling hyperparameters
* doc-fix: Remove duplicate content from main README.rst, /tensorflow/README.rst, and /sklearn/README.rst and add links to readthedocs content

## 1.18.4

* doc-fix: Remove incorrect parameter for EI TFS Python README
* feature: ``Predictor``: delete SageMaker model
* feature: ``PipelineModel``: delete SageMaker model
* bug-fix: Estimator.attach works with training jobs without hyperparameters
* doc-fix: remove duplicate content from mxnet/README.rst
* doc-fix: move overview content in main README into sphynx project
* bug-fix: pass accelerator_type in ``deploy`` for REST API TFS ``Model``
* doc-fix: move content from tf/README.rst into sphynx project
* doc-fix: move content from sklearn/README.rst into sphynx project
* doc-fix: Improve new developer experience in README
* feature: Add support for Coach 0.11.1 for Tensorflow

## 1.18.3.post1

* doc-fix: fix README for PyPI

## 1.18.3

* doc-fix: update information about saving models in the MXNet README
* doc-fix: change ReadTheDocs links from latest to stable
* doc-fix: add ``transform_fn`` information and fix ``input_fn`` signature in the MXNet README
* feature: add support for ``Predictor`` to delete endpoint configuration by default when calling ``delete_endpoint()``
* feature: add support for ``Model`` to delete SageMaker model
* feature: add support for ``Transformer`` to delete SageMaker model
* bug-fix: fix default account for SKLearnModel

## 1.18.2

* enhancement: Include SageMaker Notebook Instance version number in boto3 user agent, if available.
* feature: Support for updating existing endpoint

## 1.18.1

* enhancement: Add ``tuner`` to imports in ``sagemaker/__init__.py``

## 1.18.0

* bug-fix: Handle StopIteration in CloudWatch Logs retrieval
* feature: Update EI TensorFlow latest version to 1.12
* feature: Support for Horovod

## 1.17.2

* feature: HyperparameterTuner: support VPC config

## 1.17.1

* enhancement: Workflow: Specify tasks from which training/tuning operator to transform/deploy in related operators
* feature: Supporting inter-container traffic encryption flag

## 1.17.0

* bug-fix: Workflow: Revert appending Airflow retry id to default job name
* feature: support for Tensorflow 1.12
* feature: support for Tensorflow Serving 1.12
* bug-fix: Revert appending Airflow retry id to default job name
* bug-fix: Session: don't allow get_execution_role() to return an ARN that's not a role but has "role" in the name
* bug-fix: Remove ``__all__`` from ``__init__.py`` files
* doc-fix: Add TFRecord split type to docs
* doc-fix: Mention ``SM_HPS`` environment variable in MXNet README
* doc-fix: Specify that Local Mode supports only framework and BYO cases
* doc-fix: Add missing classes to API docs
* doc-fix: Add information on necessary AWS permissions
* bug-fix: Remove PyYAML to let docker-compose install the right version
* feature: Update TensorFlow latest version to 1.12
* enhancement: Add Model.transformer()
* bug-fix: HyperparameterTuner: make ``include_cls_metadata`` default to ``False`` for everything except Frameworks

## 1.16.3

* bug-fix: Local Mode: Allow support for SSH in local mode
* bug-fix: Workflow: Append retry id to default Airflow job name to avoid name collisions in retry
* bug-fix: Local Mode: No longer requires s3 permissions to run local entry point file
* feature: Estimators: add support for PyTorch 1.0.0
* bug-fix: Local Mode: Move dependency on sagemaker_s3_output from rl.estimator to model
* doc-fix: Fix quotes in estimator.py and model.py

## 1.16.2

* enhancement: Check for S3 paths being passed as entry point
* feature: Add support for AugmentedManifestFile and ShuffleConfig
* bug-fix: Add version bound for requests module to avoid conflicts with docker-compose and docker-py
* bug-fix: Remove unnecessary dependency tensorflow
* doc-fix: Change ``distribution`` to ``distributions``
* bug-fix: Increase docker-compose http timeout and health check timeout to 120.
* feature: Local Mode: Add support for intermediate output to a local directory.
* bug-fix: Update PyYAML version to avoid conflicts with docker-compose
* doc-fix: Correct the numbered list in the table of contents
* doc-fix: Add Airflow API documentation
* feature: HyperparameterTuner: add Early Stopping support

## 1.16.1.post1

* Documentation: add documentation for Reinforcement Learning Estimator.
* Documentation: update TensorFlow README for Script Mode

## 1.16.1

* feature: update boto3 to version 1.9.55

## 1.16.0

* feature: Add 0.10.1 coach version
* feature: Add support for SageMaker Neo
* feature: Estimators: Add RLEstimator to provide support for Reinforcement Learning
* feature: Add support for Amazon Elastic Inference
* feature: Add support for Algorithm Estimators and ModelPackages: includes support for AWS Marketplace
* feature: Add SKLearn Estimator to provide support for SciKit Learn
* feature: Add Amazon SageMaker Semantic Segmentation algorithm to the registry
* feature: Add support for SageMaker Inference Pipelines
* feature: Add support for SparkML serving container

## 1.15.2

* bug-fix: Fix FileNotFoundError for entry_point without source_dir
* doc-fix: Add missing feature 1.5.0 in change log
* doc-fix: Add README for airflow

## 1.15.1

* enhancement: Local Mode: add explicit pull for serving
* feature: Estimators: dependencies attribute allows export of additional libraries into the container
* feature: Add APIs to export Airflow transform and deploy config
* bug-fix: Allow code_location argument to be S3 URI in training_config API
* enhancement: Local Mode: add explicit pull for serving

## 1.15.0

* feature: Estimator: add script mode and Python 3 support for TensorFlow
* bug-fix: Changes to use correct S3 bucket and time range for dataframes in TrainingJobAnalytics.
* bug-fix: Local Mode: correctly handle the case where the model output folder doesn't exist yet
* feature: Add APIs to export Airflow training, tuning and model config
* doc-fix: Fix typos in tensorflow serving documentation
* doc-fix: Add estimator base classes to API docs
* feature: HyperparameterTuner: add support for Automatic Model Tuning's Warm Start Jobs
* feature: HyperparameterTuner: Make input channels optional
* feature: Add support for Chainer 5.0
* feature: Estimator: add support for MetricDefinitions
* feature: Estimators: add support for Amazon IP Insights algorithm

## 1.14.2

* bug-fix: support ``CustomAttributes`` argument in local mode ``invoke_endpoint`` requests
* enhancement: add ``content_type`` parameter to ``sagemaker.tensorflow.serving.Predictor``
* doc-fix: add TensorFlow Serving Container docs
* doc-fix: fix rendering error in README.rst
* enhancement: Local Mode: support optional input channels
* build: added pylint
* build: upgrade docker-compose to 1.23
* enhancement: Frameworks: update warning for not setting framework_version as we aren't planning a breaking change anymore
* feature: Estimator: add script mode and Python 3 support for TensorFlow
* enhancement: Session: remove hardcoded 'training' from job status error message
* bug-fix: Updated Cloudwatch namespace for metrics in TrainingJobsAnalytics
* bug-fix: Changes to use correct s3 bucket and time range for dataframes in TrainingJobAnalytics.
* enhancement: Remove MetricDefinition lookup via tuning job in TrainingJobAnalytics

## 1.14.1

* feature: Estimators: add support for Amazon Object2Vec algorithm

## 1.14.0

* feature: add support for sagemaker-tensorflow-serving container
* feature: Estimator: make input channels optional

## 1.13.0

* feature: Estimator: add input mode to training channels
* feature: Estimator: add model_uri and model_channel_name parameters
* enhancement: Local Mode: support output_path. Can be either file:// or s3://
* enhancement: Added image uris for SageMaker built-in algorithms for SIN/LHR/BOM/SFO/YUL
* feature: Estimators: add support for MXNet 1.3.0, which introduces a new training script format
* feature: Documentation: add explanation for the new training script format used with MXNet
* feature: Estimators: add ``distributions`` for customizing distributed training with the new training script format

## 1.12.0

* feature: add support for TensorFlow 1.11.0

## 1.11.3

* feature: Local Mode: Add support for Batch Inference
* feature: Add timestamp to secondary status in training job output
* bug-fix: Local Mode: Set correct default values for additional_volumes and additional_env_vars
* enhancement: Local Mode: support nvidia-docker2 natively
* warning: Frameworks: add warning for upcoming breaking change that makes framework_version required

## 1.11.2

* enhancement: Enable setting VPC config when creating/deploying models
* enhancement: Local Mode: accept short lived credentials with a warning message
* bug-fix: Local Mode: pass in job name as parameter for training environment variable

## 1.11.1

* enhancement: Local Mode: add training environment variables for AWS region and job name
* doc-fix: Instruction on how to use preview version of PyTorch - 1.0.0.dev.
* doc-fix: add role to MXNet estimator example in readme
* bug-fix: default TensorFlow json serializer accepts dict of numpy arrays

## 1.11.0

* bug-fix: setting health check timeout limit on local mode to 30s
* bug-fix: make Hyperparameters in local mode optional.
* enhancement: add support for volume KMS key to Transformer
* feature: add support for GovCloud

## 1.10.1

* feature: add train_volume_kms_key parameter to Estimator classes
* doc-fix: add deprecation warning for current MXNet training script format
* doc-fix: add docs on deploying TensorFlow model directly from existing model
* doc-fix: fix code example for using Gzip compression for TensorFlow training data

## 1.10.0

* feature: add support for TensorFlow 1.10.0

## 1.9.3.1

* doc-fix: fix rst warnings in README.rst

## 1.9.3

* bug-fix: Local Mode: Create output/data directory expected by SageMaker Container.
* bug-fix: Estimator accepts the vpc configs made capable by 1.9.1

## 1.9.2

* feature: add support for TensorFlow 1.9

## 1.9.1

* bug-fix: Estimators: Fix serialization of single records
* bug-fix: deprecate enable_cloudwatch_metrics from Framework Estimators.
* enhancement: Enable VPC config in training job creation

## 1.9.0

* feature: Estimators: add support for MXNet 1.2.1

## 1.8.0

* bug-fix: removing PCA from tuner
* feature: Estimators: add support for Amazon k-nearest neighbors(KNN) algorithm

## 1.7.2

* bug-fix: Prediction output for the TF_JSON_SERIALIZER
* enhancement: Add better training job status report

## 1.7.1

* bug-fix: get_execution_role no longer fails if user can't call get_role
* bug-fix: Session: use existing model instead of failing during ``create_model()``
* enhancement: Estimator: allow for different role from the Estimator's when creating a Model or Transformer

## 1.7.0

* feature: Transformer: add support for batch transform jobs
* feature: Documentation: add instructions for using Pipe Mode with TensorFlow

## 1.6.1

* feature: Added multiclass classification support for linear learner algorithm.

## 1.6.0

* feature: Add Chainer 4.1.0 support

## 1.5.4

* feature: Added Docker Registry for all 1p algorithms in amazon_estimator.py
* feature: Added get_image_uri method for 1p algorithms in amazon_estimator.py
* Support SageMaker algorithms in FRA and SYD regions

## 1.5.3

* bug-fix: Can create TrainingJobAnalytics object without specifying metric_names.
* bug-fix: Session: include role path in ``get_execution_role()`` result
* bug-fix: Local Mode: fix RuntimeError handling

## 1.5.2

* Support SageMaker algorithms in ICN region

## 1.5.1

* enhancement: Let Framework models reuse code uploaded by Framework estimators
* enhancement: Unify generation of model uploaded code location
* feature: Change minimum required scipy from 1.0.0 to 0.19.0
* feature: Allow all Framework Estimators to use a custom docker image.
* feature: Option to add Tags on SageMaker Endpoints

## 1.5.0

* feature: Add Support for PyTorch Framework
* feature: Estimators: add support for TensorFlow 1.7.0
* feature: Estimators: add support for TensorFlow 1.8.0
* feature: Allow Local Serving of Models in S3
* enhancement: Allow option for ``HyperparameterTuner`` to not include estimator metadata in job
* bug-fix: Estimators: Join tensorboard thread after fitting

## 1.4.2

* bug-fix: Estimators: Fix attach for LDA
* bug-fix: Estimators: allow code_location to have no key prefix
* bug-fix: Local Mode: Fix s3 training data download when there is a trailing slash

## 1.4.1

* bug-fix: Local Mode: Fix for non Framework containers

## 1.4.0

* bug-fix: Remove __all__ and add noqa in __init__
* bug-fix: Estimators: Change max_iterations hyperparameter key for KMeans
* bug-fix: Estimators: Remove unused argument job_details for ``EstimatorBase.attach()``
* bug-fix: Local Mode: Show logs in Jupyter notebooks
* feature: HyperparameterTuner: Add support for hyperparameter tuning jobs
* feature: Analytics: Add functions for metrics in Training and Hyperparameter Tuning jobs
* feature: Estimators: add support for tagging training jobs

## 1.3.0

* feature: Add chainer

## 1.2.5

* bug-fix: Change module names to string type in __all__
* feature: Save training output files in local mode
* bug-fix: tensorflow-serving-api: SageMaker does not conflict with tensorflow-serving-api module version
* feature: Local Mode: add support for local training data using file://
* feature: Updated TensorFlow Serving api protobuf files
* bug-fix: No longer poll for logs from stopped training jobs

## 1.2.4

* feature: Estimators: add support for Amazon Random Cut Forest algorithm

## 1.2.3

* bug-fix: Fix local mode not using the right s3 bucket

## 1.2.2

* bug-fix: Estimators: fix valid range of hyper-parameter 'loss' in linear learner

## 1.2.1

* bug-fix: Change Local Mode to use a sagemaker-local docker network

## 1.2.0

* feature: Add Support for Local Mode
* feature: Estimators: add support for TensorFlow 1.6.0
* feature: Estimators: add support for MXNet 1.1.0
* feature: Frameworks: Use more idiomatic ECR repository naming scheme

## 1.1.3

* bug-fix: TensorFlow: Display updated data correctly for TensorBoard launched from ``run_tensorboard_locally=True``
* feature: Tests: create configurable ``sagemaker_session`` pytest fixture for all integration tests
* bug-fix: Estimators: fix inaccurate hyper-parameters in kmeans, pca and linear learner
* feature: Estimators: Add new hyperparameters for linear learner.

## 1.1.2

* bug-fix: Estimators: do not call create bucket if data location is provided

## 1.1.1

* feature: Estimators: add ``requirements.txt`` support for TensorFlow

## 1.1.0

* feature: Estimators: add support for TensorFlow-1.5.0
* feature: Estimators: add support for MXNet-1.0.0
* feature: Tests: use ``sagemaker_timestamp`` when creating endpoint names in integration tests
* feature: Session: print out billable seconds after training completes
* bug-fix: Estimators: fix LinearLearner and add unit tests
* bug-fix: Tests: fix timeouts for PCA async integration test
* feature: Predictors: allow ``predictor.predict()`` in the JSON serializer to accept dictionaries

## 1.0.4

* feature: Estimators: add support for Amazon Neural Topic Model(NTM) algorithm
* feature: Documentation: fix description of an argument of sagemaker.session.train
* feature: Documentation: add FM and LDA to the documentation
* feature: Estimators: add support for async fit
* bug-fix: Estimators: fix estimator role expansion

## 1.0.3

* feature: Estimators: add support for Amazon LDA algorithm
* feature: Hyperparameters: add data_type to hyperparameters
* feature: Documentation: update TensorFlow examples following API change
* feature: Session: support multi-part uploads
* feature: add new SageMaker CLI

## 1.0.2

* feature: Estimators: add support for Amazon FactorizationMachines algorithm
* feature: Session: correctly handle TooManyBuckets error_code in default_bucket method
* feature: Tests: add training failure tests for TF and MXNet
* feature: Documentation: show how to make predictions against existing endpoint
* feature: Estimators: implement write_spmatrix_to_sparse_tensor to support any scipy.sparse matrix

## 1.0.1

* api-change: Model: Remove support for 'supplemental_containers' when creating Model
* feature: Documentation: multiple updates
* feature: Tests: ignore tests data in tox.ini, increase timeout for endpoint creation, capture exceptions during endpoint deletion, tests for input-output functions
* feature: Logging: change to describe job every 30s when showing logs
* feature: Session: use custom user agent at all times
* feature: Setup: add travis file

## 1.0.0

* Initial commit<|MERGE_RESOLUTION|>--- conflicted
+++ resolved
@@ -1,7 +1,5 @@
 # Changelog
 
-<<<<<<< HEAD
-=======
 ## v2.243.0 (2025-03-27)
 
 ### Features
@@ -43,7 +41,6 @@
  * resolve infinite loop in _find_config on Windows systems
  * pipeline definition function doc update
 
->>>>>>> 8d88e285
 ## v2.241.0 (2025-03-06)
 
 ### Features
