--- conflicted
+++ resolved
@@ -1,7 +1,5 @@
 # Changelog
 
-<<<<<<< HEAD
-=======
 ## v2.240.0 (2025-02-25)
 
 ### Features
@@ -72,7 +70,6 @@
  * Allow telemetry only in supported regions
  * Fix ssh host policy
 
->>>>>>> f941b399
 ## v2.238.0 (2025-01-29)
 
 ### Features
