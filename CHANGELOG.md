# Changelog

<<<<<<< HEAD
=======
## v2.135.1.post0 (2023-03-02)

### Documentation Changes

 * update feature store dataset builder docs

## v2.135.1 (2023-03-01)

### Bug Fixes and Other Changes

 * Revert back to stable apache-airflow-providers-amazon from 7.2.1 to 4.0.0.
 * Typo in graviton algos
 * build(deps): bump apache-airflow-providers-amazon from 4.0.0 to 7.2.1 in /requirements/extras
 * Support cloning private repo using ssh key
 * Create a default SageMaker Session inside FeatureGroup class

### Documentation Changes

 * fix typo in README

## v2.135.0 (2023-02-23)

### Features

 * Add DLC accounts for MEL Region
 * allow use of short lived creds for local container

### Bug Fixes and Other Changes

 * update lambda function when function arn is provided

## v2.134.1 (2023-02-22)

### Bug Fixes and Other Changes

 * local mode deletion of temp files on job end
 * Cron expression resetting on update monitor
 * added support to update arguments in create_monitoring_schedule

## v2.134.0 (2023-02-22)

### Features

 * Add python 3.9 and spark 3.2 support for spark processor
 * Adding support for Multi Worker Mirrored Strategy in TF estimator

### Bug Fixes and Other Changes

 * tag permission issue - remove describe before create

## v2.133.0 (2023-02-18)

### Features

 * feature store with_feature_group functionality changes
 * Adding support for SageMaker Training Compiler PyTorch 1.13
 * support of the intelligent stopping in the tuner
 * AutoGluon 0.6.2 image_uris update
 * Support for flexible instance types in the HPO
 * Add business details and hyper parameters fields and update test_model_card.py

### Bug Fixes and Other Changes

 * disable the tuner test
 * Skip test_run_from_transform_job integ test to unblock python-sdk code pipeline
 * Revert "feature: feature store with_feature_group functionality changes"
 * advanced inference recommendation jobs parameters check
 * make model_config optional when predicted labels are provided for bias detection

## v2.132.0 (2023-02-07)

### Features

 * support cluster lifecycle management for Sagemaker EMR step
 * Inference recommendation id deployment support

## v2.131.1 (2023-02-03)

### Bug Fixes and Other Changes

 * test dub gpu integs with p3
 * fix(experiments/run.py): Stop duplication of RUN_TC_TAG on Consecutive Experiment Runs
 * Enable load_run without name args in Transform env
 * Remove confusing log line emitted during feature group ingestion
 * Enable Experiment integ test on beta clients
 * Make test_processor_with_role_as_pipeline_parameter more concrete

### Documentation Changes

 * add security note for the estimator hyperparameter arg
 * SageMaker distributed - model parallism library release note
 * Add a deprecation note for DetailedProfileConfig

## v2.131.0 (2023-01-31)

### Features

 * Display file diff on black-check
 * Support for environment variables in the HPO
 * Support role as PipelineParameter in Processor class
 * Add TrainingImageConfig support for SageMaker training jobs

### Bug Fixes and Other Changes

 * use FeatureGroup's Session in nonconcurrency ingestion
 * Update feature_group.py ingest() description
 * Do not use print function. User logger instead
 * Add batch_get_record and search API for FeatureStore
 * hashing problem for framework processors with identical source dirs

## v2.130.0 (2023-01-26)

### Features

 * Add PyTorch 1.13.1 to SDK
 * Adding image_uri config for DJL containers
 * Support specifying env-vars when creating model from model package
 * local download dir for Model and Estimator classes

### Bug Fixes and Other Changes

 * increase creation time slack minutes
 * Enable load_run auto pass in experiment config
 * Add us-isob-east-1 accounts and configs
 * Clean up Pipeline unit tests

## v2.129.0 (2023-01-19)

### Features

 * add p2 deprecation for PT>=1.13
 * TF2.11 Update to PySDK

### Bug Fixes and Other Changes

 * Improve Pipeline integ tests and fix resource leak
 * Update TF version to 2.8.4

## v2.128.0 (2023-01-10)

### Features

 * right_size() for inference recommender

### Bug Fixes and Other Changes

 * tf 2.9.3 release images
 * Retry ValueError for airflow tests

## v2.127.0 (2023-01-03)

### Features

 * tensorflow inference 2.10.1 release

## v2.126.0 (2022-12-22)

### Features

 * AutoGluon 0.6.1 image_uris

### Bug Fixes and Other Changes

 * Fix broken link in doc
 * Do not specify S3 path for disabled profiler

### Documentation Changes

 * fix the incorrect property reference

## v2.125.0 (2022-12-19)

### Features

 * add RandomSeed to support reproducible HPO

### Bug Fixes and Other Changes

 * Correct SageMaker Clarify API docstrings by changing JSONPath to JMESPath


>>>>>>> dfaea77f
## v2.124.0 (2022-12-16)

### Features

 * Doc update for TableFormatEnum
 * Add p4de to smddp supported instance types
 * Add disable_profiler field in config and propagate changes
 * Added doc update for dataset builder

### Bug Fixes and Other Changes

 * Use Async Inference Config when available for endpoint update

### Documentation Changes

 * smdistributed libraries release notes

## v2.123.0 (2022-12-15)

### Features

 * Add support for TF2.9.2 training images
 * Add SageMaker Experiment

## v2.122.0 (2022-12-14)

### Features

 * Feature Store dataset builder, delete_record, get_record, list_feature_group
 * Add OSU region to frameworks for DLC

### Bug Fixes and Other Changes

 * the Hyperband support fix for the HPO
 * unpin packaging version
 * Remove content type image/jpg from analysis configuration schema

## v2.121.2 (2022-12-12)

### Bug Fixes and Other Changes

 * Update for Tensorflow Serving 2.11 inference DLCs
 * Revert "fix: type hint of PySparkProcessor __init__"
 * Skip Bad Transform Test

## v2.121.1 (2022-12-09)

### Bug Fixes and Other Changes

 * Pop out ModelPackageName from pipeline definition
 * Fix failing jumpstart cache unit tests

## v2.121.0 (2022-12-08)

### Features

 * Algorithms Region Expansion OSU/DXB

### Bug Fixes and Other Changes

 * FrameworkProcessor S3 uploads
 * Add constraints file for apache-airflow

## v2.120.0 (2022-12-07)

### Features

 * Add Neo image uri config for Pytorch 1.12
 * Adding support for SageMaker Training Compiler in PyTorch estimator starting 1.12
 * Update registries with new region account number mappings.
 * Add DXB region to frameworks by DLC

### Bug Fixes and Other Changes

 * support idempotency for framework and spark processors

## v2.119.0 (2022-12-03)

### Features

 * Add Code Owners file
 * Added transform with monitoring pipeline step in transformer
 * Update TF 2.9 and TF 2.10 inference DLCs
 * make estimator accept json file as modelparallel config
 * SageMaker Training Compiler does not support p4de instances
 * Add support for SparkML v3.3

### Bug Fixes and Other Changes

 * Fix bug forcing uploaded tar to be named sourcedir
 * Update local_requirements.txt PyYAML version
 * refactoring : using with statement
 * Allow Py 3.7 for MMS Test Docker env
 * fix PySparkProcessor __init__ params type
 * type hint of PySparkProcessor __init__
 * Return ARM XGB/SKLearn tags if `image_scope` is `inference_graviton`
 * Update scipy to 1.7.3 to support M1 development envs
 * Fixing type hints for Spark processor that has instance type/count params in reverse order
 * Add DeepAR ap-northeast-3 repository.
 * Fix AsyncInferenceConfig documentation typo
 * fix ml_inf to ml_inf1 in Neo multi-version support
 * Fix type annotations
 * add neo mvp region accounts

## v2.118.0 (2022-12-01)

### Features

 * Update boto3 version to 1.26.20
 * support table format option for create feature group.
 * Support Amazon SageMaker Model Cards
 * support monitoring alerts api
 * Support Amazon SageMaker AutoMLStep

### Bug Fixes and Other Changes

 * integration test in anticipate of ProfilerConfig API changes
 * Add more integ test logic for AutoMLStep
 * update get_execution_role_arn to use role from DefaultSpaceSettings
 * bug on AutoMLInput to allow PipelineVariable
 * FinalMetricDataList is missing from the training job search resu…
 * add integration tests for Model Card
 * update AutoMLStep with cache improvement

### Documentation Changes

 * automlstep doc update

## v2.117.0 (2022-11-15)

### Features

 * add support for PT1.12.1

## v2.116.0 (2022-10-28)

### Features

 * support customized timeout for model data download and inference container startup health check for Hosting Endpoints
 * Trainium Neuron support for PyTorch
 * Pipelines cache keys update
 * Caching Improvements for SM Pipeline Workflows

## v2.115.0 (2022-10-27)

### Features

 * Add support for TF 2.10 training
 * Disable profiler for Trainium instance type
 * support the Hyperband strategy with the StrategyConfig
 * support the GridSearch strategy for hyperparameter optimization

### Bug Fixes and Other Changes

 * Update Graviton supported instance families

## v2.114.0 (2022-10-26)

### Features

 * Graviton support for XGB and SKLearn frameworks
 * Graviton support for PyTorch and Tensorflow frameworks
 * do not expand estimator role when it is pipeline parameter
 * added support for batch transform with model monitoring

### Bug Fixes and Other Changes

 * regex in tuning integs
 * remove debugger environment var set up
 * adjacent slash in s3 key
 * Fix Repack step auto install behavior
 * Add retry for airflow ParsingError

### Documentation Changes

 * doc fix

## v2.113.0 (2022-10-21)

### Features

 * support torch_distributed distribution for Trainium instances

### Bug Fixes and Other Changes

 * bump apache-airflow from 2.4.0 to 2.4.1 in /requirements/extras

### Documentation Changes

 * fix kwargs and descriptions of the smdmp checkpoint function
 * add the doc for the MonitorBatchTransformStep

## v2.112.2 (2022-10-11)

### Bug Fixes and Other Changes

 * Update Neo-TF2.x versions to TF2.9(.2)

### Documentation Changes

 * fix typo in PR template

## v2.112.1 (2022-10-10)

### Bug Fixes and Other Changes

 * fix(local-mode): loosen docker requirement to allow 6.0.0
 * CreateModelPackage API error for Scikit-learn and XGBoost frameworkss

## v2.112.0 (2022-10-09)

### Features

 * added monitor batch transform step (pipeline)

### Bug Fixes and Other Changes

 * Add PipelineVariable annotation to framework estimators

## v2.111.0 (2022-10-05)

### Features

 * Edit test file for supporting TF 2.10 training

### Bug Fixes and Other Changes

 * support kms key in processor pack local code
 * security issue by bumping apache-airflow from 2.3.4 to 2.4.0
 * instance count retrieval logic
 * Add regex for short-form sagemaker-xgboost tags
 * Upgrade attrs>=20.3.0,<23
 * Add PipelineVariable annotation to Amazon estimators

### Documentation Changes

 * add context for pytorch

## v2.110.0 (2022-09-27)

### Features

 * Support KeepAlivePeriodInSeconds for Training APIs
 * added ANALYSIS_CONFIG_SCHEMA_V1_0 in clarify
 * add model monitor image accounts for ap-southeast-3

### Bug Fixes and Other Changes

 * huggingface release test
 * Fixing the logic to return instanceCount for heterogeneousClusters
 * Disable type hints in doc signature and add PipelineVariable annotations in docstring
 * estimator hyperparameters in script mode

### Documentation Changes

 * Added link to example notebook for Pipelines local mode

## v2.109.0 (2022-09-09)

### Features

 * add search filters

### Bug Fixes and Other Changes

 * local pipeline step argument parsing bug
 * support fail_on_violation flag for check steps
 * fix links per app security scan
 * Add PipelineVariable annotation for all processor subclasses

### Documentation Changes

 * the SageMaker model parallel library 1.11.0 release

## v2.108.0 (2022-09-02)

### Features

 * Adding support in HuggingFace estimator for Training Compiler enhanced PyTorch 1.11

### Bug Fixes and Other Changes

 * add sagemaker clarify image account for cgk region
 * set PYTHONHASHSEED env variable to fixed value to fix intermittent failures in release pipeline
 * trcomp fixtures to override default fixtures for integ tests

### Documentation Changes

 * add more info about volume_size

## v2.107.0 (2022-08-29)

### Features

 * support python 3.10, update airflow dependency

### Bug Fixes and Other Changes

 * Add retry in session.py to check if training is finished

### Documentation Changes

 * remove Other tab in Built-in algorithms section and mi…

## v2.106.0 (2022-08-24)

### Features

 * Implement Kendra Search in RTD website

### Bug Fixes and Other Changes

 * Add primitive_or_expr() back to conditions
 * remove specifying env-vars when creating model from model package
 * Add CGK in config for Spark Image

## v2.105.0 (2022-08-19)

### Features

 * Added endpoint_name to clarify.ModelConfig
 * adding workgroup functionality to athena query

### Bug Fixes and Other Changes

 * disable debugger/profiler in cgk region
 * using unique name for lineage test to unblock PR checks

### Documentation Changes

 * update first-party algorithms and structural updates

## v2.104.0 (2022-08-17)

### Features

 * local mode executor implementation
 * Pipelines local mode setup
 * Add PT 1.12 support
 * added _AnalysisConfigGenerator for clarify

### Bug Fixes and Other Changes

 * yaml safe_load sagemaker config
 * pipelines local mode minor bug fixes
 * add local mode integ tests
 * implement local JsonGet function
 * Add Pipeline annotation in model base class and tensorflow estimator
 * Allow users to customize trial component display names for pipeline launched jobs
 * Update localmode code to decode urllib response as UTF8

### Documentation Changes

 * New content for Pipelines local mode
 * Correct documentation error

## v2.103.0 (2022-08-05)

### Features

 * AutoGluon 0.4.3 and 0.5.2 image_uris

### Bug Fixes and Other Changes

 * Revert "change: add a check to prevent launching a modelparallel job on CPU only instances"
 * Add gpu capability to local
 * Link PyTorch 1.11 to 1.11.0

## v2.102.0 (2022-08-04)

### Features

 * add warnings for xgboost specific rules in debugger rules
 * Add PyTorch DDP distribution support
 * Add test for profiler enablement with debugger_hook false

### Bug Fixes and Other Changes

 * Two letter language code must be supported
 * add a check to prevent launching a modelparallel job on CPU only instances
 * Allow StepCollection added in ConditionStep to be depended on
 * Add PipelineVariable annotation in framework models
 * skip managed spot training mxnet nb

### Documentation Changes

 * smdistributed libraries currency updates

## v2.101.1 (2022-07-28)

### Bug Fixes and Other Changes

 * added more ml frameworks supported by SageMaker Workflows
 * test: Vspecinteg2
 * Add PipelineVariable annotation in amazon models

## v2.101.0 (2022-07-27)

### Features

 * Algorithms region launch on CGK
 * enhance-bucket-override-support
 * infer framework and version
 * support clarify bias detection when facets not included
 * Add CGK region to frameworks by DLC

### Bug Fixes and Other Changes

 * Make repack step output path align with model repack path
 * Support parameterized source code input for TrainingStep

### Documentation Changes

 * heterogeneous cluster api doc fix
 * smdmp v1.10 release note

## v2.100.0 (2022-07-18)

### Features

 * upgrade to support python 3.10
 * Add target_model to support multi-model endpoints
 * Added support for feature group schema change and feature parameters

### Bug Fixes and Other Changes

 * enable model.register without 'inference' & 'transform' instances
 * rename RegisterModel inner steps to prevent duplicate step names
 * remove primitive_or_expr() from conditions
 * support pipeline variables for spark processors run arguments
 * make 'ModelInput' field optional for inference recommendation
 * Fix processing image uri param
 * fix: neo inferentia as compilation target not using framework ver

### Documentation Changes

 * SageMaker model parallel library v1.10.0 documentation
 * add detail & links to clarify docstrings

## v2.99.0 (2022-07-08)

### Features

 * heterogeneous cluster set up in distribution config
 * support heterogeneous cluster for training
 * include fields to work with inference recommender

### Bug Fixes and Other Changes

 * Moving the newly added field instance_group to the end of method
 * image_uri does not need to be specified with instance_groups
 * Loosen version of attrs dependency
 * Add PipelineVariable annotation in estimatory, processing, tuner, transformer base classes
 * model table link

### Documentation Changes

 * documentation for heterogeneous cluster

## v2.98.0 (2022-07-05)

### Features

 * Adding deepar image

### Documentation Changes

 * edit to clarify how to use inference.py

## v2.97.0 (2022-06-28)

### Deprecations and Removals

 * remove support for python 3.6

### Features

 * update prebuilt models documentation

### Bug Fixes and Other Changes

 * Skipping test_candidate_estimator_default_rerun_and_deploy
 * Update model name from 'compiled.pt' to 'model.pth' for neo
 * update pytest, skip hf integ temp
 * Add override_pipeline_parameter_var decorator to give grace period to update invalid pipeline var args

## v2.96.0 (2022-06-20)

### Features

 * Add helper method to generate pipeline adjacency list

### Bug Fixes and Other Changes

 * changing trcomp integ tests to be able to run in all regions

## v2.95.0 (2022-06-16)

### Features

 * Adding Training Compiler support for TensorFlow estimator starting TF 2.9
 * Add support for TF 2.9 training

### Bug Fixes and Other Changes

 * integs fallback from p3 to p2 instance
 * bucket exists check for session.default_bucket
 * make instance type fields as optional

### Documentation Changes

 * improvements on the docstring of ModelStep
 * Add XGBoostProcessor

## v2.94.0 (2022-06-07)

### Features

 * AutoGluon 0.4.2 image_uris support

## v2.93.1 (2022-06-06)

### Bug Fixes and Other Changes

 * add input parameterization tests for workflow job steps
 * add parameterized tests to transformer

## v2.93.0 (2022-06-03)

### Features

 * MxNet 1.9 support

### Bug Fixes and Other Changes

 * bump importlib-metadata version upperbound to support TF2.9
 * fix pipeline doc code example where process.run only accepts argument
 * Fix Tensorflow default model_dir generation when output_path is pipeline variable
 * Support transformer data parameterization

## v2.92.2 (2022-05-31)

### Bug Fixes and Other Changes

 * turn off Pipeline Parameter inheritance from python primitives
 * Add more validations for pipeline step new interfaces
 * Changed method description per AWS request

## v2.92.1 (2022-05-26)

### Bug Fixes and Other Changes

 * pin protobuf to < 4.0 to fix breaking change

## v2.92.0 (2022-05-26)

### Features

 * add 'Domain' property to RegisterModel step

### Bug Fixes and Other Changes

 * support estimator output path parameterization
 * Add back Prevent passing PipelineVariable object into image_uris.retrieve
 * jumpstart amt tracking
 * fix missing register method params for framework models
 * fix docstring for decorated functions
 * Documents: add sagemaker model building pipeline readthedocs

## v2.91.1 (2022-05-19)

### Bug Fixes and Other Changes

 * Revert Prevent passing PipelineVariable object into image_uris.retrieve

## v2.91.0 (2022-05-19)

### Features

 * Support Properties for StepCollection

### Bug Fixes and Other Changes

 * Prevent passing PipelineVariable object into image_uris.retrieve
 * support image_uri being property ref for model
 * ResourceConflictException from AWS Lambda on pipeline upsert

### Documentation Changes

 * release notes for SMDDP 1.4.1 and SMDMP 1.9.0

## v2.90.0 (2022-05-16)

### Features

 * Add ModelStep for SageMaker Model Building Pipeline

### Bug Fixes and Other Changes

 * update setup.py to add minimum python requirement of 3.6

## v2.89.0 (2022-05-11)

### Features

 * Add PT 1.11 support
 * add validation specification

### Bug Fixes and Other Changes

 * repack model locally when local_code local mode

### Documentation Changes

 * smdmp 1.8.1 release note

## v2.88.3 (2022-05-06)

### Bug Fixes and Other Changes

 * deprecate: Remove deprecated argument s3_data_distribution_type
 * Feat/jumpstart model table update

## v2.88.2 (2022-05-02)

### Bug Fixes and Other Changes

 * Automl integ describe job check
 * Implement subclass compatibility for workflow pipeline job steps

## v2.88.1 (2022-04-27)

### Bug Fixes and Other Changes

 * Add encryption setting to tar_and_upload_dir method

## v2.88.0 (2022-04-26)

### Features

 * jumpstart notebook utils -- list model ids, scripts, tasks, frameworks

### Bug Fixes and Other Changes

 * local mode printing of credentials during docker login closes #2180
 * disable endpoint context test

### Documentation Changes

 * sm model parallel 1.8.0 release notes

## v2.87.0 (2022-04-20)

### Features

 * Add Jumpstart example notebooks
 * add Tensorflow and Pytorch version for SM Training Compiler and expand to regular regions

### Bug Fixes and Other Changes

 * integs for training compiler in non-PDX regions
 * TrainingStep cache misses due to timestamp based job name
 * retry context delete
 * Add more logging when unexpected number of artifacts found

## v2.86.2 (2022-04-14)

### Bug Fixes and Other Changes

 * #using uuid to randomize, otherwise system timestamp is used

## v2.86.1 (2022-04-13)

### Bug Fixes and Other Changes

 * xgboost, sklearn network isolation for jumpstart

### Documentation Changes

 * fix minor typo

## v2.86.0 (2022-04-12)

### Features

 * Adds Spark Processing Notebook to Notebook Tests

## v2.85.0 (2022-04-11)

### Features

 * update lambda code on pipeline create/update/upsert for Lamb…
 * jumpstart model url
 * add serverless inference image_uri retrieve support

### Bug Fixes and Other Changes

 * Add back the Fix for Pipeline variables related customer issues
 * Support file URIs in ProcessingStep's code parameter

## v2.84.0 (2022-04-07)

### Features

 * dependabot integ - move all deps to requirements.txt
 * add xgboost framework version 1.5-1

## v2.83.0 (2022-04-04)

### Features

 * Hugging Face Transformers 4.17 for TF 2.6

### Bug Fixes and Other Changes

 * IOC image version select issue

## v2.82.2 (2022-04-01)

### Bug Fixes and Other Changes

 * Revert "fix: Fix Pipeline variables related customer issues (#2959)"
 * Refactor repack_model script injection, fixes tar.gz error

## v2.82.1 (2022-03-31)

### Bug Fixes and Other Changes

 * Update Inferentia Image URI Config
 * Fix Pipeline variables related customer issues
 * more logging info for static pipeline test data setup

## v2.82.0 (2022-03-30)

### Features

 * pluggable instance fallback mechanism, add CapacityError
 * support passing Env Vars to local mode training

## v2.81.1 (2022-03-29)

### Bug Fixes and Other Changes

 * Update black-check version, add support for Spark 3.1 Processing

## v2.81.0 (2022-03-26)

### Features

 * Retrieve data configuration
 * enable EnableInterContainerTrafficEncryption for model monitoring
 * Hugging Face Transformers 4.17 for PT 1.10

### Bug Fixes and Other Changes

 * remove `new` from serverless
 * temporarily skip tests impacted by data inconsistency
 * Implement override solution for pipeline variables

### Documentation Changes

 * add documentation for image_uri serverless use case
 * minor fixes for smddp 1.4.0 doc

## v2.80.0 (2022-03-18)

### Features

 * Add support for TF2.7
 * Add support for TF 2.8
 * TF242 ioc support
 * Add support for TF 2.6.3
 * Support for remote docker host
 * AutoGluon 0.3.2 and 0.4.0 image_uris

### Bug Fixes and Other Changes

 * Align max_wait definitions in EstimaorBase and Estimator
 * Add JumpStart model table build notification
 * gpu integs CapacityError - fallback to available compute
 * gpu integs CapacityError - fallback to available compute
 * jumpstart docs network isolation

### Documentation Changes

 * sagemaker distributed model parallel 1.7.0 doc

## v2.79.0 (2022-03-16)

### Features

 * Inferentia Neuron support for HuggingFace
 * custom base job name for jumpstart models/estimators
 * Python 3.9 for readthedocs

### Bug Fixes and Other Changes

 * container env generation for S3 URI and add test for the same

### Documentation Changes

 * the SageMaker distributed data parallel v1.4.0 release
 * update sagemaker training compiler docstring
 * smddp doc update

## v2.78.0 (2022-03-07)

### Features

 * TensorFlow 2.4 for Neo
 * Data Serializer

### Bug Fixes and Other Changes

 * Style update in DataSerializer
 * Remove sagemaker_job_name from hyperparameters in TrainingStep
 * reorganize test files for workflow
 * update code to get commit_id in codepipeline

## v2.77.1 (2022-02-25)

### Bug Fixes and Other Changes

 * jumpstart model table

## v2.77.0 (2022-02-22)

### Features

 * override jumpstart content bucket
 * jumpstart model ID suggestions
 * adding customer metadata support to registermodel step

### Bug Fixes and Other Changes

 * Improve Pipeline workflow unit test branch coverage
 * update lineage_trial_compoment get pipeline execution arn
 * Add lineage doc
 * Support primitive types for left value of ConditionSteps

## v2.76.0 (2022-02-17)

### Features

 * Add FailStep Support for Sagemaker Pipeline

### Bug Fixes and Other Changes

 * use recommended inference image uri from Neo API
 * pin test dependencies
 * Add exception in test_action
 * Update Static Endpoint
 * Add CMH to the non-P3 list

### Documentation Changes

 * Support for generation of Jumpstart model table on build

## v2.75.1 (2022-02-08)

### Bug Fixes and Other Changes

 * Add CMH to the non-P3 list

## v2.75.0 (2022-02-05)

### Features

 * JumpStart Integration
 * Adds support for async inference
 * Update instance types for integ test

### Bug Fixes and Other Changes

 * Revert "feature: CompilationStep support for Sagemaker Pipelines
 * gpu use p3/p2 per avail for region
 * jumpstart typo
 * pin pytest-xdist to avoid release failures
 * set sagemaker_connection and image_uri in register method
 * update to incorporate black v22, pin tox versions
 * Add deprecation warning in Clarify DataConfig

### Documentation Changes

 * Jumpstart doc strings and added new sections
 * Add Jumpstart support documentation

## v2.74.0 (2022-01-26)

### Features

 * Add support for SageMaker lineage queries context

### Bug Fixes and Other Changes

 * support specifying a facet by its column index

### Documentation Changes

 * more documentation for serverless inference

## v2.73.0 (2022-01-19)

### Features

 * Add EMRStep support in Sagemaker pipeline
 * Adds Lineage queries in artifact, context and trial components
 * Add support for SageMaker lineage queries in action
 * Adds support for Serverless inference
 * support checkpoint to be passed from estimator
 * support JsonGet/Join parameterization in tuning step Hyperparameters
 * Support model pipelines in CreateModelStep
 * enable python 3.9
 * Add models_v2 under lineage context

### Bug Fixes and Other Changes

 * allow kms_key to be passed for processing step
 * Remove duplicate vertex/edge in query lineage
 * update pricing link
 * Update CHANGELOG.md
 * fixes unnecessary session call while generating pipeline definition for lambda step

### Documentation Changes

 * Enhance smddp 1.2.2 doc
 * Document the available ExecutionVariables

## v2.72.3 (2022-01-10)

### Features

 * default repack encryption
 * support large pipeline
 * add support for pytorch 1.10.0
 
### Documentation Changes

 * SageMaker model parallel library 1.6.0 API doc

### Bug Fixes and Other Changes

 * Model Registration with BYO scripts
 * Add ContentType in test_auto_ml_describe
 * Re-deploy static integ test endpoint if it is not found
 * fix kmeans test deletion sequence, increment lineage statics
 * Increment static lineage pipeline
 * Fix lineage query integ tests
 * Add label_headers option for Clarify ModelExplainabilityMonitor
 * Add action type to lineage object
 * Collapse cross-account artifacts in query lineage response
 * Update CHANGELOG.md to remove defaulting dot characters

## v2.72.2 (2022-01-06)

### Bug Fixes and Other Changes

 * Update CHANGELOG.md
 * Increment static lineage pipeline
 * fix kmeans test deletion sequence, increment lineage statics
 * Re-deploy static integ test endpoint if it is not found
 * Add ContentType in test_auto_ml_describe
 * Model Registration with BYO scripts

### Documentation Changes

 * SageMaker model parallel library 1.6.0 API doc

## v2.72.1 (2021-12-20)

### Bug Fixes and Other Changes

 * typos and broken link
 * S3Input - add support for instance attributes
 * Prevent repack_model script from referencing nonexistent directories
 * Set ProcessingStep upload locations deterministically to avoid cache

## v2.72.0 (2021-12-13)

### Features

 * allow conditional parellel builds

### Bug Fixes and Other Changes

 * local mode - support relative file structure
 * fix endpoint bug

## v2.71.0 (2021-12-06)

### Features

 * Add support for TF 2.6
 * Adding PT 17/18 Repo
 * Add profile_name support for Feature Store ingestion

### Bug Fixes and Other Changes

 * Fix non-existent variable name
 * Add TF 2.6.2 on training
 * Recreate static lineage test data

## v2.70.0 (2021-12-02)

### Features

 * update boto3 minor version >= 1.20.18
 * Add support for SageMaker lineage queries
 * add CV shap explainability for SageMaker Clarify
 * add NLP support for SageMaker Clarify
 * Add support for ModelMonitor/Clarify integration in model building pipelines
 * adding support for transformers 4.11 for SM Training Compiler
 * SM Training Compiler with an UI to enable/disable compilation for HuggingFace DLCs to speedup training

### Bug Fixes and Other Changes

 * pin coveragepy
 * Add support for PyTorch 1.9.1
 * Update s3 path of scheduling analysis config on ClarifyCheckStep
 * documentation/logging to indicate correct place for DEBUG artifacts from SM trcomp
 * validate requested transformers version and use the best available version
 * Install custom pkgs

## v2.69.0 (2021-11-12)

### Features

 * Hugging Face Transformers 4.12 for Pt1.9/TF2.5

## v2.68.0 (2021-11-02)

### Features

 * CompilationStep support for Sagemaker Pipelines

## v2.67.0 (2021-11-01)

### Deprecations and Removals

 * deprecate Serverless Lambda model-predictor

### Features

 * add joinsource to DataConfig
 * Add support for Partial Dependence Plots(PDP) in SageMaker Clarify

### Bug Fixes and Other Changes

 * localmode subprocess parent process not sending SIGTERM to child
 * remove buildspec from repo

## v2.66.2.post0 (2021-10-28)

### Documentation Changes

 * Update estimator docstrings to add Fast File Mode

## v2.66.2 (2021-10-27)

### Bug Fixes and Other Changes

 * expose num_clusters parameter for clarify shap in shapconfig
 * Update cron job to run hourly

## v2.66.1 (2021-10-26)

### Bug Fixes and Other Changes

 * HuggingFace image_uri generation for inference
 * Update '_' and '/' with '-' in filename creation

## v2.66.0 (2021-10-25)

### Features

 * Add image_uris.retrieve() support for AutoGluon

### Documentation Changes

 * fix documentation for input types in estimator.fit
 * Add JsonGet v2 deprecation

## v2.65.0 (2021-10-21)

### Features

 * modify RLEstimator to use newly generated Ray image (1.6.0)
 * network isolation mode for xgboost
 * update clarify imageURI for PDT

### Bug Fixes and Other Changes

 * retry downstream_trials test
 * Add retries to pipeline execution

## v2.64.0 (2021-10-20)

### Deprecations and Removals

 * warn for deprecation - Lambda model-predictor

### Features

 * Add support for TF 2.5
 * Add a pre-push git hook

### Bug Fixes and Other Changes

 * add s3_analysis_config_output_path field in DataConfig constructor
 * make marketplace jobnames random

## v2.63.2 (2021-10-18)

### Bug Fixes and Other Changes

 * Update timeouts for integ tests from 20 to 40

## v2.63.1 (2021-10-14)

### Bug Fixes and Other Changes

 * HF estimator attach modified to work with py38

## v2.63.0 (2021-10-13)

### Features

 * support configurable retry for pipeline steps

## v2.62.0 (2021-10-12)

### Features

 * Hugging Face Transformers 4.10 for Pt1.8/TF2.4 & Transformers 4.11 for PT1.9&TF2.5

### Bug Fixes and Other Changes

 * repack_model script used in pipelines to support source_dir and dependencies

## v2.61.0 (2021-10-11)

### Features

 * add support for PyTorch 1.9.0

### Bug Fixes and Other Changes

 * Update TRAINING_DEFAULT_TIMEOUT_MINUTES to 40 min
 * notebook test for parallel PRs

## v2.60.0 (2021-10-08)

### Features

 * Add support for Hugging Face 4.10.2

## v2.59.8 (2021-10-07)

### Bug Fixes and Other Changes

 * fix feature store ingestion via data wrangler test

## v2.59.7 (2021-10-04)

### Bug Fixes and Other Changes

 * update feature request label
 * update bug template

## v2.59.6 (2021-09-30)

### Bug Fixes and Other Changes

 * ParamValidationError when scheduling a Clarify model monitor

## v2.59.5 (2021-09-29)

### Bug Fixes and Other Changes

 * support maps in step parameters

## v2.59.4 (2021-09-27)

### Bug Fixes and Other Changes

 * add checks for ExecutionRole in UserSettings, adds more unit tests
 * add pytorch 1.8.1 for huggingface

## v2.59.3.post0 (2021-09-22)

### Documentation Changes

 * Info about offline s3 bucket key when creating feature group

## v2.59.3 (2021-09-20)

## v2.59.2 (2021-09-15)

### Bug Fixes and Other Changes

 * unit tests for KIX and remove regional calls to boto

### Documentation Changes

 * Remove Shortbread

## v2.59.1.post0 (2021-09-13)

### Documentation Changes

 * update experiment config doc on fit method

## v2.59.1 (2021-09-02)

### Bug Fixes and Other Changes

 * pin docker to 5.0.0

## v2.59.0 (2021-09-01)

### Features

 * Add KIX account for SM XGBoost 1.2-2 and 1.3-1

### Bug Fixes and Other Changes

 * revert #2572 and address #2611

## v2.58.0 (2021-08-31)

### Features

 * update debugger for KIX
 * support displayName and description for pipeline steps

### Bug Fixes and Other Changes

 * localmode subprocess parent process not sending SIGTERM to child

## v2.57.0 (2021-08-30)

### Deprecations and Removals

 * Remove stale S3DownloadMode from test_session.py

### Features

 * update clarify imageURI for KIX

### Bug Fixes and Other Changes

 * propagate KMS key to model.deploy
 * Propagate tags and VPC configs to repack model steps

## v2.56.0 (2021-08-26)

### Features

 * Add NEO KIX Configuration
 * Algorithms region launch on KIX

### Bug Fixes and Other Changes

 * remove dots from CHANGELOG

## v2.55.0 (2021-08-25)

### Features

 * Add information of Amazon-provided analysis image used by Model Monitor

### Bug Fixes and Other Changes

 * Update Changelog to fix release
 * Fixing the order of populating container list
 * pass network isolation config to pipelineModel
 * Deference symbolic link when create tar file
 * multiprocess issue in feature_group.py
 * deprecate tag logic on Association

### Documentation Changes

 * add dataset_definition to processing page

## v2.54.0 (2021-08-16)

### Features

 * add pytorch 1.5.1 eia configuration

### Bug Fixes and Other Changes

 * issue #2253 where Processing job in Local mode would call Describe API

## v2.53.0 (2021-08-12)

### Features

 * support tuning step parameter range parameterization + support retry strategy in tuner

## v2.52.2.post0 (2021-08-11)

### Documentation Changes

 * clarify that default_bucket creates a bucket
 * Minor updates to Clarify API documentation

## v2.52.2 (2021-08-10)

### Bug Fixes and Other Changes

 * sklearn integ tests, remove swallowing exception on feature group delete attempt
 * sklearn integ test for custom bucket

### Documentation Changes

 * Fix dataset_definition links
 * Document LambdaModel and LambdaPredictor classes

## v2.52.1 (2021-08-06)

### Bug Fixes and Other Changes

 * revert #2251 changes for sklearn processor

## v2.52.0 (2021-08-05)

### Features

 * processors that support multiple Python files, requirements.txt, and dependencies.
 * support step object in step depends on list

### Bug Fixes and Other Changes

 * enable isolation while creating model from job
 * update `sagemaker.serverless` integration test
 * Use correct boto model name for RegisterModelStep properties

## v2.51.0 (2021-08-03)

### Features

 * add LambdaStep support for SageMaker Pipelines
 * support JsonGet for all step types

## v2.50.1 (2021-08-02)

### Bug Fixes and Other Changes

 * null checks for uploaded_code and entry_point

### Documentation Changes

 * update sagemaker.estimator.EstimatorBase
 * Mark baseline as optional in KernelSHAP.

## v2.50.0 (2021-07-28)

### Features

 * add KIX region to image_uris

### Bug Fixes and Other Changes

 * Rename `PredictorBase.delete_endpoint` as `PredictorBase.delete_predictor`
 * incorrect default argument for callback output parameter

### Documentation Changes

 * Remove years from copyright boilerplate
 * Fix documentation formatting for PySpark and SparkJar processors

### Testing and Release Infrastructure

 * enable py38 tox env

## v2.49.2 (2021-07-21)

### Bug Fixes and Other Changes

 * order of populating container list
 * upgrade Adobe Analytics cookie to 3.0

## v2.49.1 (2021-07-19)

### Bug Fixes and Other Changes

 * Set flag when debugger is disabled
 * KMS Key fix for kwargs
 * Update BiasConfig to accept multiple facet params

### Documentation Changes

 * Update huggingface estimator documentation

## v2.49.0 (2021-07-15)

### Features

 * Adding serial inference pipeline support to RegisterModel Step

### Documentation Changes

 * add tuning step get_top_model_s3_uri and callback step to doc
 * links for HF in sdk
 * Add Clarify module to Model Monitoring API docs

## v2.48.2 (2021-07-12)

### Bug Fixes and Other Changes

 * default time for compilation jobs
 * skip hf inference test

## v2.48.1 (2021-07-08)

### Bug Fixes and Other Changes

 * skip HF inference test
 * remove upsert from test_workflow

### Documentation Changes

 * Add Hugging Face docs
 * add tuning step to doc

## v2.48.0 (2021-07-07)

### Features

 * HuggingFace Inference

### Bug Fixes and Other Changes

 * add support for SageMaker workflow tuning step

## v2.47.2.post0 (2021-07-01)

### Documentation Changes

 * smddp 1.2.1 release note / convert md to rst
 * add smd model parallel 1.4.0 release note / restructure doc files

## v2.47.2 (2021-06-30)

### Bug Fixes and Other Changes

 * handle tags when upsert pipeine

## v2.47.1 (2021-06-27)

### Bug Fixes and Other Changes

 * revert "fix: jsonGet interpolation issue 2426 + allow step depends on pass in step instance (#2477)"

## v2.47.0 (2021-06-25)

### Features

 * support job_name_prefix for Clarify

### Bug Fixes and Other Changes

 * Add configuration option with headers for Clarify Explainability
 * jsonGet interpolation issue 2426 + allow step depends on pass in step instance
 * add default retries to feature group ingestion.
 * Update using_pytorch.rst
 * kms key does not propapate in register model step
 * Correctly interpolate Callback output parameters

## v2.46.1 (2021-06-22)

### Bug Fixes and Other Changes

 * Register model step tags

### Documentation Changes

 * update to include new batch_get_record api call
 * Correct type annotation for TrainingStep inputs
 * introduce input mode FastFile
 * update hf transformer version

## v2.46.0 (2021-06-15)

### Features

 * Add HF transformer version 4.6.1

### Bug Fixes and Other Changes

 * encode localmode payload to UTF-8
 * call DescribeDomain as fallback in get_execution_role
 * parameterize PT and TF version for HuggingFace tests

### Documentation Changes

 * Add import statement in Batch Transform Overview doc

## v2.45.0 (2021-06-07)

### Features

 * Add support for Callback steps in model building pipelines

## v2.44.0 (2021-06-01)

### Features

 * support endpoint_name_prefix, seed and version for Clarify

## v2.43.0 (2021-05-31)

### Features

 * add xgboost framework version 1.3-1

### Bug Fixes and Other Changes

 * remove duplicated tags in _append_project_tags

## v2.42.1 (2021-05-27)

### Bug Fixes and Other Changes

 * default value removed if zero for integer param

## v2.42.0 (2021-05-24)

### Features

 * support for custom pipeline execution name
 * Add data ingestion only data-wrangler flow recipe generation helper function

### Bug Fixes and Other Changes

 * add kms key for processing job code upload
 * remove failing notebooks from notebook pr test
 * fix in and not in condition bug
 * Update overview.rst

### Documentation Changes

 * Update "Ask a question" contact link
 * Update smdp docs with sparse_as_dense support

## v2.41.0 (2021-05-17)

### Features

 * add pipeline experiment config
 * add data wrangler processor
 * support RetryStrategy for training jobs

### Bug Fixes and Other Changes

 * fix repack pipeline step by putting inference.py in "code" sub dir
 * add data wrangler image uri
 * fix black-check errors

## v2.40.0 (2021-05-11)

### Features

 * add xgboost framework version 1.2-2

### Bug Fixes and Other Changes

 * fix get_execution_role on Studio
 * [fix] Check py_version existence in RegisterModel step

### Documentation Changes

 * SM Distributed EFA Launch

## v2.39.1 (2021-05-05)

### Bug Fixes and Other Changes

 * RegisterModel step and custom dependency support

### Documentation Changes

 * reverting SageMaker distributed data parallel EFA doc updates
 * adding new version, SM dist. data parallel 1.2.0.
 * add current Hugging Face supported versions
 * SMDDP 1.2.0 release notes

## v2.39.0.post0 (2021-05-04)

### Testing and Release Infrastructure

 * disable smdataparallel tests

## v2.39.0 (2021-04-28)

### Features

 * Add HF transformer version 4.5.0

### Bug Fixes and Other Changes

 * Allow hyperparameters in Tensorflow estimator to be parameterized

### Testing and Release Infrastructure

 * black format unit tests

## v2.38.0 (2021-04-21)

### Features

 * support multiprocess feature group ingest (#2111)

## v2.37.0 (2021-04-20)

### Features

 * add experiment_config for clarify processing job

### Documentation Changes

 * release notes for smdistributed.dataparallel v1.1.2

## v2.36.0 (2021-04-19)

### Features

 * enable smdataparallel custom mpi options support

## v2.35.0 (2021-04-14)

### Features

 * add support for PyTorch 1.8.1

### Bug Fixes and Other Changes

 * boto3 client param updated for feature store
 * Updated release notes and API doc for smd model parallel 1.3.1

## v2.34.0 (2021-04-12)

### Features

 * Add support for accelerator in Clarify

### Bug Fixes and Other Changes

 * add Documentation for how to use
 * enable local mode tests that were skipped
 * add integ test for HuggingFace with TensorFlow

### Documentation Changes

 * release notes for smdistributed.dataparallel v1.1.1
 * fixing the SageMaker distributed version references

### Testing and Release Infrastructure

 * pin version for ducutils

## v2.33.0 (2021-04-05)

### Features

 * Add environment variable support for SageMaker training job

### Bug Fixes and Other Changes

 * add version length mismatch validation for HuggingFace
 * Disable debugger when checkpointing is enabled with distributed training
 * map user context is list associations response

### Testing and Release Infrastructure

 * disable_profiler on mx-horovod test

## v2.32.1 (2021-04-01)

### Bug Fixes and Other Changes

 * disable profiler in some release tests
 * remove outdated notebook from test
 * add compilation option for ml_eia2
 * add short version to smdataparallel supported list

### Documentation Changes

 * creating a "latest" version sm distributed docs
 * add docs for Sagemaker Model Parallel 1.3, released with PT 1.8
 * update PyTorch version in doc

## v2.32.0 (2021-03-26)

### Features

 * upgrade neo mxnet to 1.8
 * Enable Profiler in China Regions

### Bug Fixes and Other Changes

 * use workflow parameters in training hyperparameters (#2114) (#2115)
 * skip HuggingFace tests in regions without p2 instances

### Documentation Changes

 * add Feature Store methods docs

## v2.31.1 (2021-03-23)

### Bug Fixes and Other Changes

 * added documentation for Hugging Face Estimator
 * mark HuggingFace tests as release tests

### Documentation Changes

 * adding version 1.1.0 docs for smdistributed.dataparallel

## v2.31.0 (2021-03-23)

### Features

 * add HuggingFace framework estimator
 * update TF framework version support
 * Support all processor types in ProcessingStep

### Bug Fixes and Other Changes

 * Add pipelines functions.

## v2.30.0 (2021-03-17)

### Features

 * add support for PyTorch 1.8.0
 * Allow users to send custom attributes to the model endpoint

### Bug Fixes and Other Changes

 * use ResolvedOutputS3Uir for Hive DDL LOCATION
 * Do lazy initialization in predictor

## v2.29.2 (2021-03-11)

### Bug Fixes and Other Changes

 * move pandas to required dependency from specific use cases

## v2.29.1 (2021-03-09)

### Bug Fixes and Other Changes

 * return all failed row indices in feature_group.ingest
 * move service-role path parsing for AmazonSageMaker-ExecutionRole for get_execution_role() into except block of IAM get_role() call and add warning message
 * add description parameter for RegisterModelStep
 * add type annotations for Lineage

### Documentation Changes

 * remove ellipsis from CHANGELOG.md

## v2.29.0 (2021-03-04)

### Features

 * add support for TensorFlow 2.4.1 for training, inference and data parallel
 * Support profiler config in the pipeline training job step
 * support PyTorch 1.7.1 training, inference and data parallel

## v2.28.0 (2021-03-03)

### Features

 * support creating endpoints with model images from private registries

## v2.27.1 (2021-03-03)

### Bug Fixes and Other Changes

 * Change Estimator.logs() to use latest_training_job.name
 * mask creds from docker commands in local mode. Closes #2118

### Documentation Changes

 * fix pipelines processing step typo
 * remove double 'enable-network-isolation' description

## v2.27.0 (2021-03-01)

### Features

 * add inference_id to predict

### Bug Fixes and Other Changes

 * disable profiler by default for regions not support it

### Documentation Changes

 * add TF 2.4.1 support to sm distributed data parallel docs and other updates

## v2.26.0 (2021-02-26)

### Features

 * Add Framework Version support for PyTorch compilation (Neo)

### Bug Fixes and Other Changes

 * add mxnet 1.7.0 eia configuration
 * update source constructor for lineage action and artifact

### Documentation Changes

 * fix typo in create_monitoring_schedule method

## v2.25.2 (2021-02-25)

### Bug Fixes and Other Changes

 * Use the output path to store the Clarify config file
 * feature group should ignore nan values
 * ignore failing smdataparallel test
 * Add tests for Training job & Transform job in visualizer
 * visualizer for pipeline processing job steps

### Documentation Changes

 * update doc for Elastic Inference MXNet 1.7.0

## v2.25.1 (2021-02-20)

### Bug Fixes and Other Changes

 * Add tests for visualizer to improve test coverage

### Documentation Changes

 * specify correct return type

### Testing and Release Infrastructure

 * rename canary_quick pytest mark to release

## v2.25.0 (2021-02-19)

### Features

 * Enable step caching
 * Add other Neo supported regions for Inferentia inference images

### Bug Fixes and Other Changes

 * remove FailStep from pipelines
 * use sagemaker_session in workflow tests
 * use ECR public for multidatamodel tests
 * add the mapping from py3 to cuda11 images
 * Add 30s cap time for tag tests
 * add build spec for slow tests
 * mark top 10 slow tests
 * remove slow test_run_xxx_monitor_baseline tests
 * pin astroid to 2.4.2

### Testing and Release Infrastructure

 * unmark more flaky integ tests
 * remove canary_quick pytest mark from flaky/unnecessary tests
 * remove python3.8 from buildspec
 * remove py38 tox env
 * fix release buildspec typo
 * unblock regional release builds
 * lower test TPS for experiment analytics
 * move package preparation and publishing to the deploy step

## v2.24.5 (2021-02-12)

### Bug Fixes and Other Changes

 * test_tag/test_tags method assert fix in association tests

### Documentation Changes

 * removing mention of TF 2.4 from SM distributed model parallel docs
 * adding details about mpi options, other small updates

## v2.24.4 (2021-02-09)

### Bug Fixes and Other Changes

 * add integration test for listing artifacts by type
 * List Associations integ tests

## v2.24.3 (2021-02-04)

### Bug Fixes and Other Changes

 * Remove pytest fixture and fix test_tag/s method

## v2.24.2 (2021-02-03)

### Bug Fixes and Other Changes

 * use 3.5 version of get-pip.py
 * SM DDP release notes/changelog files

### Documentation Changes

 * adding versioning to sm distributed data parallel docs

## v2.24.1 (2021-01-28)

### Bug Fixes and Other Changes

 * fix collect-tests tox env
 * create profiler specific unsupported regions
 * Update smd_model_parallel_pytorch.rst

## v2.24.0 (2021-01-22)

### Features

 * add support for Std:Join for pipelines
 * Map image name to image uri
 * friendly names for short URIs

### Bug Fixes and Other Changes

 * increase allowed time for search to get updated
 * refactor distribution config construction

### Documentation Changes

 * Add SMP 1.2.0 API docs

## v2.23.6 (2021-01-20)

### Bug Fixes and Other Changes

 * add artifact, action, context to virsualizer

## v2.23.5 (2021-01-18)

### Bug Fixes and Other Changes

 * increase time allowed for trial components to index

## v2.23.4.post0 (2021-01-14)

### Documentation Changes

 * update predict_fn implementation for PyTorch EIA 1.5.1

## v2.23.4 (2021-01-13)

### Bug Fixes and Other Changes

 * remove captureWarninig setting

## v2.23.3 (2021-01-12)

### Bug Fixes and Other Changes

 * improve optional dependency error message
 * add debugger rule container account in PDT
 * assert step execution first in pipeline test
 * add service inserted fields to generated Hive DDL

### Documentation Changes

 * fix description for max_wait
 * use correct classpath in V2 alias documentation.
 * Bad arg name in feat-store ingestion manager

## v2.23.2 (2021-01-06)

### Bug Fixes and Other Changes

 * remove shell=True in subprocess.check_output
 * use SecurityConfig dict key

### Documentation Changes

 * remove D212 from ignore to comply with PEP257 standards

## v2.23.1 (2020-12-29)

### Bug Fixes and Other Changes

 * update git utils temp file
 * Allow online store only FeatureGroups

### Documentation Changes

 * inform contributors when not to mark integration tests as canaries
 * adding change log for smd model parallel

## v2.23.0 (2020-12-23)

### Features

 * Add support for actions in debugger rules.

### Bug Fixes and Other Changes

 * include sparkml 2.4 in image uri config properly
 * Mount metadata dir only if it exists
 * allow urllib3 1.26

## v2.22.0 (2020-12-22)

### Features

 * Support local mode for Amazon SageMaker Processing jobs

### Bug Fixes and Other Changes

 * Add API enhancements for SMP
 * adjust naming convention; fix links
 * lower value used in featurestore test

### Documentation Changes

 * Update GTDD instructions

## v2.21.0 (2020-12-21)

### Features

 * remove D205 to enable PEP257 Docstring Conventions

### Bug Fixes and Other Changes

 * Pin smdebug-rulesconfig to 1.0.0
 * use itertuples to ingest pandas dataframe to FeatureStore

## v2.20.0 (2020-12-16)

### Features

 * add dataset definition support for processing jobs

### Bug Fixes and Other Changes

 * include workflow integ tests with clarify and debugger enabled
 * only run DataParallel and EdgePackaging tests in supported regions

### Documentation Changes

 * fix smp code example, add note for CUDA 11 to sdp
 * adding note about CUDA 11 to SMP. Small title update PyTorch

## v2.19.0 (2020-12-08)

### Features

 * add tensorflow 1.15.4 and 2.3.1 as valid versions
 * add py36 as valid python version for pytorch 1.6.0
 * auto-select container version for p4d and smdistributed
 * add edge packaging job support
 * Add Clarify Processor, Model Bias, Explainability, and Quality Monitors support. (#494)
 * add model parallelism support
 * add data parallelism support (#454) (#511)
 * support creating and updating profiler in training job (#444) (#526)

### Bug Fixes and Other Changes

 * bump boto3 and smdebug_rulesconfig versions for reinvent and enable data parallel integ tests
 * run UpdateTrainingJob tests only during allowed secondary status
 * Remove workarounds and apply fixes to Clarify and MM integ tests
 * add p4d to smdataparallel supported instances
 * Mount metadata directory when starting local mode docker container
 * add integ test for profiler
 * Re-enable model monitor integration tests.

### Documentation Changes

 * add SageMaker distributed libraries documentation
 * update documentation for the new SageMaker Debugger APIs
 * minor updates to doc strings

## v2.18.0 (2020-12-03)

### Features

 * all de/serializers support content type
 * warn on 'Stopped' (non-Completed) jobs
 * all predictors support serializer/deserializer overrides

### Bug Fixes and Other Changes

 * v2 upgrade tool should ignore cell starting with '%'
 * use iterrows to iterate pandas dataframe
 * check for distributions in TF estimator

### Documentation Changes

 * Update link to Sagemaker PyTorch Docker Containers
 * create artifact restricted to SM context note

### Testing and Release Infrastructure

 * remove flaky assertion in test_integ_history_server
 * adjust assertion of TensorFlow MNIST test

## v2.17.0 (2020-12-02)

### Features

 * bump minor version for re:Invent 2020 features

## v2.16.4 (2020-12-01)

### Features

 * Add re:Invent 2020 features

### Bug Fixes and Other Changes

 * use eia python version fixture in integration tests
 * bump version to 2.17.0 for re:Invent-2020

### Documentation Changes

 * add feature store documentation

## v2.16.3.post0 (2020-11-17)

### Testing and Release Infrastructure

 * use ECR-hosted image for ubuntu:16.04

## v2.16.3 (2020-11-11)

### Bug Fixes and Other Changes

 * fix failures for multiple spark run() invocations

## v2.16.2 (2020-11-09)

### Bug Fixes and Other Changes

 * create default bucket only if needed

## v2.16.1 (2020-10-28)

### Bug Fixes and Other Changes

 * ensure 1p algos are compatible with forward-port

## v2.16.0.post0 (2020-10-28)

### Documentation Changes

 * clarify non-breaking changes after v1 forward port

## v2.16.0 (2020-10-27)

### Features

 * update image uri for neo tensorflow

## v2.15.4 (2020-10-26)

### Bug Fixes and Other Changes

 * add kms_key optional arg to Pipeline.deploy()

### Documentation Changes

 * Debugger API - improve docstrings and add examples

## v2.15.3 (2020-10-20)

### Bug Fixes and Other Changes

 * refactor _create_model_request

## v2.15.2 (2020-10-19)

### Bug Fixes and Other Changes

 * preserve model_dir bool value
 * refactor out batch transform job input generation

## v2.15.1 (2020-10-15)

### Bug Fixes and Other Changes

 * include more notebook tests, logger to warn
 * include managed spot training notebook test
 * add missing account IDs for af-south-1 and eu-south-1

## v2.15.0 (2020-10-07)

### Features

 * add network isolation support for PipelineModel
 * forward-port v1 names as deprecated aliases

### Bug Fixes and Other Changes

 * include additional docstyle improvements
 * check optional keyword before accessing
 * use local updated args; use train_max_wait
 * cross-platform file URI for Processing
 * update kwargs target attribute

### Documentation Changes

 * fix Spark class links
 * kwargs descriptions include clickable links
 * fix broken link to moved notebook

## v2.14.0 (2020-10-05)

### Features

 * upgrade Neo MxNet to 1.7

### Bug Fixes and Other Changes

 * add a condition to retrieve correct image URI for xgboost

## v2.13.0 (2020-09-30)

### Features

 * add xgboost framework version 1.2-1

### Bug Fixes and Other Changes

 * revert "feature: upgrade Neo MxNet to 1.7 (#1928)"

## v2.12.0 (2020-09-29)

### Features

 * upgrade Neo MxNet to 1.7

## v2.11.0 (2020-09-28)

### Features

 * Add SDK support for SparkML Serving Container version 2.4

### Bug Fixes and Other Changes

 * pin pytest version <6.1.0 to avoid pytest-rerunfailures breaking changes
 * temporarily skip the MxNet Neo test until we fix them

### Documentation Changes

 * fix conda setup for docs

## v2.10.0 (2020-09-23)

### Features

 * add inferentia pytorch inference container config

## v2.9.2 (2020-09-21)

### Bug Fixes and Other Changes

 * allow kms encryption upload for processing

## v2.9.1 (2020-09-17)

### Bug Fixes and Other Changes

 * update spark image_uri config with eu-north-1 account

## v2.9.0 (2020-09-17)

### Features

 * add MXNet 1.7.0 images

### Documentation Changes

 * removed Kubernetes workflow content

## v2.8.0 (2020-09-16)

### Features

 * add spark processing support to processing jobs

### Bug Fixes and Other Changes

 * remove DataFrame assert from unrelated test

## v2.7.0 (2020-09-15)

### Features

 * reshape Parents into experiment analytics dataframe

## v2.6.0 (2020-09-14)

### Features

 * add model monitor image accounts for af-south-1 and eu-south-1

### Bug Fixes and Other Changes

 * enforce some docstyle conventions

### Documentation Changes

 * fix CSVSerializer typo in v2.rst

## v2.5.5 (2020-09-10)

### Bug Fixes and Other Changes

 * update PyTorch 1.6.0 inference image uri config
 * set use_spot_instances and max_wait as init params from job description
 * run integ tests when image_uri_config jsons are changed
 * Revert "fix: update pytorch inference 1.6 image uri config (#1873)"
 * update pytorch inference 1.6 image uri config

### Documentation Changes

 * fix typo in v2.rst

### Testing and Release Infrastructure

 * fix PyTorch inference packed model integ test

## v2.5.4 (2020-09-08)

### Bug Fixes and Other Changes

 * update max_run_wait to max_wait in v2.rst for estimator parameters
 * Updating regional account ids for af-south-1 and eu-south-1
 * add account ids for af-south-1 and eu-south-1 for debugger rules

## v2.5.3 (2020-09-02)

### Bug Fixes and Other Changes

 * Revert "change: update image uri config for pytorch 1.6.0 inference (#1864)"
 * update image uri config for pytorch 1.6.0 inference
 * add missing framework version image uri config

## v2.5.2 (2020-08-31)

### Bug Fixes and Other Changes

 * refactor normalization of args for processing
 * set TF 2.1.1 as highest py2 version for TF
 * decrease integ test concurrency and increase delay between retries

## v2.5.1 (2020-08-27)

### Bug Fixes and Other Changes

 * formatting changes from updates to black

## v2.5.0 (2020-08-25)

### Features

 * add mypy tox target

### Bug Fixes and Other Changes

 * break out methods to get processing arguments
 * break out methods to get train arguments

## v2.4.2 (2020-08-24)

### Bug Fixes and Other Changes

 * check ast node on later renamers for cli v2 updater

### Documentation Changes

 * Clarify removals in v2

## v2.4.1 (2020-08-19)

### Bug Fixes and Other Changes

 * update rulesconfig to 0.1.5

## v2.4.0 (2020-08-17)

### Features

 * Neo algorithm accounts for af-south-1 and eu-south-1

### Bug Fixes and Other Changes

 * upgrade pytest and other deps, tox clean-up
 * upgrade airflow to 1.10.11
 * update exception assertion with new api change
 * docs: Add SerDe documentation

## v2.3.0 (2020-08-11)

### Features

 * support TF training 2.3

### Documentation Changes

 * update 1p estimators class description

## v2.2.0 (2020-08-10)

### Features

 * new 1P algorithm accounts for af-south-1 and eu-south-1

### Bug Fixes and Other Changes

 * update debugger us-east-1 account
 * docs: Add information on Amazon SageMaker Operators usage in China

## v2.1.0 (2020-08-06)

### Features

 * add DLC account numbers for af-south-1 and eu-south-1

## v2.0.1 (2020-08-05)

### Bug Fixes and Other Changes

 * use pathlib.PurePosixPath for S3 URLs and Unix paths
 * fix regions for updated RL images

### Documentation Changes

 * update CHANGELOG to reflect v2.0.0 changes

### Testing and Release Infrastructure

 * remove v2-incompatible notebooks from notebook build

## v2.0.0 (2020-08-04)

### Breaking Changes

 * rename s3_input to TrainingInput
 * Move _NumpyDeserializer to sagemaker.deserializers.NumpyDeserializer
 * rename numpy_to_record_serializer to RecordSerializer
 * Move _CsvDeserializer to sagemaker.deserializers and rename to CSVDeserializer
 * Move _JsonSerializer to sagemaker.serializers.JSONSerializer
 * Move _NPYSerializer to sagemaker.serializers and rename to NumpySerializer
 * Move _JsonDeserializer to sagemaker.deserializers.JSONDeserializer
 * Move _CsvSerializer to sagemaker.serializers.CSVSerializer
 * preserve script path when S3 source_dir is provided
 * use image_uris.retrieve() for XGBoost URIs
 * deprecate sagemaker.amazon.amazon_estimator.get_image_uri()
 * deprecate fw_registry module and use image_uris.retrieve() for SparkML
 * deprecate Python SDK CLI
 * Remove the content_types module
 * deprecate unused parameters
 * deprecate fw_utils.create_image_uri()
 * use images_uris.retrieve() for Debugger
 * deprecate fw_utils.parse_s3_url in favor of s3.parse_s3_url
 * deprecate unused functions from utils and fw_utils
 * Remove content_type and accept parameters from Predictor
 * Add parameters to deploy and remove parameters from create_model
 * Add LibSVM serializer for XGBoost predictor
 * move ShuffleConfig from sagemaker.session to sagemaker.inputs
 * deprecate get_ecr_image_uri_prefix
 * rename estimator.train_image() to estimator.training_image_uri()
 * deprecate is_version_equal_or_higher and is_version_equal_or_lower
 * default wait=True for HyperparameterTuner.fit() and Transformer.transform()
 * remove unused bin/sagemaker-submit file

### Features

 * start new module for retrieving prebuilt SageMaker image URIs
 * handle separate training/inference images and EI in image_uris.retrieve
 * add support for Amazon algorithms in image_uris.retrieve()
 * Add pandas deserializer
 * Remove LegacySerializer and LegacyDeserializer
 * Add sparse matrix serializer
 * Add v2 SerDe compatability
 * Add JSON Lines serializer
 * add framework upgrade tool
 * add 1p algorithm image_uris migration tool
 * Update migration tool to support breaking changes to create_model
 * support PyTorch 1.6 training

### Bug Fixes and Other Changes

 * handle named variables in v2 migration tool
 * add modifier for s3_input class
 * add XGBoost support to image_uris.retrieve()
 * add MXNet configuration to image_uris.retrieve()
 * add remaining Amazon algorithms for image_uris.retrieve()
 * add PyTorch configuration for image_uris.retrieve()
 * make image_scope optional for some images in image_uris.retrieve()
 * separate logs() from attach()
 * use image_uris.retrieve instead of fw_utils.create_image_uri for DLC frameworks
 * use images_uris.retrieve() for scikit-learn classes
 * use image_uris.retrieve() for RL images
 * Rename BaseDeserializer.deserialize data parameter
 * Add allow_pickle parameter to NumpyDeserializer
 * Fix scipy.sparse imports
 * Improve code style of SerDe compatibility
 * use image_uris.retrieve for Neo and Inferentia images
 * use generated RL version fixtures and update Ray version
 * use image_uris.retrieve() for ModelMonitor default image
 * use _framework_name for 'protected' attribute
 * Fix JSONLinesDeserializer
 * upgrade TFS version and fix py_versions KeyError
 * Fix PandasDeserializer tests to more accurately mock response
 * don't require instance_type for image_uris.retrieve() if only one option
 * ignore code cells with shell commands in v2 migration tool
 * Support multiple Accept types

### Documentation Changes

 * fix pip install command
 * document name changes for TFS classes
 * document v2.0.0 changes
 * update KFP full pipeline

### Testing and Release Infrastructure

 * generate Chainer latest version fixtures from config
 * use generated TensorFlow version fixtures
 * use generated MXNet version fixtures

## v1.72.0 (2020-07-29)

### Features

 * Neo: Add Granular Target Description support for compilation

### Documentation Changes

 * Add xgboost doc on bring your own model
 * fix typos on processing docs

## v1.71.1 (2020-07-27)

### Bug Fixes and Other Changes

 * remove redundant information from the user_agent string.

### Testing and Release Infrastructure

 * use unique model name in TFS integ tests
 * use pytest-cov instead of coverage

## v1.71.0 (2020-07-23)

### Features

 * Add mpi support for mxnet estimator api

### Bug Fixes and Other Changes

 * use 'sagemaker' logger instead of root logger
 * account for "py36" and "py37" in image tag parsing

## v1.70.2 (2020-07-22)

### Bug Fixes and Other Changes

 * convert network_config in processing_config to dict

### Documentation Changes

 * Add ECR URI Estimator example

## v1.70.1 (2020-07-21)

### Bug Fixes and Other Changes

 * Nullable fields in processing_config

## v1.70.0 (2020-07-20)

### Features

 * Add model monitor support for us-gov-west-1
 * support TFS 2.2

### Bug Fixes and Other Changes

 * reshape Artifacts into data frame in ExperimentsAnalytics

### Documentation Changes

 * fix MXNet version info for requirements.txt support

## v1.69.0 (2020-07-09)

### Features

 * Add ModelClientConfig Fields for Batch Transform

### Documentation Changes

 * add KFP Processing component

## v2.0.0.rc1 (2020-07-08)

### Breaking Changes

 * Move StreamDeserializer to sagemaker.deserializers
 * Move StringDeserializer to sagemaker.deserializers
 * rename record_deserializer to RecordDeserializer
 * remove "train_" where redundant in parameter/variable names
 * Add BytesDeserializer
 * rename image to image_uri
 * rename image_name to image_uri
 * create new inference resources during model.deploy() and model.transformer()
 * rename session parameter to sagemaker_session in S3 utility classes
 * rename distributions to distribution in TF/MXNet estimators
 * deprecate update_endpoint arg in deploy()
 * create new inference resources during estimator.deploy() or estimator.transformer()
 * deprecate delete_endpoint() for estimators and HyperparameterTuner
 * refactor Predictor attribute endpoint to endpoint_name
 * make instance_type optional for Airflow model configs
 * refactor name of RealTimePredictor to Predictor
 * remove check for Python 2 string in sagemaker.predictor._is_sequence_like()
 * deprecate sagemaker.utils.to_str()
 * drop Python 2 support

### Features

 * add BaseSerializer and BaseDeserializer
 * add Predictor.update_endpoint()

### Bug Fixes and Other Changes

 * handle "train_*" renames in v2 migration tool
 * handle image_uri rename for Session methods in v2 migration tool
 * Update BytesDeserializer accept header
 * handle image_uri rename for estimators and models in v2 migration tool
 * handle image_uri rename in Airflow model config functions in v2 migration tool
 * update migration tool for S3 utility functions
 * set _current_job_name and base_tuning_job_name in HyperparameterTuner.attach()
 * infer base name from job name in estimator.attach()
 * ensure generated names are < 63 characters when deploying compiled models
 * add TF migration documentation to error message

### Documentation Changes

 * update documentation with v2.0.0.rc1 changes
 * remove 'train_*' prefix from estimator parameters
 * update documentation for image_name/image --> image_uri

### Testing and Release Infrastructure

 * refactor matching logic in v2 migration tool
 * add cli modifier for RealTimePredictor and derived classes
 * change coverage settings to reduce intermittent errors
 * clean up pickle.load logic in integ tests
 * use fixture for Python version in framework integ tests
 * remove assumption of Python 2 unit test runs

## v1.68.0 (2020-07-07)

### Features

 * add spot instance support for AlgorithmEstimator

### Documentation Changes

 * add xgboost documentation for inference

## v1.67.1.post0 (2020-07-01)

### Documentation Changes

 * add Step Functions SDK info

## v1.67.1 (2020-06-30)

### Bug Fixes and Other Changes

 * add deprecation warnings for estimator.delete_endpoint() and tuner.delete_endpoint()

## v1.67.0 (2020-06-29)

### Features

 * Apache Airflow integration for SageMaker Processing Jobs

### Bug Fixes and Other Changes

 * fix punctuation in warning message

### Testing and Release Infrastructure

 * address warnings about pytest custom marks, error message checking, and yaml loading
 * mark long-running cron tests
 * fix tox test dependencies and bump coverage threshold to 86%

## v1.66.0 (2020-06-25)

### Features

 * add 3.8 as supported python version

### Testing and Release Infrastructure

 * upgrade airflow to latest stable version
 * update feature request issue template

## v1.65.1.post1 (2020-06-24)

### Testing and Release Infrastructure

 * add py38 to buildspecs

## v1.65.1.post0 (2020-06-22)

### Documentation Changes

 * document that Local Mode + local code doesn't support dependencies arg

### Testing and Release Infrastructure

 * upgrade Sphinx to 3.1.1

## v1.65.1 (2020-06-18)

### Bug Fixes and Other Changes

 * remove include_package_data=True from setup.py

### Documentation Changes

 * add some clarification to Processing docs

### Testing and Release Infrastructure

 * specify what kinds of clients in PR template

## v1.65.0 (2020-06-17)

### Features

 * support for describing hyperparameter tuning job

### Bug Fixes and Other Changes

 * update distributed GPU utilization warning message
 * set logs to False if wait is False in AutoML
 * workflow passing spot training param to training job

## v2.0.0.rc0 (2020-06-17)

### Breaking Changes

 * remove estimator parameters for TF legacy mode
 * remove legacy `TensorFlowModel` and `TensorFlowPredictor` classes
 * force image URI to be passed for legacy TF images
 * rename `sagemaker.tensorflow.serving` to `sagemaker.tensorflow.model`
 * require `framework_version` and `py_version` for framework estimator and model classes
 * change `Model` parameter order to make `model_data` optional

### Bug Fixes and Other Changes

 * add v2 migration tool

### Documentation Changes

 * update TF documentation to reflect breaking changes and how to upgrade
 * start v2 usage and migration documentation

### Testing and Release Infrastructure

 * remove scipy from dependencies
 * remove TF from optional dependencies

## v1.64.1 (2020-06-16)

### Bug Fixes and Other Changes

 * include py38 tox env and some dependency upgrades

## v1.64.0 (2020-06-15)

### Features

 * add support for SKLearn 0.23

## v1.63.0 (2020-06-12)

### Features

 * Allow selecting inference response content for automl generated models
 * Support for multi variant endpoint invocation with target variant param

### Documentation Changes

 * improve docstring and remove unavailable links

## v1.62.0 (2020-06-11)

### Features

 * Support for multi variant endpoint invocation with target variant param

### Bug Fixes and Other Changes

 * Revert "feature: Support for multi variant endpoint invocation with target variant param (#1571)"
 * make instance_type optional for prepare_container_def
 * docs: workflows navigation

### Documentation Changes

 * fix typo in MXNet documentation

## v1.61.0 (2020-06-09)

### Features

 * Use boto3 DEFAULT_SESSION when no boto3 session specified.

### Bug Fixes and Other Changes

 * remove v2 Session warnings
 * upgrade smdebug-rulesconfig to 0.1.4
 * explicitly handle arguments in create_model for sklearn and xgboost

## v1.60.2 (2020-05-29)

### Bug Fixes and Other Changes

 * [doc] Added Amazon Components for Kubeflow Pipelines

## v1.60.1.post0 (2020-05-28)

### Documentation Changes

 * clarify that entry_point must be in the root of source_dir (if applicable)

## v1.60.1 (2020-05-27)

### Bug Fixes and Other Changes

 * refactor the navigation

### Documentation Changes

 * fix undoc directive; removes extra tabs

## v1.60.0.post0 (2020-05-26)

### Documentation Changes

 * remove some duplicated documentation from main README
 * fix TF requirements.txt documentation

## v1.60.0 (2020-05-25)

### Features

 * support TensorFlow training 2.2

### Bug Fixes and Other Changes

 * blacklist unknown xgboost image versions
 * use format strings instead of os.path.join for S3 URI in S3Downloader

### Documentation Changes

 * consolidate framework version and image information

## v1.59.0 (2020-05-21)

### Features

 * MXNet elastic inference support

### Bug Fixes and Other Changes

 * add Batch Transform data processing options to Airflow config
 * add v2 warning messages
 * don't try to use local output path for KMS key in Local Mode

### Documentation Changes

 * add instructions for how to enable 'local code' for Local Mode

## v1.58.4 (2020-05-20)

### Bug Fixes and Other Changes

 * update AutoML default max_candidate value to use the service default
 * add describe_transform_job in session class

### Documentation Changes

 * clarify support for requirements.txt in Tensorflow docs

### Testing and Release Infrastructure

 * wait for DisassociateTrialComponent to take effect in experiment integ test cleanup

## v1.58.3 (2020-05-19)

### Bug Fixes and Other Changes

 * update DatasetFormat key name for sagemakerCaptureJson

### Documentation Changes

 * update Processing job max_runtime_in_seconds docstring

## v1.58.2.post0 (2020-05-18)

### Documentation Changes

 * specify S3 source_dir needs to point to a tar file
 * update PyTorch BYOM topic

## v1.58.2 (2020-05-13)

### Bug Fixes and Other Changes

 * address flake8 error

## v1.58.1 (2020-05-11)

### Bug Fixes and Other Changes

 * upgrade boto3 to 1.13.6

## v1.58.0 (2020-05-08)

### Features

 * support inter container traffic encryption for processing jobs

### Documentation Changes

 * add note that v2.0.0 plans have been posted

## v1.57.0 (2020-05-07)

### Features

 * add tensorflow training 1.15.2 py37 support
 * PyTorch 1.5.0 support

## v1.56.3 (2020-05-06)

### Bug Fixes and Other Changes

 * update xgboost latest image version

## v1.56.2 (2020-05-05)

### Bug Fixes and Other Changes

 * training_config returns MetricDefinitions
 * preserve inference script in model repack.

### Testing and Release Infrastructure

 * support Python 3.7

## v1.56.1.post1 (2020-04-29)

### Documentation Changes

 * document model.tar.gz structure for MXNet and PyTorch
 * add documentation for EstimatorBase parameters missing from docstring

## v1.56.1.post0 (2020-04-28)

### Testing and Release Infrastructure

 * add doc8 check for documentation files

## v1.56.1 (2020-04-27)

### Bug Fixes and Other Changes

 * add super() call in Local Mode DataSource subclasses
 * fix xgboost image incorrect latest version warning
 * allow output_path without trailing slash in Local Mode training jobs
 * allow S3 folder input to contain a trailing slash in Local Mode

### Documentation Changes

 * Add namespace-based setup for SageMaker Operators for Kubernetes
 * Add note about file URLs for Estimator methods in Local Mode

## v1.56.0 (2020-04-24)

### Features

 * add EIA support for TFS 1.15.0 and 2.0.0

### Bug Fixes and Other Changes

 * use format strings intead of os.path.join for Unix paths for Processing Jobs

## v1.55.4 (2020-04-17)

### Bug Fixes and Other Changes

 * use valid encryption key arg for S3 downloads
 * update sagemaker pytorch containers to external link
 * allow specifying model name when creating a Transformer from an Estimator
 * allow specifying model name in create_model() for TensorFlow, SKLearn, and XGBoost
 * allow specifying model name in create_model() for Chainer, MXNet, PyTorch, and RL

### Documentation Changes

 * fix wget endpoints
 * add Adobe Analytics; upgrade Sphinx and docs environment
 * Explain why default model_fn loads PyTorch-EI models to CPU by default
 * Set theme in conf.py
 * correct transform()'s wait default value to "False"

### Testing and Release Infrastructure

 * move unit tests for updating an endpoint to test_deploy.py
 * move Neo unit tests to a new file and directly use the Model class
 * move Model.deploy unit tests to separate file
 * add Model unit tests for delete_model and enable_network_isolation
 * skip integ tests in PR build if only unit tests are modified
 * add Model unit tests for prepare_container_def and _create_sagemaker_model
 * use Model class for model deployment unit tests
 * split model unit tests by Model, FrameworkModel, and ModelPackage
 * add Model unit tests for all transformer() params
 * add TF batch transform integ test with KMS and network isolation
 * use pytest fixtures in batch transform integ tests to train and upload to S3 only once
 * improve unit tests for creating Transformers and transform jobs
 * add PyTorch + custom model bucket batch transform integ test

## v1.55.3 (2020-04-08)

### Bug Fixes and Other Changes

 * remove .strip() from batch transform
 * allow model with network isolation when creating a Transformer from an Estimator
 * add enable_network_isolation to EstimatorBase

## v1.55.2 (2020-04-07)

### Bug Fixes and Other Changes

 * use .format instead of os.path.join for Processing S3 paths.

### Testing and Release Infrastructure

 * use m5.xlarge instances for "ap-northeast-1" region integ tests.

## v1.55.1 (2020-04-06)

### Bug Fixes and Other Changes

 * correct local mode behavior for CN regions

## v1.55.0.post0 (2020-04-06)

### Documentation Changes

 * fix documentation to provide working example.
 * add documentation for XGBoost
 * Correct comment in SKLearn Estimator about default Python version
 * document inferentia supported version
 * Merge Amazon Sagemaker Operators for Kubernetes and Kubernetes Jobs pages

### Testing and Release Infrastructure

 * turn on warnings as errors for docs builds

## v1.55.0 (2020-03-31)

### Features

 * support cn-north-1 and cn-northwest-1

## v1.54.0 (2020-03-31)

### Features

 * inferentia support

## v1.53.0 (2020-03-30)

### Features

 * Allow setting S3 endpoint URL for Local Session

### Bug Fixes and Other Changes

 * Pass kwargs from create_model to Model constructors
 * Warn if parameter server is used with multi-GPU instance

## v1.52.1 (2020-03-26)

### Bug Fixes and Other Changes

 * Fix local _SageMakerContainer detached mode (aws#1374)

## v1.52.0.post0 (2020-03-25)

### Documentation Changes

 * Add docs for debugger job support in operator

## v1.52.0 (2020-03-24)

### Features

 * add us-gov-west-1 to neo supported regions

## v1.51.4 (2020-03-23)

### Bug Fixes and Other Changes

 * Check that session is a LocalSession when using local mode
 * add tflite to Neo-supported frameworks
 * ignore tags with 'aws:' prefix when creating an EndpointConfig based on an existing one
 * allow custom image when calling deploy or create_model with various frameworks

### Documentation Changes

 * fix description of default model_dir for TF
 * add more details about PyTorch eia

## v1.51.3 (2020-03-12)

### Bug Fixes and Other Changes

 * make repack_model only removes py file when new entry_point provided

## v1.51.2 (2020-03-11)

### Bug Fixes and Other Changes

 * handle empty inputs/outputs in ProcessingJob.from_processing_name()
 * use DLC images for GovCloud

### Testing and Release Infrastructure

 * generate test job name at test start instead of module start

## v1.51.1 (2020-03-10)

### Bug Fixes and Other Changes

 * skip pytorch ei test in unsupported regions

### Documentation Changes

 * correct MultiString/MULTI_STRING docstring

## v1.51.0 (2020-03-09)

### Features

 * pytorch 1.3.1 eia support

### Documentation Changes

 * Update Kubernetes Operator default tag
 * improve docstring for tuner.best_estimator()

## v1.50.18.post0 (2020-03-05)

### Documentation Changes

 * correct Estimator code_location default S3 path

## v1.50.18 (2020-03-04)

### Bug Fixes and Other Changes

 * change default compile model max run to 15 mins

## v1.50.17.post0 (2020-03-03)

### Testing and Release Infrastructure

 * fix PR builds to run on changes to their own buildspecs
 * programmatically determine partition based on region

## v1.50.17 (2020-02-27)

### Bug Fixes and Other Changes

 * upgrade framework versions

## v1.50.16 (2020-02-26)

### Bug Fixes and Other Changes

 * use sagemaker_session when initializing Constraints and Statistics
 * add sagemaker_session parameter to DataCaptureConfig
 * make AutoML.deploy use self.sagemaker_session by default

### Testing and Release Infrastructure

 * unset region during integ tests
 * use sagemaker_session fixture in all Airflow tests
 * remove remaining TF legacy mode integ tests

## v1.50.15 (2020-02-25)

### Bug Fixes and Other Changes

 * enable Neo integ tests

## v1.50.14.post0 (2020-02-24)

### Testing and Release Infrastructure

 * remove TF framework mode notebooks from PR build
 * don't create docker network for all integ tests

## v1.50.14 (2020-02-20)

### Bug Fixes and Other Changes

 * don't use os.path.join for S3 path when repacking TFS model
 * dynamically determine AWS domain based on region

## v1.50.13 (2020-02-19)

### Bug Fixes and Other Changes

 * allow download_folder to download file even if bucket is more restricted

### Testing and Release Infrastructure

 * configure pylint to recognize boto3 and botocore as third-party imports
 * add multiple notebooks to notebook PR build

## v1.50.12 (2020-02-17)

### Bug Fixes and Other Changes

 * enable network isolation for amazon estimators

### Documentation Changes

 * clarify channel environment variables in PyTorch documentation

## v1.50.11 (2020-02-13)

### Bug Fixes and Other Changes

 * fix HyperparameterTuner.attach for Marketplace algorithms
 * move requests library from required packages to test dependencies
 * create Session or LocalSession if not specified in Model

### Documentation Changes

 * remove hardcoded list of target devices in compile()
 * Fix typo with SM_MODEL_DIR, missing quotes

## v1.50.10.post0 (2020-02-12)

### Documentation Changes

 * add documentation guidelines to CONTRIBUTING.md
 * Removed section numbering

## v1.50.10 (2020-02-11)

### Bug Fixes and Other Changes

 * remove NEO_ALLOWED_TARGET_INSTANCE_FAMILY

## v1.50.9.post0 (2020-02-06)

### Documentation Changes

 * remove labels from issue templates

## v1.50.9 (2020-02-04)

### Bug Fixes and Other Changes

 * account for EI and version-based ECR repo naming in serving_image_uri()

### Documentation Changes

 * correct broken AutoML API documentation link
 * fix MXNet version lists

## v1.50.8 (2020-01-30)

### Bug Fixes and Other Changes

 * disable Debugger defaults in unsupported regions
 * modify session and kms_utils to check for S3 bucket before creation
 * update docker-compose and PyYAML dependencies
 * enable smdebug for Horovod (MPI) training setup
 * create lib dir for dependencies safely (only if it doesn't exist yet).
 * create the correct session for MultiDataModel

### Documentation Changes

 * update links to the local mode notebooks examples.
 * Remove outdated badges from README
 * update links to TF notebook examples to link to script mode examples.
 * clean up headings, verb tenses, names, etc. in MXNet overview
 * Update SageMaker operator Helm chart installation guide

### Testing and Release Infrastructure

 * choose faster notebook for notebook PR build
 * properly fail PR build if has-matching-changes fails
 * properly fail PR build if has-matching-changes fails

## v1.50.7 (2020-01-20)

### Bug fixes and other changes

 * do not use script for TFS when entry_point is not provided
 * remove usage of pkg_resources
 * update py2 warning message since python 2 is deprecated
 * cleanup experiments, trials, and trial components in integ tests

## v1.50.6.post0 (2020-01-20)

### Documentation changes

 * add additional information to Transformer class transform function doc string

## v1.50.6 (2020-01-18)

### Bug fixes and other changes

 * Append serving to model framework name for PyTorch, MXNet, and TensorFlow

## v1.50.5 (2020-01-17)

### Bug fixes and other changes

 * Use serving_image_uri for Airflow

### Documentation changes

 * revise Processing docstrings for formatting and class links
 * Add processing readthedocs

## v1.50.4 (2020-01-16)

### Bug fixes and other changes

 * Remove version number from default version comment
 * remove remaining instances of python-dateutil pin
 * upgrade boto3 and remove python-dateutil pin

### Documentation changes

 * Add issue templates and configure issue template chooser
 * Update error type in delete_endpoint docstring
 * add version requirement for using "requirements.txt" when serving an MXNet model
 * update container dependency versions for MXNet and PyTorch
 * Update supported versions of PyTorch

## v1.50.3 (2020-01-15)

### Bug fixes and other changes

 * ignore private Automatic Model Tuning hyperparameter when attaching AlgorithmEstimator

### Documentation changes

 * add Debugger API docs

## v1.50.2 (2020-01-14)

### Bug fixes and other changes

 * add tests to quick canary
 * honor 'wait' flag when updating endpoint
 * add default framework version warning message in Model classes
 * Adding role arn explanation for sagemaker role
 * allow predictor to be returned from AutoML.deploy()
 * add PR checklist item about unique_name_from_base()
 * use unique_name_from_base for multi-algo tuning test
 * update copyright year in license header

### Documentation changes

 * add version requirement for using "requirement.txt" when serving a PyTorch model
 * add SageMaker Debugger overview
 * clarify requirements.txt usage for Chainer, MXNet, and Scikit-learn
 * change "associate" to "create" for OpenID connector
 * fix typo and improve clarity on installing packages via "requirements.txt"

## v1.50.1 (2020-01-07)

### Bug fixes and other changes

 * fix PyTorchModel deployment crash on Windows
 * make PyTorch empty framework_version warning include the latest PyTorch version

## v1.50.0 (2020-01-06)

### Features

 * allow disabling debugger_hook_config

### Bug fixes and other changes

 * relax urllib3 and requests restrictions.
 * Add uri as return statement for upload_string_as_file_body
 * refactor logic in fw_utils and fill in docstrings
 * increase poll from 5 to 30 for DescribeEndpoint lambda.
 * fix test_auto_ml tests for regions without ml.c4.xlarge hosts.
 * fix test_processing for regions without m4.xlarge instances.
 * reduce test's describe frequency to eliminate throttling error.
 * Increase number of retries when describing an endpoint since tf-2.0 has larger images and takes longer to start.

### Documentation changes

 * generalize Model Monitor documentation from SageMaker Studio tutorial

## v1.49.0 (2019-12-23)

### Features

 * Add support for TF-2.0.0.
 * create ProcessingJob from ARN and from name

### Bug fixes and other changes

 * Make tf tests tf-1.15 and tf-2.0 compatible.

### Documentation changes

 * add Model Monitor documentation
 * add link to Amazon algorithm estimator parent class to clarify **kwargs

## v1.48.1 (2019-12-18)

### Bug fixes and other changes

 * use name_from_base in auto_ml.py but unique_name_from_base in tests.
 * make test's custom bucket include region and account name.
 * add Keras to the list of Neo-supported frameworks

### Documentation changes

 * add link to parent classes to clarify **kwargs
 * add link to framework-related parent classes to clarify **kwargs

## v1.48.0 (2019-12-17)

### Features

 * allow setting the default bucket in Session

### Bug fixes and other changes

 * set integration test parallelization to 512
 * shorten base job name to avoid collision
 * multi model integration test to create ECR repo with unique names to allow independent parallel executions

## v1.47.1 (2019-12-16)

### Bug fixes and other changes

 * Revert "feature: allow setting the default bucket in Session (#1168)"

### Documentation changes

 * add AutoML README
 * add missing classes to API docs

## v1.47.0 (2019-12-13)

### Features

 * allow setting the default bucket in Session

### Bug fixes and other changes

 * allow processing users to run code in s3

## v1.46.0 (2019-12-12)

### Features

 * support Multi-Model endpoints

### Bug fixes and other changes

 * update PR template with items about tests, regional endpoints, and API docs

## v1.45.2 (2019-12-10)

### Bug fixes and other changes

 * modify schedule cleanup to abide by latest validations
 * lower log level when getting execution role from a SageMaker Notebook
 * Fix "ValueError: too many values to unpack (expected 2)" is occurred in windows local mode
 * allow ModelMonitor and Processor to take IAM role names (in addition to ARNs)

### Documentation changes

 * mention that the entry_point needs to be named inference.py for tfs

## v1.45.1 (2019-12-06)

### Bug fixes and other changes

 * create auto ml job for tests that based on existing job
 * fixing py2 support for latest TF version
 * fix tags in deploy call for generic estimators
 * make multi algo integration test assertion less specific

## v1.45.0 (2019-12-04)

### Features

 * add support for TF 1.15.0, PyTorch 1.3.1 and MXNet 1.6rc0.
 * add S3Downloader.list(s3_uri) functionality
 * introduce SageMaker AutoML
 * wrap up Processing feature
 * add a few minor features to Model Monitoring
 * add enable_sagemaker_metrics flag
 * Amazon SageMaker Model Monitoring
 * add utils.generate_tensorboard_url function
 * Add jobs list to Estimator

### Bug fixes and other changes

 * remove unnecessary boto model files
 * update boto version to >=1.10.32
 * correct Debugger tests
 * fix bug in monitor.attach() for empty network_config
 * Import smdebug_rulesconfig from PyPI
 * bump the version to 1.45.0 (publishes 1.46.0) for re:Invent-2019
 * correct AutoML imports and expose current_job_name
 * correct Model Monitor eu-west-3 image name.
 * use DLC prod images
 * remove unused env variable for Model Monitoring
 * aws model update
 * rename get_debugger_artifacts to latest_job_debugger_artifacts
 * remove retain flag from update_endpoint
 * correct S3Downloader behavior
 * consume smdebug_ruleconfig .whl for ITs
 * disable DebuggerHook and Rules for TF distributions
 * incorporate smdebug_ruleconfigs pkg until availability in PyPI
 * remove pre/post scripts per latest validations
 * update rules_config .whl
 * remove py_version from SKLearnProcessor
 * AutoML improvements
 * stop overwriting custom rules volume and type
 * fix tests due to latest server-side validations
 * Minor processing changes
 * minor processing changes (instance_count + docs)
 * update api to latest
 * Eureka master
 * Add support for xgboost version 0.90-2
 * SageMaker Debugger revision
 * Add support for SageMaker Debugger [WIP]
 * Fix linear learner crash when num_class is string and predict type is `multiclass_classifier`
 * Additional Processing Jobs integration tests
 * Migrate to updated Processing Jobs API
 * Processing Jobs revision round 2
 * Processing Jobs revision
 * remove instance_pools parameter from tuner
 * Multi-Algorithm Hyperparameter Tuning Support
 * Import Processors in init files
 * Remove SparkML Processors and corresponding unit tests
 * Processing Jobs Python SDK support

## v1.44.4 (2019-12-02)

### Bug fixes and other changes

 * Documentation for Amazon Sagemaker Operators

## v1.44.3 (2019-11-26)

### Bug fixes and other changes

 * move sagemaker config loading to LocalSession since it is only used for local code support.

### Documentation changes

 * fix docstring wording.

## v1.44.2 (2019-11-25)

### Bug fixes and other changes

 * add pyyaml dependencies to the required list.

### Documentation changes

 * Correct info on code_location parameter

## v1.44.1 (2019-11-21)

### Bug fixes and other changes

 * Remove local mode dependencies from required.

## v1.44.0 (2019-11-21)

### Features

 * separating sagemaker dependencies into more use case specific installable components.

### Bug fixes and other changes

 * remove docker-compose as a required dependency.

## v1.43.5 (2019-11-18)

### Bug fixes and other changes

 * remove red from possible colors when streaming logs

## v1.43.4.post1 (2019-10-29)

### Documentation changes

 * clarify that source_dir can be an S3 URI

## v1.43.4.post0 (2019-10-28)

### Documentation changes

 * clarify how to use parameter servers with distributed MXNet training

## v1.43.4 (2019-10-24)

### Bug fixes and other changes

 * use regional endpoint for STS in builds and tests

### Documentation changes

 * update link to point to ReadTheDocs

## v1.43.3 (2019-10-23)

### Bug fixes and other changes

 * exclude regions for P2 tests

## v1.43.2 (2019-10-21)

### Bug fixes and other changes

 * add support for me-south-1 region

## v1.43.1 (2019-10-17)

### Bug fixes and other changes

 * validation args now use default framework_version for TensorFlow

## v1.43.0 (2019-10-16)

### Features

 * Add support for PyTorch 1.2.0

## v1.42.9 (2019-10-14)

### Bug fixes and other changes

 * use default bucket for checkpoint_s3_uri integ test
 * use sts regional endpoint when creating default bucket
 * use us-west-2 endpoint for sts in buildspec
 * take checkpoint_s3_uri and checkpoint_local_path in Framework class

## v1.42.8 (2019-10-10)

### Bug fixes and other changes

 * add kwargs to create_model for 1p to work with kms

## v1.42.7 (2019-10-09)

### Bug fixes and other changes

 * paginating describe log streams

## v1.42.6.post0 (2019-10-07)

### Documentation changes

 * model local mode

## v1.42.6 (2019-10-03)

### Bug fixes and other changes

 * update tfs documentation for requirements.txt
 * support content_type in FileSystemInput
 * allowing account overrides in special regions

## v1.42.5 (2019-10-02)

### Bug fixes and other changes

 * update using_mxnet.rst

## v1.42.4 (2019-10-01)

### Bug fixes and other changes

 * Revert "fix issue-987 error by adding instance_type in endpoint_name (#1058)"
 * fix issue-987 error by adding instance_type in endpoint_name

## v1.42.3 (2019-09-26)

### Bug fixes and other changes

 * preserve EnableNetworkIsolation setting in attach
 * enable kms support for repack_model
 * support binary by NoneSplitter.
 * stop CI unit test code checks from running in parallel

## v1.42.2 (2019-09-25)

### Bug fixes and other changes

 * re-enable airflow_config tests

## v1.42.1 (2019-09-24)

### Bug fixes and other changes

 * lazy import of tensorflow module
 * skip airflow_config tests as they're blocking the release build
 * skip lda tests in regions that does not support it.
 * add airflow_config tests to canaries
 * use correct STS endpoint for us-iso-east-1

## v1.42.0 (2019-09-20)

### Features

 * add estimator preparation to airflow configuration

### Bug fixes and other changes

 * correct airflow workflow for BYO estimators.

## v1.41.0 (2019-09-20)

### Features

 * enable sklearn for network isolation mode

## v1.40.2 (2019-09-19)

### Bug fixes and other changes

 * use new ECR images in us-iso-east-1 for TF and MXNet

## v1.40.1 (2019-09-18)

### Bug fixes and other changes

 * expose kms_key parameter for deploying from training and hyperparameter tuning jobs

### Documentation changes

 * Update sklearn default predict_fn

## v1.40.0 (2019-09-17)

### Features

 * add support to TF 1.14 serving with elastic accelerator.

## v1.39.4 (2019-09-17)

### Bug fixes and other changes

 * pass enable_network_isolation when creating TF and SKLearn models

## v1.39.3 (2019-09-16)

### Bug fixes and other changes

 * expose vpc_config_override in transformer() methods
 * use Estimator.create_model in Estimator.transformer

## v1.39.2 (2019-09-11)

### Bug fixes and other changes

 * pass enable_network_isolation in Estimator.create_model
 * use p2 instead of p3 for the Horovod test

## v1.39.1 (2019-09-10)

### Bug fixes and other changes

 * copy dependencies into new folder when repacking model
 * make get_caller_identity_arn get role from DescribeNotebookInstance
 * add https to regional STS endpoint
 * clean up git support integ tests

## v1.39.0 (2019-09-09)

### Features

 * Estimator.fit like logs for transformer
 * handler for stopping transform job

### Bug fixes and other changes

 * remove hardcoded creds from integ test
 * remove hardcoded creds from integ test
 * Fix get_image_uri warning log for default xgboost version.
 * add enable_network_isolation to generic Estimator class
 * use regional endpoint when creating AWS STS client
 * update Sagemaker Neo regions
 * use cpu_instance_type fixture for stop_transform_job test
 * hyperparameter tuning with spot instances and checkpoints
 * skip efs and fsx integ tests in all regions

### Documentation changes

 * clarify some Local Mode limitations

## v1.38.6 (2019-09-04)

### Bug fixes and other changes

 * update: disable efs fsx integ tests in non-pdx regions
 * fix canary test failure issues
 * use us-east-1 for PR test runs

### Documentation changes

 * updated description for "accept" parameter in batch transform

## v1.38.5 (2019-09-02)

### Bug fixes and other changes

 * clean up resources created by file system set up when setup fails

## v1.38.4 (2019-08-29)

### Bug fixes and other changes

 * skip EFS tests until they are confirmed fixed.

### Documentation changes

 * add note to CONTRIBUTING to clarify automated formatting
 * add checkpoint section to using_mxnet topic

## v1.38.3 (2019-08-28)

### Bug fixes and other changes

 * change AMI ids in tests to be dynamic based on regions

## v1.38.2 (2019-08-27)

### Bug fixes and other changes

 * skip efs tests in non us-west-2 regions
 * refactor tests to use common retry method

## v1.38.1 (2019-08-26)

### Bug fixes and other changes

 * update py2 warning message
 * add logic to use asimov image for TF 1.14 py2

### Documentation changes

 * changed EFS directory path instructions in documentation and Docstrings

## v1.38.0 (2019-08-23)

### Features

 * support training inputs from EFS and FSx

## v1.37.2 (2019-08-20)

### Bug fixes and other changes

 * Add support for Managed Spot Training and Checkpoint support
 * Integration Tests now dynamically checks AZs

## v1.37.1 (2019-08-19)

### Bug fixes and other changes

 * eliminate dependency on mnist dataset website

### Documentation changes

 * refactor using_sklearn and fix minor errors in using_pytorch and using_chainer

## v1.37.0 (2019-08-15)

### Features

 * add XGBoost Estimator as new framework

### Bug fixes and other changes

 * fix tests for new regions
 * add update_endpoint for PipelineModel

### Documentation changes

 * refactor the using Chainer topic

## v1.36.4 (2019-08-13)

### Bug fixes and other changes

 * region build from staging pr

### Documentation changes

 * Refactor Using PyTorch topic for consistency

## v1.36.3 (2019-08-13)

### Bug fixes and other changes

 * fix integration test failures masked by timeout bug
 * prevent multiple values error in sklearn.transformer()
 * model.transformer() passes tags to create_model()

## v1.36.2 (2019-08-12)

### Bug fixes and other changes

 * rework CONTRIBUTING.md to include a development workflow

## v1.36.1 (2019-08-08)

### Bug fixes and other changes

 * prevent integration test's timeout functions from hiding failures

### Documentation changes

 * correct typo in using_sklearn.rst

## v1.36.0 (2019-08-07)

### Features

 * support for TensorFlow 1.14

### Bug fixes and other changes

 * ignore FI18 flake8 rule
 * allow Airflow enabled estimators to use absolute path entry_point

## v1.35.1 (2019-08-01)

### Bug fixes and other changes

 * update sklearn document to include 3p dependency installation

### Documentation changes

 * refactor and edit using_mxnet topic

## v1.35.0 (2019-07-31)

### Features

 * allow serving image to be specified when calling MXNet.deploy

## v1.34.3 (2019-07-30)

### Bug fixes and other changes

 * waiting for training tags to propagate in the test

## v1.34.2 (2019-07-29)

### Bug fixes and other changes

 * removing unnecessary tests cases
 * Replaced generic ValueError with custom subclass when reporting unexpected resource status

### Documentation changes

 * correct wording for Cloud9 environment setup instructions

## v1.34.1 (2019-07-23)

### Bug fixes and other changes

 * enable line-too-long Pylint check
 * improving Chainer integ tests
 * update TensorFlow script mode dependency list
 * improve documentation of some functions
 * update PyTorch version
 * allow serving script to be defined for deploy() and transformer() with frameworks
 * format and add missing docstring placeholders
 * add MXNet 1.4.1 support

### Documentation changes

 * add instructions for setting up Cloud9 environment.
 * update using_tensorflow topic

## v1.34.0 (2019-07-18)

### Features

 * Git integration for CodeCommit
 * deal with credentials for Git support for GitHub

### Bug fixes and other changes

 * modify TODO on disabled Pylint check
 * enable consider-using-ternary Pylint check
 * enable chained-comparison Pylint check
 * enable too-many-public-methods Pylint check
 * enable consider-using-in Pylint check
 * set num_processes_per_host only if provided by user
 * fix attach for 1P algorithm estimators
 * enable ungrouped-imports Pylint check
 * enable wrong-import-order Pylint check
 * enable attribute-defined-outside-init Pylint check
 * enable consider-merging-isinstance Pylint check
 * enable inconsistent-return-statements Pylint check
 * enable simplifiable-if-expression pylint checks
 * fix list serialization for 1P algos
 * enable no-else-return and no-else-raise pylint checks
 * enable unidiomatic-typecheck pylint check

## v1.33.0 (2019-07-10)

### Features

 * git support for hosting models
 * allow custom model name during deploy

### Bug fixes and other changes

 * remove TODO comment on import-error Pylint check
 * enable wrong-import-position pylint check
 * Revert "change: enable wrong-import-position pylint check (#907)"
 * enable signature-differs pylint check
 * enable wrong-import-position pylint check
 * enable logging-not-lazy pylint check
 * reset default output path in Transformer.transform
 * Add ap-northeast-1 to Neo algorithms region map

## v1.32.2 (2019-07-08)

### Bug fixes and other changes

 * enable logging-format-interpolation pylint check
 * remove superfluous parens per Pylint rule

### Documentation changes

 * add pypi, rtd, black badges to readme

## v1.32.1 (2019-07-04)

### Bug fixes and other changes

 * correct code per len-as-condition Pylint check
 * tighten pylint config and expand C and R exceptions
 * Update displaytime.sh
 * fix notebook tests
 * separate unit, local mode, and notebook tests in different buildspecs

### Documentation changes

 * refactor the overview topic in the sphinx project

## v1.32.0 (2019-07-02)

### Features

 * support Endpoint_type for TF transform

### Bug fixes and other changes

 * fix git test in test_estimator.py
 * Add ap-northeast-1 to Neo algorithms region map

## v1.31.1 (2019-07-01)

### Bug fixes and other changes

 * print build execution time
 * remove unnecessary failure case tests
 * build spec improvements.

## v1.31.0 (2019-06-27)

### Features

 * use deep learning images

### Bug fixes and other changes

 * Update buildspec.yml
 * allow only one integration test run per time
 * remove unnecessary P3 tests from TFS integration tests
 * add pytest.mark.local_mode annotation to broken tests

## v1.30.0 (2019-06-25)

### Features

 * add TensorFlow 1.13 support
 * add git_config and git_clone, validate method

### Bug fixes and other changes

 * add pytest.mark.local_mode annotation to broken tests

## v1.29.0 (2019-06-24)

### Features

 * network isolation mode in training

### Bug fixes and other changes

 * Integrate black into development process
 * moving not canary TFS tests to local mode

## v1.28.3 (2019-06-20)

### Bug fixes and other changes

 * update Sagemaker Neo regions and instance families

### Documentation changes

 * fix punctuation in MXNet version list
 * clean up MXNet and TF documentation

## v1.28.2 (2019-06-19)

### Bug fixes and other changes

 * prevent race condition in vpc tests

## v1.28.1 (2019-06-17)

### Bug fixes and other changes

 * Update setup.py

## v1.28.0 (2019-06-17)

### Features

 * Add DataProcessing Fields for Batch Transform

## v1.27.0 (2019-06-11)

### Features

 * add wait argument to estimator deploy

### Bug fixes and other changes

 * fix logger creation in Chainer integ test script

## v1.26.0 (2019-06-10)

### Features

 * emit estimator transformer tags to model
 * Add extra_args to enable encrypted objects upload

### Bug fixes and other changes

 * downgrade c5 in integ tests and test all TF Script Mode images

### Documentation changes

 * include FrameworkModel and ModelPackage in API docs

## v1.25.1 (2019-06-06)

### Bug fixes and other changes

 * use unique job name in hyperparameter tuning test

## v1.25.0 (2019-06-03)

### Features

 * repack_model support dependencies and code location

### Bug fixes and other changes

 * skip p2 tests in ap-south-east
 * add better default transform job name handling within Transformer

### Documentation changes

 * TFS support for pre/processing functions

## v1.24.0 (2019-05-29)

### Features

 * add region check for Neo service

## v1.23.0 (2019-05-27)

### Features

 * support MXNet 1.4 with MMS

### Documentation changes

 * update using_sklearn.rst parameter name

## v1.22.0 (2019-05-23)

### Features

 * add encryption option to "record_set"

### Bug fixes and other changes

 * honor source_dir from S3

## v1.21.2 (2019-05-22)

### Bug fixes and other changes

 * set _current_job_name in attach()
 * emit training jobs tags to estimator

## v1.21.1 (2019-05-21)

### Bug fixes and other changes

 * repack model function works without source directory

## v1.21.0 (2019-05-20)

### Features

 * Support for TFS preprocessing

## v1.20.3 (2019-05-15)

### Bug fixes and other changes

 * run tests if buildspec.yml has been modified
 * skip local file check for TF requirements file when source_dir is an S3 URI

### Documentation changes

 * fix docs in regards to transform_fn for mxnet

## v1.20.2 (2019-05-13)

### Bug fixes and other changes

 * pin pytest version to 4.4.1 to avoid pluggy version conflict

## v1.20.1 (2019-05-09)

### Bug fixes and other changes

 * update TrainingInputMode with s3_input InputMode

## v1.20.0 (2019-05-08)

### Features

 * add RL Ray 0.6.5 support

### Bug fixes and other changes

 * prevent false positive PR test results
 * adjust Ray test script for Ray 0.6.5

## v1.19.1 (2019-05-06)

### Bug fixes and other changes

 * add py2 deprecation message for the deep learning framework images

## v1.19.0 (2019-04-30)

### Features

 * add document embedding support to Object2Vec algorithm

## v1.18.19 (2019-04-30)

### Bug fixes and other changes

 * skip p2/p3 tests in eu-central-1

## v1.18.18 (2019-04-29)

### Bug fixes and other changes

 * add automatic model tuning integ test for TF script mode

## v1.18.17 (2019-04-25)

### Bug fixes and other changes

 * use unique names for test training jobs

## v1.18.16 (2019-04-24)

### Bug fixes and other changes

 * add KMS key option for Endpoint Configs
 * skip p2 test in regions without p2s, freeze urllib3, and specify allow_pickle=True for numpy
 * use correct TF version in empty framework_version warning
 * remove logging level overrides

### Documentation changes

 * add environment setup instructions to CONTRIBUTING.md
 * add clarification around framework version constants
 * remove duplicate content from workflow readme
 * remove duplicate content from RL readme

## v1.18.15 (2019-04-18)

### Bug fixes and other changes

 * fix propagation of tags to SageMaker endpoint

## v1.18.14.post1 (2019-04-17)

### Documentation changes

 * remove duplicate content from Chainer readme

## v1.18.14.post0 (2019-04-15)

### Documentation changes

 * remove duplicate content from PyTorch readme and fix internal links

## v1.18.14 (2019-04-11)

### Bug fixes and other changes

 * make Local Mode export artifacts even after failure

## v1.18.13 (2019-04-10)

### Bug fixes and other changes

 * skip horovod p3 test in region with no p3
 * use unique training job names in TensorFlow script mode integ tests

## v1.18.12 (2019-04-08)

### Bug fixes and other changes

 * add integ test for tagging
 * use unique names for test training jobs
 * Wrap horovod code inside main function
 * add csv deserializer
 * restore notebook test

## v1.18.11 (2019-04-04)

### Bug fixes and other changes

 * local data source relative path includes the first directory
 * upgrade pylint and fix tagging with SageMaker models

### Documentation changes

 * add info about unique job names

## v1.18.10 (2019-04-03)

### Bug fixes and other changes

 * make start time, end time and period configurable in sagemaker.analytics.TrainingJobAnalytics

### Documentation changes

 * fix typo of argument spelling in linear learner docstrings

## v1.18.9.post1 (2019-04-02)

### Documentation changes

 * spelling error correction

## v1.18.9.post0 (2019-04-01)

### Documentation changes

 * move RL readme content into sphinx project

## v1.18.9 (2019-03-28)

### Bug fixes

 * hyperparameter query failure on script mode estimator attached to complete job

### Other changes

 * add EI support for TFS framework

### Documentation changes

 * add third-party libraries sections to using_chainer and using_pytorch topics

## v1.18.8 (2019-03-26)

### Bug fixes

 * fix ECR URI validation
 * remove unrestrictive principal * from KMS policy tests.

### Documentation changes

 * edit description of local mode in overview.rst
 * add table of contents to using_chainer topic
 * fix formatting for HyperparameterTuner.attach()

## v1.18.7 (2019-03-21)

### Other changes

 * add pytest marks for integ tests using local mode
 * add account number and unit tests for govcloud

### Documentation changes

 * move chainer readme content into sphinx and fix broken link in using_mxnet

## v1.18.6.post0 (2019-03-20)

### Documentation changes

 * add mandatory sagemaker_role argument to Local mode example.

## v1.18.6 (2019-03-20)

### Changes

 * enable new release process
 * Update inference pipelines documentation
 * Migrate content from workflow and pytorch readmes into sphinx project
 * Propagate Tags from estimator to model, endpoint, and endpoint config

## 1.18.5

* bug-fix: pass kms id as parameter for uploading code with Server side encryption
* feature: ``PipelineModel``: Create a Transformer from a PipelineModel
* bug-fix: ``AlgorithmEstimator``: Make SupportedHyperParameters optional
* feature: ``Hyperparameter``: Support scaling hyperparameters
* doc-fix: Remove duplicate content from main README.rst, /tensorflow/README.rst, and /sklearn/README.rst and add links to readthedocs content

## 1.18.4

* doc-fix: Remove incorrect parameter for EI TFS Python README
* feature: ``Predictor``: delete SageMaker model
* feature: ``PipelineModel``: delete SageMaker model
* bug-fix: Estimator.attach works with training jobs without hyperparameters
* doc-fix: remove duplicate content from mxnet/README.rst
* doc-fix: move overview content in main README into sphynx project
* bug-fix: pass accelerator_type in ``deploy`` for REST API TFS ``Model``
* doc-fix: move content from tf/README.rst into sphynx project
* doc-fix: move content from sklearn/README.rst into sphynx project
* doc-fix: Improve new developer experience in README
* feature: Add support for Coach 0.11.1 for Tensorflow

## 1.18.3.post1

* doc-fix: fix README for PyPI

## 1.18.3

* doc-fix: update information about saving models in the MXNet README
* doc-fix: change ReadTheDocs links from latest to stable
* doc-fix: add ``transform_fn`` information and fix ``input_fn`` signature in the MXNet README
* feature: add support for ``Predictor`` to delete endpoint configuration by default when calling ``delete_endpoint()``
* feature: add support for ``Model`` to delete SageMaker model
* feature: add support for ``Transformer`` to delete SageMaker model
* bug-fix: fix default account for SKLearnModel

## 1.18.2

* enhancement: Include SageMaker Notebook Instance version number in boto3 user agent, if available.
* feature: Support for updating existing endpoint

## 1.18.1

* enhancement: Add ``tuner`` to imports in ``sagemaker/__init__.py``

## 1.18.0

* bug-fix: Handle StopIteration in CloudWatch Logs retrieval
* feature: Update EI TensorFlow latest version to 1.12
* feature: Support for Horovod

## 1.17.2

* feature: HyperparameterTuner: support VPC config

## 1.17.1

* enhancement: Workflow: Specify tasks from which training/tuning operator to transform/deploy in related operators
* feature: Supporting inter-container traffic encryption flag

## 1.17.0

* bug-fix: Workflow: Revert appending Airflow retry id to default job name
* feature: support for Tensorflow 1.12
* feature: support for Tensorflow Serving 1.12
* bug-fix: Revert appending Airflow retry id to default job name
* bug-fix: Session: don't allow get_execution_role() to return an ARN that's not a role but has "role" in the name
* bug-fix: Remove ``__all__`` from ``__init__.py`` files
* doc-fix: Add TFRecord split type to docs
* doc-fix: Mention ``SM_HPS`` environment variable in MXNet README
* doc-fix: Specify that Local Mode supports only framework and BYO cases
* doc-fix: Add missing classes to API docs
* doc-fix: Add information on necessary AWS permissions
* bug-fix: Remove PyYAML to let docker-compose install the right version
* feature: Update TensorFlow latest version to 1.12
* enhancement: Add Model.transformer()
* bug-fix: HyperparameterTuner: make ``include_cls_metadata`` default to ``False`` for everything except Frameworks

## 1.16.3

* bug-fix: Local Mode: Allow support for SSH in local mode
* bug-fix: Workflow: Append retry id to default Airflow job name to avoid name collisions in retry
* bug-fix: Local Mode: No longer requires s3 permissions to run local entry point file
* feature: Estimators: add support for PyTorch 1.0.0
* bug-fix: Local Mode: Move dependency on sagemaker_s3_output from rl.estimator to model
* doc-fix: Fix quotes in estimator.py and model.py

## 1.16.2

* enhancement: Check for S3 paths being passed as entry point
* feature: Add support for AugmentedManifestFile and ShuffleConfig
* bug-fix: Add version bound for requests module to avoid conflicts with docker-compose and docker-py
* bug-fix: Remove unnecessary dependency tensorflow
* doc-fix: Change ``distribution`` to ``distributions``
* bug-fix: Increase docker-compose http timeout and health check timeout to 120.
* feature: Local Mode: Add support for intermediate output to a local directory.
* bug-fix: Update PyYAML version to avoid conflicts with docker-compose
* doc-fix: Correct the numbered list in the table of contents
* doc-fix: Add Airflow API documentation
* feature: HyperparameterTuner: add Early Stopping support

## 1.16.1.post1

* Documentation: add documentation for Reinforcement Learning Estimator.
* Documentation: update TensorFlow README for Script Mode

## 1.16.1

* feature: update boto3 to version 1.9.55

## 1.16.0

* feature: Add 0.10.1 coach version
* feature: Add support for SageMaker Neo
* feature: Estimators: Add RLEstimator to provide support for Reinforcement Learning
* feature: Add support for Amazon Elastic Inference
* feature: Add support for Algorithm Estimators and ModelPackages: includes support for AWS Marketplace
* feature: Add SKLearn Estimator to provide support for SciKit Learn
* feature: Add Amazon SageMaker Semantic Segmentation algorithm to the registry
* feature: Add support for SageMaker Inference Pipelines
* feature: Add support for SparkML serving container

## 1.15.2

* bug-fix: Fix FileNotFoundError for entry_point without source_dir
* doc-fix: Add missing feature 1.5.0 in change log
* doc-fix: Add README for airflow

## 1.15.1

* enhancement: Local Mode: add explicit pull for serving
* feature: Estimators: dependencies attribute allows export of additional libraries into the container
* feature: Add APIs to export Airflow transform and deploy config
* bug-fix: Allow code_location argument to be S3 URI in training_config API
* enhancement: Local Mode: add explicit pull for serving

## 1.15.0

* feature: Estimator: add script mode and Python 3 support for TensorFlow
* bug-fix: Changes to use correct S3 bucket and time range for dataframes in TrainingJobAnalytics.
* bug-fix: Local Mode: correctly handle the case where the model output folder doesn't exist yet
* feature: Add APIs to export Airflow training, tuning and model config
* doc-fix: Fix typos in tensorflow serving documentation
* doc-fix: Add estimator base classes to API docs
* feature: HyperparameterTuner: add support for Automatic Model Tuning's Warm Start Jobs
* feature: HyperparameterTuner: Make input channels optional
* feature: Add support for Chainer 5.0
* feature: Estimator: add support for MetricDefinitions
* feature: Estimators: add support for Amazon IP Insights algorithm

## 1.14.2

* bug-fix: support ``CustomAttributes`` argument in local mode ``invoke_endpoint`` requests
* enhancement: add ``content_type`` parameter to ``sagemaker.tensorflow.serving.Predictor``
* doc-fix: add TensorFlow Serving Container docs
* doc-fix: fix rendering error in README.rst
* enhancement: Local Mode: support optional input channels
* build: added pylint
* build: upgrade docker-compose to 1.23
* enhancement: Frameworks: update warning for not setting framework_version as we aren't planning a breaking change anymore
* feature: Estimator: add script mode and Python 3 support for TensorFlow
* enhancement: Session: remove hardcoded 'training' from job status error message
* bug-fix: Updated Cloudwatch namespace for metrics in TrainingJobsAnalytics
* bug-fix: Changes to use correct s3 bucket and time range for dataframes in TrainingJobAnalytics.
* enhancement: Remove MetricDefinition lookup via tuning job in TrainingJobAnalytics

## 1.14.1

* feature: Estimators: add support for Amazon Object2Vec algorithm

## 1.14.0

* feature: add support for sagemaker-tensorflow-serving container
* feature: Estimator: make input channels optional

## 1.13.0

* feature: Estimator: add input mode to training channels
* feature: Estimator: add model_uri and model_channel_name parameters
* enhancement: Local Mode: support output_path. Can be either file:// or s3://
* enhancement: Added image uris for SageMaker built-in algorithms for SIN/LHR/BOM/SFO/YUL
* feature: Estimators: add support for MXNet 1.3.0, which introduces a new training script format
* feature: Documentation: add explanation for the new training script format used with MXNet
* feature: Estimators: add ``distributions`` for customizing distributed training with the new training script format

## 1.12.0

* feature: add support for TensorFlow 1.11.0

## 1.11.3

* feature: Local Mode: Add support for Batch Inference
* feature: Add timestamp to secondary status in training job output
* bug-fix: Local Mode: Set correct default values for additional_volumes and additional_env_vars
* enhancement: Local Mode: support nvidia-docker2 natively
* warning: Frameworks: add warning for upcoming breaking change that makes framework_version required

## 1.11.2

* enhancement: Enable setting VPC config when creating/deploying models
* enhancement: Local Mode: accept short lived credentials with a warning message
* bug-fix: Local Mode: pass in job name as parameter for training environment variable

## 1.11.1

* enhancement: Local Mode: add training environment variables for AWS region and job name
* doc-fix: Instruction on how to use preview version of PyTorch - 1.0.0.dev.
* doc-fix: add role to MXNet estimator example in readme
* bug-fix: default TensorFlow json serializer accepts dict of numpy arrays

## 1.11.0

* bug-fix: setting health check timeout limit on local mode to 30s
* bug-fix: make Hyperparameters in local mode optional.
* enhancement: add support for volume KMS key to Transformer
* feature: add support for GovCloud

## 1.10.1

* feature: add train_volume_kms_key parameter to Estimator classes
* doc-fix: add deprecation warning for current MXNet training script format
* doc-fix: add docs on deploying TensorFlow model directly from existing model
* doc-fix: fix code example for using Gzip compression for TensorFlow training data

## 1.10.0

* feature: add support for TensorFlow 1.10.0

## 1.9.3.1

* doc-fix: fix rst warnings in README.rst

## 1.9.3

* bug-fix: Local Mode: Create output/data directory expected by SageMaker Container.
* bug-fix: Estimator accepts the vpc configs made capable by 1.9.1

## 1.9.2

* feature: add support for TensorFlow 1.9

## 1.9.1

* bug-fix: Estimators: Fix serialization of single records
* bug-fix: deprecate enable_cloudwatch_metrics from Framework Estimators.
* enhancement: Enable VPC config in training job creation

## 1.9.0

* feature: Estimators: add support for MXNet 1.2.1

## 1.8.0

* bug-fix: removing PCA from tuner
* feature: Estimators: add support for Amazon k-nearest neighbors(KNN) algorithm

## 1.7.2

* bug-fix: Prediction output for the TF_JSON_SERIALIZER
* enhancement: Add better training job status report

## 1.7.1

* bug-fix: get_execution_role no longer fails if user can't call get_role
* bug-fix: Session: use existing model instead of failing during ``create_model()``
* enhancement: Estimator: allow for different role from the Estimator's when creating a Model or Transformer

## 1.7.0

* feature: Transformer: add support for batch transform jobs
* feature: Documentation: add instructions for using Pipe Mode with TensorFlow

## 1.6.1

* feature: Added multiclass classification support for linear learner algorithm.

## 1.6.0

* feature: Add Chainer 4.1.0 support

## 1.5.4

* feature: Added Docker Registry for all 1p algorithms in amazon_estimator.py
* feature: Added get_image_uri method for 1p algorithms in amazon_estimator.py
* Support SageMaker algorithms in FRA and SYD regions

## 1.5.3

* bug-fix: Can create TrainingJobAnalytics object without specifying metric_names.
* bug-fix: Session: include role path in ``get_execution_role()`` result
* bug-fix: Local Mode: fix RuntimeError handling

## 1.5.2

* Support SageMaker algorithms in ICN region

## 1.5.1

* enhancement: Let Framework models reuse code uploaded by Framework estimators
* enhancement: Unify generation of model uploaded code location
* feature: Change minimum required scipy from 1.0.0 to 0.19.0
* feature: Allow all Framework Estimators to use a custom docker image.
* feature: Option to add Tags on SageMaker Endpoints

## 1.5.0

* feature: Add Support for PyTorch Framework
* feature: Estimators: add support for TensorFlow 1.7.0
* feature: Estimators: add support for TensorFlow 1.8.0
* feature: Allow Local Serving of Models in S3
* enhancement: Allow option for ``HyperparameterTuner`` to not include estimator metadata in job
* bug-fix: Estimators: Join tensorboard thread after fitting

## 1.4.2

* bug-fix: Estimators: Fix attach for LDA
* bug-fix: Estimators: allow code_location to have no key prefix
* bug-fix: Local Mode: Fix s3 training data download when there is a trailing slash

## 1.4.1

* bug-fix: Local Mode: Fix for non Framework containers

## 1.4.0

* bug-fix: Remove __all__ and add noqa in __init__
* bug-fix: Estimators: Change max_iterations hyperparameter key for KMeans
* bug-fix: Estimators: Remove unused argument job_details for ``EstimatorBase.attach()``
* bug-fix: Local Mode: Show logs in Jupyter notebooks
* feature: HyperparameterTuner: Add support for hyperparameter tuning jobs
* feature: Analytics: Add functions for metrics in Training and Hyperparameter Tuning jobs
* feature: Estimators: add support for tagging training jobs

## 1.3.0

* feature: Add chainer

## 1.2.5

* bug-fix: Change module names to string type in __all__
* feature: Save training output files in local mode
* bug-fix: tensorflow-serving-api: SageMaker does not conflict with tensorflow-serving-api module version
* feature: Local Mode: add support for local training data using file://
* feature: Updated TensorFlow Serving api protobuf files
* bug-fix: No longer poll for logs from stopped training jobs

## 1.2.4

* feature: Estimators: add support for Amazon Random Cut Forest algorithm

## 1.2.3

* bug-fix: Fix local mode not using the right s3 bucket

## 1.2.2

* bug-fix: Estimators: fix valid range of hyper-parameter 'loss' in linear learner

## 1.2.1

* bug-fix: Change Local Mode to use a sagemaker-local docker network

## 1.2.0

* feature: Add Support for Local Mode
* feature: Estimators: add support for TensorFlow 1.6.0
* feature: Estimators: add support for MXNet 1.1.0
* feature: Frameworks: Use more idiomatic ECR repository naming scheme

## 1.1.3

* bug-fix: TensorFlow: Display updated data correctly for TensorBoard launched from ``run_tensorboard_locally=True``
* feature: Tests: create configurable ``sagemaker_session`` pytest fixture for all integration tests
* bug-fix: Estimators: fix inaccurate hyper-parameters in kmeans, pca and linear learner
* feature: Estimators: Add new hyperparameters for linear learner.

## 1.1.2

* bug-fix: Estimators: do not call create bucket if data location is provided

## 1.1.1

* feature: Estimators: add ``requirements.txt`` support for TensorFlow

## 1.1.0

* feature: Estimators: add support for TensorFlow-1.5.0
* feature: Estimators: add support for MXNet-1.0.0
* feature: Tests: use ``sagemaker_timestamp`` when creating endpoint names in integration tests
* feature: Session: print out billable seconds after training completes
* bug-fix: Estimators: fix LinearLearner and add unit tests
* bug-fix: Tests: fix timeouts for PCA async integration test
* feature: Predictors: allow ``predictor.predict()`` in the JSON serializer to accept dictionaries

## 1.0.4

* feature: Estimators: add support for Amazon Neural Topic Model(NTM) algorithm
* feature: Documentation: fix description of an argument of sagemaker.session.train
* feature: Documentation: add FM and LDA to the documentation
* feature: Estimators: add support for async fit
* bug-fix: Estimators: fix estimator role expansion

## 1.0.3

* feature: Estimators: add support for Amazon LDA algorithm
* feature: Hyperparameters: add data_type to hyperparameters
* feature: Documentation: update TensorFlow examples following API change
* feature: Session: support multi-part uploads
* feature: add new SageMaker CLI

## 1.0.2

* feature: Estimators: add support for Amazon FactorizationMachines algorithm
* feature: Session: correctly handle TooManyBuckets error_code in default_bucket method
* feature: Tests: add training failure tests for TF and MXNet
* feature: Documentation: show how to make predictions against existing endpoint
* feature: Estimators: implement write_spmatrix_to_sparse_tensor to support any scipy.sparse matrix

## 1.0.1

* api-change: Model: Remove support for 'supplemental_containers' when creating Model
* feature: Documentation: multiple updates
* feature: Tests: ignore tests data in tox.ini, increase timeout for endpoint creation, capture exceptions during endpoint deletion, tests for input-output functions
* feature: Logging: change to describe job every 30s when showing logs
* feature: Session: use custom user agent at all times
* feature: Setup: add travis file

## 1.0.0

* Initial commit<|MERGE_RESOLUTION|>--- conflicted
+++ resolved
@@ -1,7 +1,5 @@
 # Changelog
 
-<<<<<<< HEAD
-=======
 ## v2.135.1.post0 (2023-03-02)
 
 ### Documentation Changes
@@ -183,7 +181,6 @@
  * Correct SageMaker Clarify API docstrings by changing JSONPath to JMESPath
 
 
->>>>>>> dfaea77f
 ## v2.124.0 (2022-12-16)
 
 ### Features
