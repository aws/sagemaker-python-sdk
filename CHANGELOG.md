# Changelog

<<<<<<< HEAD
=======
## v2.218.1 (2024-05-03)

### Bug Fixes and Other Changes

 * Fix UserAgent logging in Python SDK
 * chore: release tgi 2.0.1
 * chore: update skipped flaky tests

>>>>>>> 0075fb3b
## v2.218.0 (2024-05-01)

### Features

 * set default allow_pickle param to False

### Bug Fixes and Other Changes

 * properly close files in lineage queries and tests

## v2.217.0 (2024-04-24)

### Features

 * support session tag chaining for training job

### Bug Fixes and Other Changes

 * Add Triton v24.03 URI
 * mainline alt config parsing
 * Fix tox installs
 * Add PT 2.2 Graviton Inference DLC

## v2.216.1 (2024-04-22)

### Bug Fixes and Other Changes

 * add DXB and CGK to Jumpstart regions
 * chore(deps): bump apache-airflow from 2.8.4 to 2.9.0 in /requirements/extras
 * bump djl-inference 0.27.0 neuronx sdk to 2.18.1
 * chore: release TGI 2.0.0

## v2.216.0 (2024-04-17)

### Features

 * optimum 0.0.21
 * Add TF 2.14 Graviton Inference support
 * JumpStart alternative config parsing
 * TGI 1.4.5

### Bug Fixes and Other Changes

 * chore(deps): bump black from 22.3.0 to 24.3.0 in /requirements/extras
 * Add back serialization for automatic speech recognition
 * bump apache-airflow version to 2.8.4
 * remove trailing slash when uploading to S3 with dataset_builder.to_csv_file
 * Update Collaborator Check workflow to check for users which are part of collaborator team
 * forward network_isolation parameter to Estimators when False
 * Flaky slow test
 * Revert "Test SM PySDK Variations"

### Documentation Changes

 * Add supported task types to schema builder omission

## v2.215.0 (2024-04-12)

### Features

 * JumpStart Gated Model Support in ModelBuilder Local Modes
 * Changes to support remote schema retrieval for task types (question-answering, fill-mask) and added e2e tests for both local and remote hf schema logic.
 * Upgrade smp to version 2.3.0

### Bug Fixes and Other Changes

 * disable modelbuilder mlflow local integ tests
 * add integ-tests to codebuild-ci.yml
 * [Feat] Support MLflow Model Format Through ModelBuilder
 * Test SM PySDK Variations
 * typo in jumpstart manifest and refine tests
 * add kix to launched regions
 * Remove space specific business logic from Python SDK function to fetch execution role
 * Remove notebook tests from CI health check and the script

## v2.214.3 (2024-04-04)

### Bug Fixes and Other Changes

 * [Fix] Switch to subprocess in ModelBuilder when capturing dependencies
 * chore: skip flaky test

## v2.214.2 (2024-04-01)

### Bug Fixes and Other Changes

 * Skip JS Tune integration test
 * bump apache-airflow version to 2.8.3
 * bump onnx version to >=1.15.0
 * Updates for DJL 0.27.0 release
 * Tune (local mode) support for Jumpstart Models
 * attach jumpstart estimator for gated model

## v2.214.1 (2024-03-27)

### Bug Fixes and Other Changes

 * Update schema dependency version
 * remove failing deprecated tests from suite
 * update readme, trigger p311 tests
 * JumpStart list models flaky tests
 * fix badge in README

## v2.214.0 (2024-03-22)

### Features

 * add support to ``clarify.py`` for time series explainability jobs

### Bug Fixes and Other Changes

 * remove pytorch test for deprecated function
 * skip test_experiment_analytics to unblock release
 * Create workflow module scoped sagemaker_session to resolve test race condition
 * Simplify how we process test dependencies, which are supposed to include all extras.
 * skip failing feature store search integ test
 * skip failing pt test
 * list jumpstart models with invalid version strings
 * urge customers to install latest version

## v2.213.0 (2024-03-15)

### Features

 * Add support for Streaming Inference
 * tgi optimum 0.0.19, 0.0.20 releases
 * support JumpStart proprietary models
 * Add ModelDataSource and SourceUri support for model package and while registering
 * Accept user-defined env variables for the entry-point
 * Add overriding logic in ModelBuilder when task is provided

### Bug Fixes and Other Changes

 * Improvement of the tuner documentation
 * Skip of tests which are long running and causing the ResourceLimitInUse exception
 * Add AutoML -> AutoMLV2 mapper
 * add ci-health checks
 * split coverage out from testenv in tox.ini
 * add PT 2.2 support for smdistributed, pytorchddp, and torch_distributed distributions
 * sagemaker session region not being used
 * chore: emit warning when no instance specific gated training env var is available, and raise exception when accept_eula flag is not supplied
 * enable github actions for PRs
 * Move sagemaker pysdk version check after bootstrap in remote job
 * make unit tests compatible with pytest-xdist
 * Update tblib constraint

## v2.212.0 (2024-03-06)

### Features

 * Update SM Python SDK for PT 2.2.0 SM DLC

### Bug Fixes and Other Changes

 * Create custom tarfile extractall util to fix backward compatibility issue
 * Upgrade smp to version 2.2
 * Enhance model builder selection logic to include model size

## v2.211.0 (2024-03-05)

### Features

 * pin dll version to support python3.11 to the sdk
 * instance specific jumpstart host requirements
 * Add TensorFlow 2.14 image configs
 * Add AutoMLV2 support
 * Support selective pipeline execution between function step and regular step
 * Add new Triton DLC URIs

### Bug Fixes and Other Changes

 * Skip No Canvas regions for test_deploy_best_candidate
 * make sure gpus are found in local_gpu run
 * Bump Apache Airflow version to 2.8.2
 * properly close sagemaker config file after loading config
 * remove enable_network_isolation from the python doc

### Documentation Changes

 * Add doc for new feature processor APIs and classes

## v2.210.0 (2024-02-28)

### Features

 * Prepend SageMaker Studio App Type to boto3 User Agent string
 * TGI optimum 0.0.18 (general+llm)
 * TGI 1.4.2

### Bug Fixes and Other Changes

 * tolerate vulnerable old model for integ test and temporarily skip test_list_jumpstart_models_script_filter
 * add missing regions to pytorch config
 * Add validation for sagemaker version on remote job
 * fixed implementation of fail_on_violation for transform with monitoring

## v2.209.0 (2024-02-24)

### Features

 * ModelBuilder to fetch local schema when no SchemaBuilder present.
 * AutoGluon 1.0.0 image_uris update

### Bug Fixes and Other Changes

 * skip pytorch training compiler integ test
 * add fixes for tarfile extractall functionality PEP-721
 * Fix telemetry image uri option logic for ModelBuilder
 * Add telemetry metrics on usage of default images for ModelBuilder
 * Fix error message typo
 * Add "distribution" parameter into record_set

## v2.208.0 (2024-02-15)

### Features

 * Telemetry metrics
 * TGI 1.4.0
 * Support collection type and target store for feature store ingestion.

### Bug Fixes and Other Changes

 * bump jinja2 to 3.1.3 in doc/requirments.txt
 * chore(deps): bump jinja2 from 3.0.3 to 3.1.3 in /requirements/extras
 * Fix dependabot alert in transformers package
 * Bump Apache Airflow version to 2.8.0
 * skip failing mxnet tests

### Documentation Changes

 * change order of pipelines topics
 * Explain the ClarifyCheckStep and QualityCheckStep parameters
 * fix the ClarifyCheckStep documentation to mention PDP

## v2.207.1 (2024-02-06)

### Bug Fixes and Other Changes

 * Add PT 2.1 as a supported framework for the smdistributed distribution
 * Enable private docker registry support for ModelBuilder
 * HF PT 2.1 Image Configs

### Documentation Changes

 * add setup commands for documentation generation

## v2.207.0 (2024-02-05)

### Features

 * Introduce HF Transformers to ModelBuilder
 * retrieve jumpstart estimator and predictor without specifying model id (infer from tags)

### Bug Fixes and Other Changes

 * SMP PT upgrade to 2.1
 * Fetch HF metadata only when explicit type is not selected
 * relax upper bound for urllib dependency

## v2.206.0 (2024-01-31)

### Features

 * Logic to detect hardware GPU count and aggregate GPU memory size in MiB

### Bug Fixes and Other Changes

 * fixed create monitoring schedule failing after validation error
 * Support PipelineVariable for ModelQualityCheckConfig attributes
 * TGI NeuronX 0.0.17

## v2.205.0 (2024-01-25)

### Features

 * Support selective pipeline execution for function step

### Bug Fixes and Other Changes

 * remove fastapi and uvicorn dependencies
 * Support using PipelineDefinitionConfig in local mode
 * update get_execution_role_arn from metadata file if present
 * update image_uri_configs  01-24-2024 06:17:33 PST
 * Add validation for empty ParameterString value in start local pipeline

## v2.204.0 (2024-01-23)

### Features

 * add throughput management support for feature group
 * Support custom repack model settings
 * parallelize notebook search utils, add new operators

### Bug Fixes and Other Changes

 * Enable galactus integ tests
 * JumpStart - TLV region launch
 * add warning message for job-prefixed pipeline steps when no job name is provided
 * TGI NeuronX
 * Updates for DJL 0.26.0 release
 * update sphinx version
 * Add PyTorch 2.1.0 SM Training DLC to UNSUPPORTED_DLC_IMAGE_FOR_SM_PARALLELISM list
 * Huggingface glue failing tests
 * change ConditionNot incorrect property Expression to Condition

## v2.203.1 (2024-01-09)

### Bug Fixes and Other Changes

 * TGI 1.3.3
 * skip failing integs
 * query hf api for model md
 * update image_uri_configs  12-29-2023 06:17:34 PST

## v2.203.0 (2023-12-28)

### Features

 * support local mode in SageMaker Studio (#1300)
 * Supporting tbac in load_run

### Bug Fixes and Other Changes

 * update image_uri_configs  12-25-2023 06:17:33 PST
 * Disable failed test in IR
 * Raise Exception for debug
 * create role if needed in `get_execution_role`

## v2.202.1 (2023-12-22)

### Bug Fixes and Other Changes

 * update image_uri_configs  12-22-2023 06:17:35 PST
 * update model path in local mode
 * Using logging instead of prints

### Documentation Changes

 * update issue template.

## v2.202.0 (2023-12-21)

### Features

 * support remote debug for sagemaker training job

### Bug Fixes and Other Changes

 * update image_uri_configs  12-21-2023 08:32:41 PST
 * Update tblib constraint

## v2.201.0 (2023-12-20)

### Features

 * Use specific images for SMP v2 jobs
 * Added update for model package

### Bug Fixes and Other Changes

 * Add write permission to job output dirs for remote and step decorator running on non-root job user
 * Move func and args serialization of function step to step level

### Documentation Changes

 * SMP v2 doc updates (#1423)
 * fix ModelBuilder sample notebook links

## v2.200.1 (2023-12-14)

### Bug Fixes and Other Changes

 * Merge branch 'master-rba' into local_merge
 * Fix user agent tag issue
 * update image_uri_configs  12-13-2023 14:04:54 PST
 * update image_uri_configs  12-13-2023 12:23:06 PST

## v2.200.0 (2023-12-13)

### Deprecations and Removals

 * remove explicit `partitions` key requirement on pysdk side.

### Features

 * add non-repeating config logger
 * Add SageMaker Geospatial verison 1.x images
 * TGI 1.2.0 Image Uri
 * support model.register() with triton model
 * Enable retrieving function step results for local mode

### Bug Fixes and Other Changes

 * TGI 1.3.1
 * excessive jumpstart instance type logging
 * Support local mode for remote function
 * `Session.download_data` can not download nested objects
 * Fix writing into non-closed file with git clone command
 * mitigation of xgboost container incompatibility with new version
 * update image and hardware validation with inf and graviton
 * remove two setuptools deprecations
 * minor jumpstart dev ex improvements
 * save utils fix
 * Correct DJL neuronx regions
 * delete unused file inference-experience-dev-tester.sh
 * Fix Experiment Run integ test w.r.t unexpected boto3 version
 * Bump test dependencies versions
 * fast follow on js uncompressed support - ModelBuilder
 * Modify Region List for Neuron Images (HF neuron/neuronx, PT Neuron)

### Documentation Changes

 * Mention for custom Docker Image

## v2.199.0 (2023-11-30)

### Features

 * Update boto3 version to 1.33.3
 * Goldfinch InferenceComponent integration
 * Add Pipeline step decorator, NotebookJobStep, and scheduler
 * ModelBuilder for simplified model testing and deployment

### Bug Fixes and Other Changes

 * Skip failing integ tests
 * chore: add jumpstart gated model integration tests
 * disable integration tests for Inference Component based endpoint for non supported regions
 * remove unnecessary whl file - Galactus
 * refactor endpoint type enums, comments, docstrings, method names…
 * Address SA feedback regarding deployment straight to Endpoint Mode - Galactus
 * fix HuggingFace GEN2 model deployment arguments
 * when customer role does not have permission to read logs from CW, default to standard logging - Galactus
 * Add pagination for ListInferenceComponent API responses, address non-blocking comments
 * Create CSVSerializerWrapper - Galactus
 * Model builder Final Fixes
 * remote function include_local_workdir default value
 * use copy instead of move in bootstrap script
 * WaiterError on failed pipeline execution. results()
 * Add a unit test for consistency between step and remote decorator
 * merge WorkdirConfig and custom_filter_filter parameters
 * Add back mixed step type integ test
 * do not delete temp folder generated by sdist
 * make collect_parameters decorator as private
 * HMAC signing for ModelBuilder Triton python backend

### Documentation Changes

 * update docstring for Generation two endpoint and validation message
 * galactus doc updates
 * CustomFileFilter doc updates
 * NotebookJobSteps class parameter severity update

## v2.198.0 (2023-11-27)

### Features

 * re:Invent 2023 keynote1

## v2.197.0 (2023-11-07)

### Features

 * PT2.1 SM Training/Inference DLC Release

### Bug Fixes and Other Changes

 * Release HuggingFace PT Neuronx training image 1.13.1
 * HuggingFace PT Neuronx release in SDK

## v2.196.0 (2023-10-27)

### Features

 * inference instance type conditioned on training instance type

### Bug Fixes and Other Changes

 * improved jumpstart tagging

## v2.195.1 (2023-10-26)

### Bug Fixes and Other Changes

 * Allow either instance_type or instance_group to be defined in…
 * enhance image_uris unit tests

## v2.195.0 (2023-10-25)

### Features

 * jumpstart gated model artifacts
 * jumpstart extract generated text from response
 * jumpstart contruct payload utility

### Bug Fixes and Other Changes

 * relax upper bound on urllib in local mode requirements
 * bump urllib3 version
 * allow smdistributed to be enabled with torch_distributed.
 * fix URL links

### Documentation Changes

 * remove python 2 reference
 * update framework version links

## v2.194.0 (2023-10-19)

### Features

 * Added register step in Jumpstart model
 * jumpstart instance specific metric definitions

### Bug Fixes and Other Changes

 * Updates for DJL 0.24.0 Release
 * use getter for resource-metadata dict
 * add method to Model class to check if repack is needed

## v2.193.0 (2023-10-18)

### Features

 * jumpstart model artifact instance type variants
 * jumpstart instance specific hyperparameters
 * Feature Processor event based triggers (#1132)
 * Support job checkpoint in remote function
 * jumpstart model package arn instance type variants

### Bug Fixes and Other Changes

 * Fix hyperlinks in feature_processor.scheduler parameter descriptions
 * add image_uris_unit_test pytest mark
 * bump apache-airflow to `v2.7.2`
 * clone distribution in validate_distribution
 * fix flaky Inference Recommender integration tests

### Documentation Changes

 * Update PipelineModel.register documentation
 * specify that input_shape in no longer required for torch 2.0 mod…

## v2.192.1 (2023-10-13)

### Bug Fixes and Other Changes

 * update local mode schema
 * import error in unsupported js regions
 * Update Ec2 instance type to g5.4xlarge in test_huggingface_torch_distributed.py

## v2.192.0 (2023-10-11)

### Features

 * jumpstart estimator enable infra check flag
 * jumpstart default payloads
 * allow non-python files in job dependencies
 * allow configuring docker container in local mode

### Bug Fixes and Other Changes

 * js tagging s3 prefix
 * Batch transform: Add support for split_type == "None" in local mode
 * use correct line endings and s3 uris on windows
 * Fixed bug in _create_training_details
 * DJL Neuronx 0.24.0

### Documentation Changes

 * Include FeatureGroup's load_feature_definitions API documentation

## v2.191.0 (2023-10-05)

### Features

 * Selective Step Execution milestone 2 features
 * feature-processor extra data sources support

## v2.190.0 (2023-10-04)

### Features

 * Add support for in-memory feature groups and collection type features in Feature Store.

### Bug Fixes and Other Changes

 * chore: xfail resource in use failure for specific test
 * Add missing API docs for processors

### Documentation Changes

 * Bring back (de)serializers documentation
 * Add missing AirFlow operators + link to airflow documentation

## v2.189.0 (2023-10-03)

### Features

 * add feature processor APIs to public doc
 * s3 prefix model data for JumpStartModel
 * Model Package support for updating approval

### Bug Fixes and Other Changes

 * Add bucket owner check
 * transform step  unit test
 * Release TGI 1.1.0 Image

## v2.188.0 (2023-09-26)

### Features

 * jumpstart instance type variants
 * New methods to ingest and create Feature Groups

### Bug Fixes and Other Changes

 * auto ml integ tests and add flaky test markers
 * Enhance unit-tests to automatically consume image URIs config registries from config JSONs

## v2.187.0 (2023-09-19)

### Features

 * add HealthCheckConfig support
 * SkipModelValidation in modelRegistry

### Bug Fixes and Other Changes

 * Update fw_utils.py - support 2.0.1 container for DDP and Torch distri…
 * bump apache-airflow to v2.7.1

## v2.186.0 (2023-09-14)

### Features

 * TGI 1.0.3 Image URI Config

## v2.185.0 (2023-09-12)

### Features

 * Local Mode - Add Support for Docker Compose V2

### Bug Fixes and Other Changes

 * handle bad jumpstart default session
 * Add Data Wrangler TLV and version 3.x images

## v2.184.0.post0 (2023-09-11)

### Documentation Changes

 * add interactive apps rst file

## v2.184.0 (2023-09-07)

### Features

 * Enable notebook instances to get presigned url

### Bug Fixes and Other Changes

 * update scikit-learn, scipy, and apache-airflow deps for dependabot
 * log message when sdk defaults not applied

## v2.183.0 (2023-09-05)

### Deprecations and Removals

 * remove support for py37

### Features

 * Neo service GA in TLV

### Bug Fixes and Other Changes

 * Update pytorch.json with 2.0.1 for inference and training
 * get python version dynamically for remote function tests
 * HuggingFaceProcessor parameterized instance_type when image_uri is absent

## v2.182.0 (2023-08-29)

### Features

 * image url for modelmonitor in TLV region
 * Enable spot training on remote decorator and executor

## v2.181.0 (2023-08-28)

### Features

 * StabilityAI DLC Image URIs

### Bug Fixes and Other Changes

 * temporarily skip kmeans notebook

## v2.180.0 (2023-08-24)

### Features

 * Add presigned URLs for interactive apps
 * Add detail profiler V2 options and tests

## v2.179.0 (2023-08-21)

### Features

 * attach method for jumpstart estimator

### Bug Fixes and Other Changes

 * pipeline upsert failed to pass parallelism_config to update

## v2.178.0 (2023-08-17)

### Features

 * Support to get latest monitoring execution processing logs

### Bug Fixes and Other Changes

 * Add context to predict_fn example
 * gated models unsupported region
 * jumpstart cache using sagemaker session s3 client
 * add TFS 2.13 Graviton SM images
 * pipeline variable kms key
 * integration test for gated jumpstart training model
 * tags for jumpstart model package models

## v2.177.1 (2023-08-14)

### Bug Fixes and Other Changes

 * chore: excessive jumpstart bucket logging

## v2.177.0 (2023-08-11)

### Features

 * Add TLV accounts for 1P Algorithms

## v2.176.0 (2023-08-10)

### Features

 * Add TF 2.13 Training and Inference SM images

### Bug Fixes and Other Changes

 * revert-PR_3903
 * skip tensorflow local mode notebook test
 * change instance type for huggingface test to ml.g5.8xlarge

## v2.175.0 (2023-08-05)

### Features

 * Add huggingface-llm 0.9.3 dlc images

### Bug Fixes and Other Changes

 * Upgrade default version for djl to v0.23.0
 * Pass kms_key to _upload_analysis_config when provided

## v2.174.0 (2023-08-02)

### Features

 * meta llama fine tuning
 * support online store ttl for records
 * Deploy uncompressed ML model from S3 to SageMaker Hosting endpoints
 * AutoGluon 0.8.2 image_uris update

### Bug Fixes and Other Changes

 * [Feature] Propagate tags to lineage resources
 * excessive jumpstart logging
 * chore: jumpstart deprecation messages
 * build(deps): bump pygments from 2.11.2 to 2.15.0 in /requirements/tox
 * Remove deleted notebook tests from test confg
 * chore: add jumpstart llama 2 tests

### Documentation Changes

 * add smp class for supporting flash attn

## v2.173.0 (2023-07-15)

### Features

 * jumpstart EULA models

### Bug Fixes and Other Changes

 * Update the apache airflow constraints
 * Update apache airflow version
 * bump up djl inference image uri versions

## v2.172.0 (2023-07-13)

### Features

 * Add check for if TrialComponent is already associated with a Trial in Run
 * Add features_to_explain to shap config

### Bug Fixes and Other Changes

 * Support protobuf4
 * Remove unnecessary get caller identity call
 * Missing JumpStart estimator args
 * Add volume to partition djl_inference

### Documentation Changes

 * Correct runtime param
 * fix wait_for_endpoint docstring

## v2.171.0 (2023-07-06)

### Features

 * Add PipelineDefinitionConfig to pipelines to toggle custom job …

### Bug Fixes and Other Changes

 * Upgrade DJL deepspeed versions
 * Remove unused dependency `protobuf3-to-dict`
 * skip intelligent volume_size allocation based on instance type if it is a pipeline parameter

## v2.170.0 (2023-07-05)

### Features

 * Enable customizing artifact output path

### Bug Fixes and Other Changes

 * Add il-central-1 support for all SM DLCs
 * jumpstart async inference config predictor support
 * Update CreateEdgePackagingJob resourceKey with type string

## v2.169.0 (2023-06-29)

### Features

 * Add support for tags in to_pipeline API for feature processor
 * model registry integration to model cards to support model packages
 * SDK Defaults - DebugHookConfig defaults in TrainingJob API
 * Add segment config for Clarify

### Bug Fixes and Other Changes

 * Neuronx image retrieval missing sdk information

### Documentation Changes

 * Doc updates for SDK defaults - S3 Params, Env Variables, Disable Profiler, and DebugHookConfig

## v2.168.0 (2023-06-22)

### Features

 * Support uncompressed model upload
 * Add optional monitoring_config_override parameter in suggest_baseline API
 * SDK defaults add disable profiler to createTrainingJob

### Bug Fixes and Other Changes

 * Enable spark processing container in KIX
 * Fix key prefix preventing jumpstart model repack

## v2.167.0 (2023-06-21)

### Features

 * add SageMaker FeatureStore feature processing

### Bug Fixes and Other Changes

 * Chore/reset cache if js model not found

## v2.166.0 (2023-06-19)

### Features

 * Add `inf2` support to `HuggingFaceModel`
 * adding resourcekey and tags for api in config for SDK defaults

### Bug Fixes and Other Changes

 * Remove deprecated option.s3url in favor of option.model_id
 * Use sagemaker config keyword
 * SDK Defaults Config - Handle config injection for None Sessions
 * Fix HPO Grid Search comparison and name

## v2.165.0 (2023-06-13)

### Features

 * Add support for Deployment Recommendation ID in model.deploy(). No tagging support

### Bug Fixes and Other Changes

 * maketplace integs
 * Add tagging assert to inference recommender integ tests
 * breaking deviations in _create_sagemaker_model call

### Documentation Changes

 * Add missing quotation mark

## v2.164.0 (2023-06-08)

### Features

 * SDK Defaults - Environment Variables
 * Update Transformers 4.28 - PyTorch 2.0.0 Training and Inference Image URI

### Bug Fixes and Other Changes

 * tag more integs as flaky for auto-retry
 * Remove docker-compose from local requirements
 * enable neo framework version support on ml_inf2 and ml_trn1

## v2.163.0 (2023-06-07)

### Features

 * Add huggingface-llm 0.8.2 dlc images

### Bug Fixes and Other Changes

 * Update to more actionable error message
 * Loosen local reqs for PyYAML

## v2.162.0 (2023-06-06)

### Features

 * Add tagging support for create ir job
 * Selective Step Execution feature in Pipelines
 * Add Neuronx Image uri - Transformers 4.28 - PyTorch 1.13

### Bug Fixes and Other Changes

 * skip pipelines abalone notebook test
 * Update neo multiversion support to include edge devices

### Documentation Changes

 * JumpStart Utility Doc Update

## v2.161.0 (2023-06-01)

### Features

 * Add huggingface-llm 0.6.0 dlc images
 * Add autotune for HyperparameterTuner

### Bug Fixes and Other Changes

 * Remove release tag from non-global test
 * SDK defaults for volume size, JS Estimator image uri region, Predictor str method

## v2.160.0 (2023-05-31)

### Features

 * PyTorch 2.0 release
 * Add TFS 2.12.1 Graviton image

### Bug Fixes and Other Changes

 * Fix failing integ test
 * remove unnecessary log messages for loading existing experiment runs
 * build(deps): bump requests from 2.27.1 to 2.31.0 in /requirements/extras
 * SDK Defaults - switch from config printing to logging

## v2.159.0 (2023-05-23)

### Features

 * Add TF Serving 2.12.1 images to the SM PySDK

### Bug Fixes and Other Changes

 * Update the list of extension packages pylint is allowed to load

## v2.158.0 (2023-05-22)

### Features

 * Enable default role for Spark processors
 * SDK Defaults - S3 Params for Session
 * Bump up images for DJL transformers Neuronx DLCs

### Bug Fixes and Other Changes

 * Relax local-mode PyPI requirements on urllib3

### Documentation Changes

 * Fix Tensorflow and PyTorch supported version in HuggingFaceProcessor
 * Update doc for model_server_workers param in PyTorchModel

## v2.157.0 (2023-05-18)

### Features

 * Handle use case where endpoint is created outside of python …

### Bug Fixes and Other Changes

 * Make type annotation of UploadedCode consistent
 * Add SELinux label to local docker volumes

## v2.156.0 (2023-05-17)

### Features

 * Partition support for DJLModel using SM Training job
 * Update run-notebook-test to consider skips failures

### Bug Fixes and Other Changes

 * Update apache airflow and update test requirements
 * Perform integrity checks for remote function execution
 * Add p2 instances to integ tests
 * Fix typo in logging message within ir mixin
 * double Run create on load_run
 * Update dtype logic for huggingface backend for new containers

### Documentation Changes

 * Update container version for SKLearn
 * Add description for parameters in TransformInput

## v2.155.0 (2023-05-15)

### Features

 * Add support for SageMaker Serverless inference Provisioned Concurrency feature

### Bug Fixes and Other Changes

 * Revert "fix: make RemoteExecutor context manager non-blocking on pend…
 * Add BOM to no No P2 Availability region list

## v2.154.0 (2023-05-11)

### Features

 * Add integ tests for remote_function, auto_capture functionality
 * jumpstart model estimator classes

### Bug Fixes and Other Changes

 * integs - pytorch transformer deps and add test retry
 * adding .lower() so new Pandas dtypes will match the type lookup.
 * Pass KMS value to create processing job

## v2.153.0 (2023-05-09)

### Features

 * Support npz archives in NumpyDeserializer
 * Add FasterTransformer DJL support
 * support for Sample Weights for SageMaker Autopilot

### Bug Fixes and Other Changes

 * retry is_run assertion
 * Avoid 'AttributeError' for endpoint_name, if deploy() is not yet called
 * Fix LambdaStep Creation
 * Fix error when instance_count>1 in remote_function
 * Remove deprecated update_endpoint from deploy() args in TensorFlowModel
 * Update DJL deepspeed and fastertransformer DLC image uris
 * remote_function python version mismatch issue

## v2.152.0 (2023-05-04)

### Features

 * add support for lineage visualization using pyvis
 * Expose Experiment class publicly
 * PyTorch 1.13 release

### Bug Fixes and Other Changes

 * Change data_type argument to dtype to keep consistent with D…
 * Skip edge test
 * make RemoteExecutor context manager non-blocking on pending futures
 * Add inferentia2 DLC images for djl framework
 * Fix typo in using_pytorch.rst
 * Unable to attach estimator to training job when KeepAlivePeriodInSeconds specified
 * update LMI container image
 * Update Clarify SHAPConfig baseline to allow JSON structures

### Documentation Changes

 * Fix broken link in DJL SageMaker docs
 * currency update for the SageMaker data parallelism lib
 * SM model parallel library v1.15.0 release note

## v2.151.0 (2023-04-27)

### Features

 * Update Transformers 4.26 - TensorFlow 2.11.0 Image URI
 * Add Extra Parameters to Lambda Function Wrapper

### Bug Fixes and Other Changes

 * Add kms key support for Model registration
 * Enable inference recommender slow tests
 * Pass sagemaker session to downstream s3 calls
 * Add ap-south-1 to no p3 regions
 * skip test for p2 instance for TF2.12 and above

### Documentation Changes

 * Fix minor misses from the remote function doc release

## v2.150.0 (2023-04-26)

### Features

 * Introduce TensorBoard app class

### Bug Fixes and Other Changes

 * Update data wrangler images

## v2.149.0 (2023-04-25)

### Features

 * Support TF2.12 SageMaker DLC

### Bug Fixes and Other Changes

 * update the doc for Join function
 * change s3UploadMode of sagemaker clarify processing output for computer vision jobs.

### Documentation Changes

 * Add Remote Function updates

## v2.148.0 (2023-04-20)

### Features

 * [huggingface] Add `torch.distributed` support for Trainium and `torchrun`
 * Add PyTorch 2.0 to SDK

### Bug Fixes and Other Changes

 * updating batch transform job in monitoring schedule

## v2.147.0 (2023-04-18)

### Features

 * support different types of deletion mode

## v2.146.1 (2023-04-17)

### Bug Fixes and Other Changes

 * skip failing tests temporarily
 * Added ml.p4d and ml.p4de as supported instances for DeepSpeed

### Documentation Changes

 * Add Model Registry Model Collection

## v2.146.0 (2023-04-13)

### Features

 * Add support for JSON model inputs for Clarify Processor

### Bug Fixes and Other Changes

 * Feature/list collection
 * improve reliability of Run integration test
 * Add a comment that smdataparallel lib excludes tf 2.12 support

### Documentation Changes

 * Update reference to load run method in documentation

## v2.145.0 (2023-04-06)

### Features

 * add support for async inline error notifications
 * Add methods for feature group to list feature metadata parameters and tags
 * Support huggingface hub model_id for DJL Models

### Bug Fixes and Other Changes

 * load_sagemaker_config should lazy initialize a default S3 resource

## v2.144.0 (2023-04-05)

### Features

 * support create Clarify explainer enabled endpoint for Clarify Online Explainability
 * Combined inference and training script artifact
 * jumpstart instance types
 * Deprecation warning for framework profiling for TF 2.12 and on, PT 2.0 and on

### Bug Fixes and Other Changes

 * always delete temporary directory even during exception
 * Fixes the completion_criteria_config dict in the to_input_req method
 * Update CHANGELOG.md

### Documentation Changes

 * Update SageMaker Debugger doc

## v2.143.0 (2023-03-29)

### Features

 * Support for SageMaker SDK Defaults

### Bug Fixes and Other Changes

 * update feature store offline s3 path used in tests

## v2.142.0 (2023-03-27)

### Features

 * combined model + script artifact

## v2.141.0 (2023-03-24)

### Features

 * AutoGluon 0.7.0 image_uris update
 * Add DJL FasterTransformer image uris
 * EMR step runtime role support
 * locations for EMR configuration and Spark dependencies
 * Adding support for 1P Algorithms in ZAZ, ZRH, HYD, MEL

### Documentation Changes

 * Update FeatureGroup kms key id documentation

## v2.140.1 (2023-03-21)

### Bug Fixes and Other Changes

 * Fix cross account register model
 * Handle instance support for Hugging Face tests
 * Upgrade apache-airflow-providers-amazon version
 * build(deps): bump apache-airflow from 2.4.1 to 2.5.1
 * Mark test_create_model_package test for xfail
 * Disable module-not-measured warnings to avoid clutter in build logs

## v2.140.0 (2023-03-17)

### Features

 * SDK changes for TRCOMP support

### Bug Fixes and Other Changes

 * [Feature - Hugging Face] Update Transformers 4.26 - PyTorch 1.13.1 Image uri

## v2.139.0 (2023-03-15)

### Features

 * Add XGBoost framework 1.7-1 version

### Bug Fixes and Other Changes

 * Fix image_uris.retrieve() function to return ValueError when framework is not allowed for an instance_type

## v2.138.0 (2023-03-13)

### Features

 * Jumpstart training metrics

### Bug Fixes and Other Changes

 * Add new region support for MX, PT, TF on SM Training

## v2.137.0 (2023-03-10)

### Features

 * support JSON for input dataset and model output

### Bug Fixes and Other Changes

 * Wait on describe for tag propagation
 * Extracted profile_name directly from sagemaker.Session if None
 * Avoid double encoding to JSON in InferenceRecommenderMixin
 * RepackStep must use the same KMS key as the Model

## v2.136.0 (2023-03-09)

### Features

 * with_feature_group [feature_store]
 * Djl Large Model Support
 * Decouple model.right_size() from model registry

### Bug Fixes and Other Changes

 * Fix integration test error in test_default_right_size_and_deploy_unregistered_base_model
 * Add djl 0.21.0 dlc images

### Documentation Changes

 * Torchrun gpu support documentation change

## v2.135.1.post0 (2023-03-02)

### Documentation Changes

 * update feature store dataset builder docs

## v2.135.1 (2023-03-01)

### Bug Fixes and Other Changes

 * Revert back to stable apache-airflow-providers-amazon from 7.2.1 to 4.0.0.
 * Typo in graviton algos
 * build(deps): bump apache-airflow-providers-amazon from 4.0.0 to 7.2.1 in /requirements/extras
 * Support cloning private repo using ssh key
 * Create a default SageMaker Session inside FeatureGroup class

### Documentation Changes

 * fix typo in README

## v2.135.0 (2023-02-23)

### Features

 * Add DLC accounts for MEL Region
 * allow use of short lived creds for local container

### Bug Fixes and Other Changes

 * update lambda function when function arn is provided

## v2.134.1 (2023-02-22)

### Bug Fixes and Other Changes

 * local mode deletion of temp files on job end
 * Cron expression resetting on update monitor
 * added support to update arguments in create_monitoring_schedule

## v2.134.0 (2023-02-22)

### Features

 * Add python 3.9 and spark 3.2 support for spark processor
 * Adding support for Multi Worker Mirrored Strategy in TF estimator

### Bug Fixes and Other Changes

 * tag permission issue - remove describe before create

## v2.133.0 (2023-02-18)

### Features

 * feature store with_feature_group functionality changes
 * Adding support for SageMaker Training Compiler PyTorch 1.13
 * support of the intelligent stopping in the tuner
 * AutoGluon 0.6.2 image_uris update
 * Support for flexible instance types in the HPO
 * Add business details and hyper parameters fields and update test_model_card.py

### Bug Fixes and Other Changes

 * disable the tuner test
 * Skip test_run_from_transform_job integ test to unblock python-sdk code pipeline
 * Revert "feature: feature store with_feature_group functionality changes"
 * advanced inference recommendation jobs parameters check
 * make model_config optional when predicted labels are provided for bias detection

## v2.132.0 (2023-02-07)

### Features

 * support cluster lifecycle management for Sagemaker EMR step
 * Inference recommendation id deployment support

## v2.131.1 (2023-02-03)

### Bug Fixes and Other Changes

 * test dub gpu integs with p3
 * fix(experiments/run.py): Stop duplication of RUN_TC_TAG on Consecutive Experiment Runs
 * Enable load_run without name args in Transform env
 * Remove confusing log line emitted during feature group ingestion
 * Enable Experiment integ test on beta clients
 * Make test_processor_with_role_as_pipeline_parameter more concrete

### Documentation Changes

 * add security note for the estimator hyperparameter arg
 * SageMaker distributed - model parallism library release note
 * Add a deprecation note for DetailedProfileConfig

## v2.131.0 (2023-01-31)

### Features

 * Display file diff on black-check
 * Support for environment variables in the HPO
 * Support role as PipelineParameter in Processor class
 * Add TrainingImageConfig support for SageMaker training jobs

### Bug Fixes and Other Changes

 * use FeatureGroup's Session in nonconcurrency ingestion
 * Update feature_group.py ingest() description
 * Do not use print function. User logger instead
 * Add batch_get_record and search API for FeatureStore
 * hashing problem for framework processors with identical source dirs

## v2.130.0 (2023-01-26)

### Features

 * Add PyTorch 1.13.1 to SDK
 * Adding image_uri config for DJL containers
 * Support specifying env-vars when creating model from model package
 * local download dir for Model and Estimator classes

### Bug Fixes and Other Changes

 * increase creation time slack minutes
 * Enable load_run auto pass in experiment config
 * Add us-isob-east-1 accounts and configs
 * Clean up Pipeline unit tests

## v2.129.0 (2023-01-19)

### Features

 * add p2 deprecation for PT>=1.13
 * TF2.11 Update to PySDK

### Bug Fixes and Other Changes

 * Improve Pipeline integ tests and fix resource leak
 * Update TF version to 2.8.4

## v2.128.0 (2023-01-10)

### Features

 * right_size() for inference recommender

### Bug Fixes and Other Changes

 * tf 2.9.3 release images
 * Retry ValueError for airflow tests

## v2.127.0 (2023-01-03)

### Features

 * tensorflow inference 2.10.1 release

## v2.126.0 (2022-12-22)

### Features

 * AutoGluon 0.6.1 image_uris

### Bug Fixes and Other Changes

 * Fix broken link in doc
 * Do not specify S3 path for disabled profiler

### Documentation Changes

 * fix the incorrect property reference

## v2.125.0 (2022-12-19)

### Features

 * add RandomSeed to support reproducible HPO

### Bug Fixes and Other Changes

 * Correct SageMaker Clarify API docstrings by changing JSONPath to JMESPath

## v2.124.0 (2022-12-16)

### Features

 * Doc update for TableFormatEnum
 * Add p4de to smddp supported instance types
 * Add disable_profiler field in config and propagate changes
 * Added doc update for dataset builder

### Bug Fixes and Other Changes

 * Use Async Inference Config when available for endpoint update

### Documentation Changes

 * smdistributed libraries release notes

## v2.123.0 (2022-12-15)

### Features

 * Add support for TF2.9.2 training images
 * Add SageMaker Experiment

## v2.122.0 (2022-12-14)

### Features

 * Feature Store dataset builder, delete_record, get_record, list_feature_group
 * Add OSU region to frameworks for DLC

### Bug Fixes and Other Changes

 * the Hyperband support fix for the HPO
 * unpin packaging version
 * Remove content type image/jpg from analysis configuration schema

## v2.121.2 (2022-12-12)

### Bug Fixes and Other Changes

 * Update for Tensorflow Serving 2.11 inference DLCs
 * Revert "fix: type hint of PySparkProcessor __init__"
 * Skip Bad Transform Test

## v2.121.1 (2022-12-09)

### Bug Fixes and Other Changes

 * Pop out ModelPackageName from pipeline definition
 * Fix failing jumpstart cache unit tests

## v2.121.0 (2022-12-08)

### Features

 * Algorithms Region Expansion OSU/DXB

### Bug Fixes and Other Changes

 * FrameworkProcessor S3 uploads
 * Add constraints file for apache-airflow

## v2.120.0 (2022-12-07)

### Features

 * Add Neo image uri config for Pytorch 1.12
 * Adding support for SageMaker Training Compiler in PyTorch estimator starting 1.12
 * Update registries with new region account number mappings.
 * Add DXB region to frameworks by DLC

### Bug Fixes and Other Changes

 * support idempotency for framework and spark processors

## v2.119.0 (2022-12-03)

### Features

 * Add Code Owners file
 * Added transform with monitoring pipeline step in transformer
 * Update TF 2.9 and TF 2.10 inference DLCs
 * make estimator accept json file as modelparallel config
 * SageMaker Training Compiler does not support p4de instances
 * Add support for SparkML v3.3

### Bug Fixes and Other Changes

 * Fix bug forcing uploaded tar to be named sourcedir
 * Update local_requirements.txt PyYAML version
 * refactoring : using with statement
 * Allow Py 3.7 for MMS Test Docker env
 * fix PySparkProcessor __init__ params type
 * type hint of PySparkProcessor __init__
 * Return ARM XGB/SKLearn tags if `image_scope` is `inference_graviton`
 * Update scipy to 1.7.3 to support M1 development envs
 * Fixing type hints for Spark processor that has instance type/count params in reverse order
 * Add DeepAR ap-northeast-3 repository.
 * Fix AsyncInferenceConfig documentation typo
 * fix ml_inf to ml_inf1 in Neo multi-version support
 * Fix type annotations
 * add neo mvp region accounts

## v2.118.0 (2022-12-01)

### Features

 * Update boto3 version to 1.26.20
 * support table format option for create feature group.
 * Support Amazon SageMaker Model Cards
 * support monitoring alerts api
 * Support Amazon SageMaker AutoMLStep

### Bug Fixes and Other Changes

 * integration test in anticipate of ProfilerConfig API changes
 * Add more integ test logic for AutoMLStep
 * update get_execution_role_arn to use role from DefaultSpaceSettings
 * bug on AutoMLInput to allow PipelineVariable
 * FinalMetricDataList is missing from the training job search resu…
 * add integration tests for Model Card
 * update AutoMLStep with cache improvement

### Documentation Changes

 * automlstep doc update

## v2.117.0 (2022-11-15)

### Features

 * add support for PT1.12.1

## v2.116.0 (2022-10-28)

### Features

 * support customized timeout for model data download and inference container startup health check for Hosting Endpoints
 * Trainium Neuron support for PyTorch
 * Pipelines cache keys update
 * Caching Improvements for SM Pipeline Workflows

## v2.115.0 (2022-10-27)

### Features

 * Add support for TF 2.10 training
 * Disable profiler for Trainium instance type
 * support the Hyperband strategy with the StrategyConfig
 * support the GridSearch strategy for hyperparameter optimization

### Bug Fixes and Other Changes

 * Update Graviton supported instance families

## v2.114.0 (2022-10-26)

### Features

 * Graviton support for XGB and SKLearn frameworks
 * Graviton support for PyTorch and Tensorflow frameworks
 * do not expand estimator role when it is pipeline parameter
 * added support for batch transform with model monitoring

### Bug Fixes and Other Changes

 * regex in tuning integs
 * remove debugger environment var set up
 * adjacent slash in s3 key
 * Fix Repack step auto install behavior
 * Add retry for airflow ParsingError

### Documentation Changes

 * doc fix

## v2.113.0 (2022-10-21)

### Features

 * support torch_distributed distribution for Trainium instances

### Bug Fixes and Other Changes

 * bump apache-airflow from 2.4.0 to 2.4.1 in /requirements/extras

### Documentation Changes

 * fix kwargs and descriptions of the smdmp checkpoint function
 * add the doc for the MonitorBatchTransformStep

## v2.112.2 (2022-10-11)

### Bug Fixes and Other Changes

 * Update Neo-TF2.x versions to TF2.9(.2)

### Documentation Changes

 * fix typo in PR template

## v2.112.1 (2022-10-10)

### Bug Fixes and Other Changes

 * fix(local-mode): loosen docker requirement to allow 6.0.0
 * CreateModelPackage API error for Scikit-learn and XGBoost frameworkss

## v2.112.0 (2022-10-09)

### Features

 * added monitor batch transform step (pipeline)

### Bug Fixes and Other Changes

 * Add PipelineVariable annotation to framework estimators

## v2.111.0 (2022-10-05)

### Features

 * Edit test file for supporting TF 2.10 training

### Bug Fixes and Other Changes

 * support kms key in processor pack local code
 * security issue by bumping apache-airflow from 2.3.4 to 2.4.0
 * instance count retrieval logic
 * Add regex for short-form sagemaker-xgboost tags
 * Upgrade attrs>=20.3.0,<23
 * Add PipelineVariable annotation to Amazon estimators

### Documentation Changes

 * add context for pytorch

## v2.110.0 (2022-09-27)

### Features

 * Support KeepAlivePeriodInSeconds for Training APIs
 * added ANALYSIS_CONFIG_SCHEMA_V1_0 in clarify
 * add model monitor image accounts for ap-southeast-3

### Bug Fixes and Other Changes

 * huggingface release test
 * Fixing the logic to return instanceCount for heterogeneousClusters
 * Disable type hints in doc signature and add PipelineVariable annotations in docstring
 * estimator hyperparameters in script mode

### Documentation Changes

 * Added link to example notebook for Pipelines local mode

## v2.109.0 (2022-09-09)

### Features

 * add search filters

### Bug Fixes and Other Changes

 * local pipeline step argument parsing bug
 * support fail_on_violation flag for check steps
 * fix links per app security scan
 * Add PipelineVariable annotation for all processor subclasses

### Documentation Changes

 * the SageMaker model parallel library 1.11.0 release

## v2.108.0 (2022-09-02)

### Features

 * Adding support in HuggingFace estimator for Training Compiler enhanced PyTorch 1.11

### Bug Fixes and Other Changes

 * add sagemaker clarify image account for cgk region
 * set PYTHONHASHSEED env variable to fixed value to fix intermittent failures in release pipeline
 * trcomp fixtures to override default fixtures for integ tests

### Documentation Changes

 * add more info about volume_size

## v2.107.0 (2022-08-29)

### Features

 * support python 3.10, update airflow dependency

### Bug Fixes and Other Changes

 * Add retry in session.py to check if training is finished

### Documentation Changes

 * remove Other tab in Built-in algorithms section and mi…

## v2.106.0 (2022-08-24)

### Features

 * Implement Kendra Search in RTD website

### Bug Fixes and Other Changes

 * Add primitive_or_expr() back to conditions
 * remove specifying env-vars when creating model from model package
 * Add CGK in config for Spark Image

## v2.105.0 (2022-08-19)

### Features

 * Added endpoint_name to clarify.ModelConfig
 * adding workgroup functionality to athena query

### Bug Fixes and Other Changes

 * disable debugger/profiler in cgk region
 * using unique name for lineage test to unblock PR checks

### Documentation Changes

 * update first-party algorithms and structural updates

## v2.104.0 (2022-08-17)

### Features

 * local mode executor implementation
 * Pipelines local mode setup
 * Add PT 1.12 support
 * added _AnalysisConfigGenerator for clarify

### Bug Fixes and Other Changes

 * yaml safe_load sagemaker config
 * pipelines local mode minor bug fixes
 * add local mode integ tests
 * implement local JsonGet function
 * Add Pipeline annotation in model base class and tensorflow estimator
 * Allow users to customize trial component display names for pipeline launched jobs
 * Update localmode code to decode urllib response as UTF8

### Documentation Changes

 * New content for Pipelines local mode
 * Correct documentation error

## v2.103.0 (2022-08-05)

### Features

 * AutoGluon 0.4.3 and 0.5.2 image_uris

### Bug Fixes and Other Changes

 * Revert "change: add a check to prevent launching a modelparallel job on CPU only instances"
 * Add gpu capability to local
 * Link PyTorch 1.11 to 1.11.0

## v2.102.0 (2022-08-04)

### Features

 * add warnings for xgboost specific rules in debugger rules
 * Add PyTorch DDP distribution support
 * Add test for profiler enablement with debugger_hook false

### Bug Fixes and Other Changes

 * Two letter language code must be supported
 * add a check to prevent launching a modelparallel job on CPU only instances
 * Allow StepCollection added in ConditionStep to be depended on
 * Add PipelineVariable annotation in framework models
 * skip managed spot training mxnet nb

### Documentation Changes

 * smdistributed libraries currency updates

## v2.101.1 (2022-07-28)

### Bug Fixes and Other Changes

 * added more ml frameworks supported by SageMaker Workflows
 * test: Vspecinteg2
 * Add PipelineVariable annotation in amazon models

## v2.101.0 (2022-07-27)

### Features

 * Algorithms region launch on CGK
 * enhance-bucket-override-support
 * infer framework and version
 * support clarify bias detection when facets not included
 * Add CGK region to frameworks by DLC

### Bug Fixes and Other Changes

 * Make repack step output path align with model repack path
 * Support parameterized source code input for TrainingStep

### Documentation Changes

 * heterogeneous cluster api doc fix
 * smdmp v1.10 release note

## v2.100.0 (2022-07-18)

### Features

 * upgrade to support python 3.10
 * Add target_model to support multi-model endpoints
 * Added support for feature group schema change and feature parameters

### Bug Fixes and Other Changes

 * enable model.register without 'inference' & 'transform' instances
 * rename RegisterModel inner steps to prevent duplicate step names
 * remove primitive_or_expr() from conditions
 * support pipeline variables for spark processors run arguments
 * make 'ModelInput' field optional for inference recommendation
 * Fix processing image uri param
 * fix: neo inferentia as compilation target not using framework ver

### Documentation Changes

 * SageMaker model parallel library v1.10.0 documentation
 * add detail & links to clarify docstrings

## v2.99.0 (2022-07-08)

### Features

 * heterogeneous cluster set up in distribution config
 * support heterogeneous cluster for training
 * include fields to work with inference recommender

### Bug Fixes and Other Changes

 * Moving the newly added field instance_group to the end of method
 * image_uri does not need to be specified with instance_groups
 * Loosen version of attrs dependency
 * Add PipelineVariable annotation in estimatory, processing, tuner, transformer base classes
 * model table link

### Documentation Changes

 * documentation for heterogeneous cluster

## v2.98.0 (2022-07-05)

### Features

 * Adding deepar image

### Documentation Changes

 * edit to clarify how to use inference.py

## v2.97.0 (2022-06-28)

### Deprecations and Removals

 * remove support for python 3.6

### Features

 * update prebuilt models documentation

### Bug Fixes and Other Changes

 * Skipping test_candidate_estimator_default_rerun_and_deploy
 * Update model name from 'compiled.pt' to 'model.pth' for neo
 * update pytest, skip hf integ temp
 * Add override_pipeline_parameter_var decorator to give grace period to update invalid pipeline var args

## v2.96.0 (2022-06-20)

### Features

 * Add helper method to generate pipeline adjacency list

### Bug Fixes and Other Changes

 * changing trcomp integ tests to be able to run in all regions

## v2.95.0 (2022-06-16)

### Features

 * Adding Training Compiler support for TensorFlow estimator starting TF 2.9
 * Add support for TF 2.9 training

### Bug Fixes and Other Changes

 * integs fallback from p3 to p2 instance
 * bucket exists check for session.default_bucket
 * make instance type fields as optional

### Documentation Changes

 * improvements on the docstring of ModelStep
 * Add XGBoostProcessor

## v2.94.0 (2022-06-07)

### Features

 * AutoGluon 0.4.2 image_uris support

## v2.93.1 (2022-06-06)

### Bug Fixes and Other Changes

 * add input parameterization tests for workflow job steps
 * add parameterized tests to transformer

## v2.93.0 (2022-06-03)

### Features

 * MxNet 1.9 support

### Bug Fixes and Other Changes

 * bump importlib-metadata version upperbound to support TF2.9
 * fix pipeline doc code example where process.run only accepts argument
 * Fix Tensorflow default model_dir generation when output_path is pipeline variable
 * Support transformer data parameterization

## v2.92.2 (2022-05-31)

### Bug Fixes and Other Changes

 * turn off Pipeline Parameter inheritance from python primitives
 * Add more validations for pipeline step new interfaces
 * Changed method description per AWS request

## v2.92.1 (2022-05-26)

### Bug Fixes and Other Changes

 * pin protobuf to < 4.0 to fix breaking change

## v2.92.0 (2022-05-26)

### Features

 * add 'Domain' property to RegisterModel step

### Bug Fixes and Other Changes

 * support estimator output path parameterization
 * Add back Prevent passing PipelineVariable object into image_uris.retrieve
 * jumpstart amt tracking
 * fix missing register method params for framework models
 * fix docstring for decorated functions
 * Documents: add sagemaker model building pipeline readthedocs

## v2.91.1 (2022-05-19)

### Bug Fixes and Other Changes

 * Revert Prevent passing PipelineVariable object into image_uris.retrieve

## v2.91.0 (2022-05-19)

### Features

 * Support Properties for StepCollection

### Bug Fixes and Other Changes

 * Prevent passing PipelineVariable object into image_uris.retrieve
 * support image_uri being property ref for model
 * ResourceConflictException from AWS Lambda on pipeline upsert

### Documentation Changes

 * release notes for SMDDP 1.4.1 and SMDMP 1.9.0

## v2.90.0 (2022-05-16)

### Features

 * Add ModelStep for SageMaker Model Building Pipeline

### Bug Fixes and Other Changes

 * update setup.py to add minimum python requirement of 3.6

## v2.89.0 (2022-05-11)

### Features

 * Add PT 1.11 support
 * add validation specification

### Bug Fixes and Other Changes

 * repack model locally when local_code local mode

### Documentation Changes

 * smdmp 1.8.1 release note

## v2.88.3 (2022-05-06)

### Bug Fixes and Other Changes

 * deprecate: Remove deprecated argument s3_data_distribution_type
 * Feat/jumpstart model table update

## v2.88.2 (2022-05-02)

### Bug Fixes and Other Changes

 * Automl integ describe job check
 * Implement subclass compatibility for workflow pipeline job steps

## v2.88.1 (2022-04-27)

### Bug Fixes and Other Changes

 * Add encryption setting to tar_and_upload_dir method

## v2.88.0 (2022-04-26)

### Features

 * jumpstart notebook utils -- list model ids, scripts, tasks, frameworks

### Bug Fixes and Other Changes

 * local mode printing of credentials during docker login closes #2180
 * disable endpoint context test

### Documentation Changes

 * sm model parallel 1.8.0 release notes

## v2.87.0 (2022-04-20)

### Features

 * Add Jumpstart example notebooks
 * add Tensorflow and Pytorch version for SM Training Compiler and expand to regular regions

### Bug Fixes and Other Changes

 * integs for training compiler in non-PDX regions
 * TrainingStep cache misses due to timestamp based job name
 * retry context delete
 * Add more logging when unexpected number of artifacts found

## v2.86.2 (2022-04-14)

### Bug Fixes and Other Changes

 * #using uuid to randomize, otherwise system timestamp is used

## v2.86.1 (2022-04-13)

### Bug Fixes and Other Changes

 * xgboost, sklearn network isolation for jumpstart

### Documentation Changes

 * fix minor typo

## v2.86.0 (2022-04-12)

### Features

 * Adds Spark Processing Notebook to Notebook Tests

## v2.85.0 (2022-04-11)

### Features

 * update lambda code on pipeline create/update/upsert for Lamb…
 * jumpstart model url
 * add serverless inference image_uri retrieve support

### Bug Fixes and Other Changes

 * Add back the Fix for Pipeline variables related customer issues
 * Support file URIs in ProcessingStep's code parameter

## v2.84.0 (2022-04-07)

### Features

 * dependabot integ - move all deps to requirements.txt
 * add xgboost framework version 1.5-1

## v2.83.0 (2022-04-04)

### Features

 * Hugging Face Transformers 4.17 for TF 2.6

### Bug Fixes and Other Changes

 * IOC image version select issue

## v2.82.2 (2022-04-01)

### Bug Fixes and Other Changes

 * Revert "fix: Fix Pipeline variables related customer issues (#2959)"
 * Refactor repack_model script injection, fixes tar.gz error

## v2.82.1 (2022-03-31)

### Bug Fixes and Other Changes

 * Update Inferentia Image URI Config
 * Fix Pipeline variables related customer issues
 * more logging info for static pipeline test data setup

## v2.82.0 (2022-03-30)

### Features

 * pluggable instance fallback mechanism, add CapacityError
 * support passing Env Vars to local mode training

## v2.81.1 (2022-03-29)

### Bug Fixes and Other Changes

 * Update black-check version, add support for Spark 3.1 Processing

## v2.81.0 (2022-03-26)

### Features

 * Retrieve data configuration
 * enable EnableInterContainerTrafficEncryption for model monitoring
 * Hugging Face Transformers 4.17 for PT 1.10

### Bug Fixes and Other Changes

 * remove `new` from serverless
 * temporarily skip tests impacted by data inconsistency
 * Implement override solution for pipeline variables

### Documentation Changes

 * add documentation for image_uri serverless use case
 * minor fixes for smddp 1.4.0 doc

## v2.80.0 (2022-03-18)

### Features

 * Add support for TF2.7
 * Add support for TF 2.8
 * TF242 ioc support
 * Add support for TF 2.6.3
 * Support for remote docker host
 * AutoGluon 0.3.2 and 0.4.0 image_uris

### Bug Fixes and Other Changes

 * Align max_wait definitions in EstimaorBase and Estimator
 * Add JumpStart model table build notification
 * gpu integs CapacityError - fallback to available compute
 * gpu integs CapacityError - fallback to available compute
 * jumpstart docs network isolation

### Documentation Changes

 * sagemaker distributed model parallel 1.7.0 doc

## v2.79.0 (2022-03-16)

### Features

 * Inferentia Neuron support for HuggingFace
 * custom base job name for jumpstart models/estimators
 * Python 3.9 for readthedocs

### Bug Fixes and Other Changes

 * container env generation for S3 URI and add test for the same

### Documentation Changes

 * the SageMaker distributed data parallel v1.4.0 release
 * update sagemaker training compiler docstring
 * smddp doc update

## v2.78.0 (2022-03-07)

### Features

 * TensorFlow 2.4 for Neo
 * Data Serializer

### Bug Fixes and Other Changes

 * Style update in DataSerializer
 * Remove sagemaker_job_name from hyperparameters in TrainingStep
 * reorganize test files for workflow
 * update code to get commit_id in codepipeline

## v2.77.1 (2022-02-25)

### Bug Fixes and Other Changes

 * jumpstart model table

## v2.77.0 (2022-02-22)

### Features

 * override jumpstart content bucket
 * jumpstart model ID suggestions
 * adding customer metadata support to registermodel step

### Bug Fixes and Other Changes

 * Improve Pipeline workflow unit test branch coverage
 * update lineage_trial_compoment get pipeline execution arn
 * Add lineage doc
 * Support primitive types for left value of ConditionSteps

## v2.76.0 (2022-02-17)

### Features

 * Add FailStep Support for Sagemaker Pipeline

### Bug Fixes and Other Changes

 * use recommended inference image uri from Neo API
 * pin test dependencies
 * Add exception in test_action
 * Update Static Endpoint
 * Add CMH to the non-P3 list

### Documentation Changes

 * Support for generation of Jumpstart model table on build

## v2.75.1 (2022-02-08)

### Bug Fixes and Other Changes

 * Add CMH to the non-P3 list

## v2.75.0 (2022-02-05)

### Features

 * JumpStart Integration
 * Adds support for async inference
 * Update instance types for integ test

### Bug Fixes and Other Changes

 * Revert "feature: CompilationStep support for Sagemaker Pipelines
 * gpu use p3/p2 per avail for region
 * jumpstart typo
 * pin pytest-xdist to avoid release failures
 * set sagemaker_connection and image_uri in register method
 * update to incorporate black v22, pin tox versions
 * Add deprecation warning in Clarify DataConfig

### Documentation Changes

 * Jumpstart doc strings and added new sections
 * Add Jumpstart support documentation

## v2.74.0 (2022-01-26)

### Features

 * Add support for SageMaker lineage queries context

### Bug Fixes and Other Changes

 * support specifying a facet by its column index

### Documentation Changes

 * more documentation for serverless inference

## v2.73.0 (2022-01-19)

### Features

 * Add EMRStep support in Sagemaker pipeline
 * Adds Lineage queries in artifact, context and trial components
 * Add support for SageMaker lineage queries in action
 * Adds support for Serverless inference
 * support checkpoint to be passed from estimator
 * support JsonGet/Join parameterization in tuning step Hyperparameters
 * Support model pipelines in CreateModelStep
 * enable python 3.9
 * Add models_v2 under lineage context

### Bug Fixes and Other Changes

 * allow kms_key to be passed for processing step
 * Remove duplicate vertex/edge in query lineage
 * update pricing link
 * Update CHANGELOG.md
 * fixes unnecessary session call while generating pipeline definition for lambda step

### Documentation Changes

 * Enhance smddp 1.2.2 doc
 * Document the available ExecutionVariables

## v2.72.3 (2022-01-10)

### Features

 * default repack encryption
 * support large pipeline
 * add support for pytorch 1.10.0
 
### Documentation Changes

 * SageMaker model parallel library 1.6.0 API doc

### Bug Fixes and Other Changes

 * Model Registration with BYO scripts
 * Add ContentType in test_auto_ml_describe
 * Re-deploy static integ test endpoint if it is not found
 * fix kmeans test deletion sequence, increment lineage statics
 * Increment static lineage pipeline
 * Fix lineage query integ tests
 * Add label_headers option for Clarify ModelExplainabilityMonitor
 * Add action type to lineage object
 * Collapse cross-account artifacts in query lineage response
 * Update CHANGELOG.md to remove defaulting dot characters

## v2.72.2 (2022-01-06)

### Bug Fixes and Other Changes

 * Update CHANGELOG.md
 * Increment static lineage pipeline
 * fix kmeans test deletion sequence, increment lineage statics
 * Re-deploy static integ test endpoint if it is not found
 * Add ContentType in test_auto_ml_describe
 * Model Registration with BYO scripts

### Documentation Changes

 * SageMaker model parallel library 1.6.0 API doc

## v2.72.1 (2021-12-20)

### Bug Fixes and Other Changes

 * typos and broken link
 * S3Input - add support for instance attributes
 * Prevent repack_model script from referencing nonexistent directories
 * Set ProcessingStep upload locations deterministically to avoid cache

## v2.72.0 (2021-12-13)

### Features

 * allow conditional parellel builds

### Bug Fixes and Other Changes

 * local mode - support relative file structure
 * fix endpoint bug

## v2.71.0 (2021-12-06)

### Features

 * Add support for TF 2.6
 * Adding PT 17/18 Repo
 * Add profile_name support for Feature Store ingestion

### Bug Fixes and Other Changes

 * Fix non-existent variable name
 * Add TF 2.6.2 on training
 * Recreate static lineage test data

## v2.70.0 (2021-12-02)

### Features

 * update boto3 minor version >= 1.20.18
 * Add support for SageMaker lineage queries
 * add CV shap explainability for SageMaker Clarify
 * add NLP support for SageMaker Clarify
 * Add support for ModelMonitor/Clarify integration in model building pipelines
 * adding support for transformers 4.11 for SM Training Compiler
 * SM Training Compiler with an UI to enable/disable compilation for HuggingFace DLCs to speedup training

### Bug Fixes and Other Changes

 * pin coveragepy
 * Add support for PyTorch 1.9.1
 * Update s3 path of scheduling analysis config on ClarifyCheckStep
 * documentation/logging to indicate correct place for DEBUG artifacts from SM trcomp
 * validate requested transformers version and use the best available version
 * Install custom pkgs

## v2.69.0 (2021-11-12)

### Features

 * Hugging Face Transformers 4.12 for Pt1.9/TF2.5

## v2.68.0 (2021-11-02)

### Features

 * CompilationStep support for Sagemaker Pipelines

## v2.67.0 (2021-11-01)

### Deprecations and Removals

 * deprecate Serverless Lambda model-predictor

### Features

 * add joinsource to DataConfig
 * Add support for Partial Dependence Plots(PDP) in SageMaker Clarify

### Bug Fixes and Other Changes

 * localmode subprocess parent process not sending SIGTERM to child
 * remove buildspec from repo

## v2.66.2.post0 (2021-10-28)

### Documentation Changes

 * Update estimator docstrings to add Fast File Mode

## v2.66.2 (2021-10-27)

### Bug Fixes and Other Changes

 * expose num_clusters parameter for clarify shap in shapconfig
 * Update cron job to run hourly

## v2.66.1 (2021-10-26)

### Bug Fixes and Other Changes

 * HuggingFace image_uri generation for inference
 * Update '_' and '/' with '-' in filename creation

## v2.66.0 (2021-10-25)

### Features

 * Add image_uris.retrieve() support for AutoGluon

### Documentation Changes

 * fix documentation for input types in estimator.fit
 * Add JsonGet v2 deprecation

## v2.65.0 (2021-10-21)

### Features

 * modify RLEstimator to use newly generated Ray image (1.6.0)
 * network isolation mode for xgboost
 * update clarify imageURI for PDT

### Bug Fixes and Other Changes

 * retry downstream_trials test
 * Add retries to pipeline execution

## v2.64.0 (2021-10-20)

### Deprecations and Removals

 * warn for deprecation - Lambda model-predictor

### Features

 * Add support for TF 2.5
 * Add a pre-push git hook

### Bug Fixes and Other Changes

 * add s3_analysis_config_output_path field in DataConfig constructor
 * make marketplace jobnames random

## v2.63.2 (2021-10-18)

### Bug Fixes and Other Changes

 * Update timeouts for integ tests from 20 to 40

## v2.63.1 (2021-10-14)

### Bug Fixes and Other Changes

 * HF estimator attach modified to work with py38

## v2.63.0 (2021-10-13)

### Features

 * support configurable retry for pipeline steps

## v2.62.0 (2021-10-12)

### Features

 * Hugging Face Transformers 4.10 for Pt1.8/TF2.4 & Transformers 4.11 for PT1.9&TF2.5

### Bug Fixes and Other Changes

 * repack_model script used in pipelines to support source_dir and dependencies

## v2.61.0 (2021-10-11)

### Features

 * add support for PyTorch 1.9.0

### Bug Fixes and Other Changes

 * Update TRAINING_DEFAULT_TIMEOUT_MINUTES to 40 min
 * notebook test for parallel PRs

## v2.60.0 (2021-10-08)

### Features

 * Add support for Hugging Face 4.10.2

## v2.59.8 (2021-10-07)

### Bug Fixes and Other Changes

 * fix feature store ingestion via data wrangler test

## v2.59.7 (2021-10-04)

### Bug Fixes and Other Changes

 * update feature request label
 * update bug template

## v2.59.6 (2021-09-30)

### Bug Fixes and Other Changes

 * ParamValidationError when scheduling a Clarify model monitor

## v2.59.5 (2021-09-29)

### Bug Fixes and Other Changes

 * support maps in step parameters

## v2.59.4 (2021-09-27)

### Bug Fixes and Other Changes

 * add checks for ExecutionRole in UserSettings, adds more unit tests
 * add pytorch 1.8.1 for huggingface

## v2.59.3.post0 (2021-09-22)

### Documentation Changes

 * Info about offline s3 bucket key when creating feature group

## v2.59.3 (2021-09-20)

## v2.59.2 (2021-09-15)

### Bug Fixes and Other Changes

 * unit tests for KIX and remove regional calls to boto

### Documentation Changes

 * Remove Shortbread

## v2.59.1.post0 (2021-09-13)

### Documentation Changes

 * update experiment config doc on fit method

## v2.59.1 (2021-09-02)

### Bug Fixes and Other Changes

 * pin docker to 5.0.0

## v2.59.0 (2021-09-01)

### Features

 * Add KIX account for SM XGBoost 1.2-2 and 1.3-1

### Bug Fixes and Other Changes

 * revert #2572 and address #2611

## v2.58.0 (2021-08-31)

### Features

 * update debugger for KIX
 * support displayName and description for pipeline steps

### Bug Fixes and Other Changes

 * localmode subprocess parent process not sending SIGTERM to child

## v2.57.0 (2021-08-30)

### Deprecations and Removals

 * Remove stale S3DownloadMode from test_session.py

### Features

 * update clarify imageURI for KIX

### Bug Fixes and Other Changes

 * propagate KMS key to model.deploy
 * Propagate tags and VPC configs to repack model steps

## v2.56.0 (2021-08-26)

### Features

 * Add NEO KIX Configuration
 * Algorithms region launch on KIX

### Bug Fixes and Other Changes

 * remove dots from CHANGELOG

## v2.55.0 (2021-08-25)

### Features

 * Add information of Amazon-provided analysis image used by Model Monitor

### Bug Fixes and Other Changes

 * Update Changelog to fix release
 * Fixing the order of populating container list
 * pass network isolation config to pipelineModel
 * Deference symbolic link when create tar file
 * multiprocess issue in feature_group.py
 * deprecate tag logic on Association

### Documentation Changes

 * add dataset_definition to processing page

## v2.54.0 (2021-08-16)

### Features

 * add pytorch 1.5.1 eia configuration

### Bug Fixes and Other Changes

 * issue #2253 where Processing job in Local mode would call Describe API

## v2.53.0 (2021-08-12)

### Features

 * support tuning step parameter range parameterization + support retry strategy in tuner

## v2.52.2.post0 (2021-08-11)

### Documentation Changes

 * clarify that default_bucket creates a bucket
 * Minor updates to Clarify API documentation

## v2.52.2 (2021-08-10)

### Bug Fixes and Other Changes

 * sklearn integ tests, remove swallowing exception on feature group delete attempt
 * sklearn integ test for custom bucket

### Documentation Changes

 * Fix dataset_definition links
 * Document LambdaModel and LambdaPredictor classes

## v2.52.1 (2021-08-06)

### Bug Fixes and Other Changes

 * revert #2251 changes for sklearn processor

## v2.52.0 (2021-08-05)

### Features

 * processors that support multiple Python files, requirements.txt, and dependencies.
 * support step object in step depends on list

### Bug Fixes and Other Changes

 * enable isolation while creating model from job
 * update `sagemaker.serverless` integration test
 * Use correct boto model name for RegisterModelStep properties

## v2.51.0 (2021-08-03)

### Features

 * add LambdaStep support for SageMaker Pipelines
 * support JsonGet for all step types

## v2.50.1 (2021-08-02)

### Bug Fixes and Other Changes

 * null checks for uploaded_code and entry_point

### Documentation Changes

 * update sagemaker.estimator.EstimatorBase
 * Mark baseline as optional in KernelSHAP.

## v2.50.0 (2021-07-28)

### Features

 * add KIX region to image_uris

### Bug Fixes and Other Changes

 * Rename `PredictorBase.delete_endpoint` as `PredictorBase.delete_predictor`
 * incorrect default argument for callback output parameter

### Documentation Changes

 * Remove years from copyright boilerplate
 * Fix documentation formatting for PySpark and SparkJar processors

### Testing and Release Infrastructure

 * enable py38 tox env

## v2.49.2 (2021-07-21)

### Bug Fixes and Other Changes

 * order of populating container list
 * upgrade Adobe Analytics cookie to 3.0

## v2.49.1 (2021-07-19)

### Bug Fixes and Other Changes

 * Set flag when debugger is disabled
 * KMS Key fix for kwargs
 * Update BiasConfig to accept multiple facet params

### Documentation Changes

 * Update huggingface estimator documentation

## v2.49.0 (2021-07-15)

### Features

 * Adding serial inference pipeline support to RegisterModel Step

### Documentation Changes

 * add tuning step get_top_model_s3_uri and callback step to doc
 * links for HF in sdk
 * Add Clarify module to Model Monitoring API docs

## v2.48.2 (2021-07-12)

### Bug Fixes and Other Changes

 * default time for compilation jobs
 * skip hf inference test

## v2.48.1 (2021-07-08)

### Bug Fixes and Other Changes

 * skip HF inference test
 * remove upsert from test_workflow

### Documentation Changes

 * Add Hugging Face docs
 * add tuning step to doc

## v2.48.0 (2021-07-07)

### Features

 * HuggingFace Inference

### Bug Fixes and Other Changes

 * add support for SageMaker workflow tuning step

## v2.47.2.post0 (2021-07-01)

### Documentation Changes

 * smddp 1.2.1 release note / convert md to rst
 * add smd model parallel 1.4.0 release note / restructure doc files

## v2.47.2 (2021-06-30)

### Bug Fixes and Other Changes

 * handle tags when upsert pipeine

## v2.47.1 (2021-06-27)

### Bug Fixes and Other Changes

 * revert "fix: jsonGet interpolation issue 2426 + allow step depends on pass in step instance (#2477)"

## v2.47.0 (2021-06-25)

### Features

 * support job_name_prefix for Clarify

### Bug Fixes and Other Changes

 * Add configuration option with headers for Clarify Explainability
 * jsonGet interpolation issue 2426 + allow step depends on pass in step instance
 * add default retries to feature group ingestion.
 * Update using_pytorch.rst
 * kms key does not propapate in register model step
 * Correctly interpolate Callback output parameters

## v2.46.1 (2021-06-22)

### Bug Fixes and Other Changes

 * Register model step tags

### Documentation Changes

 * update to include new batch_get_record api call
 * Correct type annotation for TrainingStep inputs
 * introduce input mode FastFile
 * update hf transformer version

## v2.46.0 (2021-06-15)

### Features

 * Add HF transformer version 4.6.1

### Bug Fixes and Other Changes

 * encode localmode payload to UTF-8
 * call DescribeDomain as fallback in get_execution_role
 * parameterize PT and TF version for HuggingFace tests

### Documentation Changes

 * Add import statement in Batch Transform Overview doc

## v2.45.0 (2021-06-07)

### Features

 * Add support for Callback steps in model building pipelines

## v2.44.0 (2021-06-01)

### Features

 * support endpoint_name_prefix, seed and version for Clarify

## v2.43.0 (2021-05-31)

### Features

 * add xgboost framework version 1.3-1

### Bug Fixes and Other Changes

 * remove duplicated tags in _append_project_tags

## v2.42.1 (2021-05-27)

### Bug Fixes and Other Changes

 * default value removed if zero for integer param

## v2.42.0 (2021-05-24)

### Features

 * support for custom pipeline execution name
 * Add data ingestion only data-wrangler flow recipe generation helper function

### Bug Fixes and Other Changes

 * add kms key for processing job code upload
 * remove failing notebooks from notebook pr test
 * fix in and not in condition bug
 * Update overview.rst

### Documentation Changes

 * Update "Ask a question" contact link
 * Update smdp docs with sparse_as_dense support

## v2.41.0 (2021-05-17)

### Features

 * add pipeline experiment config
 * add data wrangler processor
 * support RetryStrategy for training jobs

### Bug Fixes and Other Changes

 * fix repack pipeline step by putting inference.py in "code" sub dir
 * add data wrangler image uri
 * fix black-check errors

## v2.40.0 (2021-05-11)

### Features

 * add xgboost framework version 1.2-2

### Bug Fixes and Other Changes

 * fix get_execution_role on Studio
 * [fix] Check py_version existence in RegisterModel step

### Documentation Changes

 * SM Distributed EFA Launch

## v2.39.1 (2021-05-05)

### Bug Fixes and Other Changes

 * RegisterModel step and custom dependency support

### Documentation Changes

 * reverting SageMaker distributed data parallel EFA doc updates
 * adding new version, SM dist. data parallel 1.2.0.
 * add current Hugging Face supported versions
 * SMDDP 1.2.0 release notes

## v2.39.0.post0 (2021-05-04)

### Testing and Release Infrastructure

 * disable smdataparallel tests

## v2.39.0 (2021-04-28)

### Features

 * Add HF transformer version 4.5.0

### Bug Fixes and Other Changes

 * Allow hyperparameters in Tensorflow estimator to be parameterized

### Testing and Release Infrastructure

 * black format unit tests

## v2.38.0 (2021-04-21)

### Features

 * support multiprocess feature group ingest (#2111)

## v2.37.0 (2021-04-20)

### Features

 * add experiment_config for clarify processing job

### Documentation Changes

 * release notes for smdistributed.dataparallel v1.1.2

## v2.36.0 (2021-04-19)

### Features

 * enable smdataparallel custom mpi options support

## v2.35.0 (2021-04-14)

### Features

 * add support for PyTorch 1.8.1

### Bug Fixes and Other Changes

 * boto3 client param updated for feature store
 * Updated release notes and API doc for smd model parallel 1.3.1

## v2.34.0 (2021-04-12)

### Features

 * Add support for accelerator in Clarify

### Bug Fixes and Other Changes

 * add Documentation for how to use
 * enable local mode tests that were skipped
 * add integ test for HuggingFace with TensorFlow

### Documentation Changes

 * release notes for smdistributed.dataparallel v1.1.1
 * fixing the SageMaker distributed version references

### Testing and Release Infrastructure

 * pin version for ducutils

## v2.33.0 (2021-04-05)

### Features

 * Add environment variable support for SageMaker training job

### Bug Fixes and Other Changes

 * add version length mismatch validation for HuggingFace
 * Disable debugger when checkpointing is enabled with distributed training
 * map user context is list associations response

### Testing and Release Infrastructure

 * disable_profiler on mx-horovod test

## v2.32.1 (2021-04-01)

### Bug Fixes and Other Changes

 * disable profiler in some release tests
 * remove outdated notebook from test
 * add compilation option for ml_eia2
 * add short version to smdataparallel supported list

### Documentation Changes

 * creating a "latest" version sm distributed docs
 * add docs for Sagemaker Model Parallel 1.3, released with PT 1.8
 * update PyTorch version in doc

## v2.32.0 (2021-03-26)

### Features

 * upgrade neo mxnet to 1.8
 * Enable Profiler in China Regions

### Bug Fixes and Other Changes

 * use workflow parameters in training hyperparameters (#2114) (#2115)
 * skip HuggingFace tests in regions without p2 instances

### Documentation Changes

 * add Feature Store methods docs

## v2.31.1 (2021-03-23)

### Bug Fixes and Other Changes

 * added documentation for Hugging Face Estimator
 * mark HuggingFace tests as release tests

### Documentation Changes

 * adding version 1.1.0 docs for smdistributed.dataparallel

## v2.31.0 (2021-03-23)

### Features

 * add HuggingFace framework estimator
 * update TF framework version support
 * Support all processor types in ProcessingStep

### Bug Fixes and Other Changes

 * Add pipelines functions.

## v2.30.0 (2021-03-17)

### Features

 * add support for PyTorch 1.8.0
 * Allow users to send custom attributes to the model endpoint

### Bug Fixes and Other Changes

 * use ResolvedOutputS3Uir for Hive DDL LOCATION
 * Do lazy initialization in predictor

## v2.29.2 (2021-03-11)

### Bug Fixes and Other Changes

 * move pandas to required dependency from specific use cases

## v2.29.1 (2021-03-09)

### Bug Fixes and Other Changes

 * return all failed row indices in feature_group.ingest
 * move service-role path parsing for AmazonSageMaker-ExecutionRole for get_execution_role() into except block of IAM get_role() call and add warning message
 * add description parameter for RegisterModelStep
 * add type annotations for Lineage

### Documentation Changes

 * remove ellipsis from CHANGELOG.md

## v2.29.0 (2021-03-04)

### Features

 * add support for TensorFlow 2.4.1 for training, inference and data parallel
 * Support profiler config in the pipeline training job step
 * support PyTorch 1.7.1 training, inference and data parallel

## v2.28.0 (2021-03-03)

### Features

 * support creating endpoints with model images from private registries

## v2.27.1 (2021-03-03)

### Bug Fixes and Other Changes

 * Change Estimator.logs() to use latest_training_job.name
 * mask creds from docker commands in local mode. Closes #2118

### Documentation Changes

 * fix pipelines processing step typo
 * remove double 'enable-network-isolation' description

## v2.27.0 (2021-03-01)

### Features

 * add inference_id to predict

### Bug Fixes and Other Changes

 * disable profiler by default for regions not support it

### Documentation Changes

 * add TF 2.4.1 support to sm distributed data parallel docs and other updates

## v2.26.0 (2021-02-26)

### Features

 * Add Framework Version support for PyTorch compilation (Neo)

### Bug Fixes and Other Changes

 * add mxnet 1.7.0 eia configuration
 * update source constructor for lineage action and artifact

### Documentation Changes

 * fix typo in create_monitoring_schedule method

## v2.25.2 (2021-02-25)

### Bug Fixes and Other Changes

 * Use the output path to store the Clarify config file
 * feature group should ignore nan values
 * ignore failing smdataparallel test
 * Add tests for Training job & Transform job in visualizer
 * visualizer for pipeline processing job steps

### Documentation Changes

 * update doc for Elastic Inference MXNet 1.7.0

## v2.25.1 (2021-02-20)

### Bug Fixes and Other Changes

 * Add tests for visualizer to improve test coverage

### Documentation Changes

 * specify correct return type

### Testing and Release Infrastructure

 * rename canary_quick pytest mark to release

## v2.25.0 (2021-02-19)

### Features

 * Enable step caching
 * Add other Neo supported regions for Inferentia inference images

### Bug Fixes and Other Changes

 * remove FailStep from pipelines
 * use sagemaker_session in workflow tests
 * use ECR public for multidatamodel tests
 * add the mapping from py3 to cuda11 images
 * Add 30s cap time for tag tests
 * add build spec for slow tests
 * mark top 10 slow tests
 * remove slow test_run_xxx_monitor_baseline tests
 * pin astroid to 2.4.2

### Testing and Release Infrastructure

 * unmark more flaky integ tests
 * remove canary_quick pytest mark from flaky/unnecessary tests
 * remove python3.8 from buildspec
 * remove py38 tox env
 * fix release buildspec typo
 * unblock regional release builds
 * lower test TPS for experiment analytics
 * move package preparation and publishing to the deploy step

## v2.24.5 (2021-02-12)

### Bug Fixes and Other Changes

 * test_tag/test_tags method assert fix in association tests

### Documentation Changes

 * removing mention of TF 2.4 from SM distributed model parallel docs
 * adding details about mpi options, other small updates

## v2.24.4 (2021-02-09)

### Bug Fixes and Other Changes

 * add integration test for listing artifacts by type
 * List Associations integ tests

## v2.24.3 (2021-02-04)

### Bug Fixes and Other Changes

 * Remove pytest fixture and fix test_tag/s method

## v2.24.2 (2021-02-03)

### Bug Fixes and Other Changes

 * use 3.5 version of get-pip.py
 * SM DDP release notes/changelog files

### Documentation Changes

 * adding versioning to sm distributed data parallel docs

## v2.24.1 (2021-01-28)

### Bug Fixes and Other Changes

 * fix collect-tests tox env
 * create profiler specific unsupported regions
 * Update smd_model_parallel_pytorch.rst

## v2.24.0 (2021-01-22)

### Features

 * add support for Std:Join for pipelines
 * Map image name to image uri
 * friendly names for short URIs

### Bug Fixes and Other Changes

 * increase allowed time for search to get updated
 * refactor distribution config construction

### Documentation Changes

 * Add SMP 1.2.0 API docs

## v2.23.6 (2021-01-20)

### Bug Fixes and Other Changes

 * add artifact, action, context to virsualizer

## v2.23.5 (2021-01-18)

### Bug Fixes and Other Changes

 * increase time allowed for trial components to index

## v2.23.4.post0 (2021-01-14)

### Documentation Changes

 * update predict_fn implementation for PyTorch EIA 1.5.1

## v2.23.4 (2021-01-13)

### Bug Fixes and Other Changes

 * remove captureWarninig setting

## v2.23.3 (2021-01-12)

### Bug Fixes and Other Changes

 * improve optional dependency error message
 * add debugger rule container account in PDT
 * assert step execution first in pipeline test
 * add service inserted fields to generated Hive DDL

### Documentation Changes

 * fix description for max_wait
 * use correct classpath in V2 alias documentation.
 * Bad arg name in feat-store ingestion manager

## v2.23.2 (2021-01-06)

### Bug Fixes and Other Changes

 * remove shell=True in subprocess.check_output
 * use SecurityConfig dict key

### Documentation Changes

 * remove D212 from ignore to comply with PEP257 standards

## v2.23.1 (2020-12-29)

### Bug Fixes and Other Changes

 * update git utils temp file
 * Allow online store only FeatureGroups

### Documentation Changes

 * inform contributors when not to mark integration tests as canaries
 * adding change log for smd model parallel

## v2.23.0 (2020-12-23)

### Features

 * Add support for actions in debugger rules.

### Bug Fixes and Other Changes

 * include sparkml 2.4 in image uri config properly
 * Mount metadata dir only if it exists
 * allow urllib3 1.26

## v2.22.0 (2020-12-22)

### Features

 * Support local mode for Amazon SageMaker Processing jobs

### Bug Fixes and Other Changes

 * Add API enhancements for SMP
 * adjust naming convention; fix links
 * lower value used in featurestore test

### Documentation Changes

 * Update GTDD instructions

## v2.21.0 (2020-12-21)

### Features

 * remove D205 to enable PEP257 Docstring Conventions

### Bug Fixes and Other Changes

 * Pin smdebug-rulesconfig to 1.0.0
 * use itertuples to ingest pandas dataframe to FeatureStore

## v2.20.0 (2020-12-16)

### Features

 * add dataset definition support for processing jobs

### Bug Fixes and Other Changes

 * include workflow integ tests with clarify and debugger enabled
 * only run DataParallel and EdgePackaging tests in supported regions

### Documentation Changes

 * fix smp code example, add note for CUDA 11 to sdp
 * adding note about CUDA 11 to SMP. Small title update PyTorch

## v2.19.0 (2020-12-08)

### Features

 * add tensorflow 1.15.4 and 2.3.1 as valid versions
 * add py36 as valid python version for pytorch 1.6.0
 * auto-select container version for p4d and smdistributed
 * add edge packaging job support
 * Add Clarify Processor, Model Bias, Explainability, and Quality Monitors support. (#494)
 * add model parallelism support
 * add data parallelism support (#454) (#511)
 * support creating and updating profiler in training job (#444) (#526)

### Bug Fixes and Other Changes

 * bump boto3 and smdebug_rulesconfig versions for reinvent and enable data parallel integ tests
 * run UpdateTrainingJob tests only during allowed secondary status
 * Remove workarounds and apply fixes to Clarify and MM integ tests
 * add p4d to smdataparallel supported instances
 * Mount metadata directory when starting local mode docker container
 * add integ test for profiler
 * Re-enable model monitor integration tests.

### Documentation Changes

 * add SageMaker distributed libraries documentation
 * update documentation for the new SageMaker Debugger APIs
 * minor updates to doc strings

## v2.18.0 (2020-12-03)

### Features

 * all de/serializers support content type
 * warn on 'Stopped' (non-Completed) jobs
 * all predictors support serializer/deserializer overrides

### Bug Fixes and Other Changes

 * v2 upgrade tool should ignore cell starting with '%'
 * use iterrows to iterate pandas dataframe
 * check for distributions in TF estimator

### Documentation Changes

 * Update link to Sagemaker PyTorch Docker Containers
 * create artifact restricted to SM context note

### Testing and Release Infrastructure

 * remove flaky assertion in test_integ_history_server
 * adjust assertion of TensorFlow MNIST test

## v2.17.0 (2020-12-02)

### Features

 * bump minor version for re:Invent 2020 features

## v2.16.4 (2020-12-01)

### Features

 * Add re:Invent 2020 features

### Bug Fixes and Other Changes

 * use eia python version fixture in integration tests
 * bump version to 2.17.0 for re:Invent-2020

### Documentation Changes

 * add feature store documentation

## v2.16.3.post0 (2020-11-17)

### Testing and Release Infrastructure

 * use ECR-hosted image for ubuntu:16.04

## v2.16.3 (2020-11-11)

### Bug Fixes and Other Changes

 * fix failures for multiple spark run() invocations

## v2.16.2 (2020-11-09)

### Bug Fixes and Other Changes

 * create default bucket only if needed

## v2.16.1 (2020-10-28)

### Bug Fixes and Other Changes

 * ensure 1p algos are compatible with forward-port

## v2.16.0.post0 (2020-10-28)

### Documentation Changes

 * clarify non-breaking changes after v1 forward port

## v2.16.0 (2020-10-27)

### Features

 * update image uri for neo tensorflow

## v2.15.4 (2020-10-26)

### Bug Fixes and Other Changes

 * add kms_key optional arg to Pipeline.deploy()

### Documentation Changes

 * Debugger API - improve docstrings and add examples

## v2.15.3 (2020-10-20)

### Bug Fixes and Other Changes

 * refactor _create_model_request

## v2.15.2 (2020-10-19)

### Bug Fixes and Other Changes

 * preserve model_dir bool value
 * refactor out batch transform job input generation

## v2.15.1 (2020-10-15)

### Bug Fixes and Other Changes

 * include more notebook tests, logger to warn
 * include managed spot training notebook test
 * add missing account IDs for af-south-1 and eu-south-1

## v2.15.0 (2020-10-07)

### Features

 * add network isolation support for PipelineModel
 * forward-port v1 names as deprecated aliases

### Bug Fixes and Other Changes

 * include additional docstyle improvements
 * check optional keyword before accessing
 * use local updated args; use train_max_wait
 * cross-platform file URI for Processing
 * update kwargs target attribute

### Documentation Changes

 * fix Spark class links
 * kwargs descriptions include clickable links
 * fix broken link to moved notebook

## v2.14.0 (2020-10-05)

### Features

 * upgrade Neo MxNet to 1.7

### Bug Fixes and Other Changes

 * add a condition to retrieve correct image URI for xgboost

## v2.13.0 (2020-09-30)

### Features

 * add xgboost framework version 1.2-1

### Bug Fixes and Other Changes

 * revert "feature: upgrade Neo MxNet to 1.7 (#1928)"

## v2.12.0 (2020-09-29)

### Features

 * upgrade Neo MxNet to 1.7

## v2.11.0 (2020-09-28)

### Features

 * Add SDK support for SparkML Serving Container version 2.4

### Bug Fixes and Other Changes

 * pin pytest version <6.1.0 to avoid pytest-rerunfailures breaking changes
 * temporarily skip the MxNet Neo test until we fix them

### Documentation Changes

 * fix conda setup for docs

## v2.10.0 (2020-09-23)

### Features

 * add inferentia pytorch inference container config

## v2.9.2 (2020-09-21)

### Bug Fixes and Other Changes

 * allow kms encryption upload for processing

## v2.9.1 (2020-09-17)

### Bug Fixes and Other Changes

 * update spark image_uri config with eu-north-1 account

## v2.9.0 (2020-09-17)

### Features

 * add MXNet 1.7.0 images

### Documentation Changes

 * removed Kubernetes workflow content

## v2.8.0 (2020-09-16)

### Features

 * add spark processing support to processing jobs

### Bug Fixes and Other Changes

 * remove DataFrame assert from unrelated test

## v2.7.0 (2020-09-15)

### Features

 * reshape Parents into experiment analytics dataframe

## v2.6.0 (2020-09-14)

### Features

 * add model monitor image accounts for af-south-1 and eu-south-1

### Bug Fixes and Other Changes

 * enforce some docstyle conventions

### Documentation Changes

 * fix CSVSerializer typo in v2.rst

## v2.5.5 (2020-09-10)

### Bug Fixes and Other Changes

 * update PyTorch 1.6.0 inference image uri config
 * set use_spot_instances and max_wait as init params from job description
 * run integ tests when image_uri_config jsons are changed
 * Revert "fix: update pytorch inference 1.6 image uri config (#1873)"
 * update pytorch inference 1.6 image uri config

### Documentation Changes

 * fix typo in v2.rst

### Testing and Release Infrastructure

 * fix PyTorch inference packed model integ test

## v2.5.4 (2020-09-08)

### Bug Fixes and Other Changes

 * update max_run_wait to max_wait in v2.rst for estimator parameters
 * Updating regional account ids for af-south-1 and eu-south-1
 * add account ids for af-south-1 and eu-south-1 for debugger rules

## v2.5.3 (2020-09-02)

### Bug Fixes and Other Changes

 * Revert "change: update image uri config for pytorch 1.6.0 inference (#1864)"
 * update image uri config for pytorch 1.6.0 inference
 * add missing framework version image uri config

## v2.5.2 (2020-08-31)

### Bug Fixes and Other Changes

 * refactor normalization of args for processing
 * set TF 2.1.1 as highest py2 version for TF
 * decrease integ test concurrency and increase delay between retries

## v2.5.1 (2020-08-27)

### Bug Fixes and Other Changes

 * formatting changes from updates to black

## v2.5.0 (2020-08-25)

### Features

 * add mypy tox target

### Bug Fixes and Other Changes

 * break out methods to get processing arguments
 * break out methods to get train arguments

## v2.4.2 (2020-08-24)

### Bug Fixes and Other Changes

 * check ast node on later renamers for cli v2 updater

### Documentation Changes

 * Clarify removals in v2

## v2.4.1 (2020-08-19)

### Bug Fixes and Other Changes

 * update rulesconfig to 0.1.5

## v2.4.0 (2020-08-17)

### Features

 * Neo algorithm accounts for af-south-1 and eu-south-1

### Bug Fixes and Other Changes

 * upgrade pytest and other deps, tox clean-up
 * upgrade airflow to 1.10.11
 * update exception assertion with new api change
 * docs: Add SerDe documentation

## v2.3.0 (2020-08-11)

### Features

 * support TF training 2.3

### Documentation Changes

 * update 1p estimators class description

## v2.2.0 (2020-08-10)

### Features

 * new 1P algorithm accounts for af-south-1 and eu-south-1

### Bug Fixes and Other Changes

 * update debugger us-east-1 account
 * docs: Add information on Amazon SageMaker Operators usage in China

## v2.1.0 (2020-08-06)

### Features

 * add DLC account numbers for af-south-1 and eu-south-1

## v2.0.1 (2020-08-05)

### Bug Fixes and Other Changes

 * use pathlib.PurePosixPath for S3 URLs and Unix paths
 * fix regions for updated RL images

### Documentation Changes

 * update CHANGELOG to reflect v2.0.0 changes

### Testing and Release Infrastructure

 * remove v2-incompatible notebooks from notebook build

## v2.0.0 (2020-08-04)

### Breaking Changes

 * rename s3_input to TrainingInput
 * Move _NumpyDeserializer to sagemaker.deserializers.NumpyDeserializer
 * rename numpy_to_record_serializer to RecordSerializer
 * Move _CsvDeserializer to sagemaker.deserializers and rename to CSVDeserializer
 * Move _JsonSerializer to sagemaker.serializers.JSONSerializer
 * Move _NPYSerializer to sagemaker.serializers and rename to NumpySerializer
 * Move _JsonDeserializer to sagemaker.deserializers.JSONDeserializer
 * Move _CsvSerializer to sagemaker.serializers.CSVSerializer
 * preserve script path when S3 source_dir is provided
 * use image_uris.retrieve() for XGBoost URIs
 * deprecate sagemaker.amazon.amazon_estimator.get_image_uri()
 * deprecate fw_registry module and use image_uris.retrieve() for SparkML
 * deprecate Python SDK CLI
 * Remove the content_types module
 * deprecate unused parameters
 * deprecate fw_utils.create_image_uri()
 * use images_uris.retrieve() for Debugger
 * deprecate fw_utils.parse_s3_url in favor of s3.parse_s3_url
 * deprecate unused functions from utils and fw_utils
 * Remove content_type and accept parameters from Predictor
 * Add parameters to deploy and remove parameters from create_model
 * Add LibSVM serializer for XGBoost predictor
 * move ShuffleConfig from sagemaker.session to sagemaker.inputs
 * deprecate get_ecr_image_uri_prefix
 * rename estimator.train_image() to estimator.training_image_uri()
 * deprecate is_version_equal_or_higher and is_version_equal_or_lower
 * default wait=True for HyperparameterTuner.fit() and Transformer.transform()
 * remove unused bin/sagemaker-submit file

### Features

 * start new module for retrieving prebuilt SageMaker image URIs
 * handle separate training/inference images and EI in image_uris.retrieve
 * add support for Amazon algorithms in image_uris.retrieve()
 * Add pandas deserializer
 * Remove LegacySerializer and LegacyDeserializer
 * Add sparse matrix serializer
 * Add v2 SerDe compatability
 * Add JSON Lines serializer
 * add framework upgrade tool
 * add 1p algorithm image_uris migration tool
 * Update migration tool to support breaking changes to create_model
 * support PyTorch 1.6 training

### Bug Fixes and Other Changes

 * handle named variables in v2 migration tool
 * add modifier for s3_input class
 * add XGBoost support to image_uris.retrieve()
 * add MXNet configuration to image_uris.retrieve()
 * add remaining Amazon algorithms for image_uris.retrieve()
 * add PyTorch configuration for image_uris.retrieve()
 * make image_scope optional for some images in image_uris.retrieve()
 * separate logs() from attach()
 * use image_uris.retrieve instead of fw_utils.create_image_uri for DLC frameworks
 * use images_uris.retrieve() for scikit-learn classes
 * use image_uris.retrieve() for RL images
 * Rename BaseDeserializer.deserialize data parameter
 * Add allow_pickle parameter to NumpyDeserializer
 * Fix scipy.sparse imports
 * Improve code style of SerDe compatibility
 * use image_uris.retrieve for Neo and Inferentia images
 * use generated RL version fixtures and update Ray version
 * use image_uris.retrieve() for ModelMonitor default image
 * use _framework_name for 'protected' attribute
 * Fix JSONLinesDeserializer
 * upgrade TFS version and fix py_versions KeyError
 * Fix PandasDeserializer tests to more accurately mock response
 * don't require instance_type for image_uris.retrieve() if only one option
 * ignore code cells with shell commands in v2 migration tool
 * Support multiple Accept types

### Documentation Changes

 * fix pip install command
 * document name changes for TFS classes
 * document v2.0.0 changes
 * update KFP full pipeline

### Testing and Release Infrastructure

 * generate Chainer latest version fixtures from config
 * use generated TensorFlow version fixtures
 * use generated MXNet version fixtures

## v1.72.0 (2020-07-29)

### Features

 * Neo: Add Granular Target Description support for compilation

### Documentation Changes

 * Add xgboost doc on bring your own model
 * fix typos on processing docs

## v1.71.1 (2020-07-27)

### Bug Fixes and Other Changes

 * remove redundant information from the user_agent string.

### Testing and Release Infrastructure

 * use unique model name in TFS integ tests
 * use pytest-cov instead of coverage

## v1.71.0 (2020-07-23)

### Features

 * Add mpi support for mxnet estimator api

### Bug Fixes and Other Changes

 * use 'sagemaker' logger instead of root logger
 * account for "py36" and "py37" in image tag parsing

## v1.70.2 (2020-07-22)

### Bug Fixes and Other Changes

 * convert network_config in processing_config to dict

### Documentation Changes

 * Add ECR URI Estimator example

## v1.70.1 (2020-07-21)

### Bug Fixes and Other Changes

 * Nullable fields in processing_config

## v1.70.0 (2020-07-20)

### Features

 * Add model monitor support for us-gov-west-1
 * support TFS 2.2

### Bug Fixes and Other Changes

 * reshape Artifacts into data frame in ExperimentsAnalytics

### Documentation Changes

 * fix MXNet version info for requirements.txt support

## v1.69.0 (2020-07-09)

### Features

 * Add ModelClientConfig Fields for Batch Transform

### Documentation Changes

 * add KFP Processing component

## v2.0.0.rc1 (2020-07-08)

### Breaking Changes

 * Move StreamDeserializer to sagemaker.deserializers
 * Move StringDeserializer to sagemaker.deserializers
 * rename record_deserializer to RecordDeserializer
 * remove "train_" where redundant in parameter/variable names
 * Add BytesDeserializer
 * rename image to image_uri
 * rename image_name to image_uri
 * create new inference resources during model.deploy() and model.transformer()
 * rename session parameter to sagemaker_session in S3 utility classes
 * rename distributions to distribution in TF/MXNet estimators
 * deprecate update_endpoint arg in deploy()
 * create new inference resources during estimator.deploy() or estimator.transformer()
 * deprecate delete_endpoint() for estimators and HyperparameterTuner
 * refactor Predictor attribute endpoint to endpoint_name
 * make instance_type optional for Airflow model configs
 * refactor name of RealTimePredictor to Predictor
 * remove check for Python 2 string in sagemaker.predictor._is_sequence_like()
 * deprecate sagemaker.utils.to_str()
 * drop Python 2 support

### Features

 * add BaseSerializer and BaseDeserializer
 * add Predictor.update_endpoint()

### Bug Fixes and Other Changes

 * handle "train_*" renames in v2 migration tool
 * handle image_uri rename for Session methods in v2 migration tool
 * Update BytesDeserializer accept header
 * handle image_uri rename for estimators and models in v2 migration tool
 * handle image_uri rename in Airflow model config functions in v2 migration tool
 * update migration tool for S3 utility functions
 * set _current_job_name and base_tuning_job_name in HyperparameterTuner.attach()
 * infer base name from job name in estimator.attach()
 * ensure generated names are < 63 characters when deploying compiled models
 * add TF migration documentation to error message

### Documentation Changes

 * update documentation with v2.0.0.rc1 changes
 * remove 'train_*' prefix from estimator parameters
 * update documentation for image_name/image --> image_uri

### Testing and Release Infrastructure

 * refactor matching logic in v2 migration tool
 * add cli modifier for RealTimePredictor and derived classes
 * change coverage settings to reduce intermittent errors
 * clean up pickle.load logic in integ tests
 * use fixture for Python version in framework integ tests
 * remove assumption of Python 2 unit test runs

## v1.68.0 (2020-07-07)

### Features

 * add spot instance support for AlgorithmEstimator

### Documentation Changes

 * add xgboost documentation for inference

## v1.67.1.post0 (2020-07-01)

### Documentation Changes

 * add Step Functions SDK info

## v1.67.1 (2020-06-30)

### Bug Fixes and Other Changes

 * add deprecation warnings for estimator.delete_endpoint() and tuner.delete_endpoint()

## v1.67.0 (2020-06-29)

### Features

 * Apache Airflow integration for SageMaker Processing Jobs

### Bug Fixes and Other Changes

 * fix punctuation in warning message

### Testing and Release Infrastructure

 * address warnings about pytest custom marks, error message checking, and yaml loading
 * mark long-running cron tests
 * fix tox test dependencies and bump coverage threshold to 86%

## v1.66.0 (2020-06-25)

### Features

 * add 3.8 as supported python version

### Testing and Release Infrastructure

 * upgrade airflow to latest stable version
 * update feature request issue template

## v1.65.1.post1 (2020-06-24)

### Testing and Release Infrastructure

 * add py38 to buildspecs

## v1.65.1.post0 (2020-06-22)

### Documentation Changes

 * document that Local Mode + local code doesn't support dependencies arg

### Testing and Release Infrastructure

 * upgrade Sphinx to 3.1.1

## v1.65.1 (2020-06-18)

### Bug Fixes and Other Changes

 * remove include_package_data=True from setup.py

### Documentation Changes

 * add some clarification to Processing docs

### Testing and Release Infrastructure

 * specify what kinds of clients in PR template

## v1.65.0 (2020-06-17)

### Features

 * support for describing hyperparameter tuning job

### Bug Fixes and Other Changes

 * update distributed GPU utilization warning message
 * set logs to False if wait is False in AutoML
 * workflow passing spot training param to training job

## v2.0.0.rc0 (2020-06-17)

### Breaking Changes

 * remove estimator parameters for TF legacy mode
 * remove legacy `TensorFlowModel` and `TensorFlowPredictor` classes
 * force image URI to be passed for legacy TF images
 * rename `sagemaker.tensorflow.serving` to `sagemaker.tensorflow.model`
 * require `framework_version` and `py_version` for framework estimator and model classes
 * change `Model` parameter order to make `model_data` optional

### Bug Fixes and Other Changes

 * add v2 migration tool

### Documentation Changes

 * update TF documentation to reflect breaking changes and how to upgrade
 * start v2 usage and migration documentation

### Testing and Release Infrastructure

 * remove scipy from dependencies
 * remove TF from optional dependencies

## v1.64.1 (2020-06-16)

### Bug Fixes and Other Changes

 * include py38 tox env and some dependency upgrades

## v1.64.0 (2020-06-15)

### Features

 * add support for SKLearn 0.23

## v1.63.0 (2020-06-12)

### Features

 * Allow selecting inference response content for automl generated models
 * Support for multi variant endpoint invocation with target variant param

### Documentation Changes

 * improve docstring and remove unavailable links

## v1.62.0 (2020-06-11)

### Features

 * Support for multi variant endpoint invocation with target variant param

### Bug Fixes and Other Changes

 * Revert "feature: Support for multi variant endpoint invocation with target variant param (#1571)"
 * make instance_type optional for prepare_container_def
 * docs: workflows navigation

### Documentation Changes

 * fix typo in MXNet documentation

## v1.61.0 (2020-06-09)

### Features

 * Use boto3 DEFAULT_SESSION when no boto3 session specified.

### Bug Fixes and Other Changes

 * remove v2 Session warnings
 * upgrade smdebug-rulesconfig to 0.1.4
 * explicitly handle arguments in create_model for sklearn and xgboost

## v1.60.2 (2020-05-29)

### Bug Fixes and Other Changes

 * [doc] Added Amazon Components for Kubeflow Pipelines

## v1.60.1.post0 (2020-05-28)

### Documentation Changes

 * clarify that entry_point must be in the root of source_dir (if applicable)

## v1.60.1 (2020-05-27)

### Bug Fixes and Other Changes

 * refactor the navigation

### Documentation Changes

 * fix undoc directive; removes extra tabs

## v1.60.0.post0 (2020-05-26)

### Documentation Changes

 * remove some duplicated documentation from main README
 * fix TF requirements.txt documentation

## v1.60.0 (2020-05-25)

### Features

 * support TensorFlow training 2.2

### Bug Fixes and Other Changes

 * blacklist unknown xgboost image versions
 * use format strings instead of os.path.join for S3 URI in S3Downloader

### Documentation Changes

 * consolidate framework version and image information

## v1.59.0 (2020-05-21)

### Features

 * MXNet elastic inference support

### Bug Fixes and Other Changes

 * add Batch Transform data processing options to Airflow config
 * add v2 warning messages
 * don't try to use local output path for KMS key in Local Mode

### Documentation Changes

 * add instructions for how to enable 'local code' for Local Mode

## v1.58.4 (2020-05-20)

### Bug Fixes and Other Changes

 * update AutoML default max_candidate value to use the service default
 * add describe_transform_job in session class

### Documentation Changes

 * clarify support for requirements.txt in Tensorflow docs

### Testing and Release Infrastructure

 * wait for DisassociateTrialComponent to take effect in experiment integ test cleanup

## v1.58.3 (2020-05-19)

### Bug Fixes and Other Changes

 * update DatasetFormat key name for sagemakerCaptureJson

### Documentation Changes

 * update Processing job max_runtime_in_seconds docstring

## v1.58.2.post0 (2020-05-18)

### Documentation Changes

 * specify S3 source_dir needs to point to a tar file
 * update PyTorch BYOM topic

## v1.58.2 (2020-05-13)

### Bug Fixes and Other Changes

 * address flake8 error

## v1.58.1 (2020-05-11)

### Bug Fixes and Other Changes

 * upgrade boto3 to 1.13.6

## v1.58.0 (2020-05-08)

### Features

 * support inter container traffic encryption for processing jobs

### Documentation Changes

 * add note that v2.0.0 plans have been posted

## v1.57.0 (2020-05-07)

### Features

 * add tensorflow training 1.15.2 py37 support
 * PyTorch 1.5.0 support

## v1.56.3 (2020-05-06)

### Bug Fixes and Other Changes

 * update xgboost latest image version

## v1.56.2 (2020-05-05)

### Bug Fixes and Other Changes

 * training_config returns MetricDefinitions
 * preserve inference script in model repack.

### Testing and Release Infrastructure

 * support Python 3.7

## v1.56.1.post1 (2020-04-29)

### Documentation Changes

 * document model.tar.gz structure for MXNet and PyTorch
 * add documentation for EstimatorBase parameters missing from docstring

## v1.56.1.post0 (2020-04-28)

### Testing and Release Infrastructure

 * add doc8 check for documentation files

## v1.56.1 (2020-04-27)

### Bug Fixes and Other Changes

 * add super() call in Local Mode DataSource subclasses
 * fix xgboost image incorrect latest version warning
 * allow output_path without trailing slash in Local Mode training jobs
 * allow S3 folder input to contain a trailing slash in Local Mode

### Documentation Changes

 * Add namespace-based setup for SageMaker Operators for Kubernetes
 * Add note about file URLs for Estimator methods in Local Mode

## v1.56.0 (2020-04-24)

### Features

 * add EIA support for TFS 1.15.0 and 2.0.0

### Bug Fixes and Other Changes

 * use format strings intead of os.path.join for Unix paths for Processing Jobs

## v1.55.4 (2020-04-17)

### Bug Fixes and Other Changes

 * use valid encryption key arg for S3 downloads
 * update sagemaker pytorch containers to external link
 * allow specifying model name when creating a Transformer from an Estimator
 * allow specifying model name in create_model() for TensorFlow, SKLearn, and XGBoost
 * allow specifying model name in create_model() for Chainer, MXNet, PyTorch, and RL

### Documentation Changes

 * fix wget endpoints
 * add Adobe Analytics; upgrade Sphinx and docs environment
 * Explain why default model_fn loads PyTorch-EI models to CPU by default
 * Set theme in conf.py
 * correct transform()'s wait default value to "False"

### Testing and Release Infrastructure

 * move unit tests for updating an endpoint to test_deploy.py
 * move Neo unit tests to a new file and directly use the Model class
 * move Model.deploy unit tests to separate file
 * add Model unit tests for delete_model and enable_network_isolation
 * skip integ tests in PR build if only unit tests are modified
 * add Model unit tests for prepare_container_def and _create_sagemaker_model
 * use Model class for model deployment unit tests
 * split model unit tests by Model, FrameworkModel, and ModelPackage
 * add Model unit tests for all transformer() params
 * add TF batch transform integ test with KMS and network isolation
 * use pytest fixtures in batch transform integ tests to train and upload to S3 only once
 * improve unit tests for creating Transformers and transform jobs
 * add PyTorch + custom model bucket batch transform integ test

## v1.55.3 (2020-04-08)

### Bug Fixes and Other Changes

 * remove .strip() from batch transform
 * allow model with network isolation when creating a Transformer from an Estimator
 * add enable_network_isolation to EstimatorBase

## v1.55.2 (2020-04-07)

### Bug Fixes and Other Changes

 * use .format instead of os.path.join for Processing S3 paths.

### Testing and Release Infrastructure

 * use m5.xlarge instances for "ap-northeast-1" region integ tests.

## v1.55.1 (2020-04-06)

### Bug Fixes and Other Changes

 * correct local mode behavior for CN regions

## v1.55.0.post0 (2020-04-06)

### Documentation Changes

 * fix documentation to provide working example.
 * add documentation for XGBoost
 * Correct comment in SKLearn Estimator about default Python version
 * document inferentia supported version
 * Merge Amazon Sagemaker Operators for Kubernetes and Kubernetes Jobs pages

### Testing and Release Infrastructure

 * turn on warnings as errors for docs builds

## v1.55.0 (2020-03-31)

### Features

 * support cn-north-1 and cn-northwest-1

## v1.54.0 (2020-03-31)

### Features

 * inferentia support

## v1.53.0 (2020-03-30)

### Features

 * Allow setting S3 endpoint URL for Local Session

### Bug Fixes and Other Changes

 * Pass kwargs from create_model to Model constructors
 * Warn if parameter server is used with multi-GPU instance

## v1.52.1 (2020-03-26)

### Bug Fixes and Other Changes

 * Fix local _SageMakerContainer detached mode (aws#1374)

## v1.52.0.post0 (2020-03-25)

### Documentation Changes

 * Add docs for debugger job support in operator

## v1.52.0 (2020-03-24)

### Features

 * add us-gov-west-1 to neo supported regions

## v1.51.4 (2020-03-23)

### Bug Fixes and Other Changes

 * Check that session is a LocalSession when using local mode
 * add tflite to Neo-supported frameworks
 * ignore tags with 'aws:' prefix when creating an EndpointConfig based on an existing one
 * allow custom image when calling deploy or create_model with various frameworks

### Documentation Changes

 * fix description of default model_dir for TF
 * add more details about PyTorch eia

## v1.51.3 (2020-03-12)

### Bug Fixes and Other Changes

 * make repack_model only removes py file when new entry_point provided

## v1.51.2 (2020-03-11)

### Bug Fixes and Other Changes

 * handle empty inputs/outputs in ProcessingJob.from_processing_name()
 * use DLC images for GovCloud

### Testing and Release Infrastructure

 * generate test job name at test start instead of module start

## v1.51.1 (2020-03-10)

### Bug Fixes and Other Changes

 * skip pytorch ei test in unsupported regions

### Documentation Changes

 * correct MultiString/MULTI_STRING docstring

## v1.51.0 (2020-03-09)

### Features

 * pytorch 1.3.1 eia support

### Documentation Changes

 * Update Kubernetes Operator default tag
 * improve docstring for tuner.best_estimator()

## v1.50.18.post0 (2020-03-05)

### Documentation Changes

 * correct Estimator code_location default S3 path

## v1.50.18 (2020-03-04)

### Bug Fixes and Other Changes

 * change default compile model max run to 15 mins

## v1.50.17.post0 (2020-03-03)

### Testing and Release Infrastructure

 * fix PR builds to run on changes to their own buildspecs
 * programmatically determine partition based on region

## v1.50.17 (2020-02-27)

### Bug Fixes and Other Changes

 * upgrade framework versions

## v1.50.16 (2020-02-26)

### Bug Fixes and Other Changes

 * use sagemaker_session when initializing Constraints and Statistics
 * add sagemaker_session parameter to DataCaptureConfig
 * make AutoML.deploy use self.sagemaker_session by default

### Testing and Release Infrastructure

 * unset region during integ tests
 * use sagemaker_session fixture in all Airflow tests
 * remove remaining TF legacy mode integ tests

## v1.50.15 (2020-02-25)

### Bug Fixes and Other Changes

 * enable Neo integ tests

## v1.50.14.post0 (2020-02-24)

### Testing and Release Infrastructure

 * remove TF framework mode notebooks from PR build
 * don't create docker network for all integ tests

## v1.50.14 (2020-02-20)

### Bug Fixes and Other Changes

 * don't use os.path.join for S3 path when repacking TFS model
 * dynamically determine AWS domain based on region

## v1.50.13 (2020-02-19)

### Bug Fixes and Other Changes

 * allow download_folder to download file even if bucket is more restricted

### Testing and Release Infrastructure

 * configure pylint to recognize boto3 and botocore as third-party imports
 * add multiple notebooks to notebook PR build

## v1.50.12 (2020-02-17)

### Bug Fixes and Other Changes

 * enable network isolation for amazon estimators

### Documentation Changes

 * clarify channel environment variables in PyTorch documentation

## v1.50.11 (2020-02-13)

### Bug Fixes and Other Changes

 * fix HyperparameterTuner.attach for Marketplace algorithms
 * move requests library from required packages to test dependencies
 * create Session or LocalSession if not specified in Model

### Documentation Changes

 * remove hardcoded list of target devices in compile()
 * Fix typo with SM_MODEL_DIR, missing quotes

## v1.50.10.post0 (2020-02-12)

### Documentation Changes

 * add documentation guidelines to CONTRIBUTING.md
 * Removed section numbering

## v1.50.10 (2020-02-11)

### Bug Fixes and Other Changes

 * remove NEO_ALLOWED_TARGET_INSTANCE_FAMILY

## v1.50.9.post0 (2020-02-06)

### Documentation Changes

 * remove labels from issue templates

## v1.50.9 (2020-02-04)

### Bug Fixes and Other Changes

 * account for EI and version-based ECR repo naming in serving_image_uri()

### Documentation Changes

 * correct broken AutoML API documentation link
 * fix MXNet version lists

## v1.50.8 (2020-01-30)

### Bug Fixes and Other Changes

 * disable Debugger defaults in unsupported regions
 * modify session and kms_utils to check for S3 bucket before creation
 * update docker-compose and PyYAML dependencies
 * enable smdebug for Horovod (MPI) training setup
 * create lib dir for dependencies safely (only if it doesn't exist yet).
 * create the correct session for MultiDataModel

### Documentation Changes

 * update links to the local mode notebooks examples.
 * Remove outdated badges from README
 * update links to TF notebook examples to link to script mode examples.
 * clean up headings, verb tenses, names, etc. in MXNet overview
 * Update SageMaker operator Helm chart installation guide

### Testing and Release Infrastructure

 * choose faster notebook for notebook PR build
 * properly fail PR build if has-matching-changes fails
 * properly fail PR build if has-matching-changes fails

## v1.50.7 (2020-01-20)

### Bug fixes and other changes

 * do not use script for TFS when entry_point is not provided
 * remove usage of pkg_resources
 * update py2 warning message since python 2 is deprecated
 * cleanup experiments, trials, and trial components in integ tests

## v1.50.6.post0 (2020-01-20)

### Documentation changes

 * add additional information to Transformer class transform function doc string

## v1.50.6 (2020-01-18)

### Bug fixes and other changes

 * Append serving to model framework name for PyTorch, MXNet, and TensorFlow

## v1.50.5 (2020-01-17)

### Bug fixes and other changes

 * Use serving_image_uri for Airflow

### Documentation changes

 * revise Processing docstrings for formatting and class links
 * Add processing readthedocs

## v1.50.4 (2020-01-16)

### Bug fixes and other changes

 * Remove version number from default version comment
 * remove remaining instances of python-dateutil pin
 * upgrade boto3 and remove python-dateutil pin

### Documentation changes

 * Add issue templates and configure issue template chooser
 * Update error type in delete_endpoint docstring
 * add version requirement for using "requirements.txt" when serving an MXNet model
 * update container dependency versions for MXNet and PyTorch
 * Update supported versions of PyTorch

## v1.50.3 (2020-01-15)

### Bug fixes and other changes

 * ignore private Automatic Model Tuning hyperparameter when attaching AlgorithmEstimator

### Documentation changes

 * add Debugger API docs

## v1.50.2 (2020-01-14)

### Bug fixes and other changes

 * add tests to quick canary
 * honor 'wait' flag when updating endpoint
 * add default framework version warning message in Model classes
 * Adding role arn explanation for sagemaker role
 * allow predictor to be returned from AutoML.deploy()
 * add PR checklist item about unique_name_from_base()
 * use unique_name_from_base for multi-algo tuning test
 * update copyright year in license header

### Documentation changes

 * add version requirement for using "requirement.txt" when serving a PyTorch model
 * add SageMaker Debugger overview
 * clarify requirements.txt usage for Chainer, MXNet, and Scikit-learn
 * change "associate" to "create" for OpenID connector
 * fix typo and improve clarity on installing packages via "requirements.txt"

## v1.50.1 (2020-01-07)

### Bug fixes and other changes

 * fix PyTorchModel deployment crash on Windows
 * make PyTorch empty framework_version warning include the latest PyTorch version

## v1.50.0 (2020-01-06)

### Features

 * allow disabling debugger_hook_config

### Bug fixes and other changes

 * relax urllib3 and requests restrictions.
 * Add uri as return statement for upload_string_as_file_body
 * refactor logic in fw_utils and fill in docstrings
 * increase poll from 5 to 30 for DescribeEndpoint lambda.
 * fix test_auto_ml tests for regions without ml.c4.xlarge hosts.
 * fix test_processing for regions without m4.xlarge instances.
 * reduce test's describe frequency to eliminate throttling error.
 * Increase number of retries when describing an endpoint since tf-2.0 has larger images and takes longer to start.

### Documentation changes

 * generalize Model Monitor documentation from SageMaker Studio tutorial

## v1.49.0 (2019-12-23)

### Features

 * Add support for TF-2.0.0.
 * create ProcessingJob from ARN and from name

### Bug fixes and other changes

 * Make tf tests tf-1.15 and tf-2.0 compatible.

### Documentation changes

 * add Model Monitor documentation
 * add link to Amazon algorithm estimator parent class to clarify **kwargs

## v1.48.1 (2019-12-18)

### Bug fixes and other changes

 * use name_from_base in auto_ml.py but unique_name_from_base in tests.
 * make test's custom bucket include region and account name.
 * add Keras to the list of Neo-supported frameworks

### Documentation changes

 * add link to parent classes to clarify **kwargs
 * add link to framework-related parent classes to clarify **kwargs

## v1.48.0 (2019-12-17)

### Features

 * allow setting the default bucket in Session

### Bug fixes and other changes

 * set integration test parallelization to 512
 * shorten base job name to avoid collision
 * multi model integration test to create ECR repo with unique names to allow independent parallel executions

## v1.47.1 (2019-12-16)

### Bug fixes and other changes

 * Revert "feature: allow setting the default bucket in Session (#1168)"

### Documentation changes

 * add AutoML README
 * add missing classes to API docs

## v1.47.0 (2019-12-13)

### Features

 * allow setting the default bucket in Session

### Bug fixes and other changes

 * allow processing users to run code in s3

## v1.46.0 (2019-12-12)

### Features

 * support Multi-Model endpoints

### Bug fixes and other changes

 * update PR template with items about tests, regional endpoints, and API docs

## v1.45.2 (2019-12-10)

### Bug fixes and other changes

 * modify schedule cleanup to abide by latest validations
 * lower log level when getting execution role from a SageMaker Notebook
 * Fix "ValueError: too many values to unpack (expected 2)" is occurred in windows local mode
 * allow ModelMonitor and Processor to take IAM role names (in addition to ARNs)

### Documentation changes

 * mention that the entry_point needs to be named inference.py for tfs

## v1.45.1 (2019-12-06)

### Bug fixes and other changes

 * create auto ml job for tests that based on existing job
 * fixing py2 support for latest TF version
 * fix tags in deploy call for generic estimators
 * make multi algo integration test assertion less specific

## v1.45.0 (2019-12-04)

### Features

 * add support for TF 1.15.0, PyTorch 1.3.1 and MXNet 1.6rc0.
 * add S3Downloader.list(s3_uri) functionality
 * introduce SageMaker AutoML
 * wrap up Processing feature
 * add a few minor features to Model Monitoring
 * add enable_sagemaker_metrics flag
 * Amazon SageMaker Model Monitoring
 * add utils.generate_tensorboard_url function
 * Add jobs list to Estimator

### Bug fixes and other changes

 * remove unnecessary boto model files
 * update boto version to >=1.10.32
 * correct Debugger tests
 * fix bug in monitor.attach() for empty network_config
 * Import smdebug_rulesconfig from PyPI
 * bump the version to 1.45.0 (publishes 1.46.0) for re:Invent-2019
 * correct AutoML imports and expose current_job_name
 * correct Model Monitor eu-west-3 image name.
 * use DLC prod images
 * remove unused env variable for Model Monitoring
 * aws model update
 * rename get_debugger_artifacts to latest_job_debugger_artifacts
 * remove retain flag from update_endpoint
 * correct S3Downloader behavior
 * consume smdebug_ruleconfig .whl for ITs
 * disable DebuggerHook and Rules for TF distributions
 * incorporate smdebug_ruleconfigs pkg until availability in PyPI
 * remove pre/post scripts per latest validations
 * update rules_config .whl
 * remove py_version from SKLearnProcessor
 * AutoML improvements
 * stop overwriting custom rules volume and type
 * fix tests due to latest server-side validations
 * Minor processing changes
 * minor processing changes (instance_count + docs)
 * update api to latest
 * Eureka master
 * Add support for xgboost version 0.90-2
 * SageMaker Debugger revision
 * Add support for SageMaker Debugger [WIP]
 * Fix linear learner crash when num_class is string and predict type is `multiclass_classifier`
 * Additional Processing Jobs integration tests
 * Migrate to updated Processing Jobs API
 * Processing Jobs revision round 2
 * Processing Jobs revision
 * remove instance_pools parameter from tuner
 * Multi-Algorithm Hyperparameter Tuning Support
 * Import Processors in init files
 * Remove SparkML Processors and corresponding unit tests
 * Processing Jobs Python SDK support

## v1.44.4 (2019-12-02)

### Bug fixes and other changes

 * Documentation for Amazon Sagemaker Operators

## v1.44.3 (2019-11-26)

### Bug fixes and other changes

 * move sagemaker config loading to LocalSession since it is only used for local code support.

### Documentation changes

 * fix docstring wording.

## v1.44.2 (2019-11-25)

### Bug fixes and other changes

 * add pyyaml dependencies to the required list.

### Documentation changes

 * Correct info on code_location parameter

## v1.44.1 (2019-11-21)

### Bug fixes and other changes

 * Remove local mode dependencies from required.

## v1.44.0 (2019-11-21)

### Features

 * separating sagemaker dependencies into more use case specific installable components.

### Bug fixes and other changes

 * remove docker-compose as a required dependency.

## v1.43.5 (2019-11-18)

### Bug fixes and other changes

 * remove red from possible colors when streaming logs

## v1.43.4.post1 (2019-10-29)

### Documentation changes

 * clarify that source_dir can be an S3 URI

## v1.43.4.post0 (2019-10-28)

### Documentation changes

 * clarify how to use parameter servers with distributed MXNet training

## v1.43.4 (2019-10-24)

### Bug fixes and other changes

 * use regional endpoint for STS in builds and tests

### Documentation changes

 * update link to point to ReadTheDocs

## v1.43.3 (2019-10-23)

### Bug fixes and other changes

 * exclude regions for P2 tests

## v1.43.2 (2019-10-21)

### Bug fixes and other changes

 * add support for me-south-1 region

## v1.43.1 (2019-10-17)

### Bug fixes and other changes

 * validation args now use default framework_version for TensorFlow

## v1.43.0 (2019-10-16)

### Features

 * Add support for PyTorch 1.2.0

## v1.42.9 (2019-10-14)

### Bug fixes and other changes

 * use default bucket for checkpoint_s3_uri integ test
 * use sts regional endpoint when creating default bucket
 * use us-west-2 endpoint for sts in buildspec
 * take checkpoint_s3_uri and checkpoint_local_path in Framework class

## v1.42.8 (2019-10-10)

### Bug fixes and other changes

 * add kwargs to create_model for 1p to work with kms

## v1.42.7 (2019-10-09)

### Bug fixes and other changes

 * paginating describe log streams

## v1.42.6.post0 (2019-10-07)

### Documentation changes

 * model local mode

## v1.42.6 (2019-10-03)

### Bug fixes and other changes

 * update tfs documentation for requirements.txt
 * support content_type in FileSystemInput
 * allowing account overrides in special regions

## v1.42.5 (2019-10-02)

### Bug fixes and other changes

 * update using_mxnet.rst

## v1.42.4 (2019-10-01)

### Bug fixes and other changes

 * Revert "fix issue-987 error by adding instance_type in endpoint_name (#1058)"
 * fix issue-987 error by adding instance_type in endpoint_name

## v1.42.3 (2019-09-26)

### Bug fixes and other changes

 * preserve EnableNetworkIsolation setting in attach
 * enable kms support for repack_model
 * support binary by NoneSplitter.
 * stop CI unit test code checks from running in parallel

## v1.42.2 (2019-09-25)

### Bug fixes and other changes

 * re-enable airflow_config tests

## v1.42.1 (2019-09-24)

### Bug fixes and other changes

 * lazy import of tensorflow module
 * skip airflow_config tests as they're blocking the release build
 * skip lda tests in regions that does not support it.
 * add airflow_config tests to canaries
 * use correct STS endpoint for us-iso-east-1

## v1.42.0 (2019-09-20)

### Features

 * add estimator preparation to airflow configuration

### Bug fixes and other changes

 * correct airflow workflow for BYO estimators.

## v1.41.0 (2019-09-20)

### Features

 * enable sklearn for network isolation mode

## v1.40.2 (2019-09-19)

### Bug fixes and other changes

 * use new ECR images in us-iso-east-1 for TF and MXNet

## v1.40.1 (2019-09-18)

### Bug fixes and other changes

 * expose kms_key parameter for deploying from training and hyperparameter tuning jobs

### Documentation changes

 * Update sklearn default predict_fn

## v1.40.0 (2019-09-17)

### Features

 * add support to TF 1.14 serving with elastic accelerator.

## v1.39.4 (2019-09-17)

### Bug fixes and other changes

 * pass enable_network_isolation when creating TF and SKLearn models

## v1.39.3 (2019-09-16)

### Bug fixes and other changes

 * expose vpc_config_override in transformer() methods
 * use Estimator.create_model in Estimator.transformer

## v1.39.2 (2019-09-11)

### Bug fixes and other changes

 * pass enable_network_isolation in Estimator.create_model
 * use p2 instead of p3 for the Horovod test

## v1.39.1 (2019-09-10)

### Bug fixes and other changes

 * copy dependencies into new folder when repacking model
 * make get_caller_identity_arn get role from DescribeNotebookInstance
 * add https to regional STS endpoint
 * clean up git support integ tests

## v1.39.0 (2019-09-09)

### Features

 * Estimator.fit like logs for transformer
 * handler for stopping transform job

### Bug fixes and other changes

 * remove hardcoded creds from integ test
 * remove hardcoded creds from integ test
 * Fix get_image_uri warning log for default xgboost version.
 * add enable_network_isolation to generic Estimator class
 * use regional endpoint when creating AWS STS client
 * update Sagemaker Neo regions
 * use cpu_instance_type fixture for stop_transform_job test
 * hyperparameter tuning with spot instances and checkpoints
 * skip efs and fsx integ tests in all regions

### Documentation changes

 * clarify some Local Mode limitations

## v1.38.6 (2019-09-04)

### Bug fixes and other changes

 * update: disable efs fsx integ tests in non-pdx regions
 * fix canary test failure issues
 * use us-east-1 for PR test runs

### Documentation changes

 * updated description for "accept" parameter in batch transform

## v1.38.5 (2019-09-02)

### Bug fixes and other changes

 * clean up resources created by file system set up when setup fails

## v1.38.4 (2019-08-29)

### Bug fixes and other changes

 * skip EFS tests until they are confirmed fixed.

### Documentation changes

 * add note to CONTRIBUTING to clarify automated formatting
 * add checkpoint section to using_mxnet topic

## v1.38.3 (2019-08-28)

### Bug fixes and other changes

 * change AMI ids in tests to be dynamic based on regions

## v1.38.2 (2019-08-27)

### Bug fixes and other changes

 * skip efs tests in non us-west-2 regions
 * refactor tests to use common retry method

## v1.38.1 (2019-08-26)

### Bug fixes and other changes

 * update py2 warning message
 * add logic to use asimov image for TF 1.14 py2

### Documentation changes

 * changed EFS directory path instructions in documentation and Docstrings

## v1.38.0 (2019-08-23)

### Features

 * support training inputs from EFS and FSx

## v1.37.2 (2019-08-20)

### Bug fixes and other changes

 * Add support for Managed Spot Training and Checkpoint support
 * Integration Tests now dynamically checks AZs

## v1.37.1 (2019-08-19)

### Bug fixes and other changes

 * eliminate dependency on mnist dataset website

### Documentation changes

 * refactor using_sklearn and fix minor errors in using_pytorch and using_chainer

## v1.37.0 (2019-08-15)

### Features

 * add XGBoost Estimator as new framework

### Bug fixes and other changes

 * fix tests for new regions
 * add update_endpoint for PipelineModel

### Documentation changes

 * refactor the using Chainer topic

## v1.36.4 (2019-08-13)

### Bug fixes and other changes

 * region build from staging pr

### Documentation changes

 * Refactor Using PyTorch topic for consistency

## v1.36.3 (2019-08-13)

### Bug fixes and other changes

 * fix integration test failures masked by timeout bug
 * prevent multiple values error in sklearn.transformer()
 * model.transformer() passes tags to create_model()

## v1.36.2 (2019-08-12)

### Bug fixes and other changes

 * rework CONTRIBUTING.md to include a development workflow

## v1.36.1 (2019-08-08)

### Bug fixes and other changes

 * prevent integration test's timeout functions from hiding failures

### Documentation changes

 * correct typo in using_sklearn.rst

## v1.36.0 (2019-08-07)

### Features

 * support for TensorFlow 1.14

### Bug fixes and other changes

 * ignore FI18 flake8 rule
 * allow Airflow enabled estimators to use absolute path entry_point

## v1.35.1 (2019-08-01)

### Bug fixes and other changes

 * update sklearn document to include 3p dependency installation

### Documentation changes

 * refactor and edit using_mxnet topic

## v1.35.0 (2019-07-31)

### Features

 * allow serving image to be specified when calling MXNet.deploy

## v1.34.3 (2019-07-30)

### Bug fixes and other changes

 * waiting for training tags to propagate in the test

## v1.34.2 (2019-07-29)

### Bug fixes and other changes

 * removing unnecessary tests cases
 * Replaced generic ValueError with custom subclass when reporting unexpected resource status

### Documentation changes

 * correct wording for Cloud9 environment setup instructions

## v1.34.1 (2019-07-23)

### Bug fixes and other changes

 * enable line-too-long Pylint check
 * improving Chainer integ tests
 * update TensorFlow script mode dependency list
 * improve documentation of some functions
 * update PyTorch version
 * allow serving script to be defined for deploy() and transformer() with frameworks
 * format and add missing docstring placeholders
 * add MXNet 1.4.1 support

### Documentation changes

 * add instructions for setting up Cloud9 environment.
 * update using_tensorflow topic

## v1.34.0 (2019-07-18)

### Features

 * Git integration for CodeCommit
 * deal with credentials for Git support for GitHub

### Bug fixes and other changes

 * modify TODO on disabled Pylint check
 * enable consider-using-ternary Pylint check
 * enable chained-comparison Pylint check
 * enable too-many-public-methods Pylint check
 * enable consider-using-in Pylint check
 * set num_processes_per_host only if provided by user
 * fix attach for 1P algorithm estimators
 * enable ungrouped-imports Pylint check
 * enable wrong-import-order Pylint check
 * enable attribute-defined-outside-init Pylint check
 * enable consider-merging-isinstance Pylint check
 * enable inconsistent-return-statements Pylint check
 * enable simplifiable-if-expression pylint checks
 * fix list serialization for 1P algos
 * enable no-else-return and no-else-raise pylint checks
 * enable unidiomatic-typecheck pylint check

## v1.33.0 (2019-07-10)

### Features

 * git support for hosting models
 * allow custom model name during deploy

### Bug fixes and other changes

 * remove TODO comment on import-error Pylint check
 * enable wrong-import-position pylint check
 * Revert "change: enable wrong-import-position pylint check (#907)"
 * enable signature-differs pylint check
 * enable wrong-import-position pylint check
 * enable logging-not-lazy pylint check
 * reset default output path in Transformer.transform
 * Add ap-northeast-1 to Neo algorithms region map

## v1.32.2 (2019-07-08)

### Bug fixes and other changes

 * enable logging-format-interpolation pylint check
 * remove superfluous parens per Pylint rule

### Documentation changes

 * add pypi, rtd, black badges to readme

## v1.32.1 (2019-07-04)

### Bug fixes and other changes

 * correct code per len-as-condition Pylint check
 * tighten pylint config and expand C and R exceptions
 * Update displaytime.sh
 * fix notebook tests
 * separate unit, local mode, and notebook tests in different buildspecs

### Documentation changes

 * refactor the overview topic in the sphinx project

## v1.32.0 (2019-07-02)

### Features

 * support Endpoint_type for TF transform

### Bug fixes and other changes

 * fix git test in test_estimator.py
 * Add ap-northeast-1 to Neo algorithms region map

## v1.31.1 (2019-07-01)

### Bug fixes and other changes

 * print build execution time
 * remove unnecessary failure case tests
 * build spec improvements.

## v1.31.0 (2019-06-27)

### Features

 * use deep learning images

### Bug fixes and other changes

 * Update buildspec.yml
 * allow only one integration test run per time
 * remove unnecessary P3 tests from TFS integration tests
 * add pytest.mark.local_mode annotation to broken tests

## v1.30.0 (2019-06-25)

### Features

 * add TensorFlow 1.13 support
 * add git_config and git_clone, validate method

### Bug fixes and other changes

 * add pytest.mark.local_mode annotation to broken tests

## v1.29.0 (2019-06-24)

### Features

 * network isolation mode in training

### Bug fixes and other changes

 * Integrate black into development process
 * moving not canary TFS tests to local mode

## v1.28.3 (2019-06-20)

### Bug fixes and other changes

 * update Sagemaker Neo regions and instance families

### Documentation changes

 * fix punctuation in MXNet version list
 * clean up MXNet and TF documentation

## v1.28.2 (2019-06-19)

### Bug fixes and other changes

 * prevent race condition in vpc tests

## v1.28.1 (2019-06-17)

### Bug fixes and other changes

 * Update setup.py

## v1.28.0 (2019-06-17)

### Features

 * Add DataProcessing Fields for Batch Transform

## v1.27.0 (2019-06-11)

### Features

 * add wait argument to estimator deploy

### Bug fixes and other changes

 * fix logger creation in Chainer integ test script

## v1.26.0 (2019-06-10)

### Features

 * emit estimator transformer tags to model
 * Add extra_args to enable encrypted objects upload

### Bug fixes and other changes

 * downgrade c5 in integ tests and test all TF Script Mode images

### Documentation changes

 * include FrameworkModel and ModelPackage in API docs

## v1.25.1 (2019-06-06)

### Bug fixes and other changes

 * use unique job name in hyperparameter tuning test

## v1.25.0 (2019-06-03)

### Features

 * repack_model support dependencies and code location

### Bug fixes and other changes

 * skip p2 tests in ap-south-east
 * add better default transform job name handling within Transformer

### Documentation changes

 * TFS support for pre/processing functions

## v1.24.0 (2019-05-29)

### Features

 * add region check for Neo service

## v1.23.0 (2019-05-27)

### Features

 * support MXNet 1.4 with MMS

### Documentation changes

 * update using_sklearn.rst parameter name

## v1.22.0 (2019-05-23)

### Features

 * add encryption option to "record_set"

### Bug fixes and other changes

 * honor source_dir from S3

## v1.21.2 (2019-05-22)

### Bug fixes and other changes

 * set _current_job_name in attach()
 * emit training jobs tags to estimator

## v1.21.1 (2019-05-21)

### Bug fixes and other changes

 * repack model function works without source directory

## v1.21.0 (2019-05-20)

### Features

 * Support for TFS preprocessing

## v1.20.3 (2019-05-15)

### Bug fixes and other changes

 * run tests if buildspec.yml has been modified
 * skip local file check for TF requirements file when source_dir is an S3 URI

### Documentation changes

 * fix docs in regards to transform_fn for mxnet

## v1.20.2 (2019-05-13)

### Bug fixes and other changes

 * pin pytest version to 4.4.1 to avoid pluggy version conflict

## v1.20.1 (2019-05-09)

### Bug fixes and other changes

 * update TrainingInputMode with s3_input InputMode

## v1.20.0 (2019-05-08)

### Features

 * add RL Ray 0.6.5 support

### Bug fixes and other changes

 * prevent false positive PR test results
 * adjust Ray test script for Ray 0.6.5

## v1.19.1 (2019-05-06)

### Bug fixes and other changes

 * add py2 deprecation message for the deep learning framework images

## v1.19.0 (2019-04-30)

### Features

 * add document embedding support to Object2Vec algorithm

## v1.18.19 (2019-04-30)

### Bug fixes and other changes

 * skip p2/p3 tests in eu-central-1

## v1.18.18 (2019-04-29)

### Bug fixes and other changes

 * add automatic model tuning integ test for TF script mode

## v1.18.17 (2019-04-25)

### Bug fixes and other changes

 * use unique names for test training jobs

## v1.18.16 (2019-04-24)

### Bug fixes and other changes

 * add KMS key option for Endpoint Configs
 * skip p2 test in regions without p2s, freeze urllib3, and specify allow_pickle=True for numpy
 * use correct TF version in empty framework_version warning
 * remove logging level overrides

### Documentation changes

 * add environment setup instructions to CONTRIBUTING.md
 * add clarification around framework version constants
 * remove duplicate content from workflow readme
 * remove duplicate content from RL readme

## v1.18.15 (2019-04-18)

### Bug fixes and other changes

 * fix propagation of tags to SageMaker endpoint

## v1.18.14.post1 (2019-04-17)

### Documentation changes

 * remove duplicate content from Chainer readme

## v1.18.14.post0 (2019-04-15)

### Documentation changes

 * remove duplicate content from PyTorch readme and fix internal links

## v1.18.14 (2019-04-11)

### Bug fixes and other changes

 * make Local Mode export artifacts even after failure

## v1.18.13 (2019-04-10)

### Bug fixes and other changes

 * skip horovod p3 test in region with no p3
 * use unique training job names in TensorFlow script mode integ tests

## v1.18.12 (2019-04-08)

### Bug fixes and other changes

 * add integ test for tagging
 * use unique names for test training jobs
 * Wrap horovod code inside main function
 * add csv deserializer
 * restore notebook test

## v1.18.11 (2019-04-04)

### Bug fixes and other changes

 * local data source relative path includes the first directory
 * upgrade pylint and fix tagging with SageMaker models

### Documentation changes

 * add info about unique job names

## v1.18.10 (2019-04-03)

### Bug fixes and other changes

 * make start time, end time and period configurable in sagemaker.analytics.TrainingJobAnalytics

### Documentation changes

 * fix typo of argument spelling in linear learner docstrings

## v1.18.9.post1 (2019-04-02)

### Documentation changes

 * spelling error correction

## v1.18.9.post0 (2019-04-01)

### Documentation changes

 * move RL readme content into sphinx project

## v1.18.9 (2019-03-28)

### Bug fixes

 * hyperparameter query failure on script mode estimator attached to complete job

### Other changes

 * add EI support for TFS framework

### Documentation changes

 * add third-party libraries sections to using_chainer and using_pytorch topics

## v1.18.8 (2019-03-26)

### Bug fixes

 * fix ECR URI validation
 * remove unrestrictive principal * from KMS policy tests.

### Documentation changes

 * edit description of local mode in overview.rst
 * add table of contents to using_chainer topic
 * fix formatting for HyperparameterTuner.attach()

## v1.18.7 (2019-03-21)

### Other changes

 * add pytest marks for integ tests using local mode
 * add account number and unit tests for govcloud

### Documentation changes

 * move chainer readme content into sphinx and fix broken link in using_mxnet

## v1.18.6.post0 (2019-03-20)

### Documentation changes

 * add mandatory sagemaker_role argument to Local mode example.

## v1.18.6 (2019-03-20)

### Changes

 * enable new release process
 * Update inference pipelines documentation
 * Migrate content from workflow and pytorch readmes into sphinx project
 * Propagate Tags from estimator to model, endpoint, and endpoint config

## 1.18.5

* bug-fix: pass kms id as parameter for uploading code with Server side encryption
* feature: ``PipelineModel``: Create a Transformer from a PipelineModel
* bug-fix: ``AlgorithmEstimator``: Make SupportedHyperParameters optional
* feature: ``Hyperparameter``: Support scaling hyperparameters
* doc-fix: Remove duplicate content from main README.rst, /tensorflow/README.rst, and /sklearn/README.rst and add links to readthedocs content

## 1.18.4

* doc-fix: Remove incorrect parameter for EI TFS Python README
* feature: ``Predictor``: delete SageMaker model
* feature: ``PipelineModel``: delete SageMaker model
* bug-fix: Estimator.attach works with training jobs without hyperparameters
* doc-fix: remove duplicate content from mxnet/README.rst
* doc-fix: move overview content in main README into sphynx project
* bug-fix: pass accelerator_type in ``deploy`` for REST API TFS ``Model``
* doc-fix: move content from tf/README.rst into sphynx project
* doc-fix: move content from sklearn/README.rst into sphynx project
* doc-fix: Improve new developer experience in README
* feature: Add support for Coach 0.11.1 for Tensorflow

## 1.18.3.post1

* doc-fix: fix README for PyPI

## 1.18.3

* doc-fix: update information about saving models in the MXNet README
* doc-fix: change ReadTheDocs links from latest to stable
* doc-fix: add ``transform_fn`` information and fix ``input_fn`` signature in the MXNet README
* feature: add support for ``Predictor`` to delete endpoint configuration by default when calling ``delete_endpoint()``
* feature: add support for ``Model`` to delete SageMaker model
* feature: add support for ``Transformer`` to delete SageMaker model
* bug-fix: fix default account for SKLearnModel

## 1.18.2

* enhancement: Include SageMaker Notebook Instance version number in boto3 user agent, if available.
* feature: Support for updating existing endpoint

## 1.18.1

* enhancement: Add ``tuner`` to imports in ``sagemaker/__init__.py``

## 1.18.0

* bug-fix: Handle StopIteration in CloudWatch Logs retrieval
* feature: Update EI TensorFlow latest version to 1.12
* feature: Support for Horovod

## 1.17.2

* feature: HyperparameterTuner: support VPC config

## 1.17.1

* enhancement: Workflow: Specify tasks from which training/tuning operator to transform/deploy in related operators
* feature: Supporting inter-container traffic encryption flag

## 1.17.0

* bug-fix: Workflow: Revert appending Airflow retry id to default job name
* feature: support for Tensorflow 1.12
* feature: support for Tensorflow Serving 1.12
* bug-fix: Revert appending Airflow retry id to default job name
* bug-fix: Session: don't allow get_execution_role() to return an ARN that's not a role but has "role" in the name
* bug-fix: Remove ``__all__`` from ``__init__.py`` files
* doc-fix: Add TFRecord split type to docs
* doc-fix: Mention ``SM_HPS`` environment variable in MXNet README
* doc-fix: Specify that Local Mode supports only framework and BYO cases
* doc-fix: Add missing classes to API docs
* doc-fix: Add information on necessary AWS permissions
* bug-fix: Remove PyYAML to let docker-compose install the right version
* feature: Update TensorFlow latest version to 1.12
* enhancement: Add Model.transformer()
* bug-fix: HyperparameterTuner: make ``include_cls_metadata`` default to ``False`` for everything except Frameworks

## 1.16.3

* bug-fix: Local Mode: Allow support for SSH in local mode
* bug-fix: Workflow: Append retry id to default Airflow job name to avoid name collisions in retry
* bug-fix: Local Mode: No longer requires s3 permissions to run local entry point file
* feature: Estimators: add support for PyTorch 1.0.0
* bug-fix: Local Mode: Move dependency on sagemaker_s3_output from rl.estimator to model
* doc-fix: Fix quotes in estimator.py and model.py

## 1.16.2

* enhancement: Check for S3 paths being passed as entry point
* feature: Add support for AugmentedManifestFile and ShuffleConfig
* bug-fix: Add version bound for requests module to avoid conflicts with docker-compose and docker-py
* bug-fix: Remove unnecessary dependency tensorflow
* doc-fix: Change ``distribution`` to ``distributions``
* bug-fix: Increase docker-compose http timeout and health check timeout to 120.
* feature: Local Mode: Add support for intermediate output to a local directory.
* bug-fix: Update PyYAML version to avoid conflicts with docker-compose
* doc-fix: Correct the numbered list in the table of contents
* doc-fix: Add Airflow API documentation
* feature: HyperparameterTuner: add Early Stopping support

## 1.16.1.post1

* Documentation: add documentation for Reinforcement Learning Estimator.
* Documentation: update TensorFlow README for Script Mode

## 1.16.1

* feature: update boto3 to version 1.9.55

## 1.16.0

* feature: Add 0.10.1 coach version
* feature: Add support for SageMaker Neo
* feature: Estimators: Add RLEstimator to provide support for Reinforcement Learning
* feature: Add support for Amazon Elastic Inference
* feature: Add support for Algorithm Estimators and ModelPackages: includes support for AWS Marketplace
* feature: Add SKLearn Estimator to provide support for SciKit Learn
* feature: Add Amazon SageMaker Semantic Segmentation algorithm to the registry
* feature: Add support for SageMaker Inference Pipelines
* feature: Add support for SparkML serving container

## 1.15.2

* bug-fix: Fix FileNotFoundError for entry_point without source_dir
* doc-fix: Add missing feature 1.5.0 in change log
* doc-fix: Add README for airflow

## 1.15.1

* enhancement: Local Mode: add explicit pull for serving
* feature: Estimators: dependencies attribute allows export of additional libraries into the container
* feature: Add APIs to export Airflow transform and deploy config
* bug-fix: Allow code_location argument to be S3 URI in training_config API
* enhancement: Local Mode: add explicit pull for serving

## 1.15.0

* feature: Estimator: add script mode and Python 3 support for TensorFlow
* bug-fix: Changes to use correct S3 bucket and time range for dataframes in TrainingJobAnalytics.
* bug-fix: Local Mode: correctly handle the case where the model output folder doesn't exist yet
* feature: Add APIs to export Airflow training, tuning and model config
* doc-fix: Fix typos in tensorflow serving documentation
* doc-fix: Add estimator base classes to API docs
* feature: HyperparameterTuner: add support for Automatic Model Tuning's Warm Start Jobs
* feature: HyperparameterTuner: Make input channels optional
* feature: Add support for Chainer 5.0
* feature: Estimator: add support for MetricDefinitions
* feature: Estimators: add support for Amazon IP Insights algorithm

## 1.14.2

* bug-fix: support ``CustomAttributes`` argument in local mode ``invoke_endpoint`` requests
* enhancement: add ``content_type`` parameter to ``sagemaker.tensorflow.serving.Predictor``
* doc-fix: add TensorFlow Serving Container docs
* doc-fix: fix rendering error in README.rst
* enhancement: Local Mode: support optional input channels
* build: added pylint
* build: upgrade docker-compose to 1.23
* enhancement: Frameworks: update warning for not setting framework_version as we aren't planning a breaking change anymore
* feature: Estimator: add script mode and Python 3 support for TensorFlow
* enhancement: Session: remove hardcoded 'training' from job status error message
* bug-fix: Updated Cloudwatch namespace for metrics in TrainingJobsAnalytics
* bug-fix: Changes to use correct s3 bucket and time range for dataframes in TrainingJobAnalytics.
* enhancement: Remove MetricDefinition lookup via tuning job in TrainingJobAnalytics

## 1.14.1

* feature: Estimators: add support for Amazon Object2Vec algorithm

## 1.14.0

* feature: add support for sagemaker-tensorflow-serving container
* feature: Estimator: make input channels optional

## 1.13.0

* feature: Estimator: add input mode to training channels
* feature: Estimator: add model_uri and model_channel_name parameters
* enhancement: Local Mode: support output_path. Can be either file:// or s3://
* enhancement: Added image uris for SageMaker built-in algorithms for SIN/LHR/BOM/SFO/YUL
* feature: Estimators: add support for MXNet 1.3.0, which introduces a new training script format
* feature: Documentation: add explanation for the new training script format used with MXNet
* feature: Estimators: add ``distributions`` for customizing distributed training with the new training script format

## 1.12.0

* feature: add support for TensorFlow 1.11.0

## 1.11.3

* feature: Local Mode: Add support for Batch Inference
* feature: Add timestamp to secondary status in training job output
* bug-fix: Local Mode: Set correct default values for additional_volumes and additional_env_vars
* enhancement: Local Mode: support nvidia-docker2 natively
* warning: Frameworks: add warning for upcoming breaking change that makes framework_version required

## 1.11.2

* enhancement: Enable setting VPC config when creating/deploying models
* enhancement: Local Mode: accept short lived credentials with a warning message
* bug-fix: Local Mode: pass in job name as parameter for training environment variable

## 1.11.1

* enhancement: Local Mode: add training environment variables for AWS region and job name
* doc-fix: Instruction on how to use preview version of PyTorch - 1.0.0.dev.
* doc-fix: add role to MXNet estimator example in readme
* bug-fix: default TensorFlow json serializer accepts dict of numpy arrays

## 1.11.0

* bug-fix: setting health check timeout limit on local mode to 30s
* bug-fix: make Hyperparameters in local mode optional.
* enhancement: add support for volume KMS key to Transformer
* feature: add support for GovCloud

## 1.10.1

* feature: add train_volume_kms_key parameter to Estimator classes
* doc-fix: add deprecation warning for current MXNet training script format
* doc-fix: add docs on deploying TensorFlow model directly from existing model
* doc-fix: fix code example for using Gzip compression for TensorFlow training data

## 1.10.0

* feature: add support for TensorFlow 1.10.0

## 1.9.3.1

* doc-fix: fix rst warnings in README.rst

## 1.9.3

* bug-fix: Local Mode: Create output/data directory expected by SageMaker Container.
* bug-fix: Estimator accepts the vpc configs made capable by 1.9.1

## 1.9.2

* feature: add support for TensorFlow 1.9

## 1.9.1

* bug-fix: Estimators: Fix serialization of single records
* bug-fix: deprecate enable_cloudwatch_metrics from Framework Estimators.
* enhancement: Enable VPC config in training job creation

## 1.9.0

* feature: Estimators: add support for MXNet 1.2.1

## 1.8.0

* bug-fix: removing PCA from tuner
* feature: Estimators: add support for Amazon k-nearest neighbors(KNN) algorithm

## 1.7.2

* bug-fix: Prediction output for the TF_JSON_SERIALIZER
* enhancement: Add better training job status report

## 1.7.1

* bug-fix: get_execution_role no longer fails if user can't call get_role
* bug-fix: Session: use existing model instead of failing during ``create_model()``
* enhancement: Estimator: allow for different role from the Estimator's when creating a Model or Transformer

## 1.7.0

* feature: Transformer: add support for batch transform jobs
* feature: Documentation: add instructions for using Pipe Mode with TensorFlow

## 1.6.1

* feature: Added multiclass classification support for linear learner algorithm.

## 1.6.0

* feature: Add Chainer 4.1.0 support

## 1.5.4

* feature: Added Docker Registry for all 1p algorithms in amazon_estimator.py
* feature: Added get_image_uri method for 1p algorithms in amazon_estimator.py
* Support SageMaker algorithms in FRA and SYD regions

## 1.5.3

* bug-fix: Can create TrainingJobAnalytics object without specifying metric_names.
* bug-fix: Session: include role path in ``get_execution_role()`` result
* bug-fix: Local Mode: fix RuntimeError handling

## 1.5.2

* Support SageMaker algorithms in ICN region

## 1.5.1

* enhancement: Let Framework models reuse code uploaded by Framework estimators
* enhancement: Unify generation of model uploaded code location
* feature: Change minimum required scipy from 1.0.0 to 0.19.0
* feature: Allow all Framework Estimators to use a custom docker image.
* feature: Option to add Tags on SageMaker Endpoints

## 1.5.0

* feature: Add Support for PyTorch Framework
* feature: Estimators: add support for TensorFlow 1.7.0
* feature: Estimators: add support for TensorFlow 1.8.0
* feature: Allow Local Serving of Models in S3
* enhancement: Allow option for ``HyperparameterTuner`` to not include estimator metadata in job
* bug-fix: Estimators: Join tensorboard thread after fitting

## 1.4.2

* bug-fix: Estimators: Fix attach for LDA
* bug-fix: Estimators: allow code_location to have no key prefix
* bug-fix: Local Mode: Fix s3 training data download when there is a trailing slash

## 1.4.1

* bug-fix: Local Mode: Fix for non Framework containers

## 1.4.0

* bug-fix: Remove __all__ and add noqa in __init__
* bug-fix: Estimators: Change max_iterations hyperparameter key for KMeans
* bug-fix: Estimators: Remove unused argument job_details for ``EstimatorBase.attach()``
* bug-fix: Local Mode: Show logs in Jupyter notebooks
* feature: HyperparameterTuner: Add support for hyperparameter tuning jobs
* feature: Analytics: Add functions for metrics in Training and Hyperparameter Tuning jobs
* feature: Estimators: add support for tagging training jobs

## 1.3.0

* feature: Add chainer

## 1.2.5

* bug-fix: Change module names to string type in __all__
* feature: Save training output files in local mode
* bug-fix: tensorflow-serving-api: SageMaker does not conflict with tensorflow-serving-api module version
* feature: Local Mode: add support for local training data using file://
* feature: Updated TensorFlow Serving api protobuf files
* bug-fix: No longer poll for logs from stopped training jobs

## 1.2.4

* feature: Estimators: add support for Amazon Random Cut Forest algorithm

## 1.2.3

* bug-fix: Fix local mode not using the right s3 bucket

## 1.2.2

* bug-fix: Estimators: fix valid range of hyper-parameter 'loss' in linear learner

## 1.2.1

* bug-fix: Change Local Mode to use a sagemaker-local docker network

## 1.2.0

* feature: Add Support for Local Mode
* feature: Estimators: add support for TensorFlow 1.6.0
* feature: Estimators: add support for MXNet 1.1.0
* feature: Frameworks: Use more idiomatic ECR repository naming scheme

## 1.1.3

* bug-fix: TensorFlow: Display updated data correctly for TensorBoard launched from ``run_tensorboard_locally=True``
* feature: Tests: create configurable ``sagemaker_session`` pytest fixture for all integration tests
* bug-fix: Estimators: fix inaccurate hyper-parameters in kmeans, pca and linear learner
* feature: Estimators: Add new hyperparameters for linear learner.

## 1.1.2

* bug-fix: Estimators: do not call create bucket if data location is provided

## 1.1.1

* feature: Estimators: add ``requirements.txt`` support for TensorFlow

## 1.1.0

* feature: Estimators: add support for TensorFlow-1.5.0
* feature: Estimators: add support for MXNet-1.0.0
* feature: Tests: use ``sagemaker_timestamp`` when creating endpoint names in integration tests
* feature: Session: print out billable seconds after training completes
* bug-fix: Estimators: fix LinearLearner and add unit tests
* bug-fix: Tests: fix timeouts for PCA async integration test
* feature: Predictors: allow ``predictor.predict()`` in the JSON serializer to accept dictionaries

## 1.0.4

* feature: Estimators: add support for Amazon Neural Topic Model(NTM) algorithm
* feature: Documentation: fix description of an argument of sagemaker.session.train
* feature: Documentation: add FM and LDA to the documentation
* feature: Estimators: add support for async fit
* bug-fix: Estimators: fix estimator role expansion

## 1.0.3

* feature: Estimators: add support for Amazon LDA algorithm
* feature: Hyperparameters: add data_type to hyperparameters
* feature: Documentation: update TensorFlow examples following API change
* feature: Session: support multi-part uploads
* feature: add new SageMaker CLI

## 1.0.2

* feature: Estimators: add support for Amazon FactorizationMachines algorithm
* feature: Session: correctly handle TooManyBuckets error_code in default_bucket method
* feature: Tests: add training failure tests for TF and MXNet
* feature: Documentation: show how to make predictions against existing endpoint
* feature: Estimators: implement write_spmatrix_to_sparse_tensor to support any scipy.sparse matrix

## 1.0.1

* api-change: Model: Remove support for 'supplemental_containers' when creating Model
* feature: Documentation: multiple updates
* feature: Tests: ignore tests data in tox.ini, increase timeout for endpoint creation, capture exceptions during endpoint deletion, tests for input-output functions
* feature: Logging: change to describe job every 30s when showing logs
* feature: Session: use custom user agent at all times
* feature: Setup: add travis file

## 1.0.0

* Initial commit<|MERGE_RESOLUTION|>--- conflicted
+++ resolved
@@ -1,7 +1,5 @@
 # Changelog
 
-<<<<<<< HEAD
-=======
 ## v2.218.1 (2024-05-03)
 
 ### Bug Fixes and Other Changes
@@ -10,7 +8,6 @@
  * chore: release tgi 2.0.1
  * chore: update skipped flaky tests
 
->>>>>>> 0075fb3b
 ## v2.218.0 (2024-05-01)
 
 ### Features
