--- conflicted
+++ resolved
@@ -1,7 +1,5 @@
 # Changelog
 
-<<<<<<< HEAD
-=======
 ## v2.125.0 (2022-12-19)
 
 ### Features
@@ -36,7 +34,6 @@
  * Add support for TF2.9.2 training images
  * Add SageMaker Experiment
 
->>>>>>> e6b8b158
 ## v2.122.0 (2022-12-14)
 
 ### Features
@@ -948,7 +945,7 @@
  * default repack encryption
  * support large pipeline
  * add support for pytorch 1.10.0
- 
+
 ### Documentation Changes
 
  * SageMaker model parallel library 1.6.0 API doc
