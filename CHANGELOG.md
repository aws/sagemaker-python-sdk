# Changelog

<<<<<<< HEAD
=======
## v2.244.2 (2025-05-19)

### Bug Fixes and Other Changes

 * include model channel for gated uncompressed models
 * clarify model monitor one time schedule bug
 * update jumpstart region_config 05-15-2025 07:18:15 PST
 * update image_uri_configs 05-14-2025 07:18:16 PST
 * Add image configs and region config for TPE (ap-east-2)
 * Improve defaults handling in ModelTrainer

## v2.244.1 (2025-05-15)

### Bug Fixes and Other Changes

 * Fix Flask-Limiter version
 * Fix test_huggingface_tei_uris()
 * huggingface-llm-neuronx dlc
 * huggingface-neuronx dlc image_uri
 * huggingface-tei dlc image_uri
 * Fix test_deploy_with_update_endpoint()
 * add AG v1.3
 * parameter mismatch in update_endpoint
 * remove --strip-component for untar source tar.gz
 * Fix type annotations
 * chore: Allow omegaconf >=2.2,<3
 * honor json serialization of HPs
 * Map llama models to correct script
 * pin test dependency
 * fix bad initialization script error message
 * Improve error logging and documentation for issue 4007
 * build(deps): bump scikit-learn
 * build(deps): bump mlflow
 * build(deps): bump mlflow in /tests/data/serve_resources/mlflow/pytorch
 * chore: Add tei 1.6.0 image

## v2.244.0 (2025-05-02)

### Features

 * support custom workflow deployment in ModelBuilder using SMD image.

### Bug Fixes and Other Changes

 * Add Owner ID check for bucket with path when prefix is provided
 * Add model server timeout
 * pin mamba version to 24.11.3-2 to avoid inconsistent test runs
 * Update ModelTrainer to support s3 uri and tar.gz file as source_dir
 * chore: add huggingface images

## v2.243.3 (2025-04-23)

### Bug Fixes and Other Changes

 * update readme to reflect py312 upgrade
 * Revert the PR changes 5122
 * Py312 upgrade step 2: Update dependencies, integ tests and unit tests
 * update pr test to deprecate py38 and add py312
 * update image_uri_configs 04-16-2025 07:18:18 PST
 * update image_uri_configs 04-15-2025 07:18:10 PST
 * update image_uri_configs 04-11-2025 07:18:19 PST

## v2.243.2 (2025-04-16)

### Bug Fixes and Other Changes

 * tgi image uri unit tests
 * Fix deepdiff dependencies

## v2.243.1 (2025-04-11)

### Bug Fixes and Other Changes

 * Added handler for pipeline variable while creating process job
 * Fix issue #4856 by copying environment variables
 * remove historical job_name caching which causes long job name
 * Update instance gpu info
 * Master
 * Add mlflow tracking arn telemetry
 * chore: fix semantic versioning for wildcard identifier
 * flaky test

### Documentation Changes

 * update pipelines step caching examples to include more steps
 * update ModelStep data dependency info

## v2.243.0 (2025-03-27)

### Features

 * Enabled update_endpoint through model_builder

### Bug Fixes and Other Changes

 * Update for PT 2.5.1, SMP 2.8.0
 * chore: move jumpstart region definitions to json file
 * fix flaky clarify model monitor test
 * fix flaky spark processor integ
 * use temp file in unit tests
 * Update transformers version
 * Aligned disable_output_compression for @remote with Estimator
 * Update Jinja version
 * update image_uri_configs  03-26-2025 07:18:16 PST
 * chore: fix integ tests to use latest version of model
 * update image_uri_configs  03-25-2025 07:18:13 PST
 * Skip tests failed due to deprecated instance type
 * update image_uri_configs  03-21-2025 07:17:55 PST
 * factor in set instance type when building JumpStart models in ModelBuilder.
 * ADD Documentation to ReadtheDocs for Upgrading torch versions
 * add new regions to JUMPSTART_LAUNCHED_REGIONS

## v2.242.0 (2025-03-14)

### Features

 * add integ tests for training JumpStart models in private hub

### Bug Fixes and Other Changes

 * Torch upgrade
 * Prevent RunContext overlap between test_run tests
 * remove s3 output location requirement from hub class init
 * Fixing Pytorch training python version in tests
 * update image_uri_configs  03-11-2025 07:18:09 PST
 * resolve infinite loop in _find_config on Windows systems
 * pipeline definition function doc update

## v2.241.0 (2025-03-06)

### Features

 * Make DistributedConfig Extensible
 * support training for JumpStart model references as part of Curated Hub Phase 2
 * Allow ModelTrainer to accept hyperparameters file

### Bug Fixes and Other Changes

 * Skip tests with deprecated instance type
 * Ensure Model.is_repack() returns a boolean
 * Fix error when there is no session to call _create_model_request()
 * Use sagemaker session's s3_resource in download_folder
 * Added check for the presence of model package group before creating one
 * Fix key error in _send_metrics()

## v2.240.0 (2025-02-25)

### Features

 * Add support for TGI Neuronx 0.0.27 and HF PT 2.3.0 image in PySDK

### Bug Fixes and Other Changes

 * Remove main function entrypoint in ModelBuilder dependency manager.
 * forbid extras in Configs
 * altconfig hubcontent and reenable integ test
 * Merge branch 'master-rba' into local_merge
 * py_version doc fixes
 * Add backward compatbility for RecordSerializer and RecordDeserializer
 * update image_uri_configs  02-21-2025 06:18:10 PST
 * update image_uri_configs  02-20-2025 06:18:08 PST

### Documentation Changes

 * Removed a line about python version requirements of training script which can misguide users.

## v2.239.3 (2025-02-19)

### Bug Fixes and Other Changes

 * added ap-southeast-7 and mx-central-1 for Jumpstart
 * update image_uri_configs  02-19-2025 06:18:15 PST

>>>>>>> 6fb3b813
## v2.239.2 (2025-02-18)

### Bug Fixes and Other Changes

 * Add warning about not supporting torch.nn.SyncBatchNorm
 * pass in inference_ami_version to model_based endpoint type
 * Fix hyperparameter strategy docs
 * Add framework_version to all TensorFlowModel examples
 * Move RecordSerializer and RecordDeserializer to sagemaker.serializers and sagemaker.deserialzers

## v2.239.1 (2025-02-14)

### Bug Fixes and Other Changes

 * keep sagemaker_session from being overridden to None
 * Fix all type hint and docstrings for callable
 * Fix the workshop link for Step Functions
 * Fix Tensorflow doc link
 * Fix FeatureGroup docstring
 * Add type hint for ProcessingOutput
 * Fix sourcedir.tar.gz filenames in docstrings
 * Fix documentation for local mode
 * bug in get latest version was getting the max sorted alphabetically
 * Add cleanup logic to model builder integ tests for endpoints
 * Fixed pagination failing while listing collections
 * fix ValueError when updating a data quality monitoring schedule
 * Add docstring for image_uris.retrieve
 * Create GitHub action to trigger canaries
 * update image_uri_configs  02-04-2025 06:18:00 PST

## v2.239.0 (2025-02-01)

### Features

 * Add support for deepseek recipes

### Bug Fixes and Other Changes

 * mpirun protocol - distributed training with @remote decorator
 * Allow telemetry only in supported regions
 * Fix ssh host policy

## v2.238.0 (2025-01-29)

### Features

 * use jumpstart deployment config image as default optimization image

### Bug Fixes and Other Changes

 * chore: add new images for HF TGI
 * update image_uri_configs  01-29-2025 06:18:08 PST
 * skip TF tests for unsupported versions
 * Merge branch 'master-rba' into local_merge
 * Add missing attributes to local resourceconfig
 * update image_uri_configs  01-27-2025 06:18:13 PST
 * update image_uri_configs  01-24-2025 06:18:11 PST
 * add missing schema definition in docs
 * Omegaconf upgrade
 * SageMaker @remote function: Added multi-node functionality
 * remove option
 * fix typo
 * fix tests
 * Add an option for user to remove inputs and container artifacts when using local model trainer

## v2.237.3 (2025-01-09)

### Bug Fixes and Other Changes

 * pin metadata-version to 2.3
 * model server might have already done a serialization. honor that by not decoding the request again if it is not already bytes or bytestream
 * Disable jumpstart tests missing clean up logic
 * Jumpstart ap southeast 5
 * add autogluon 1.2
 * updated inference script to cover context
 * security update -> use sha256 instead of md5 for file hashing
 * Fix Flake8 Violations
 * Added parsing string support for situations where custom code might be used (ie. mlflow)
 * Updating Inference Optimization Validations

## v2.237.2 (2024-12-17)

### Bug Fixes and Other Changes

 * update image_uri_configs  12-13-2024 17:07:12 PST
 * Cloudpickle upgrade

## v2.237.1 (2024-12-12)

### Bug Fixes and Other Changes

 * chore: remove support for ecr spec fallbacks for jumpstart models
 * Cloudpickle Revert
 * Cloudpickle update
 * Numpy update
 * Protobuf update
 * Update to fetch latest Cloudpickle version

## v2.237.0 (2024-12-05)

### Features

 * Support SageMakerTrainingPlan for training jobs
 * AMI support for BRM
 * Adding Bedrock Store model support for HubService

### Bug Fixes and Other Changes

 * Fix unit tests
 * update boto3 and sagemaker-core version
 * fix gpu_image uri
 * Hotfix to construct rubik uri correctly
 * fix codestyles
 * fix merge artifact
 * fix merge artifact
 * fix test_requiremenets.txt
 * chore: Merge from main

## v2.236.0 (2024-12-04)

### Features

 * Partner App Auth Provider for SDK support
 * add pre-processing and post-processing logic to inference_spec
 * add utility function to capture local snapshot
 * support script mode with local train.sh

### Bug Fixes and Other Changes

 * Add graphene to doc requirements
 * Add graphne to the doc requirements
 * Enable the Recipe tests marked with @pytest.mark.skip(reason="Hyperpod recipe code unavailable"
 * Add model trainer documentation
 * Usage docs for training recipes
 * Neuron URIs update
 * Update URIs to public for training recipes
 * Changes for SMP v2.7.0
 * Change default source directory to current, add option to specify source dir
 * Remove default values for fields in recipe_overrides and fix recipe path.
 * Update MANIFEST.in so that wheel builds correctly
 * fix the file uploading signature verification error
 * remove example notebooks artifacts
 * Morpheus tests
 * Integ tests for local mode model trainer
 * Update hyperpod recipe uris
 * Add interface units for ModelTrainer
 * Model Trainer Bucket improvements
 * Update ModelTrainer Interface Parameters
 * add in-process mode definition to docs
 * Intelligent defaults for Model Trainer
 * Fix tests and codestyle
 * add integ test for base_model_builder_deploy and remove print statement
 * Revert image builder
 * pin xgboost dlc to 1.7.1 to fix test
 * Skip JS model mapping with env vars or image URI provided
 * Use sagemaker core Session
 * Integration tests for Model Builder Handshake
 * [Updated] Add telemetry to ModelTrainer, Estimator and ModelBuilder
 * Update kandinsky in ModelTrainer and allow setting requirements
 * add modelID support to model builder InProcess model
 * Add Rich Logging to Model Builder
 * Notebooks update for Bugbash
 * Add bugbash bootstrapping
 * add inference morpheus nbs
 * Update ModelTrainer Notebooks
 * Bug fixes
 * Single container local training
 * update notebooks
 * update notebooks
 * Add recipes examples
 * Unified Deployment interface in Model Builder
 * Use exact python path in trainer template
 * Support building image from Dockerfile
 * Add Support for Training Recipes
 * Trainer handshake
 * Pass hyperparameters as CLI args
 * Add in_process mode support for DJL and TorchServe servers
 * Remove ignored files
 * Simplify Config Class Names and DistributedRunner structures
 * Fix bug in script mode setup ModelTrainer
 * Mask Sensitive Env Logs in Container
 * Add path to set Additional Settings in ModelTrainer
 * Add Distributed Training Support Model Trainer
 * Cleanup ModelTrainer code
 * Latest Container Image
 * General image builder
 * Cleanup ModelTrainer
 * Revert Image Spec
 * Support intelligent parameters
 * Add enviornment variable bootstrapping script
 * Add example notebook
 * Add unit tests for ModelTrainer
 * Image Spec refactoring and updates
 * Base model trainer

## v2.235.2 (2024-11-22)

## v2.235.1 (2024-11-20)

### Bug Fixes and Other Changes

 * Update sagemaker-core dep
 * update image_uri_configs  11-20-2024 06:17:41 PST

## v2.235.0 (2024-11-19)

### Features

 * Optimize() validations across TRT, VLLM, Neuron container optimizations

### Bug Fixes and Other Changes

 * update image_uri_configs  11-19-2024 06:17:58 PST

## v2.234.0 (2024-11-19)

### Features

 * optimization technique related validations.

### Bug Fixes and Other Changes

 * Revert "change: add TGI 2.4.0 image uri (#4922)"
 * pin testing deps
 * add TGI 2.4.0 image uri
 * add jumpstart ap-southeast-5
 * Move sagemaker-mlflow to extras

## v2.233.0 (2024-11-04)

### Features

 * triton v24.09
 * Marketplace model support in HubService

### Bug Fixes and Other Changes

 * Fixing JumpStart Tests
 * bumping smp version from 2.6.0 to 2.6.1
 * Updates for DJL 0.30.0 release

## v2.232.3 (2024-10-30)

### Bug Fixes and Other Changes

 * update image_uri_configs  10-29-2024 07:17:56 PST
 * Skip pytorch tests incompatible with latest version 2.4.0
 * adding eu-central-2 bucket info to JS constants
 * update image_uri_configs  10-23-2024 11:26:03 PST
 * update image_uri_configs  10-17-2024 07:17:55 PST
 * update image_uri_configs  10-03-2024 07:17:59 PST
 * update image_uri_configs  09-27-2024 07:18:01 PST
 * modified pull request template
 * fixing typo in dependecy setup
 * release: huggingface tgi neuronx 0.0.25 image
 * Revert "update cloudpickle version to >=2.2.1 in pyproject.toml (#4899)"
 * update cloudpickle version to >=2.2.1 in pyproject.toml
 * update cloudpickle version to >=2.2.1
 * chore(deps): bump pyspark from 3.3.1 to 3.3.2 in /requirements/extras
 * changes for PT 2.4 currency upgrade
 * chore: add lmi image config in me-central-1
 * tests: Implement integration tests covering JumpStart PrivateHub workflows
 * Use Miniforge to replace MambaForge

## v2.232.2 (2024-10-03)

### Bug Fixes and Other Changes

 * Pass kwargs to HuggingFaceModel.deploy()
 * improve logging and exception messages
 * remove deprecated distutils
 * update image_uri_configs  09-24-2024 07:18:00 PST

## v2.232.1 (2024-09-19)

### Bug Fixes and Other Changes

 * update image_uri_configs  09-17-2024 07:17:54 PST
 * support latest container version in image_uris and DJLModel for lmi c…

## v2.232.0 (2024-09-12)

### Features

 * add deployment config name in modelbuilder telemetry
 * add Clarify image URIs for us-isof

### Bug Fixes and Other Changes

 * chore: add flaky test markers & skip region with low P3 instance capacity
 * update image_uri_configs  09-11-2024 11:54:11 PST
 * update image_uri_configs  09-10-2024 07:18:01 PST
 * [change] add us-gov and cn region repo accounts to djl and hugging face image metadata
 * update image_uri_configs  09-06-2024 07:17:55 PST
 * add us-gov region repo accounts to djl image metadata
 * pass name from modelbuilder constructor to created model

## v2.231.0 (2024-08-30)

### Features

 * Add SageMaker Core to the dependency

### Bug Fixes and Other Changes

 * Disable test_mnist_async
 * SMP v2.5
 * update image_uri_configs  08-29-2024 07:17:59 PST

## v2.230.0 (2024-08-28)

### Features

 * FastAPI integration for In_Process Mode (2/2)

### Bug Fixes and Other Changes

 * chore: add HF LLM neuronx 0.0.24 image
 * TF-2.16 test modification and handling
 * fix test fail
 * Add troubleshooting links to exceptions
 * cross account private hub model fine-tuning
 * chore: cleanup jumpstart factory
 * disable failing integration tests

## v2.229.0 (2024-08-15)

### Features

 * Support for ModelBuilder In_Process Mode (1/2)
 * Pulling in dependencies (in_process mode) using conda environment
 * Add optional CodeArtifact login to FrameworkProcessing job script
 * implemented security-monitoring to send metrics to CW #1510

### Bug Fixes and Other Changes

 * alt configs model deployment and training issues
 * fix keras extension in integ test
 * update image_uri_configs  08-13-2024 07:17:54 PST
 * trn1 instance family does not support volume size
 * Update model.py
 * removed log statement
 * update image_uri_configs  08-09-2024 07:18:00 PST
 * Added torchrun compatibility for distributet training across multiple GPUs in a single node (single instance)
 * BiasConfig type hint
 * add model monitor image accounts for ap-southeast-5 and eu-central-2
 * aligned UTC times with PST
 * ensure hpt jobs inherit tags from config
 * add JumpStart PDT and OSU regions
 * chore(deps): bump certifi in /src/sagemaker/serve/utils
 * Updates for DJL 0.29.0 release
 * chore(deps): bump apache-airflow from 2.9.2 to 2.9.3 in /requirements/extras
 * chore(deps): bump torch from 2.0.1 to 2.2.0 in /tests/data/serve_resources/mlflow/pytorch
 * avoided printing stack trace and escaped input
 * removing kwargs as this is breaking predictor_cls param for mode…

## v2.228.0 (2024-08-06)

### Features

 * triton v24.05

### Bug Fixes and Other Changes

 * chore: telemetry for deployment configs
 * censoring sensitive values from being logged
 * update image_uri_configs  08-05-2024 07:17:38 PST
 * enable uncompressed model artifacts upload to S3 for SAGEMAKER_ENDPOINT overwrite for TGI, TEI, MMS model servers
 * ModelReference deployment for Alt Configs models
 * Add optional typecheck for nullable parameters
 * Update package metadata
 * release TEI 1.4.0

## v2.227.0 (2024-07-30)

### Features

 * added code scanning through CodeQL

### Bug Fixes and Other Changes

 * Fixed cpu isntance type for the estimator register test
 * update image_uri_configs  07-29-2024 11:28:28 PST
 * avoid AccessDenied error for a while on SageMaker Studio wtih do…
 * SMP PT 2.3 Fix
 * chore: pin framework version in serverless inference tests
 * image uri in TGI 2.2.0 image
 * explicitly access enum member values to avoid Python version related regression
 * chore: add huggingface TGI 2.2.0 config
 * update image_uri_configs  07-22-2024 11:53:54 PST
 * update image_uri_configs  07-17-2024 07:17:38 PST
 * update image_uri_configs  07-16-2024 07:17:45 PST
 * add support for new regions

## v2.226.1 (2024-07-17)

## v2.226.0 (2024-07-12)

### Features

 * Curated hub improvements
 * InferenceSpec support for MMS and testing

### Bug Fixes and Other Changes

 * ModelBuilder not passing HF_TOKEN to model.
 * update image_uri_configs  07-10-2024 07:18:04 PST

## v2.225.0 (2024-07-10)

### Features

 * model optimization

### Bug Fixes and Other Changes

 * fix integ test
 * update uris for v1.1.1
 * update image_uri_configs  07-04-2024 07:17:24 PST

## v2.224.4 (2024-07-04)

### Bug Fixes and Other Changes

 * allow for inf spec and server override to be passed

## v2.224.3 (2024-07-03)

### Bug Fixes and Other Changes

 * Upgrade local dependencies
 * Improve docstrings for estimator tags

## v2.224.2 (2024-06-27)

### Bug Fixes and Other Changes

 * Update DJLModel class for latest container releases
 * list_models() for python3.8

## v2.224.1 (2024-06-21)

### Bug Fixes and Other Changes

 * JumpStart CuratedHub Launch
 * Update README.rst to show conda-forge version of SageMaker SDK
 * Update tox.ini
 * chore(deps): bump apache-airflow from 2.9.1 to 2.9.2 in /requirements/extras
 * Model server override logic

## v2.224.0 (2024-06-19)

### Features

 * JumpStartModel attach

### Bug Fixes and Other Changes

 * feat(sagemaker-mlflow): New features for SageMaker MLflow
 * Upgrading to PT 2.3 for release
 * chore: use ml.g5.2xlarge for integ test
 * Enable telemetry logging for Remote function
 * Fix Dependabot Issues - MLFlow Version

## v2.223.0 (2024-06-13)

### Features

 * add 'ModelCard' property to Register step

### Bug Fixes and Other Changes

 * Fix Sniping bug fix
 * Implement custom telemetry logging in SDK
 * Fix ci unit-tests
 * update image_uri_configs  06-12-2024 07:17:03 PST

## v2.222.1 (2024-06-12)

### Bug Fixes and Other Changes

 * First changes
 * estimator.deploy not respecting instance type

## v2.222.0 (2024-06-07)

### Features

 * jumpstart telemetry

### Bug Fixes and Other Changes

 * update image_uri_configs  06-06-2024 07:17:31 PST
 * bump requests from 2.31.0 to 2.32.2 in /requirements/extras
 * chore: add HF LLM neuronx 0.0.23 image
 * Updates for DJL 0.28.0 release
 * chore(deps): bump mlflow from 2.11.1 to 2.12.1 in /tests/data/serve_resources/mlflow/tensorflow
 * chore(deps): bump mlflow from 2.11.1 to 2.12.1 in /tests/data/serve_resources/mlflow/xgboost
 * chore(deps): bump mlflow from 2.10.2 to 2.12.1 in /tests/data/serve_resources/mlflow/pytorch
 * chore(deps): bump apache-airflow from 2.9.0 to 2.9.1 in /requirements/extras
 * chore(deps): bump requests from 2.31.0 to 2.32.2 in /tests/data/serve_resources/mlflow/pytorch
 * Fix ci unit-tests
 * Making project name in workflow files dynamic
 * update image_uri_configs  05-29-2024 07:17:35 PST
 * Update: SM Endpoint Routing Strategy Support.

## v2.221.1 (2024-05-22)

### Bug Fixes and Other Changes

 * Convert pytorchddp distribution to smdistributed distribution
 * Add tei cpu image

## v2.221.0 (2024-05-20)

### Features

 * onboard tei image config to pysdk

### Bug Fixes and Other Changes

 * JS Model with non-TGI/non-DJL deployment failure
 * cover tei with image_uris.retrieve API
 * Add more debuging
 * model builder limited container support for endpoint mode.
 * Image URI should take precedence for HF models

## v2.220.0 (2024-05-15)

### Features

 * AutoGluon 1.1.0 image_uris update
 * add new images for HF TGI release
 * Add telemetry support for mlflow models

### Bug Fixes and Other Changes

 * add debug logs to workflow container dist creation
 * model builder race condition on sagemaker session
 * Add tensorflow_serving support for mlflow models and enable lineage tracking for mlflow models
 * update image_uri_configs  05-09-2024 07:17:41 PST
 * skip flakey tests pending investigation

## v2.219.0 (2024-05-08)

### Features

 * allow choosing js payload by alias in private method

### Bug Fixes and Other Changes

 * chore(deps): bump jinja2 from 3.1.3 to 3.1.4 in /requirements/extras
 * chore(deps): bump tqdm from 4.66.2 to 4.66.3 in /tests/data/serve_resources/mlflow/pytorch
 * chore(deps): bump jinja2 from 3.1.3 to 3.1.4 in /doc
 * Updates for SMP v2.3.1

## v2.218.1 (2024-05-03)

### Bug Fixes and Other Changes

 * Fix UserAgent logging in Python SDK
 * chore: release tgi 2.0.1
 * chore: update skipped flaky tests

## v2.218.0 (2024-05-01)

### Features

 * set default allow_pickle param to False

### Bug Fixes and Other Changes

 * properly close files in lineage queries and tests

## v2.217.0 (2024-04-24)

### Features

 * support session tag chaining for training job

### Bug Fixes and Other Changes

 * Add Triton v24.03 URI
 * mainline alt config parsing
 * Fix tox installs
 * Add PT 2.2 Graviton Inference DLC

## v2.216.1 (2024-04-22)

### Bug Fixes and Other Changes

 * add DXB and CGK to Jumpstart regions
 * chore(deps): bump apache-airflow from 2.8.4 to 2.9.0 in /requirements/extras
 * bump djl-inference 0.27.0 neuronx sdk to 2.18.1
 * chore: release TGI 2.0.0

## v2.216.0 (2024-04-17)

### Features

 * optimum 0.0.21
 * Add TF 2.14 Graviton Inference support
 * JumpStart alternative config parsing
 * TGI 1.4.5

### Bug Fixes and Other Changes

 * chore(deps): bump black from 22.3.0 to 24.3.0 in /requirements/extras
 * Add back serialization for automatic speech recognition
 * bump apache-airflow version to 2.8.4
 * remove trailing slash when uploading to S3 with dataset_builder.to_csv_file
 * Update Collaborator Check workflow to check for users which are part of collaborator team
 * forward network_isolation parameter to Estimators when False
 * Flaky slow test
 * Revert "Test SM PySDK Variations"

### Documentation Changes

 * Add supported task types to schema builder omission

## v2.215.0 (2024-04-12)

### Features

 * JumpStart Gated Model Support in ModelBuilder Local Modes
 * Changes to support remote schema retrieval for task types (question-answering, fill-mask) and added e2e tests for both local and remote hf schema logic.
 * Upgrade smp to version 2.3.0

### Bug Fixes and Other Changes

 * disable modelbuilder mlflow local integ tests
 * add integ-tests to codebuild-ci.yml
 * [Feat] Support MLflow Model Format Through ModelBuilder
 * Test SM PySDK Variations
 * typo in jumpstart manifest and refine tests
 * add kix to launched regions
 * Remove space specific business logic from Python SDK function to fetch execution role
 * Remove notebook tests from CI health check and the script

## v2.214.3 (2024-04-04)

### Bug Fixes and Other Changes

 * [Fix] Switch to subprocess in ModelBuilder when capturing dependencies
 * chore: skip flaky test

## v2.214.2 (2024-04-01)

### Bug Fixes and Other Changes

 * Skip JS Tune integration test
 * bump apache-airflow version to 2.8.3
 * bump onnx version to >=1.15.0
 * Updates for DJL 0.27.0 release
 * Tune (local mode) support for Jumpstart Models
 * attach jumpstart estimator for gated model

## v2.214.1 (2024-03-27)

### Bug Fixes and Other Changes

 * Update schema dependency version
 * remove failing deprecated tests from suite
 * update readme, trigger p311 tests
 * JumpStart list models flaky tests
 * fix badge in README

## v2.214.0 (2024-03-22)

### Features

 * add support to ``clarify.py`` for time series explainability jobs

### Bug Fixes and Other Changes

 * remove pytorch test for deprecated function
 * skip test_experiment_analytics to unblock release
 * Create workflow module scoped sagemaker_session to resolve test race condition
 * Simplify how we process test dependencies, which are supposed to include all extras.
 * skip failing feature store search integ test
 * skip failing pt test
 * list jumpstart models with invalid version strings
 * urge customers to install latest version

## v2.213.0 (2024-03-15)

### Features

 * Add support for Streaming Inference
 * tgi optimum 0.0.19, 0.0.20 releases
 * support JumpStart proprietary models
 * Add ModelDataSource and SourceUri support for model package and while registering
 * Accept user-defined env variables for the entry-point
 * Add overriding logic in ModelBuilder when task is provided

### Bug Fixes and Other Changes

 * Improvement of the tuner documentation
 * Skip of tests which are long running and causing the ResourceLimitInUse exception
 * Add AutoML -> AutoMLV2 mapper
 * add ci-health checks
 * split coverage out from testenv in tox.ini
 * add PT 2.2 support for smdistributed, pytorchddp, and torch_distributed distributions
 * sagemaker session region not being used
 * chore: emit warning when no instance specific gated training env var is available, and raise exception when accept_eula flag is not supplied
 * enable github actions for PRs
 * Move sagemaker pysdk version check after bootstrap in remote job
 * make unit tests compatible with pytest-xdist
 * Update tblib constraint

## v2.212.0 (2024-03-06)

### Features

 * Update SM Python SDK for PT 2.2.0 SM DLC

### Bug Fixes and Other Changes

 * Create custom tarfile extractall util to fix backward compatibility issue
 * Upgrade smp to version 2.2
 * Enhance model builder selection logic to include model size

## v2.211.0 (2024-03-05)

### Features

 * pin dll version to support python3.11 to the sdk
 * instance specific jumpstart host requirements
 * Add TensorFlow 2.14 image configs
 * Add AutoMLV2 support
 * Support selective pipeline execution between function step and regular step
 * Add new Triton DLC URIs

### Bug Fixes and Other Changes

 * Skip No Canvas regions for test_deploy_best_candidate
 * make sure gpus are found in local_gpu run
 * Bump Apache Airflow version to 2.8.2
 * properly close sagemaker config file after loading config
 * remove enable_network_isolation from the python doc

### Documentation Changes

 * Add doc for new feature processor APIs and classes

## v2.210.0 (2024-02-28)

### Features

 * Prepend SageMaker Studio App Type to boto3 User Agent string
 * TGI optimum 0.0.18 (general+llm)
 * TGI 1.4.2

### Bug Fixes and Other Changes

 * tolerate vulnerable old model for integ test and temporarily skip test_list_jumpstart_models_script_filter
 * add missing regions to pytorch config
 * Add validation for sagemaker version on remote job
 * fixed implementation of fail_on_violation for transform with monitoring

## v2.209.0 (2024-02-24)

### Features

 * ModelBuilder to fetch local schema when no SchemaBuilder present.
 * AutoGluon 1.0.0 image_uris update

### Bug Fixes and Other Changes

 * skip pytorch training compiler integ test
 * add fixes for tarfile extractall functionality PEP-721
 * Fix telemetry image uri option logic for ModelBuilder
 * Add telemetry metrics on usage of default images for ModelBuilder
 * Fix error message typo
 * Add "distribution" parameter into record_set

## v2.208.0 (2024-02-15)

### Features

 * Telemetry metrics
 * TGI 1.4.0
 * Support collection type and target store for feature store ingestion.

### Bug Fixes and Other Changes

 * bump jinja2 to 3.1.3 in doc/requirments.txt
 * chore(deps): bump jinja2 from 3.0.3 to 3.1.3 in /requirements/extras
 * Fix dependabot alert in transformers package
 * Bump Apache Airflow version to 2.8.0
 * skip failing mxnet tests

### Documentation Changes

 * change order of pipelines topics
 * Explain the ClarifyCheckStep and QualityCheckStep parameters
 * fix the ClarifyCheckStep documentation to mention PDP

## v2.207.1 (2024-02-06)

### Bug Fixes and Other Changes

 * Add PT 2.1 as a supported framework for the smdistributed distribution
 * Enable private docker registry support for ModelBuilder
 * HF PT 2.1 Image Configs

### Documentation Changes

 * add setup commands for documentation generation

## v2.207.0 (2024-02-05)

### Features

 * Introduce HF Transformers to ModelBuilder
 * retrieve jumpstart estimator and predictor without specifying model id (infer from tags)

### Bug Fixes and Other Changes

 * SMP PT upgrade to 2.1
 * Fetch HF metadata only when explicit type is not selected
 * relax upper bound for urllib dependency

## v2.206.0 (2024-01-31)

### Features

 * Logic to detect hardware GPU count and aggregate GPU memory size in MiB

### Bug Fixes and Other Changes

 * fixed create monitoring schedule failing after validation error
 * Support PipelineVariable for ModelQualityCheckConfig attributes
 * TGI NeuronX 0.0.17

## v2.205.0 (2024-01-25)

### Features

 * Support selective pipeline execution for function step

### Bug Fixes and Other Changes

 * remove fastapi and uvicorn dependencies
 * Support using PipelineDefinitionConfig in local mode
 * update get_execution_role_arn from metadata file if present
 * update image_uri_configs  01-24-2024 06:17:33 PST
 * Add validation for empty ParameterString value in start local pipeline

## v2.204.0 (2024-01-23)

### Features

 * add throughput management support for feature group
 * Support custom repack model settings
 * parallelize notebook search utils, add new operators

### Bug Fixes and Other Changes

 * Enable galactus integ tests
 * JumpStart - TLV region launch
 * add warning message for job-prefixed pipeline steps when no job name is provided
 * TGI NeuronX
 * Updates for DJL 0.26.0 release
 * update sphinx version
 * Add PyTorch 2.1.0 SM Training DLC to UNSUPPORTED_DLC_IMAGE_FOR_SM_PARALLELISM list
 * Huggingface glue failing tests
 * change ConditionNot incorrect property Expression to Condition

## v2.203.1 (2024-01-09)

### Bug Fixes and Other Changes

 * TGI 1.3.3
 * skip failing integs
 * query hf api for model md
 * update image_uri_configs  12-29-2023 06:17:34 PST

## v2.203.0 (2023-12-28)

### Features

 * support local mode in SageMaker Studio (#1300)
 * Supporting tbac in load_run

### Bug Fixes and Other Changes

 * update image_uri_configs  12-25-2023 06:17:33 PST
 * Disable failed test in IR
 * Raise Exception for debug
 * create role if needed in `get_execution_role`

## v2.202.1 (2023-12-22)

### Bug Fixes and Other Changes

 * update image_uri_configs  12-22-2023 06:17:35 PST
 * update model path in local mode
 * Using logging instead of prints

### Documentation Changes

 * update issue template.

## v2.202.0 (2023-12-21)

### Features

 * support remote debug for sagemaker training job

### Bug Fixes and Other Changes

 * update image_uri_configs  12-21-2023 08:32:41 PST
 * Update tblib constraint

## v2.201.0 (2023-12-20)

### Features

 * Use specific images for SMP v2 jobs
 * Added update for model package

### Bug Fixes and Other Changes

 * Add write permission to job output dirs for remote and step decorator running on non-root job user
 * Move func and args serialization of function step to step level

### Documentation Changes

 * SMP v2 doc updates (#1423)
 * fix ModelBuilder sample notebook links

## v2.200.1 (2023-12-14)

### Bug Fixes and Other Changes

 * Merge branch 'master-rba' into local_merge
 * Fix user agent tag issue
 * update image_uri_configs  12-13-2023 14:04:54 PST
 * update image_uri_configs  12-13-2023 12:23:06 PST

## v2.200.0 (2023-12-13)

### Deprecations and Removals

 * remove explicit `partitions` key requirement on pysdk side.

### Features

 * add non-repeating config logger
 * Add SageMaker Geospatial verison 1.x images
 * TGI 1.2.0 Image Uri
 * support model.register() with triton model
 * Enable retrieving function step results for local mode

### Bug Fixes and Other Changes

 * TGI 1.3.1
 * excessive jumpstart instance type logging
 * Support local mode for remote function
 * `Session.download_data` can not download nested objects
 * Fix writing into non-closed file with git clone command
 * mitigation of xgboost container incompatibility with new version
 * update image and hardware validation with inf and graviton
 * remove two setuptools deprecations
 * minor jumpstart dev ex improvements
 * save utils fix
 * Correct DJL neuronx regions
 * delete unused file inference-experience-dev-tester.sh
 * Fix Experiment Run integ test w.r.t unexpected boto3 version
 * Bump test dependencies versions
 * fast follow on js uncompressed support - ModelBuilder
 * Modify Region List for Neuron Images (HF neuron/neuronx, PT Neuron)

### Documentation Changes

 * Mention for custom Docker Image

## v2.199.0 (2023-11-30)

### Features

 * Update boto3 version to 1.33.3
 * Goldfinch InferenceComponent integration
 * Add Pipeline step decorator, NotebookJobStep, and scheduler
 * ModelBuilder for simplified model testing and deployment

### Bug Fixes and Other Changes

 * Skip failing integ tests
 * chore: add jumpstart gated model integration tests
 * disable integration tests for Inference Component based endpoint for non supported regions
 * remove unnecessary whl file - Galactus
 * refactor endpoint type enums, comments, docstrings, method names…
 * Address SA feedback regarding deployment straight to Endpoint Mode - Galactus
 * fix HuggingFace GEN2 model deployment arguments
 * when customer role does not have permission to read logs from CW, default to standard logging - Galactus
 * Add pagination for ListInferenceComponent API responses, address non-blocking comments
 * Create CSVSerializerWrapper - Galactus
 * Model builder Final Fixes
 * remote function include_local_workdir default value
 * use copy instead of move in bootstrap script
 * WaiterError on failed pipeline execution. results()
 * Add a unit test for consistency between step and remote decorator
 * merge WorkdirConfig and custom_filter_filter parameters
 * Add back mixed step type integ test
 * do not delete temp folder generated by sdist
 * make collect_parameters decorator as private
 * HMAC signing for ModelBuilder Triton python backend

### Documentation Changes

 * update docstring for Generation two endpoint and validation message
 * galactus doc updates
 * CustomFileFilter doc updates
 * NotebookJobSteps class parameter severity update

## v2.198.0 (2023-11-27)

### Features

 * re:Invent 2023 keynote1

## v2.197.0 (2023-11-07)

### Features

 * PT2.1 SM Training/Inference DLC Release

### Bug Fixes and Other Changes

 * Release HuggingFace PT Neuronx training image 1.13.1
 * HuggingFace PT Neuronx release in SDK

## v2.196.0 (2023-10-27)

### Features

 * inference instance type conditioned on training instance type

### Bug Fixes and Other Changes

 * improved jumpstart tagging

## v2.195.1 (2023-10-26)

### Bug Fixes and Other Changes

 * Allow either instance_type or instance_group to be defined in…
 * enhance image_uris unit tests

## v2.195.0 (2023-10-25)

### Features

 * jumpstart gated model artifacts
 * jumpstart extract generated text from response
 * jumpstart contruct payload utility

### Bug Fixes and Other Changes

 * relax upper bound on urllib in local mode requirements
 * bump urllib3 version
 * allow smdistributed to be enabled with torch_distributed.
 * fix URL links

### Documentation Changes

 * remove python 2 reference
 * update framework version links

## v2.194.0 (2023-10-19)

### Features

 * Added register step in Jumpstart model
 * jumpstart instance specific metric definitions

### Bug Fixes and Other Changes

 * Updates for DJL 0.24.0 Release
 * use getter for resource-metadata dict
 * add method to Model class to check if repack is needed

## v2.193.0 (2023-10-18)

### Features

 * jumpstart model artifact instance type variants
 * jumpstart instance specific hyperparameters
 * Feature Processor event based triggers (#1132)
 * Support job checkpoint in remote function
 * jumpstart model package arn instance type variants

### Bug Fixes and Other Changes

 * Fix hyperlinks in feature_processor.scheduler parameter descriptions
 * add image_uris_unit_test pytest mark
 * bump apache-airflow to `v2.7.2`
 * clone distribution in validate_distribution
 * fix flaky Inference Recommender integration tests

### Documentation Changes

 * Update PipelineModel.register documentation
 * specify that input_shape in no longer required for torch 2.0 mod…

## v2.192.1 (2023-10-13)

### Bug Fixes and Other Changes

 * update local mode schema
 * import error in unsupported js regions
 * Update Ec2 instance type to g5.4xlarge in test_huggingface_torch_distributed.py

## v2.192.0 (2023-10-11)

### Features

 * jumpstart estimator enable infra check flag
 * jumpstart default payloads
 * allow non-python files in job dependencies
 * allow configuring docker container in local mode

### Bug Fixes and Other Changes

 * js tagging s3 prefix
 * Batch transform: Add support for split_type == "None" in local mode
 * use correct line endings and s3 uris on windows
 * Fixed bug in _create_training_details
 * DJL Neuronx 0.24.0

### Documentation Changes

 * Include FeatureGroup's load_feature_definitions API documentation

## v2.191.0 (2023-10-05)

### Features

 * Selective Step Execution milestone 2 features
 * feature-processor extra data sources support

## v2.190.0 (2023-10-04)

### Features

 * Add support for in-memory feature groups and collection type features in Feature Store.

### Bug Fixes and Other Changes

 * chore: xfail resource in use failure for specific test
 * Add missing API docs for processors

### Documentation Changes

 * Bring back (de)serializers documentation
 * Add missing AirFlow operators + link to airflow documentation

## v2.189.0 (2023-10-03)

### Features

 * add feature processor APIs to public doc
 * s3 prefix model data for JumpStartModel
 * Model Package support for updating approval

### Bug Fixes and Other Changes

 * Add bucket owner check
 * transform step  unit test
 * Release TGI 1.1.0 Image

## v2.188.0 (2023-09-26)

### Features

 * jumpstart instance type variants
 * New methods to ingest and create Feature Groups

### Bug Fixes and Other Changes

 * auto ml integ tests and add flaky test markers
 * Enhance unit-tests to automatically consume image URIs config registries from config JSONs

## v2.187.0 (2023-09-19)

### Features

 * add HealthCheckConfig support
 * SkipModelValidation in modelRegistry

### Bug Fixes and Other Changes

 * Update fw_utils.py - support 2.0.1 container for DDP and Torch distri…
 * bump apache-airflow to v2.7.1

## v2.186.0 (2023-09-14)

### Features

 * TGI 1.0.3 Image URI Config

## v2.185.0 (2023-09-12)

### Features

 * Local Mode - Add Support for Docker Compose V2

### Bug Fixes and Other Changes

 * handle bad jumpstart default session
 * Add Data Wrangler TLV and version 3.x images

## v2.184.0.post0 (2023-09-11)

### Documentation Changes

 * add interactive apps rst file

## v2.184.0 (2023-09-07)

### Features

 * Enable notebook instances to get presigned url

### Bug Fixes and Other Changes

 * update scikit-learn, scipy, and apache-airflow deps for dependabot
 * log message when sdk defaults not applied

## v2.183.0 (2023-09-05)

### Deprecations and Removals

 * remove support for py37

### Features

 * Neo service GA in TLV

### Bug Fixes and Other Changes

 * Update pytorch.json with 2.0.1 for inference and training
 * get python version dynamically for remote function tests
 * HuggingFaceProcessor parameterized instance_type when image_uri is absent

## v2.182.0 (2023-08-29)

### Features

 * image url for modelmonitor in TLV region
 * Enable spot training on remote decorator and executor

## v2.181.0 (2023-08-28)

### Features

 * StabilityAI DLC Image URIs

### Bug Fixes and Other Changes

 * temporarily skip kmeans notebook

## v2.180.0 (2023-08-24)

### Features

 * Add presigned URLs for interactive apps
 * Add detail profiler V2 options and tests

## v2.179.0 (2023-08-21)

### Features

 * attach method for jumpstart estimator

### Bug Fixes and Other Changes

 * pipeline upsert failed to pass parallelism_config to update

## v2.178.0 (2023-08-17)

### Features

 * Support to get latest monitoring execution processing logs

### Bug Fixes and Other Changes

 * Add context to predict_fn example
 * gated models unsupported region
 * jumpstart cache using sagemaker session s3 client
 * add TFS 2.13 Graviton SM images
 * pipeline variable kms key
 * integration test for gated jumpstart training model
 * tags for jumpstart model package models

## v2.177.1 (2023-08-14)

### Bug Fixes and Other Changes

 * chore: excessive jumpstart bucket logging

## v2.177.0 (2023-08-11)

### Features

 * Add TLV accounts for 1P Algorithms

## v2.176.0 (2023-08-10)

### Features

 * Add TF 2.13 Training and Inference SM images

### Bug Fixes and Other Changes

 * revert-PR_3903
 * skip tensorflow local mode notebook test
 * change instance type for huggingface test to ml.g5.8xlarge

## v2.175.0 (2023-08-05)

### Features

 * Add huggingface-llm 0.9.3 dlc images

### Bug Fixes and Other Changes

 * Upgrade default version for djl to v0.23.0
 * Pass kms_key to _upload_analysis_config when provided

## v2.174.0 (2023-08-02)

### Features

 * meta llama fine tuning
 * support online store ttl for records
 * Deploy uncompressed ML model from S3 to SageMaker Hosting endpoints
 * AutoGluon 0.8.2 image_uris update

### Bug Fixes and Other Changes

 * [Feature] Propagate tags to lineage resources
 * excessive jumpstart logging
 * chore: jumpstart deprecation messages
 * build(deps): bump pygments from 2.11.2 to 2.15.0 in /requirements/tox
 * Remove deleted notebook tests from test confg
 * chore: add jumpstart llama 2 tests

### Documentation Changes

 * add smp class for supporting flash attn

## v2.173.0 (2023-07-15)

### Features

 * jumpstart EULA models

### Bug Fixes and Other Changes

 * Update the apache airflow constraints
 * Update apache airflow version
 * bump up djl inference image uri versions

## v2.172.0 (2023-07-13)

### Features

 * Add check for if TrialComponent is already associated with a Trial in Run
 * Add features_to_explain to shap config

### Bug Fixes and Other Changes

 * Support protobuf4
 * Remove unnecessary get caller identity call
 * Missing JumpStart estimator args
 * Add volume to partition djl_inference

### Documentation Changes

 * Correct runtime param
 * fix wait_for_endpoint docstring

## v2.171.0 (2023-07-06)

### Features

 * Add PipelineDefinitionConfig to pipelines to toggle custom job …

### Bug Fixes and Other Changes

 * Upgrade DJL deepspeed versions
 * Remove unused dependency `protobuf3-to-dict`
 * skip intelligent volume_size allocation based on instance type if it is a pipeline parameter

## v2.170.0 (2023-07-05)

### Features

 * Enable customizing artifact output path

### Bug Fixes and Other Changes

 * Add il-central-1 support for all SM DLCs
 * jumpstart async inference config predictor support
 * Update CreateEdgePackagingJob resourceKey with type string

## v2.169.0 (2023-06-29)

### Features

 * Add support for tags in to_pipeline API for feature processor
 * model registry integration to model cards to support model packages
 * SDK Defaults - DebugHookConfig defaults in TrainingJob API
 * Add segment config for Clarify

### Bug Fixes and Other Changes

 * Neuronx image retrieval missing sdk information

### Documentation Changes

 * Doc updates for SDK defaults - S3 Params, Env Variables, Disable Profiler, and DebugHookConfig

## v2.168.0 (2023-06-22)

### Features

 * Support uncompressed model upload
 * Add optional monitoring_config_override parameter in suggest_baseline API
 * SDK defaults add disable profiler to createTrainingJob

### Bug Fixes and Other Changes

 * Enable spark processing container in KIX
 * Fix key prefix preventing jumpstart model repack

## v2.167.0 (2023-06-21)

### Features

 * add SageMaker FeatureStore feature processing

### Bug Fixes and Other Changes

 * Chore/reset cache if js model not found

## v2.166.0 (2023-06-19)

### Features

 * Add `inf2` support to `HuggingFaceModel`
 * adding resourcekey and tags for api in config for SDK defaults

### Bug Fixes and Other Changes

 * Remove deprecated option.s3url in favor of option.model_id
 * Use sagemaker config keyword
 * SDK Defaults Config - Handle config injection for None Sessions
 * Fix HPO Grid Search comparison and name

## v2.165.0 (2023-06-13)

### Features

 * Add support for Deployment Recommendation ID in model.deploy(). No tagging support

### Bug Fixes and Other Changes

 * maketplace integs
 * Add tagging assert to inference recommender integ tests
 * breaking deviations in _create_sagemaker_model call

### Documentation Changes

 * Add missing quotation mark

## v2.164.0 (2023-06-08)

### Features

 * SDK Defaults - Environment Variables
 * Update Transformers 4.28 - PyTorch 2.0.0 Training and Inference Image URI

### Bug Fixes and Other Changes

 * tag more integs as flaky for auto-retry
 * Remove docker-compose from local requirements
 * enable neo framework version support on ml_inf2 and ml_trn1

## v2.163.0 (2023-06-07)

### Features

 * Add huggingface-llm 0.8.2 dlc images

### Bug Fixes and Other Changes

 * Update to more actionable error message
 * Loosen local reqs for PyYAML

## v2.162.0 (2023-06-06)

### Features

 * Add tagging support for create ir job
 * Selective Step Execution feature in Pipelines
 * Add Neuronx Image uri - Transformers 4.28 - PyTorch 1.13

### Bug Fixes and Other Changes

 * skip pipelines abalone notebook test
 * Update neo multiversion support to include edge devices

### Documentation Changes

 * JumpStart Utility Doc Update

## v2.161.0 (2023-06-01)

### Features

 * Add huggingface-llm 0.6.0 dlc images
 * Add autotune for HyperparameterTuner

### Bug Fixes and Other Changes

 * Remove release tag from non-global test
 * SDK defaults for volume size, JS Estimator image uri region, Predictor str method

## v2.160.0 (2023-05-31)

### Features

 * PyTorch 2.0 release
 * Add TFS 2.12.1 Graviton image

### Bug Fixes and Other Changes

 * Fix failing integ test
 * remove unnecessary log messages for loading existing experiment runs
 * build(deps): bump requests from 2.27.1 to 2.31.0 in /requirements/extras
 * SDK Defaults - switch from config printing to logging

## v2.159.0 (2023-05-23)

### Features

 * Add TF Serving 2.12.1 images to the SM PySDK

### Bug Fixes and Other Changes

 * Update the list of extension packages pylint is allowed to load

## v2.158.0 (2023-05-22)

### Features

 * Enable default role for Spark processors
 * SDK Defaults - S3 Params for Session
 * Bump up images for DJL transformers Neuronx DLCs

### Bug Fixes and Other Changes

 * Relax local-mode PyPI requirements on urllib3

### Documentation Changes

 * Fix Tensorflow and PyTorch supported version in HuggingFaceProcessor
 * Update doc for model_server_workers param in PyTorchModel

## v2.157.0 (2023-05-18)

### Features

 * Handle use case where endpoint is created outside of python …

### Bug Fixes and Other Changes

 * Make type annotation of UploadedCode consistent
 * Add SELinux label to local docker volumes

## v2.156.0 (2023-05-17)

### Features

 * Partition support for DJLModel using SM Training job
 * Update run-notebook-test to consider skips failures

### Bug Fixes and Other Changes

 * Update apache airflow and update test requirements
 * Perform integrity checks for remote function execution
 * Add p2 instances to integ tests
 * Fix typo in logging message within ir mixin
 * double Run create on load_run
 * Update dtype logic for huggingface backend for new containers

### Documentation Changes

 * Update container version for SKLearn
 * Add description for parameters in TransformInput

## v2.155.0 (2023-05-15)

### Features

 * Add support for SageMaker Serverless inference Provisioned Concurrency feature

### Bug Fixes and Other Changes

 * Revert "fix: make RemoteExecutor context manager non-blocking on pend…
 * Add BOM to no No P2 Availability region list

## v2.154.0 (2023-05-11)

### Features

 * Add integ tests for remote_function, auto_capture functionality
 * jumpstart model estimator classes

### Bug Fixes and Other Changes

 * integs - pytorch transformer deps and add test retry
 * adding .lower() so new Pandas dtypes will match the type lookup.
 * Pass KMS value to create processing job

## v2.153.0 (2023-05-09)

### Features

 * Support npz archives in NumpyDeserializer
 * Add FasterTransformer DJL support
 * support for Sample Weights for SageMaker Autopilot

### Bug Fixes and Other Changes

 * retry is_run assertion
 * Avoid 'AttributeError' for endpoint_name, if deploy() is not yet called
 * Fix LambdaStep Creation
 * Fix error when instance_count>1 in remote_function
 * Remove deprecated update_endpoint from deploy() args in TensorFlowModel
 * Update DJL deepspeed and fastertransformer DLC image uris
 * remote_function python version mismatch issue

## v2.152.0 (2023-05-04)

### Features

 * add support for lineage visualization using pyvis
 * Expose Experiment class publicly
 * PyTorch 1.13 release

### Bug Fixes and Other Changes

 * Change data_type argument to dtype to keep consistent with D…
 * Skip edge test
 * make RemoteExecutor context manager non-blocking on pending futures
 * Add inferentia2 DLC images for djl framework
 * Fix typo in using_pytorch.rst
 * Unable to attach estimator to training job when KeepAlivePeriodInSeconds specified
 * update LMI container image
 * Update Clarify SHAPConfig baseline to allow JSON structures

### Documentation Changes

 * Fix broken link in DJL SageMaker docs
 * currency update for the SageMaker data parallelism lib
 * SM model parallel library v1.15.0 release note

## v2.151.0 (2023-04-27)

### Features

 * Update Transformers 4.26 - TensorFlow 2.11.0 Image URI
 * Add Extra Parameters to Lambda Function Wrapper

### Bug Fixes and Other Changes

 * Add kms key support for Model registration
 * Enable inference recommender slow tests
 * Pass sagemaker session to downstream s3 calls
 * Add ap-south-1 to no p3 regions
 * skip test for p2 instance for TF2.12 and above

### Documentation Changes

 * Fix minor misses from the remote function doc release

## v2.150.0 (2023-04-26)

### Features

 * Introduce TensorBoard app class

### Bug Fixes and Other Changes

 * Update data wrangler images

## v2.149.0 (2023-04-25)

### Features

 * Support TF2.12 SageMaker DLC

### Bug Fixes and Other Changes

 * update the doc for Join function
 * change s3UploadMode of sagemaker clarify processing output for computer vision jobs.

### Documentation Changes

 * Add Remote Function updates

## v2.148.0 (2023-04-20)

### Features

 * [huggingface] Add `torch.distributed` support for Trainium and `torchrun`
 * Add PyTorch 2.0 to SDK

### Bug Fixes and Other Changes

 * updating batch transform job in monitoring schedule

## v2.147.0 (2023-04-18)

### Features

 * support different types of deletion mode

## v2.146.1 (2023-04-17)

### Bug Fixes and Other Changes

 * skip failing tests temporarily
 * Added ml.p4d and ml.p4de as supported instances for DeepSpeed

### Documentation Changes

 * Add Model Registry Model Collection

## v2.146.0 (2023-04-13)

### Features

 * Add support for JSON model inputs for Clarify Processor

### Bug Fixes and Other Changes

 * Feature/list collection
 * improve reliability of Run integration test
 * Add a comment that smdataparallel lib excludes tf 2.12 support

### Documentation Changes

 * Update reference to load run method in documentation

## v2.145.0 (2023-04-06)

### Features

 * add support for async inline error notifications
 * Add methods for feature group to list feature metadata parameters and tags
 * Support huggingface hub model_id for DJL Models

### Bug Fixes and Other Changes

 * load_sagemaker_config should lazy initialize a default S3 resource

## v2.144.0 (2023-04-05)

### Features

 * support create Clarify explainer enabled endpoint for Clarify Online Explainability
 * Combined inference and training script artifact
 * jumpstart instance types
 * Deprecation warning for framework profiling for TF 2.12 and on, PT 2.0 and on

### Bug Fixes and Other Changes

 * always delete temporary directory even during exception
 * Fixes the completion_criteria_config dict in the to_input_req method
 * Update CHANGELOG.md

### Documentation Changes

 * Update SageMaker Debugger doc

## v2.143.0 (2023-03-29)

### Features

 * Support for SageMaker SDK Defaults

### Bug Fixes and Other Changes

 * update feature store offline s3 path used in tests

## v2.142.0 (2023-03-27)

### Features

 * combined model + script artifact

## v2.141.0 (2023-03-24)

### Features

 * AutoGluon 0.7.0 image_uris update
 * Add DJL FasterTransformer image uris
 * EMR step runtime role support
 * locations for EMR configuration and Spark dependencies
 * Adding support for 1P Algorithms in ZAZ, ZRH, HYD, MEL

### Documentation Changes

 * Update FeatureGroup kms key id documentation

## v2.140.1 (2023-03-21)

### Bug Fixes and Other Changes

 * Fix cross account register model
 * Handle instance support for Hugging Face tests
 * Upgrade apache-airflow-providers-amazon version
 * build(deps): bump apache-airflow from 2.4.1 to 2.5.1
 * Mark test_create_model_package test for xfail
 * Disable module-not-measured warnings to avoid clutter in build logs

## v2.140.0 (2023-03-17)

### Features

 * SDK changes for TRCOMP support

### Bug Fixes and Other Changes

 * [Feature - Hugging Face] Update Transformers 4.26 - PyTorch 1.13.1 Image uri

## v2.139.0 (2023-03-15)

### Features

 * Add XGBoost framework 1.7-1 version

### Bug Fixes and Other Changes

 * Fix image_uris.retrieve() function to return ValueError when framework is not allowed for an instance_type

## v2.138.0 (2023-03-13)

### Features

 * Jumpstart training metrics

### Bug Fixes and Other Changes

 * Add new region support for MX, PT, TF on SM Training

## v2.137.0 (2023-03-10)

### Features

 * support JSON for input dataset and model output

### Bug Fixes and Other Changes

 * Wait on describe for tag propagation
 * Extracted profile_name directly from sagemaker.Session if None
 * Avoid double encoding to JSON in InferenceRecommenderMixin
 * RepackStep must use the same KMS key as the Model

## v2.136.0 (2023-03-09)

### Features

 * with_feature_group [feature_store]
 * Djl Large Model Support
 * Decouple model.right_size() from model registry

### Bug Fixes and Other Changes

 * Fix integration test error in test_default_right_size_and_deploy_unregistered_base_model
 * Add djl 0.21.0 dlc images

### Documentation Changes

 * Torchrun gpu support documentation change

## v2.135.1.post0 (2023-03-02)

### Documentation Changes

 * update feature store dataset builder docs

## v2.135.1 (2023-03-01)

### Bug Fixes and Other Changes

 * Revert back to stable apache-airflow-providers-amazon from 7.2.1 to 4.0.0.
 * Typo in graviton algos
 * build(deps): bump apache-airflow-providers-amazon from 4.0.0 to 7.2.1 in /requirements/extras
 * Support cloning private repo using ssh key
 * Create a default SageMaker Session inside FeatureGroup class

### Documentation Changes

 * fix typo in README

## v2.135.0 (2023-02-23)

### Features

 * Add DLC accounts for MEL Region
 * allow use of short lived creds for local container

### Bug Fixes and Other Changes

 * update lambda function when function arn is provided

## v2.134.1 (2023-02-22)

### Bug Fixes and Other Changes

 * local mode deletion of temp files on job end
 * Cron expression resetting on update monitor
 * added support to update arguments in create_monitoring_schedule

## v2.134.0 (2023-02-22)

### Features

 * Add python 3.9 and spark 3.2 support for spark processor
 * Adding support for Multi Worker Mirrored Strategy in TF estimator

### Bug Fixes and Other Changes

 * tag permission issue - remove describe before create

## v2.133.0 (2023-02-18)

### Features

 * feature store with_feature_group functionality changes
 * Adding support for SageMaker Training Compiler PyTorch 1.13
 * support of the intelligent stopping in the tuner
 * AutoGluon 0.6.2 image_uris update
 * Support for flexible instance types in the HPO
 * Add business details and hyper parameters fields and update test_model_card.py

### Bug Fixes and Other Changes

 * disable the tuner test
 * Skip test_run_from_transform_job integ test to unblock python-sdk code pipeline
 * Revert "feature: feature store with_feature_group functionality changes"
 * advanced inference recommendation jobs parameters check
 * make model_config optional when predicted labels are provided for bias detection

## v2.132.0 (2023-02-07)

### Features

 * support cluster lifecycle management for Sagemaker EMR step
 * Inference recommendation id deployment support

## v2.131.1 (2023-02-03)

### Bug Fixes and Other Changes

 * test dub gpu integs with p3
 * fix(experiments/run.py): Stop duplication of RUN_TC_TAG on Consecutive Experiment Runs
 * Enable load_run without name args in Transform env
 * Remove confusing log line emitted during feature group ingestion
 * Enable Experiment integ test on beta clients
 * Make test_processor_with_role_as_pipeline_parameter more concrete

### Documentation Changes

 * add security note for the estimator hyperparameter arg
 * SageMaker distributed - model parallism library release note
 * Add a deprecation note for DetailedProfileConfig

## v2.131.0 (2023-01-31)

### Features

 * Display file diff on black-check
 * Support for environment variables in the HPO
 * Support role as PipelineParameter in Processor class
 * Add TrainingImageConfig support for SageMaker training jobs

### Bug Fixes and Other Changes

 * use FeatureGroup's Session in nonconcurrency ingestion
 * Update feature_group.py ingest() description
 * Do not use print function. User logger instead
 * Add batch_get_record and search API for FeatureStore
 * hashing problem for framework processors with identical source dirs

## v2.130.0 (2023-01-26)

### Features

 * Add PyTorch 1.13.1 to SDK
 * Adding image_uri config for DJL containers
 * Support specifying env-vars when creating model from model package
 * local download dir for Model and Estimator classes

### Bug Fixes and Other Changes

 * increase creation time slack minutes
 * Enable load_run auto pass in experiment config
 * Add us-isob-east-1 accounts and configs
 * Clean up Pipeline unit tests

## v2.129.0 (2023-01-19)

### Features

 * add p2 deprecation for PT>=1.13
 * TF2.11 Update to PySDK

### Bug Fixes and Other Changes

 * Improve Pipeline integ tests and fix resource leak
 * Update TF version to 2.8.4

## v2.128.0 (2023-01-10)

### Features

 * right_size() for inference recommender

### Bug Fixes and Other Changes

 * tf 2.9.3 release images
 * Retry ValueError for airflow tests

## v2.127.0 (2023-01-03)

### Features

 * tensorflow inference 2.10.1 release

## v2.126.0 (2022-12-22)

### Features

 * AutoGluon 0.6.1 image_uris

### Bug Fixes and Other Changes

 * Fix broken link in doc
 * Do not specify S3 path for disabled profiler

### Documentation Changes

 * fix the incorrect property reference

## v2.125.0 (2022-12-19)

### Features

 * add RandomSeed to support reproducible HPO

### Bug Fixes and Other Changes

 * Correct SageMaker Clarify API docstrings by changing JSONPath to JMESPath

## v2.124.0 (2022-12-16)

### Features

 * Doc update for TableFormatEnum
 * Add p4de to smddp supported instance types
 * Add disable_profiler field in config and propagate changes
 * Added doc update for dataset builder

### Bug Fixes and Other Changes

 * Use Async Inference Config when available for endpoint update

### Documentation Changes

 * smdistributed libraries release notes

## v2.123.0 (2022-12-15)

### Features

 * Add support for TF2.9.2 training images
 * Add SageMaker Experiment

## v2.122.0 (2022-12-14)

### Features

 * Feature Store dataset builder, delete_record, get_record, list_feature_group
 * Add OSU region to frameworks for DLC

### Bug Fixes and Other Changes

 * the Hyperband support fix for the HPO
 * unpin packaging version
 * Remove content type image/jpg from analysis configuration schema

## v2.121.2 (2022-12-12)

### Bug Fixes and Other Changes

 * Update for Tensorflow Serving 2.11 inference DLCs
 * Revert "fix: type hint of PySparkProcessor __init__"
 * Skip Bad Transform Test

## v2.121.1 (2022-12-09)

### Bug Fixes and Other Changes

 * Pop out ModelPackageName from pipeline definition
 * Fix failing jumpstart cache unit tests

## v2.121.0 (2022-12-08)

### Features

 * Algorithms Region Expansion OSU/DXB

### Bug Fixes and Other Changes

 * FrameworkProcessor S3 uploads
 * Add constraints file for apache-airflow

## v2.120.0 (2022-12-07)

### Features

 * Add Neo image uri config for Pytorch 1.12
 * Adding support for SageMaker Training Compiler in PyTorch estimator starting 1.12
 * Update registries with new region account number mappings.
 * Add DXB region to frameworks by DLC

### Bug Fixes and Other Changes

 * support idempotency for framework and spark processors

## v2.119.0 (2022-12-03)

### Features

 * Add Code Owners file
 * Added transform with monitoring pipeline step in transformer
 * Update TF 2.9 and TF 2.10 inference DLCs
 * make estimator accept json file as modelparallel config
 * SageMaker Training Compiler does not support p4de instances
 * Add support for SparkML v3.3

### Bug Fixes and Other Changes

 * Fix bug forcing uploaded tar to be named sourcedir
 * Update local_requirements.txt PyYAML version
 * refactoring : using with statement
 * Allow Py 3.7 for MMS Test Docker env
 * fix PySparkProcessor __init__ params type
 * type hint of PySparkProcessor __init__
 * Return ARM XGB/SKLearn tags if `image_scope` is `inference_graviton`
 * Update scipy to 1.7.3 to support M1 development envs
 * Fixing type hints for Spark processor that has instance type/count params in reverse order
 * Add DeepAR ap-northeast-3 repository.
 * Fix AsyncInferenceConfig documentation typo
 * fix ml_inf to ml_inf1 in Neo multi-version support
 * Fix type annotations
 * add neo mvp region accounts

## v2.118.0 (2022-12-01)

### Features

 * Update boto3 version to 1.26.20
 * support table format option for create feature group.
 * Support Amazon SageMaker Model Cards
 * support monitoring alerts api
 * Support Amazon SageMaker AutoMLStep

### Bug Fixes and Other Changes

 * integration test in anticipate of ProfilerConfig API changes
 * Add more integ test logic for AutoMLStep
 * update get_execution_role_arn to use role from DefaultSpaceSettings
 * bug on AutoMLInput to allow PipelineVariable
 * FinalMetricDataList is missing from the training job search resu…
 * add integration tests for Model Card
 * update AutoMLStep with cache improvement

### Documentation Changes

 * automlstep doc update

## v2.117.0 (2022-11-15)

### Features

 * add support for PT1.12.1

## v2.116.0 (2022-10-28)

### Features

 * support customized timeout for model data download and inference container startup health check for Hosting Endpoints
 * Trainium Neuron support for PyTorch
 * Pipelines cache keys update
 * Caching Improvements for SM Pipeline Workflows

## v2.115.0 (2022-10-27)

### Features

 * Add support for TF 2.10 training
 * Disable profiler for Trainium instance type
 * support the Hyperband strategy with the StrategyConfig
 * support the GridSearch strategy for hyperparameter optimization

### Bug Fixes and Other Changes

 * Update Graviton supported instance families

## v2.114.0 (2022-10-26)

### Features

 * Graviton support for XGB and SKLearn frameworks
 * Graviton support for PyTorch and Tensorflow frameworks
 * do not expand estimator role when it is pipeline parameter
 * added support for batch transform with model monitoring

### Bug Fixes and Other Changes

 * regex in tuning integs
 * remove debugger environment var set up
 * adjacent slash in s3 key
 * Fix Repack step auto install behavior
 * Add retry for airflow ParsingError

### Documentation Changes

 * doc fix

## v2.113.0 (2022-10-21)

### Features

 * support torch_distributed distribution for Trainium instances

### Bug Fixes and Other Changes

 * bump apache-airflow from 2.4.0 to 2.4.1 in /requirements/extras

### Documentation Changes

 * fix kwargs and descriptions of the smdmp checkpoint function
 * add the doc for the MonitorBatchTransformStep

## v2.112.2 (2022-10-11)

### Bug Fixes and Other Changes

 * Update Neo-TF2.x versions to TF2.9(.2)

### Documentation Changes

 * fix typo in PR template

## v2.112.1 (2022-10-10)

### Bug Fixes and Other Changes

 * fix(local-mode): loosen docker requirement to allow 6.0.0
 * CreateModelPackage API error for Scikit-learn and XGBoost frameworkss

## v2.112.0 (2022-10-09)

### Features

 * added monitor batch transform step (pipeline)

### Bug Fixes and Other Changes

 * Add PipelineVariable annotation to framework estimators

## v2.111.0 (2022-10-05)

### Features

 * Edit test file for supporting TF 2.10 training

### Bug Fixes and Other Changes

 * support kms key in processor pack local code
 * security issue by bumping apache-airflow from 2.3.4 to 2.4.0
 * instance count retrieval logic
 * Add regex for short-form sagemaker-xgboost tags
 * Upgrade attrs>=20.3.0,<23
 * Add PipelineVariable annotation to Amazon estimators

### Documentation Changes

 * add context for pytorch

## v2.110.0 (2022-09-27)

### Features

 * Support KeepAlivePeriodInSeconds for Training APIs
 * added ANALYSIS_CONFIG_SCHEMA_V1_0 in clarify
 * add model monitor image accounts for ap-southeast-3

### Bug Fixes and Other Changes

 * huggingface release test
 * Fixing the logic to return instanceCount for heterogeneousClusters
 * Disable type hints in doc signature and add PipelineVariable annotations in docstring
 * estimator hyperparameters in script mode

### Documentation Changes

 * Added link to example notebook for Pipelines local mode

## v2.109.0 (2022-09-09)

### Features

 * add search filters

### Bug Fixes and Other Changes

 * local pipeline step argument parsing bug
 * support fail_on_violation flag for check steps
 * fix links per app security scan
 * Add PipelineVariable annotation for all processor subclasses

### Documentation Changes

 * the SageMaker model parallel library 1.11.0 release

## v2.108.0 (2022-09-02)

### Features

 * Adding support in HuggingFace estimator for Training Compiler enhanced PyTorch 1.11

### Bug Fixes and Other Changes

 * add sagemaker clarify image account for cgk region
 * set PYTHONHASHSEED env variable to fixed value to fix intermittent failures in release pipeline
 * trcomp fixtures to override default fixtures for integ tests

### Documentation Changes

 * add more info about volume_size

## v2.107.0 (2022-08-29)

### Features

 * support python 3.10, update airflow dependency

### Bug Fixes and Other Changes

 * Add retry in session.py to check if training is finished

### Documentation Changes

 * remove Other tab in Built-in algorithms section and mi…

## v2.106.0 (2022-08-24)

### Features

 * Implement Kendra Search in RTD website

### Bug Fixes and Other Changes

 * Add primitive_or_expr() back to conditions
 * remove specifying env-vars when creating model from model package
 * Add CGK in config for Spark Image

## v2.105.0 (2022-08-19)

### Features

 * Added endpoint_name to clarify.ModelConfig
 * adding workgroup functionality to athena query

### Bug Fixes and Other Changes

 * disable debugger/profiler in cgk region
 * using unique name for lineage test to unblock PR checks

### Documentation Changes

 * update first-party algorithms and structural updates

## v2.104.0 (2022-08-17)

### Features

 * local mode executor implementation
 * Pipelines local mode setup
 * Add PT 1.12 support
 * added _AnalysisConfigGenerator for clarify

### Bug Fixes and Other Changes

 * yaml safe_load sagemaker config
 * pipelines local mode minor bug fixes
 * add local mode integ tests
 * implement local JsonGet function
 * Add Pipeline annotation in model base class and tensorflow estimator
 * Allow users to customize trial component display names for pipeline launched jobs
 * Update localmode code to decode urllib response as UTF8

### Documentation Changes

 * New content for Pipelines local mode
 * Correct documentation error

## v2.103.0 (2022-08-05)

### Features

 * AutoGluon 0.4.3 and 0.5.2 image_uris

### Bug Fixes and Other Changes

 * Revert "change: add a check to prevent launching a modelparallel job on CPU only instances"
 * Add gpu capability to local
 * Link PyTorch 1.11 to 1.11.0

## v2.102.0 (2022-08-04)

### Features

 * add warnings for xgboost specific rules in debugger rules
 * Add PyTorch DDP distribution support
 * Add test for profiler enablement with debugger_hook false

### Bug Fixes and Other Changes

 * Two letter language code must be supported
 * add a check to prevent launching a modelparallel job on CPU only instances
 * Allow StepCollection added in ConditionStep to be depended on
 * Add PipelineVariable annotation in framework models
 * skip managed spot training mxnet nb

### Documentation Changes

 * smdistributed libraries currency updates

## v2.101.1 (2022-07-28)

### Bug Fixes and Other Changes

 * added more ml frameworks supported by SageMaker Workflows
 * test: Vspecinteg2
 * Add PipelineVariable annotation in amazon models

## v2.101.0 (2022-07-27)

### Features

 * Algorithms region launch on CGK
 * enhance-bucket-override-support
 * infer framework and version
 * support clarify bias detection when facets not included
 * Add CGK region to frameworks by DLC

### Bug Fixes and Other Changes

 * Make repack step output path align with model repack path
 * Support parameterized source code input for TrainingStep

### Documentation Changes

 * heterogeneous cluster api doc fix
 * smdmp v1.10 release note

## v2.100.0 (2022-07-18)

### Features

 * upgrade to support python 3.10
 * Add target_model to support multi-model endpoints
 * Added support for feature group schema change and feature parameters

### Bug Fixes and Other Changes

 * enable model.register without 'inference' & 'transform' instances
 * rename RegisterModel inner steps to prevent duplicate step names
 * remove primitive_or_expr() from conditions
 * support pipeline variables for spark processors run arguments
 * make 'ModelInput' field optional for inference recommendation
 * Fix processing image uri param
 * fix: neo inferentia as compilation target not using framework ver

### Documentation Changes

 * SageMaker model parallel library v1.10.0 documentation
 * add detail & links to clarify docstrings

## v2.99.0 (2022-07-08)

### Features

 * heterogeneous cluster set up in distribution config
 * support heterogeneous cluster for training
 * include fields to work with inference recommender

### Bug Fixes and Other Changes

 * Moving the newly added field instance_group to the end of method
 * image_uri does not need to be specified with instance_groups
 * Loosen version of attrs dependency
 * Add PipelineVariable annotation in estimatory, processing, tuner, transformer base classes
 * model table link

### Documentation Changes

 * documentation for heterogeneous cluster

## v2.98.0 (2022-07-05)

### Features

 * Adding deepar image

### Documentation Changes

 * edit to clarify how to use inference.py

## v2.97.0 (2022-06-28)

### Deprecations and Removals

 * remove support for python 3.6

### Features

 * update prebuilt models documentation

### Bug Fixes and Other Changes

 * Skipping test_candidate_estimator_default_rerun_and_deploy
 * Update model name from 'compiled.pt' to 'model.pth' for neo
 * update pytest, skip hf integ temp
 * Add override_pipeline_parameter_var decorator to give grace period to update invalid pipeline var args

## v2.96.0 (2022-06-20)

### Features

 * Add helper method to generate pipeline adjacency list

### Bug Fixes and Other Changes

 * changing trcomp integ tests to be able to run in all regions

## v2.95.0 (2022-06-16)

### Features

 * Adding Training Compiler support for TensorFlow estimator starting TF 2.9
 * Add support for TF 2.9 training

### Bug Fixes and Other Changes

 * integs fallback from p3 to p2 instance
 * bucket exists check for session.default_bucket
 * make instance type fields as optional

### Documentation Changes

 * improvements on the docstring of ModelStep
 * Add XGBoostProcessor

## v2.94.0 (2022-06-07)

### Features

 * AutoGluon 0.4.2 image_uris support

## v2.93.1 (2022-06-06)

### Bug Fixes and Other Changes

 * add input parameterization tests for workflow job steps
 * add parameterized tests to transformer

## v2.93.0 (2022-06-03)

### Features

 * MxNet 1.9 support

### Bug Fixes and Other Changes

 * bump importlib-metadata version upperbound to support TF2.9
 * fix pipeline doc code example where process.run only accepts argument
 * Fix Tensorflow default model_dir generation when output_path is pipeline variable
 * Support transformer data parameterization

## v2.92.2 (2022-05-31)

### Bug Fixes and Other Changes

 * turn off Pipeline Parameter inheritance from python primitives
 * Add more validations for pipeline step new interfaces
 * Changed method description per AWS request

## v2.92.1 (2022-05-26)

### Bug Fixes and Other Changes

 * pin protobuf to < 4.0 to fix breaking change

## v2.92.0 (2022-05-26)

### Features

 * add 'Domain' property to RegisterModel step

### Bug Fixes and Other Changes

 * support estimator output path parameterization
 * Add back Prevent passing PipelineVariable object into image_uris.retrieve
 * jumpstart amt tracking
 * fix missing register method params for framework models
 * fix docstring for decorated functions
 * Documents: add sagemaker model building pipeline readthedocs

## v2.91.1 (2022-05-19)

### Bug Fixes and Other Changes

 * Revert Prevent passing PipelineVariable object into image_uris.retrieve

## v2.91.0 (2022-05-19)

### Features

 * Support Properties for StepCollection

### Bug Fixes and Other Changes

 * Prevent passing PipelineVariable object into image_uris.retrieve
 * support image_uri being property ref for model
 * ResourceConflictException from AWS Lambda on pipeline upsert

### Documentation Changes

 * release notes for SMDDP 1.4.1 and SMDMP 1.9.0

## v2.90.0 (2022-05-16)

### Features

 * Add ModelStep for SageMaker Model Building Pipeline

### Bug Fixes and Other Changes

 * update setup.py to add minimum python requirement of 3.6

## v2.89.0 (2022-05-11)

### Features

 * Add PT 1.11 support
 * add validation specification

### Bug Fixes and Other Changes

 * repack model locally when local_code local mode

### Documentation Changes

 * smdmp 1.8.1 release note

## v2.88.3 (2022-05-06)

### Bug Fixes and Other Changes

 * deprecate: Remove deprecated argument s3_data_distribution_type
 * Feat/jumpstart model table update

## v2.88.2 (2022-05-02)

### Bug Fixes and Other Changes

 * Automl integ describe job check
 * Implement subclass compatibility for workflow pipeline job steps

## v2.88.1 (2022-04-27)

### Bug Fixes and Other Changes

 * Add encryption setting to tar_and_upload_dir method

## v2.88.0 (2022-04-26)

### Features

 * jumpstart notebook utils -- list model ids, scripts, tasks, frameworks

### Bug Fixes and Other Changes

 * local mode printing of credentials during docker login closes #2180
 * disable endpoint context test

### Documentation Changes

 * sm model parallel 1.8.0 release notes

## v2.87.0 (2022-04-20)

### Features

 * Add Jumpstart example notebooks
 * add Tensorflow and Pytorch version for SM Training Compiler and expand to regular regions

### Bug Fixes and Other Changes

 * integs for training compiler in non-PDX regions
 * TrainingStep cache misses due to timestamp based job name
 * retry context delete
 * Add more logging when unexpected number of artifacts found

## v2.86.2 (2022-04-14)

### Bug Fixes and Other Changes

 * #using uuid to randomize, otherwise system timestamp is used

## v2.86.1 (2022-04-13)

### Bug Fixes and Other Changes

 * xgboost, sklearn network isolation for jumpstart

### Documentation Changes

 * fix minor typo

## v2.86.0 (2022-04-12)

### Features

 * Adds Spark Processing Notebook to Notebook Tests

## v2.85.0 (2022-04-11)

### Features

 * update lambda code on pipeline create/update/upsert for Lamb…
 * jumpstart model url
 * add serverless inference image_uri retrieve support

### Bug Fixes and Other Changes

 * Add back the Fix for Pipeline variables related customer issues
 * Support file URIs in ProcessingStep's code parameter

## v2.84.0 (2022-04-07)

### Features

 * dependabot integ - move all deps to requirements.txt
 * add xgboost framework version 1.5-1

## v2.83.0 (2022-04-04)

### Features

 * Hugging Face Transformers 4.17 for TF 2.6

### Bug Fixes and Other Changes

 * IOC image version select issue

## v2.82.2 (2022-04-01)

### Bug Fixes and Other Changes

 * Revert "fix: Fix Pipeline variables related customer issues (#2959)"
 * Refactor repack_model script injection, fixes tar.gz error

## v2.82.1 (2022-03-31)

### Bug Fixes and Other Changes

 * Update Inferentia Image URI Config
 * Fix Pipeline variables related customer issues
 * more logging info for static pipeline test data setup

## v2.82.0 (2022-03-30)

### Features

 * pluggable instance fallback mechanism, add CapacityError
 * support passing Env Vars to local mode training

## v2.81.1 (2022-03-29)

### Bug Fixes and Other Changes

 * Update black-check version, add support for Spark 3.1 Processing

## v2.81.0 (2022-03-26)

### Features

 * Retrieve data configuration
 * enable EnableInterContainerTrafficEncryption for model monitoring
 * Hugging Face Transformers 4.17 for PT 1.10

### Bug Fixes and Other Changes

 * remove `new` from serverless
 * temporarily skip tests impacted by data inconsistency
 * Implement override solution for pipeline variables

### Documentation Changes

 * add documentation for image_uri serverless use case
 * minor fixes for smddp 1.4.0 doc

## v2.80.0 (2022-03-18)

### Features

 * Add support for TF2.7
 * Add support for TF 2.8
 * TF242 ioc support
 * Add support for TF 2.6.3
 * Support for remote docker host
 * AutoGluon 0.3.2 and 0.4.0 image_uris

### Bug Fixes and Other Changes

 * Align max_wait definitions in EstimaorBase and Estimator
 * Add JumpStart model table build notification
 * gpu integs CapacityError - fallback to available compute
 * gpu integs CapacityError - fallback to available compute
 * jumpstart docs network isolation

### Documentation Changes

 * sagemaker distributed model parallel 1.7.0 doc

## v2.79.0 (2022-03-16)

### Features

 * Inferentia Neuron support for HuggingFace
 * custom base job name for jumpstart models/estimators
 * Python 3.9 for readthedocs

### Bug Fixes and Other Changes

 * container env generation for S3 URI and add test for the same

### Documentation Changes

 * the SageMaker distributed data parallel v1.4.0 release
 * update sagemaker training compiler docstring
 * smddp doc update

## v2.78.0 (2022-03-07)

### Features

 * TensorFlow 2.4 for Neo
 * Data Serializer

### Bug Fixes and Other Changes

 * Style update in DataSerializer
 * Remove sagemaker_job_name from hyperparameters in TrainingStep
 * reorganize test files for workflow
 * update code to get commit_id in codepipeline

## v2.77.1 (2022-02-25)

### Bug Fixes and Other Changes

 * jumpstart model table

## v2.77.0 (2022-02-22)

### Features

 * override jumpstart content bucket
 * jumpstart model ID suggestions
 * adding customer metadata support to registermodel step

### Bug Fixes and Other Changes

 * Improve Pipeline workflow unit test branch coverage
 * update lineage_trial_compoment get pipeline execution arn
 * Add lineage doc
 * Support primitive types for left value of ConditionSteps

## v2.76.0 (2022-02-17)

### Features

 * Add FailStep Support for Sagemaker Pipeline

### Bug Fixes and Other Changes

 * use recommended inference image uri from Neo API
 * pin test dependencies
 * Add exception in test_action
 * Update Static Endpoint
 * Add CMH to the non-P3 list

### Documentation Changes

 * Support for generation of Jumpstart model table on build

## v2.75.1 (2022-02-08)

### Bug Fixes and Other Changes

 * Add CMH to the non-P3 list

## v2.75.0 (2022-02-05)

### Features

 * JumpStart Integration
 * Adds support for async inference
 * Update instance types for integ test

### Bug Fixes and Other Changes

 * Revert "feature: CompilationStep support for Sagemaker Pipelines
 * gpu use p3/p2 per avail for region
 * jumpstart typo
 * pin pytest-xdist to avoid release failures
 * set sagemaker_connection and image_uri in register method
 * update to incorporate black v22, pin tox versions
 * Add deprecation warning in Clarify DataConfig

### Documentation Changes

 * Jumpstart doc strings and added new sections
 * Add Jumpstart support documentation

## v2.74.0 (2022-01-26)

### Features

 * Add support for SageMaker lineage queries context

### Bug Fixes and Other Changes

 * support specifying a facet by its column index

### Documentation Changes

 * more documentation for serverless inference

## v2.73.0 (2022-01-19)

### Features

 * Add EMRStep support in Sagemaker pipeline
 * Adds Lineage queries in artifact, context and trial components
 * Add support for SageMaker lineage queries in action
 * Adds support for Serverless inference
 * support checkpoint to be passed from estimator
 * support JsonGet/Join parameterization in tuning step Hyperparameters
 * Support model pipelines in CreateModelStep
 * enable python 3.9
 * Add models_v2 under lineage context

### Bug Fixes and Other Changes

 * allow kms_key to be passed for processing step
 * Remove duplicate vertex/edge in query lineage
 * update pricing link
 * Update CHANGELOG.md
 * fixes unnecessary session call while generating pipeline definition for lambda step

### Documentation Changes

 * Enhance smddp 1.2.2 doc
 * Document the available ExecutionVariables

## v2.72.3 (2022-01-10)

### Features

 * default repack encryption
 * support large pipeline
 * add support for pytorch 1.10.0
 
### Documentation Changes

 * SageMaker model parallel library 1.6.0 API doc

### Bug Fixes and Other Changes

 * Model Registration with BYO scripts
 * Add ContentType in test_auto_ml_describe
 * Re-deploy static integ test endpoint if it is not found
 * fix kmeans test deletion sequence, increment lineage statics
 * Increment static lineage pipeline
 * Fix lineage query integ tests
 * Add label_headers option for Clarify ModelExplainabilityMonitor
 * Add action type to lineage object
 * Collapse cross-account artifacts in query lineage response
 * Update CHANGELOG.md to remove defaulting dot characters

## v2.72.2 (2022-01-06)

### Bug Fixes and Other Changes

 * Update CHANGELOG.md
 * Increment static lineage pipeline
 * fix kmeans test deletion sequence, increment lineage statics
 * Re-deploy static integ test endpoint if it is not found
 * Add ContentType in test_auto_ml_describe
 * Model Registration with BYO scripts

### Documentation Changes

 * SageMaker model parallel library 1.6.0 API doc

## v2.72.1 (2021-12-20)

### Bug Fixes and Other Changes

 * typos and broken link
 * S3Input - add support for instance attributes
 * Prevent repack_model script from referencing nonexistent directories
 * Set ProcessingStep upload locations deterministically to avoid cache

## v2.72.0 (2021-12-13)

### Features

 * allow conditional parellel builds

### Bug Fixes and Other Changes

 * local mode - support relative file structure
 * fix endpoint bug

## v2.71.0 (2021-12-06)

### Features

 * Add support for TF 2.6
 * Adding PT 17/18 Repo
 * Add profile_name support for Feature Store ingestion

### Bug Fixes and Other Changes

 * Fix non-existent variable name
 * Add TF 2.6.2 on training
 * Recreate static lineage test data

## v2.70.0 (2021-12-02)

### Features

 * update boto3 minor version >= 1.20.18
 * Add support for SageMaker lineage queries
 * add CV shap explainability for SageMaker Clarify
 * add NLP support for SageMaker Clarify
 * Add support for ModelMonitor/Clarify integration in model building pipelines
 * adding support for transformers 4.11 for SM Training Compiler
 * SM Training Compiler with an UI to enable/disable compilation for HuggingFace DLCs to speedup training

### Bug Fixes and Other Changes

 * pin coveragepy
 * Add support for PyTorch 1.9.1
 * Update s3 path of scheduling analysis config on ClarifyCheckStep
 * documentation/logging to indicate correct place for DEBUG artifacts from SM trcomp
 * validate requested transformers version and use the best available version
 * Install custom pkgs

## v2.69.0 (2021-11-12)

### Features

 * Hugging Face Transformers 4.12 for Pt1.9/TF2.5

## v2.68.0 (2021-11-02)

### Features

 * CompilationStep support for Sagemaker Pipelines

## v2.67.0 (2021-11-01)

### Deprecations and Removals

 * deprecate Serverless Lambda model-predictor

### Features

 * add joinsource to DataConfig
 * Add support for Partial Dependence Plots(PDP) in SageMaker Clarify

### Bug Fixes and Other Changes

 * localmode subprocess parent process not sending SIGTERM to child
 * remove buildspec from repo

## v2.66.2.post0 (2021-10-28)

### Documentation Changes

 * Update estimator docstrings to add Fast File Mode

## v2.66.2 (2021-10-27)

### Bug Fixes and Other Changes

 * expose num_clusters parameter for clarify shap in shapconfig
 * Update cron job to run hourly

## v2.66.1 (2021-10-26)

### Bug Fixes and Other Changes

 * HuggingFace image_uri generation for inference
 * Update '_' and '/' with '-' in filename creation

## v2.66.0 (2021-10-25)

### Features

 * Add image_uris.retrieve() support for AutoGluon

### Documentation Changes

 * fix documentation for input types in estimator.fit
 * Add JsonGet v2 deprecation

## v2.65.0 (2021-10-21)

### Features

 * modify RLEstimator to use newly generated Ray image (1.6.0)
 * network isolation mode for xgboost
 * update clarify imageURI for PDT

### Bug Fixes and Other Changes

 * retry downstream_trials test
 * Add retries to pipeline execution

## v2.64.0 (2021-10-20)

### Deprecations and Removals

 * warn for deprecation - Lambda model-predictor

### Features

 * Add support for TF 2.5
 * Add a pre-push git hook

### Bug Fixes and Other Changes

 * add s3_analysis_config_output_path field in DataConfig constructor
 * make marketplace jobnames random

## v2.63.2 (2021-10-18)

### Bug Fixes and Other Changes

 * Update timeouts for integ tests from 20 to 40

## v2.63.1 (2021-10-14)

### Bug Fixes and Other Changes

 * HF estimator attach modified to work with py38

## v2.63.0 (2021-10-13)

### Features

 * support configurable retry for pipeline steps

## v2.62.0 (2021-10-12)

### Features

 * Hugging Face Transformers 4.10 for Pt1.8/TF2.4 & Transformers 4.11 for PT1.9&TF2.5

### Bug Fixes and Other Changes

 * repack_model script used in pipelines to support source_dir and dependencies

## v2.61.0 (2021-10-11)

### Features

 * add support for PyTorch 1.9.0

### Bug Fixes and Other Changes

 * Update TRAINING_DEFAULT_TIMEOUT_MINUTES to 40 min
 * notebook test for parallel PRs

## v2.60.0 (2021-10-08)

### Features

 * Add support for Hugging Face 4.10.2

## v2.59.8 (2021-10-07)

### Bug Fixes and Other Changes

 * fix feature store ingestion via data wrangler test

## v2.59.7 (2021-10-04)

### Bug Fixes and Other Changes

 * update feature request label
 * update bug template

## v2.59.6 (2021-09-30)

### Bug Fixes and Other Changes

 * ParamValidationError when scheduling a Clarify model monitor

## v2.59.5 (2021-09-29)

### Bug Fixes and Other Changes

 * support maps in step parameters

## v2.59.4 (2021-09-27)

### Bug Fixes and Other Changes

 * add checks for ExecutionRole in UserSettings, adds more unit tests
 * add pytorch 1.8.1 for huggingface

## v2.59.3.post0 (2021-09-22)

### Documentation Changes

 * Info about offline s3 bucket key when creating feature group

## v2.59.3 (2021-09-20)

## v2.59.2 (2021-09-15)

### Bug Fixes and Other Changes

 * unit tests for KIX and remove regional calls to boto

### Documentation Changes

 * Remove Shortbread

## v2.59.1.post0 (2021-09-13)

### Documentation Changes

 * update experiment config doc on fit method

## v2.59.1 (2021-09-02)

### Bug Fixes and Other Changes

 * pin docker to 5.0.0

## v2.59.0 (2021-09-01)

### Features

 * Add KIX account for SM XGBoost 1.2-2 and 1.3-1

### Bug Fixes and Other Changes

 * revert #2572 and address #2611

## v2.58.0 (2021-08-31)

### Features

 * update debugger for KIX
 * support displayName and description for pipeline steps

### Bug Fixes and Other Changes

 * localmode subprocess parent process not sending SIGTERM to child

## v2.57.0 (2021-08-30)

### Deprecations and Removals

 * Remove stale S3DownloadMode from test_session.py

### Features

 * update clarify imageURI for KIX

### Bug Fixes and Other Changes

 * propagate KMS key to model.deploy
 * Propagate tags and VPC configs to repack model steps

## v2.56.0 (2021-08-26)

### Features

 * Add NEO KIX Configuration
 * Algorithms region launch on KIX

### Bug Fixes and Other Changes

 * remove dots from CHANGELOG

## v2.55.0 (2021-08-25)

### Features

 * Add information of Amazon-provided analysis image used by Model Monitor

### Bug Fixes and Other Changes

 * Update Changelog to fix release
 * Fixing the order of populating container list
 * pass network isolation config to pipelineModel
 * Deference symbolic link when create tar file
 * multiprocess issue in feature_group.py
 * deprecate tag logic on Association

### Documentation Changes

 * add dataset_definition to processing page

## v2.54.0 (2021-08-16)

### Features

 * add pytorch 1.5.1 eia configuration

### Bug Fixes and Other Changes

 * issue #2253 where Processing job in Local mode would call Describe API

## v2.53.0 (2021-08-12)

### Features

 * support tuning step parameter range parameterization + support retry strategy in tuner

## v2.52.2.post0 (2021-08-11)

### Documentation Changes

 * clarify that default_bucket creates a bucket
 * Minor updates to Clarify API documentation

## v2.52.2 (2021-08-10)

### Bug Fixes and Other Changes

 * sklearn integ tests, remove swallowing exception on feature group delete attempt
 * sklearn integ test for custom bucket

### Documentation Changes

 * Fix dataset_definition links
 * Document LambdaModel and LambdaPredictor classes

## v2.52.1 (2021-08-06)

### Bug Fixes and Other Changes

 * revert #2251 changes for sklearn processor

## v2.52.0 (2021-08-05)

### Features

 * processors that support multiple Python files, requirements.txt, and dependencies.
 * support step object in step depends on list

### Bug Fixes and Other Changes

 * enable isolation while creating model from job
 * update `sagemaker.serverless` integration test
 * Use correct boto model name for RegisterModelStep properties

## v2.51.0 (2021-08-03)

### Features

 * add LambdaStep support for SageMaker Pipelines
 * support JsonGet for all step types

## v2.50.1 (2021-08-02)

### Bug Fixes and Other Changes

 * null checks for uploaded_code and entry_point

### Documentation Changes

 * update sagemaker.estimator.EstimatorBase
 * Mark baseline as optional in KernelSHAP.

## v2.50.0 (2021-07-28)

### Features

 * add KIX region to image_uris

### Bug Fixes and Other Changes

 * Rename `PredictorBase.delete_endpoint` as `PredictorBase.delete_predictor`
 * incorrect default argument for callback output parameter

### Documentation Changes

 * Remove years from copyright boilerplate
 * Fix documentation formatting for PySpark and SparkJar processors

### Testing and Release Infrastructure

 * enable py38 tox env

## v2.49.2 (2021-07-21)

### Bug Fixes and Other Changes

 * order of populating container list
 * upgrade Adobe Analytics cookie to 3.0

## v2.49.1 (2021-07-19)

### Bug Fixes and Other Changes

 * Set flag when debugger is disabled
 * KMS Key fix for kwargs
 * Update BiasConfig to accept multiple facet params

### Documentation Changes

 * Update huggingface estimator documentation

## v2.49.0 (2021-07-15)

### Features

 * Adding serial inference pipeline support to RegisterModel Step

### Documentation Changes

 * add tuning step get_top_model_s3_uri and callback step to doc
 * links for HF in sdk
 * Add Clarify module to Model Monitoring API docs

## v2.48.2 (2021-07-12)

### Bug Fixes and Other Changes

 * default time for compilation jobs
 * skip hf inference test

## v2.48.1 (2021-07-08)

### Bug Fixes and Other Changes

 * skip HF inference test
 * remove upsert from test_workflow

### Documentation Changes

 * Add Hugging Face docs
 * add tuning step to doc

## v2.48.0 (2021-07-07)

### Features

 * HuggingFace Inference

### Bug Fixes and Other Changes

 * add support for SageMaker workflow tuning step

## v2.47.2.post0 (2021-07-01)

### Documentation Changes

 * smddp 1.2.1 release note / convert md to rst
 * add smd model parallel 1.4.0 release note / restructure doc files

## v2.47.2 (2021-06-30)

### Bug Fixes and Other Changes

 * handle tags when upsert pipeine

## v2.47.1 (2021-06-27)

### Bug Fixes and Other Changes

 * revert "fix: jsonGet interpolation issue 2426 + allow step depends on pass in step instance (#2477)"

## v2.47.0 (2021-06-25)

### Features

 * support job_name_prefix for Clarify

### Bug Fixes and Other Changes

 * Add configuration option with headers for Clarify Explainability
 * jsonGet interpolation issue 2426 + allow step depends on pass in step instance
 * add default retries to feature group ingestion.
 * Update using_pytorch.rst
 * kms key does not propapate in register model step
 * Correctly interpolate Callback output parameters

## v2.46.1 (2021-06-22)

### Bug Fixes and Other Changes

 * Register model step tags

### Documentation Changes

 * update to include new batch_get_record api call
 * Correct type annotation for TrainingStep inputs
 * introduce input mode FastFile
 * update hf transformer version

## v2.46.0 (2021-06-15)

### Features

 * Add HF transformer version 4.6.1

### Bug Fixes and Other Changes

 * encode localmode payload to UTF-8
 * call DescribeDomain as fallback in get_execution_role
 * parameterize PT and TF version for HuggingFace tests

### Documentation Changes

 * Add import statement in Batch Transform Overview doc

## v2.45.0 (2021-06-07)

### Features

 * Add support for Callback steps in model building pipelines

## v2.44.0 (2021-06-01)

### Features

 * support endpoint_name_prefix, seed and version for Clarify

## v2.43.0 (2021-05-31)

### Features

 * add xgboost framework version 1.3-1

### Bug Fixes and Other Changes

 * remove duplicated tags in _append_project_tags

## v2.42.1 (2021-05-27)

### Bug Fixes and Other Changes

 * default value removed if zero for integer param

## v2.42.0 (2021-05-24)

### Features

 * support for custom pipeline execution name
 * Add data ingestion only data-wrangler flow recipe generation helper function

### Bug Fixes and Other Changes

 * add kms key for processing job code upload
 * remove failing notebooks from notebook pr test
 * fix in and not in condition bug
 * Update overview.rst

### Documentation Changes

 * Update "Ask a question" contact link
 * Update smdp docs with sparse_as_dense support

## v2.41.0 (2021-05-17)

### Features

 * add pipeline experiment config
 * add data wrangler processor
 * support RetryStrategy for training jobs

### Bug Fixes and Other Changes

 * fix repack pipeline step by putting inference.py in "code" sub dir
 * add data wrangler image uri
 * fix black-check errors

## v2.40.0 (2021-05-11)

### Features

 * add xgboost framework version 1.2-2

### Bug Fixes and Other Changes

 * fix get_execution_role on Studio
 * [fix] Check py_version existence in RegisterModel step

### Documentation Changes

 * SM Distributed EFA Launch

## v2.39.1 (2021-05-05)

### Bug Fixes and Other Changes

 * RegisterModel step and custom dependency support

### Documentation Changes

 * reverting SageMaker distributed data parallel EFA doc updates
 * adding new version, SM dist. data parallel 1.2.0.
 * add current Hugging Face supported versions
 * SMDDP 1.2.0 release notes

## v2.39.0.post0 (2021-05-04)

### Testing and Release Infrastructure

 * disable smdataparallel tests

## v2.39.0 (2021-04-28)

### Features

 * Add HF transformer version 4.5.0

### Bug Fixes and Other Changes

 * Allow hyperparameters in Tensorflow estimator to be parameterized

### Testing and Release Infrastructure

 * black format unit tests

## v2.38.0 (2021-04-21)

### Features

 * support multiprocess feature group ingest (#2111)

## v2.37.0 (2021-04-20)

### Features

 * add experiment_config for clarify processing job

### Documentation Changes

 * release notes for smdistributed.dataparallel v1.1.2

## v2.36.0 (2021-04-19)

### Features

 * enable smdataparallel custom mpi options support

## v2.35.0 (2021-04-14)

### Features

 * add support for PyTorch 1.8.1

### Bug Fixes and Other Changes

 * boto3 client param updated for feature store
 * Updated release notes and API doc for smd model parallel 1.3.1

## v2.34.0 (2021-04-12)

### Features

 * Add support for accelerator in Clarify

### Bug Fixes and Other Changes

 * add Documentation for how to use
 * enable local mode tests that were skipped
 * add integ test for HuggingFace with TensorFlow

### Documentation Changes

 * release notes for smdistributed.dataparallel v1.1.1
 * fixing the SageMaker distributed version references

### Testing and Release Infrastructure

 * pin version for ducutils

## v2.33.0 (2021-04-05)

### Features

 * Add environment variable support for SageMaker training job

### Bug Fixes and Other Changes

 * add version length mismatch validation for HuggingFace
 * Disable debugger when checkpointing is enabled with distributed training
 * map user context is list associations response

### Testing and Release Infrastructure

 * disable_profiler on mx-horovod test

## v2.32.1 (2021-04-01)

### Bug Fixes and Other Changes

 * disable profiler in some release tests
 * remove outdated notebook from test
 * add compilation option for ml_eia2
 * add short version to smdataparallel supported list

### Documentation Changes

 * creating a "latest" version sm distributed docs
 * add docs for Sagemaker Model Parallel 1.3, released with PT 1.8
 * update PyTorch version in doc

## v2.32.0 (2021-03-26)

### Features

 * upgrade neo mxnet to 1.8
 * Enable Profiler in China Regions

### Bug Fixes and Other Changes

 * use workflow parameters in training hyperparameters (#2114) (#2115)
 * skip HuggingFace tests in regions without p2 instances

### Documentation Changes

 * add Feature Store methods docs

## v2.31.1 (2021-03-23)

### Bug Fixes and Other Changes

 * added documentation for Hugging Face Estimator
 * mark HuggingFace tests as release tests

### Documentation Changes

 * adding version 1.1.0 docs for smdistributed.dataparallel

## v2.31.0 (2021-03-23)

### Features

 * add HuggingFace framework estimator
 * update TF framework version support
 * Support all processor types in ProcessingStep

### Bug Fixes and Other Changes

 * Add pipelines functions.

## v2.30.0 (2021-03-17)

### Features

 * add support for PyTorch 1.8.0
 * Allow users to send custom attributes to the model endpoint

### Bug Fixes and Other Changes

 * use ResolvedOutputS3Uir for Hive DDL LOCATION
 * Do lazy initialization in predictor

## v2.29.2 (2021-03-11)

### Bug Fixes and Other Changes

 * move pandas to required dependency from specific use cases

## v2.29.1 (2021-03-09)

### Bug Fixes and Other Changes

 * return all failed row indices in feature_group.ingest
 * move service-role path parsing for AmazonSageMaker-ExecutionRole for get_execution_role() into except block of IAM get_role() call and add warning message
 * add description parameter for RegisterModelStep
 * add type annotations for Lineage

### Documentation Changes

 * remove ellipsis from CHANGELOG.md

## v2.29.0 (2021-03-04)

### Features

 * add support for TensorFlow 2.4.1 for training, inference and data parallel
 * Support profiler config in the pipeline training job step
 * support PyTorch 1.7.1 training, inference and data parallel

## v2.28.0 (2021-03-03)

### Features

 * support creating endpoints with model images from private registries

## v2.27.1 (2021-03-03)

### Bug Fixes and Other Changes

 * Change Estimator.logs() to use latest_training_job.name
 * mask creds from docker commands in local mode. Closes #2118

### Documentation Changes

 * fix pipelines processing step typo
 * remove double 'enable-network-isolation' description

## v2.27.0 (2021-03-01)

### Features

 * add inference_id to predict

### Bug Fixes and Other Changes

 * disable profiler by default for regions not support it

### Documentation Changes

 * add TF 2.4.1 support to sm distributed data parallel docs and other updates

## v2.26.0 (2021-02-26)

### Features

 * Add Framework Version support for PyTorch compilation (Neo)

### Bug Fixes and Other Changes

 * add mxnet 1.7.0 eia configuration
 * update source constructor for lineage action and artifact

### Documentation Changes

 * fix typo in create_monitoring_schedule method

## v2.25.2 (2021-02-25)

### Bug Fixes and Other Changes

 * Use the output path to store the Clarify config file
 * feature group should ignore nan values
 * ignore failing smdataparallel test
 * Add tests for Training job & Transform job in visualizer
 * visualizer for pipeline processing job steps

### Documentation Changes

 * update doc for Elastic Inference MXNet 1.7.0

## v2.25.1 (2021-02-20)

### Bug Fixes and Other Changes

 * Add tests for visualizer to improve test coverage

### Documentation Changes

 * specify correct return type

### Testing and Release Infrastructure

 * rename canary_quick pytest mark to release

## v2.25.0 (2021-02-19)

### Features

 * Enable step caching
 * Add other Neo supported regions for Inferentia inference images

### Bug Fixes and Other Changes

 * remove FailStep from pipelines
 * use sagemaker_session in workflow tests
 * use ECR public for multidatamodel tests
 * add the mapping from py3 to cuda11 images
 * Add 30s cap time for tag tests
 * add build spec for slow tests
 * mark top 10 slow tests
 * remove slow test_run_xxx_monitor_baseline tests
 * pin astroid to 2.4.2

### Testing and Release Infrastructure

 * unmark more flaky integ tests
 * remove canary_quick pytest mark from flaky/unnecessary tests
 * remove python3.8 from buildspec
 * remove py38 tox env
 * fix release buildspec typo
 * unblock regional release builds
 * lower test TPS for experiment analytics
 * move package preparation and publishing to the deploy step

## v2.24.5 (2021-02-12)

### Bug Fixes and Other Changes

 * test_tag/test_tags method assert fix in association tests

### Documentation Changes

 * removing mention of TF 2.4 from SM distributed model parallel docs
 * adding details about mpi options, other small updates

## v2.24.4 (2021-02-09)

### Bug Fixes and Other Changes

 * add integration test for listing artifacts by type
 * List Associations integ tests

## v2.24.3 (2021-02-04)

### Bug Fixes and Other Changes

 * Remove pytest fixture and fix test_tag/s method

## v2.24.2 (2021-02-03)

### Bug Fixes and Other Changes

 * use 3.5 version of get-pip.py
 * SM DDP release notes/changelog files

### Documentation Changes

 * adding versioning to sm distributed data parallel docs

## v2.24.1 (2021-01-28)

### Bug Fixes and Other Changes

 * fix collect-tests tox env
 * create profiler specific unsupported regions
 * Update smd_model_parallel_pytorch.rst

## v2.24.0 (2021-01-22)

### Features

 * add support for Std:Join for pipelines
 * Map image name to image uri
 * friendly names for short URIs

### Bug Fixes and Other Changes

 * increase allowed time for search to get updated
 * refactor distribution config construction

### Documentation Changes

 * Add SMP 1.2.0 API docs

## v2.23.6 (2021-01-20)

### Bug Fixes and Other Changes

 * add artifact, action, context to virsualizer

## v2.23.5 (2021-01-18)

### Bug Fixes and Other Changes

 * increase time allowed for trial components to index

## v2.23.4.post0 (2021-01-14)

### Documentation Changes

 * update predict_fn implementation for PyTorch EIA 1.5.1

## v2.23.4 (2021-01-13)

### Bug Fixes and Other Changes

 * remove captureWarninig setting

## v2.23.3 (2021-01-12)

### Bug Fixes and Other Changes

 * improve optional dependency error message
 * add debugger rule container account in PDT
 * assert step execution first in pipeline test
 * add service inserted fields to generated Hive DDL

### Documentation Changes

 * fix description for max_wait
 * use correct classpath in V2 alias documentation.
 * Bad arg name in feat-store ingestion manager

## v2.23.2 (2021-01-06)

### Bug Fixes and Other Changes

 * remove shell=True in subprocess.check_output
 * use SecurityConfig dict key

### Documentation Changes

 * remove D212 from ignore to comply with PEP257 standards

## v2.23.1 (2020-12-29)

### Bug Fixes and Other Changes

 * update git utils temp file
 * Allow online store only FeatureGroups

### Documentation Changes

 * inform contributors when not to mark integration tests as canaries
 * adding change log for smd model parallel

## v2.23.0 (2020-12-23)

### Features

 * Add support for actions in debugger rules.

### Bug Fixes and Other Changes

 * include sparkml 2.4 in image uri config properly
 * Mount metadata dir only if it exists
 * allow urllib3 1.26

## v2.22.0 (2020-12-22)

### Features

 * Support local mode for Amazon SageMaker Processing jobs

### Bug Fixes and Other Changes

 * Add API enhancements for SMP
 * adjust naming convention; fix links
 * lower value used in featurestore test

### Documentation Changes

 * Update GTDD instructions

## v2.21.0 (2020-12-21)

### Features

 * remove D205 to enable PEP257 Docstring Conventions

### Bug Fixes and Other Changes

 * Pin smdebug-rulesconfig to 1.0.0
 * use itertuples to ingest pandas dataframe to FeatureStore

## v2.20.0 (2020-12-16)

### Features

 * add dataset definition support for processing jobs

### Bug Fixes and Other Changes

 * include workflow integ tests with clarify and debugger enabled
 * only run DataParallel and EdgePackaging tests in supported regions

### Documentation Changes

 * fix smp code example, add note for CUDA 11 to sdp
 * adding note about CUDA 11 to SMP. Small title update PyTorch

## v2.19.0 (2020-12-08)

### Features

 * add tensorflow 1.15.4 and 2.3.1 as valid versions
 * add py36 as valid python version for pytorch 1.6.0
 * auto-select container version for p4d and smdistributed
 * add edge packaging job support
 * Add Clarify Processor, Model Bias, Explainability, and Quality Monitors support. (#494)
 * add model parallelism support
 * add data parallelism support (#454) (#511)
 * support creating and updating profiler in training job (#444) (#526)

### Bug Fixes and Other Changes

 * bump boto3 and smdebug_rulesconfig versions for reinvent and enable data parallel integ tests
 * run UpdateTrainingJob tests only during allowed secondary status
 * Remove workarounds and apply fixes to Clarify and MM integ tests
 * add p4d to smdataparallel supported instances
 * Mount metadata directory when starting local mode docker container
 * add integ test for profiler
 * Re-enable model monitor integration tests.

### Documentation Changes

 * add SageMaker distributed libraries documentation
 * update documentation for the new SageMaker Debugger APIs
 * minor updates to doc strings

## v2.18.0 (2020-12-03)

### Features

 * all de/serializers support content type
 * warn on 'Stopped' (non-Completed) jobs
 * all predictors support serializer/deserializer overrides

### Bug Fixes and Other Changes

 * v2 upgrade tool should ignore cell starting with '%'
 * use iterrows to iterate pandas dataframe
 * check for distributions in TF estimator

### Documentation Changes

 * Update link to Sagemaker PyTorch Docker Containers
 * create artifact restricted to SM context note

### Testing and Release Infrastructure

 * remove flaky assertion in test_integ_history_server
 * adjust assertion of TensorFlow MNIST test

## v2.17.0 (2020-12-02)

### Features

 * bump minor version for re:Invent 2020 features

## v2.16.4 (2020-12-01)

### Features

 * Add re:Invent 2020 features

### Bug Fixes and Other Changes

 * use eia python version fixture in integration tests
 * bump version to 2.17.0 for re:Invent-2020

### Documentation Changes

 * add feature store documentation

## v2.16.3.post0 (2020-11-17)

### Testing and Release Infrastructure

 * use ECR-hosted image for ubuntu:16.04

## v2.16.3 (2020-11-11)

### Bug Fixes and Other Changes

 * fix failures for multiple spark run() invocations

## v2.16.2 (2020-11-09)

### Bug Fixes and Other Changes

 * create default bucket only if needed

## v2.16.1 (2020-10-28)

### Bug Fixes and Other Changes

 * ensure 1p algos are compatible with forward-port

## v2.16.0.post0 (2020-10-28)

### Documentation Changes

 * clarify non-breaking changes after v1 forward port

## v2.16.0 (2020-10-27)

### Features

 * update image uri for neo tensorflow

## v2.15.4 (2020-10-26)

### Bug Fixes and Other Changes

 * add kms_key optional arg to Pipeline.deploy()

### Documentation Changes

 * Debugger API - improve docstrings and add examples

## v2.15.3 (2020-10-20)

### Bug Fixes and Other Changes

 * refactor _create_model_request

## v2.15.2 (2020-10-19)

### Bug Fixes and Other Changes

 * preserve model_dir bool value
 * refactor out batch transform job input generation

## v2.15.1 (2020-10-15)

### Bug Fixes and Other Changes

 * include more notebook tests, logger to warn
 * include managed spot training notebook test
 * add missing account IDs for af-south-1 and eu-south-1

## v2.15.0 (2020-10-07)

### Features

 * add network isolation support for PipelineModel
 * forward-port v1 names as deprecated aliases

### Bug Fixes and Other Changes

 * include additional docstyle improvements
 * check optional keyword before accessing
 * use local updated args; use train_max_wait
 * cross-platform file URI for Processing
 * update kwargs target attribute

### Documentation Changes

 * fix Spark class links
 * kwargs descriptions include clickable links
 * fix broken link to moved notebook

## v2.14.0 (2020-10-05)

### Features

 * upgrade Neo MxNet to 1.7

### Bug Fixes and Other Changes

 * add a condition to retrieve correct image URI for xgboost

## v2.13.0 (2020-09-30)

### Features

 * add xgboost framework version 1.2-1

### Bug Fixes and Other Changes

 * revert "feature: upgrade Neo MxNet to 1.7 (#1928)"

## v2.12.0 (2020-09-29)

### Features

 * upgrade Neo MxNet to 1.7

## v2.11.0 (2020-09-28)

### Features

 * Add SDK support for SparkML Serving Container version 2.4

### Bug Fixes and Other Changes

 * pin pytest version <6.1.0 to avoid pytest-rerunfailures breaking changes
 * temporarily skip the MxNet Neo test until we fix them

### Documentation Changes

 * fix conda setup for docs

## v2.10.0 (2020-09-23)

### Features

 * add inferentia pytorch inference container config

## v2.9.2 (2020-09-21)

### Bug Fixes and Other Changes

 * allow kms encryption upload for processing

## v2.9.1 (2020-09-17)

### Bug Fixes and Other Changes

 * update spark image_uri config with eu-north-1 account

## v2.9.0 (2020-09-17)

### Features

 * add MXNet 1.7.0 images

### Documentation Changes

 * removed Kubernetes workflow content

## v2.8.0 (2020-09-16)

### Features

 * add spark processing support to processing jobs

### Bug Fixes and Other Changes

 * remove DataFrame assert from unrelated test

## v2.7.0 (2020-09-15)

### Features

 * reshape Parents into experiment analytics dataframe

## v2.6.0 (2020-09-14)

### Features

 * add model monitor image accounts for af-south-1 and eu-south-1

### Bug Fixes and Other Changes

 * enforce some docstyle conventions

### Documentation Changes

 * fix CSVSerializer typo in v2.rst

## v2.5.5 (2020-09-10)

### Bug Fixes and Other Changes

 * update PyTorch 1.6.0 inference image uri config
 * set use_spot_instances and max_wait as init params from job description
 * run integ tests when image_uri_config jsons are changed
 * Revert "fix: update pytorch inference 1.6 image uri config (#1873)"
 * update pytorch inference 1.6 image uri config

### Documentation Changes

 * fix typo in v2.rst

### Testing and Release Infrastructure

 * fix PyTorch inference packed model integ test

## v2.5.4 (2020-09-08)

### Bug Fixes and Other Changes

 * update max_run_wait to max_wait in v2.rst for estimator parameters
 * Updating regional account ids for af-south-1 and eu-south-1
 * add account ids for af-south-1 and eu-south-1 for debugger rules

## v2.5.3 (2020-09-02)

### Bug Fixes and Other Changes

 * Revert "change: update image uri config for pytorch 1.6.0 inference (#1864)"
 * update image uri config for pytorch 1.6.0 inference
 * add missing framework version image uri config

## v2.5.2 (2020-08-31)

### Bug Fixes and Other Changes

 * refactor normalization of args for processing
 * set TF 2.1.1 as highest py2 version for TF
 * decrease integ test concurrency and increase delay between retries

## v2.5.1 (2020-08-27)

### Bug Fixes and Other Changes

 * formatting changes from updates to black

## v2.5.0 (2020-08-25)

### Features

 * add mypy tox target

### Bug Fixes and Other Changes

 * break out methods to get processing arguments
 * break out methods to get train arguments

## v2.4.2 (2020-08-24)

### Bug Fixes and Other Changes

 * check ast node on later renamers for cli v2 updater

### Documentation Changes

 * Clarify removals in v2

## v2.4.1 (2020-08-19)

### Bug Fixes and Other Changes

 * update rulesconfig to 0.1.5

## v2.4.0 (2020-08-17)

### Features

 * Neo algorithm accounts for af-south-1 and eu-south-1

### Bug Fixes and Other Changes

 * upgrade pytest and other deps, tox clean-up
 * upgrade airflow to 1.10.11
 * update exception assertion with new api change
 * docs: Add SerDe documentation

## v2.3.0 (2020-08-11)

### Features

 * support TF training 2.3

### Documentation Changes

 * update 1p estimators class description

## v2.2.0 (2020-08-10)

### Features

 * new 1P algorithm accounts for af-south-1 and eu-south-1

### Bug Fixes and Other Changes

 * update debugger us-east-1 account
 * docs: Add information on Amazon SageMaker Operators usage in China

## v2.1.0 (2020-08-06)

### Features

 * add DLC account numbers for af-south-1 and eu-south-1

## v2.0.1 (2020-08-05)

### Bug Fixes and Other Changes

 * use pathlib.PurePosixPath for S3 URLs and Unix paths
 * fix regions for updated RL images

### Documentation Changes

 * update CHANGELOG to reflect v2.0.0 changes

### Testing and Release Infrastructure

 * remove v2-incompatible notebooks from notebook build

## v2.0.0 (2020-08-04)

### Breaking Changes

 * rename s3_input to TrainingInput
 * Move _NumpyDeserializer to sagemaker.deserializers.NumpyDeserializer
 * rename numpy_to_record_serializer to RecordSerializer
 * Move _CsvDeserializer to sagemaker.deserializers and rename to CSVDeserializer
 * Move _JsonSerializer to sagemaker.serializers.JSONSerializer
 * Move _NPYSerializer to sagemaker.serializers and rename to NumpySerializer
 * Move _JsonDeserializer to sagemaker.deserializers.JSONDeserializer
 * Move _CsvSerializer to sagemaker.serializers.CSVSerializer
 * preserve script path when S3 source_dir is provided
 * use image_uris.retrieve() for XGBoost URIs
 * deprecate sagemaker.amazon.amazon_estimator.get_image_uri()
 * deprecate fw_registry module and use image_uris.retrieve() for SparkML
 * deprecate Python SDK CLI
 * Remove the content_types module
 * deprecate unused parameters
 * deprecate fw_utils.create_image_uri()
 * use images_uris.retrieve() for Debugger
 * deprecate fw_utils.parse_s3_url in favor of s3.parse_s3_url
 * deprecate unused functions from utils and fw_utils
 * Remove content_type and accept parameters from Predictor
 * Add parameters to deploy and remove parameters from create_model
 * Add LibSVM serializer for XGBoost predictor
 * move ShuffleConfig from sagemaker.session to sagemaker.inputs
 * deprecate get_ecr_image_uri_prefix
 * rename estimator.train_image() to estimator.training_image_uri()
 * deprecate is_version_equal_or_higher and is_version_equal_or_lower
 * default wait=True for HyperparameterTuner.fit() and Transformer.transform()
 * remove unused bin/sagemaker-submit file

### Features

 * start new module for retrieving prebuilt SageMaker image URIs
 * handle separate training/inference images and EI in image_uris.retrieve
 * add support for Amazon algorithms in image_uris.retrieve()
 * Add pandas deserializer
 * Remove LegacySerializer and LegacyDeserializer
 * Add sparse matrix serializer
 * Add v2 SerDe compatability
 * Add JSON Lines serializer
 * add framework upgrade tool
 * add 1p algorithm image_uris migration tool
 * Update migration tool to support breaking changes to create_model
 * support PyTorch 1.6 training

### Bug Fixes and Other Changes

 * handle named variables in v2 migration tool
 * add modifier for s3_input class
 * add XGBoost support to image_uris.retrieve()
 * add MXNet configuration to image_uris.retrieve()
 * add remaining Amazon algorithms for image_uris.retrieve()
 * add PyTorch configuration for image_uris.retrieve()
 * make image_scope optional for some images in image_uris.retrieve()
 * separate logs() from attach()
 * use image_uris.retrieve instead of fw_utils.create_image_uri for DLC frameworks
 * use images_uris.retrieve() for scikit-learn classes
 * use image_uris.retrieve() for RL images
 * Rename BaseDeserializer.deserialize data parameter
 * Add allow_pickle parameter to NumpyDeserializer
 * Fix scipy.sparse imports
 * Improve code style of SerDe compatibility
 * use image_uris.retrieve for Neo and Inferentia images
 * use generated RL version fixtures and update Ray version
 * use image_uris.retrieve() for ModelMonitor default image
 * use _framework_name for 'protected' attribute
 * Fix JSONLinesDeserializer
 * upgrade TFS version and fix py_versions KeyError
 * Fix PandasDeserializer tests to more accurately mock response
 * don't require instance_type for image_uris.retrieve() if only one option
 * ignore code cells with shell commands in v2 migration tool
 * Support multiple Accept types

### Documentation Changes

 * fix pip install command
 * document name changes for TFS classes
 * document v2.0.0 changes
 * update KFP full pipeline

### Testing and Release Infrastructure

 * generate Chainer latest version fixtures from config
 * use generated TensorFlow version fixtures
 * use generated MXNet version fixtures

## v1.72.0 (2020-07-29)

### Features

 * Neo: Add Granular Target Description support for compilation

### Documentation Changes

 * Add xgboost doc on bring your own model
 * fix typos on processing docs

## v1.71.1 (2020-07-27)

### Bug Fixes and Other Changes

 * remove redundant information from the user_agent string.

### Testing and Release Infrastructure

 * use unique model name in TFS integ tests
 * use pytest-cov instead of coverage

## v1.71.0 (2020-07-23)

### Features

 * Add mpi support for mxnet estimator api

### Bug Fixes and Other Changes

 * use 'sagemaker' logger instead of root logger
 * account for "py36" and "py37" in image tag parsing

## v1.70.2 (2020-07-22)

### Bug Fixes and Other Changes

 * convert network_config in processing_config to dict

### Documentation Changes

 * Add ECR URI Estimator example

## v1.70.1 (2020-07-21)

### Bug Fixes and Other Changes

 * Nullable fields in processing_config

## v1.70.0 (2020-07-20)

### Features

 * Add model monitor support for us-gov-west-1
 * support TFS 2.2

### Bug Fixes and Other Changes

 * reshape Artifacts into data frame in ExperimentsAnalytics

### Documentation Changes

 * fix MXNet version info for requirements.txt support

## v1.69.0 (2020-07-09)

### Features

 * Add ModelClientConfig Fields for Batch Transform

### Documentation Changes

 * add KFP Processing component

## v2.0.0.rc1 (2020-07-08)

### Breaking Changes

 * Move StreamDeserializer to sagemaker.deserializers
 * Move StringDeserializer to sagemaker.deserializers
 * rename record_deserializer to RecordDeserializer
 * remove "train_" where redundant in parameter/variable names
 * Add BytesDeserializer
 * rename image to image_uri
 * rename image_name to image_uri
 * create new inference resources during model.deploy() and model.transformer()
 * rename session parameter to sagemaker_session in S3 utility classes
 * rename distributions to distribution in TF/MXNet estimators
 * deprecate update_endpoint arg in deploy()
 * create new inference resources during estimator.deploy() or estimator.transformer()
 * deprecate delete_endpoint() for estimators and HyperparameterTuner
 * refactor Predictor attribute endpoint to endpoint_name
 * make instance_type optional for Airflow model configs
 * refactor name of RealTimePredictor to Predictor
 * remove check for Python 2 string in sagemaker.predictor._is_sequence_like()
 * deprecate sagemaker.utils.to_str()
 * drop Python 2 support

### Features

 * add BaseSerializer and BaseDeserializer
 * add Predictor.update_endpoint()

### Bug Fixes and Other Changes

 * handle "train_*" renames in v2 migration tool
 * handle image_uri rename for Session methods in v2 migration tool
 * Update BytesDeserializer accept header
 * handle image_uri rename for estimators and models in v2 migration tool
 * handle image_uri rename in Airflow model config functions in v2 migration tool
 * update migration tool for S3 utility functions
 * set _current_job_name and base_tuning_job_name in HyperparameterTuner.attach()
 * infer base name from job name in estimator.attach()
 * ensure generated names are < 63 characters when deploying compiled models
 * add TF migration documentation to error message

### Documentation Changes

 * update documentation with v2.0.0.rc1 changes
 * remove 'train_*' prefix from estimator parameters
 * update documentation for image_name/image --> image_uri

### Testing and Release Infrastructure

 * refactor matching logic in v2 migration tool
 * add cli modifier for RealTimePredictor and derived classes
 * change coverage settings to reduce intermittent errors
 * clean up pickle.load logic in integ tests
 * use fixture for Python version in framework integ tests
 * remove assumption of Python 2 unit test runs

## v1.68.0 (2020-07-07)

### Features

 * add spot instance support for AlgorithmEstimator

### Documentation Changes

 * add xgboost documentation for inference

## v1.67.1.post0 (2020-07-01)

### Documentation Changes

 * add Step Functions SDK info

## v1.67.1 (2020-06-30)

### Bug Fixes and Other Changes

 * add deprecation warnings for estimator.delete_endpoint() and tuner.delete_endpoint()

## v1.67.0 (2020-06-29)

### Features

 * Apache Airflow integration for SageMaker Processing Jobs

### Bug Fixes and Other Changes

 * fix punctuation in warning message

### Testing and Release Infrastructure

 * address warnings about pytest custom marks, error message checking, and yaml loading
 * mark long-running cron tests
 * fix tox test dependencies and bump coverage threshold to 86%

## v1.66.0 (2020-06-25)

### Features

 * add 3.8 as supported python version

### Testing and Release Infrastructure

 * upgrade airflow to latest stable version
 * update feature request issue template

## v1.65.1.post1 (2020-06-24)

### Testing and Release Infrastructure

 * add py38 to buildspecs

## v1.65.1.post0 (2020-06-22)

### Documentation Changes

 * document that Local Mode + local code doesn't support dependencies arg

### Testing and Release Infrastructure

 * upgrade Sphinx to 3.1.1

## v1.65.1 (2020-06-18)

### Bug Fixes and Other Changes

 * remove include_package_data=True from setup.py

### Documentation Changes

 * add some clarification to Processing docs

### Testing and Release Infrastructure

 * specify what kinds of clients in PR template

## v1.65.0 (2020-06-17)

### Features

 * support for describing hyperparameter tuning job

### Bug Fixes and Other Changes

 * update distributed GPU utilization warning message
 * set logs to False if wait is False in AutoML
 * workflow passing spot training param to training job

## v2.0.0.rc0 (2020-06-17)

### Breaking Changes

 * remove estimator parameters for TF legacy mode
 * remove legacy `TensorFlowModel` and `TensorFlowPredictor` classes
 * force image URI to be passed for legacy TF images
 * rename `sagemaker.tensorflow.serving` to `sagemaker.tensorflow.model`
 * require `framework_version` and `py_version` for framework estimator and model classes
 * change `Model` parameter order to make `model_data` optional

### Bug Fixes and Other Changes

 * add v2 migration tool

### Documentation Changes

 * update TF documentation to reflect breaking changes and how to upgrade
 * start v2 usage and migration documentation

### Testing and Release Infrastructure

 * remove scipy from dependencies
 * remove TF from optional dependencies

## v1.64.1 (2020-06-16)

### Bug Fixes and Other Changes

 * include py38 tox env and some dependency upgrades

## v1.64.0 (2020-06-15)

### Features

 * add support for SKLearn 0.23

## v1.63.0 (2020-06-12)

### Features

 * Allow selecting inference response content for automl generated models
 * Support for multi variant endpoint invocation with target variant param

### Documentation Changes

 * improve docstring and remove unavailable links

## v1.62.0 (2020-06-11)

### Features

 * Support for multi variant endpoint invocation with target variant param

### Bug Fixes and Other Changes

 * Revert "feature: Support for multi variant endpoint invocation with target variant param (#1571)"
 * make instance_type optional for prepare_container_def
 * docs: workflows navigation

### Documentation Changes

 * fix typo in MXNet documentation

## v1.61.0 (2020-06-09)

### Features

 * Use boto3 DEFAULT_SESSION when no boto3 session specified.

### Bug Fixes and Other Changes

 * remove v2 Session warnings
 * upgrade smdebug-rulesconfig to 0.1.4
 * explicitly handle arguments in create_model for sklearn and xgboost

## v1.60.2 (2020-05-29)

### Bug Fixes and Other Changes

 * [doc] Added Amazon Components for Kubeflow Pipelines

## v1.60.1.post0 (2020-05-28)

### Documentation Changes

 * clarify that entry_point must be in the root of source_dir (if applicable)

## v1.60.1 (2020-05-27)

### Bug Fixes and Other Changes

 * refactor the navigation

### Documentation Changes

 * fix undoc directive; removes extra tabs

## v1.60.0.post0 (2020-05-26)

### Documentation Changes

 * remove some duplicated documentation from main README
 * fix TF requirements.txt documentation

## v1.60.0 (2020-05-25)

### Features

 * support TensorFlow training 2.2

### Bug Fixes and Other Changes

 * blacklist unknown xgboost image versions
 * use format strings instead of os.path.join for S3 URI in S3Downloader

### Documentation Changes

 * consolidate framework version and image information

## v1.59.0 (2020-05-21)

### Features

 * MXNet elastic inference support

### Bug Fixes and Other Changes

 * add Batch Transform data processing options to Airflow config
 * add v2 warning messages
 * don't try to use local output path for KMS key in Local Mode

### Documentation Changes

 * add instructions for how to enable 'local code' for Local Mode

## v1.58.4 (2020-05-20)

### Bug Fixes and Other Changes

 * update AutoML default max_candidate value to use the service default
 * add describe_transform_job in session class

### Documentation Changes

 * clarify support for requirements.txt in Tensorflow docs

### Testing and Release Infrastructure

 * wait for DisassociateTrialComponent to take effect in experiment integ test cleanup

## v1.58.3 (2020-05-19)

### Bug Fixes and Other Changes

 * update DatasetFormat key name for sagemakerCaptureJson

### Documentation Changes

 * update Processing job max_runtime_in_seconds docstring

## v1.58.2.post0 (2020-05-18)

### Documentation Changes

 * specify S3 source_dir needs to point to a tar file
 * update PyTorch BYOM topic

## v1.58.2 (2020-05-13)

### Bug Fixes and Other Changes

 * address flake8 error

## v1.58.1 (2020-05-11)

### Bug Fixes and Other Changes

 * upgrade boto3 to 1.13.6

## v1.58.0 (2020-05-08)

### Features

 * support inter container traffic encryption for processing jobs

### Documentation Changes

 * add note that v2.0.0 plans have been posted

## v1.57.0 (2020-05-07)

### Features

 * add tensorflow training 1.15.2 py37 support
 * PyTorch 1.5.0 support

## v1.56.3 (2020-05-06)

### Bug Fixes and Other Changes

 * update xgboost latest image version

## v1.56.2 (2020-05-05)

### Bug Fixes and Other Changes

 * training_config returns MetricDefinitions
 * preserve inference script in model repack.

### Testing and Release Infrastructure

 * support Python 3.7

## v1.56.1.post1 (2020-04-29)

### Documentation Changes

 * document model.tar.gz structure for MXNet and PyTorch
 * add documentation for EstimatorBase parameters missing from docstring

## v1.56.1.post0 (2020-04-28)

### Testing and Release Infrastructure

 * add doc8 check for documentation files

## v1.56.1 (2020-04-27)

### Bug Fixes and Other Changes

 * add super() call in Local Mode DataSource subclasses
 * fix xgboost image incorrect latest version warning
 * allow output_path without trailing slash in Local Mode training jobs
 * allow S3 folder input to contain a trailing slash in Local Mode

### Documentation Changes

 * Add namespace-based setup for SageMaker Operators for Kubernetes
 * Add note about file URLs for Estimator methods in Local Mode

## v1.56.0 (2020-04-24)

### Features

 * add EIA support for TFS 1.15.0 and 2.0.0

### Bug Fixes and Other Changes

 * use format strings intead of os.path.join for Unix paths for Processing Jobs

## v1.55.4 (2020-04-17)

### Bug Fixes and Other Changes

 * use valid encryption key arg for S3 downloads
 * update sagemaker pytorch containers to external link
 * allow specifying model name when creating a Transformer from an Estimator
 * allow specifying model name in create_model() for TensorFlow, SKLearn, and XGBoost
 * allow specifying model name in create_model() for Chainer, MXNet, PyTorch, and RL

### Documentation Changes

 * fix wget endpoints
 * add Adobe Analytics; upgrade Sphinx and docs environment
 * Explain why default model_fn loads PyTorch-EI models to CPU by default
 * Set theme in conf.py
 * correct transform()'s wait default value to "False"

### Testing and Release Infrastructure

 * move unit tests for updating an endpoint to test_deploy.py
 * move Neo unit tests to a new file and directly use the Model class
 * move Model.deploy unit tests to separate file
 * add Model unit tests for delete_model and enable_network_isolation
 * skip integ tests in PR build if only unit tests are modified
 * add Model unit tests for prepare_container_def and _create_sagemaker_model
 * use Model class for model deployment unit tests
 * split model unit tests by Model, FrameworkModel, and ModelPackage
 * add Model unit tests for all transformer() params
 * add TF batch transform integ test with KMS and network isolation
 * use pytest fixtures in batch transform integ tests to train and upload to S3 only once
 * improve unit tests for creating Transformers and transform jobs
 * add PyTorch + custom model bucket batch transform integ test

## v1.55.3 (2020-04-08)

### Bug Fixes and Other Changes

 * remove .strip() from batch transform
 * allow model with network isolation when creating a Transformer from an Estimator
 * add enable_network_isolation to EstimatorBase

## v1.55.2 (2020-04-07)

### Bug Fixes and Other Changes

 * use .format instead of os.path.join for Processing S3 paths.

### Testing and Release Infrastructure

 * use m5.xlarge instances for "ap-northeast-1" region integ tests.

## v1.55.1 (2020-04-06)

### Bug Fixes and Other Changes

 * correct local mode behavior for CN regions

## v1.55.0.post0 (2020-04-06)

### Documentation Changes

 * fix documentation to provide working example.
 * add documentation for XGBoost
 * Correct comment in SKLearn Estimator about default Python version
 * document inferentia supported version
 * Merge Amazon Sagemaker Operators for Kubernetes and Kubernetes Jobs pages

### Testing and Release Infrastructure

 * turn on warnings as errors for docs builds

## v1.55.0 (2020-03-31)

### Features

 * support cn-north-1 and cn-northwest-1

## v1.54.0 (2020-03-31)

### Features

 * inferentia support

## v1.53.0 (2020-03-30)

### Features

 * Allow setting S3 endpoint URL for Local Session

### Bug Fixes and Other Changes

 * Pass kwargs from create_model to Model constructors
 * Warn if parameter server is used with multi-GPU instance

## v1.52.1 (2020-03-26)

### Bug Fixes and Other Changes

 * Fix local _SageMakerContainer detached mode (aws#1374)

## v1.52.0.post0 (2020-03-25)

### Documentation Changes

 * Add docs for debugger job support in operator

## v1.52.0 (2020-03-24)

### Features

 * add us-gov-west-1 to neo supported regions

## v1.51.4 (2020-03-23)

### Bug Fixes and Other Changes

 * Check that session is a LocalSession when using local mode
 * add tflite to Neo-supported frameworks
 * ignore tags with 'aws:' prefix when creating an EndpointConfig based on an existing one
 * allow custom image when calling deploy or create_model with various frameworks

### Documentation Changes

 * fix description of default model_dir for TF
 * add more details about PyTorch eia

## v1.51.3 (2020-03-12)

### Bug Fixes and Other Changes

 * make repack_model only removes py file when new entry_point provided

## v1.51.2 (2020-03-11)

### Bug Fixes and Other Changes

 * handle empty inputs/outputs in ProcessingJob.from_processing_name()
 * use DLC images for GovCloud

### Testing and Release Infrastructure

 * generate test job name at test start instead of module start

## v1.51.1 (2020-03-10)

### Bug Fixes and Other Changes

 * skip pytorch ei test in unsupported regions

### Documentation Changes

 * correct MultiString/MULTI_STRING docstring

## v1.51.0 (2020-03-09)

### Features

 * pytorch 1.3.1 eia support

### Documentation Changes

 * Update Kubernetes Operator default tag
 * improve docstring for tuner.best_estimator()

## v1.50.18.post0 (2020-03-05)

### Documentation Changes

 * correct Estimator code_location default S3 path

## v1.50.18 (2020-03-04)

### Bug Fixes and Other Changes

 * change default compile model max run to 15 mins

## v1.50.17.post0 (2020-03-03)

### Testing and Release Infrastructure

 * fix PR builds to run on changes to their own buildspecs
 * programmatically determine partition based on region

## v1.50.17 (2020-02-27)

### Bug Fixes and Other Changes

 * upgrade framework versions

## v1.50.16 (2020-02-26)

### Bug Fixes and Other Changes

 * use sagemaker_session when initializing Constraints and Statistics
 * add sagemaker_session parameter to DataCaptureConfig
 * make AutoML.deploy use self.sagemaker_session by default

### Testing and Release Infrastructure

 * unset region during integ tests
 * use sagemaker_session fixture in all Airflow tests
 * remove remaining TF legacy mode integ tests

## v1.50.15 (2020-02-25)

### Bug Fixes and Other Changes

 * enable Neo integ tests

## v1.50.14.post0 (2020-02-24)

### Testing and Release Infrastructure

 * remove TF framework mode notebooks from PR build
 * don't create docker network for all integ tests

## v1.50.14 (2020-02-20)

### Bug Fixes and Other Changes

 * don't use os.path.join for S3 path when repacking TFS model
 * dynamically determine AWS domain based on region

## v1.50.13 (2020-02-19)

### Bug Fixes and Other Changes

 * allow download_folder to download file even if bucket is more restricted

### Testing and Release Infrastructure

 * configure pylint to recognize boto3 and botocore as third-party imports
 * add multiple notebooks to notebook PR build

## v1.50.12 (2020-02-17)

### Bug Fixes and Other Changes

 * enable network isolation for amazon estimators

### Documentation Changes

 * clarify channel environment variables in PyTorch documentation

## v1.50.11 (2020-02-13)

### Bug Fixes and Other Changes

 * fix HyperparameterTuner.attach for Marketplace algorithms
 * move requests library from required packages to test dependencies
 * create Session or LocalSession if not specified in Model

### Documentation Changes

 * remove hardcoded list of target devices in compile()
 * Fix typo with SM_MODEL_DIR, missing quotes

## v1.50.10.post0 (2020-02-12)

### Documentation Changes

 * add documentation guidelines to CONTRIBUTING.md
 * Removed section numbering

## v1.50.10 (2020-02-11)

### Bug Fixes and Other Changes

 * remove NEO_ALLOWED_TARGET_INSTANCE_FAMILY

## v1.50.9.post0 (2020-02-06)

### Documentation Changes

 * remove labels from issue templates

## v1.50.9 (2020-02-04)

### Bug Fixes and Other Changes

 * account for EI and version-based ECR repo naming in serving_image_uri()

### Documentation Changes

 * correct broken AutoML API documentation link
 * fix MXNet version lists

## v1.50.8 (2020-01-30)

### Bug Fixes and Other Changes

 * disable Debugger defaults in unsupported regions
 * modify session and kms_utils to check for S3 bucket before creation
 * update docker-compose and PyYAML dependencies
 * enable smdebug for Horovod (MPI) training setup
 * create lib dir for dependencies safely (only if it doesn't exist yet).
 * create the correct session for MultiDataModel

### Documentation Changes

 * update links to the local mode notebooks examples.
 * Remove outdated badges from README
 * update links to TF notebook examples to link to script mode examples.
 * clean up headings, verb tenses, names, etc. in MXNet overview
 * Update SageMaker operator Helm chart installation guide

### Testing and Release Infrastructure

 * choose faster notebook for notebook PR build
 * properly fail PR build if has-matching-changes fails
 * properly fail PR build if has-matching-changes fails

## v1.50.7 (2020-01-20)

### Bug fixes and other changes

 * do not use script for TFS when entry_point is not provided
 * remove usage of pkg_resources
 * update py2 warning message since python 2 is deprecated
 * cleanup experiments, trials, and trial components in integ tests

## v1.50.6.post0 (2020-01-20)

### Documentation changes

 * add additional information to Transformer class transform function doc string

## v1.50.6 (2020-01-18)

### Bug fixes and other changes

 * Append serving to model framework name for PyTorch, MXNet, and TensorFlow

## v1.50.5 (2020-01-17)

### Bug fixes and other changes

 * Use serving_image_uri for Airflow

### Documentation changes

 * revise Processing docstrings for formatting and class links
 * Add processing readthedocs

## v1.50.4 (2020-01-16)

### Bug fixes and other changes

 * Remove version number from default version comment
 * remove remaining instances of python-dateutil pin
 * upgrade boto3 and remove python-dateutil pin

### Documentation changes

 * Add issue templates and configure issue template chooser
 * Update error type in delete_endpoint docstring
 * add version requirement for using "requirements.txt" when serving an MXNet model
 * update container dependency versions for MXNet and PyTorch
 * Update supported versions of PyTorch

## v1.50.3 (2020-01-15)

### Bug fixes and other changes

 * ignore private Automatic Model Tuning hyperparameter when attaching AlgorithmEstimator

### Documentation changes

 * add Debugger API docs

## v1.50.2 (2020-01-14)

### Bug fixes and other changes

 * add tests to quick canary
 * honor 'wait' flag when updating endpoint
 * add default framework version warning message in Model classes
 * Adding role arn explanation for sagemaker role
 * allow predictor to be returned from AutoML.deploy()
 * add PR checklist item about unique_name_from_base()
 * use unique_name_from_base for multi-algo tuning test
 * update copyright year in license header

### Documentation changes

 * add version requirement for using "requirement.txt" when serving a PyTorch model
 * add SageMaker Debugger overview
 * clarify requirements.txt usage for Chainer, MXNet, and Scikit-learn
 * change "associate" to "create" for OpenID connector
 * fix typo and improve clarity on installing packages via "requirements.txt"

## v1.50.1 (2020-01-07)

### Bug fixes and other changes

 * fix PyTorchModel deployment crash on Windows
 * make PyTorch empty framework_version warning include the latest PyTorch version

## v1.50.0 (2020-01-06)

### Features

 * allow disabling debugger_hook_config

### Bug fixes and other changes

 * relax urllib3 and requests restrictions.
 * Add uri as return statement for upload_string_as_file_body
 * refactor logic in fw_utils and fill in docstrings
 * increase poll from 5 to 30 for DescribeEndpoint lambda.
 * fix test_auto_ml tests for regions without ml.c4.xlarge hosts.
 * fix test_processing for regions without m4.xlarge instances.
 * reduce test's describe frequency to eliminate throttling error.
 * Increase number of retries when describing an endpoint since tf-2.0 has larger images and takes longer to start.

### Documentation changes

 * generalize Model Monitor documentation from SageMaker Studio tutorial

## v1.49.0 (2019-12-23)

### Features

 * Add support for TF-2.0.0.
 * create ProcessingJob from ARN and from name

### Bug fixes and other changes

 * Make tf tests tf-1.15 and tf-2.0 compatible.

### Documentation changes

 * add Model Monitor documentation
 * add link to Amazon algorithm estimator parent class to clarify **kwargs

## v1.48.1 (2019-12-18)

### Bug fixes and other changes

 * use name_from_base in auto_ml.py but unique_name_from_base in tests.
 * make test's custom bucket include region and account name.
 * add Keras to the list of Neo-supported frameworks

### Documentation changes

 * add link to parent classes to clarify **kwargs
 * add link to framework-related parent classes to clarify **kwargs

## v1.48.0 (2019-12-17)

### Features

 * allow setting the default bucket in Session

### Bug fixes and other changes

 * set integration test parallelization to 512
 * shorten base job name to avoid collision
 * multi model integration test to create ECR repo with unique names to allow independent parallel executions

## v1.47.1 (2019-12-16)

### Bug fixes and other changes

 * Revert "feature: allow setting the default bucket in Session (#1168)"

### Documentation changes

 * add AutoML README
 * add missing classes to API docs

## v1.47.0 (2019-12-13)

### Features

 * allow setting the default bucket in Session

### Bug fixes and other changes

 * allow processing users to run code in s3

## v1.46.0 (2019-12-12)

### Features

 * support Multi-Model endpoints

### Bug fixes and other changes

 * update PR template with items about tests, regional endpoints, and API docs

## v1.45.2 (2019-12-10)

### Bug fixes and other changes

 * modify schedule cleanup to abide by latest validations
 * lower log level when getting execution role from a SageMaker Notebook
 * Fix "ValueError: too many values to unpack (expected 2)" is occurred in windows local mode
 * allow ModelMonitor and Processor to take IAM role names (in addition to ARNs)

### Documentation changes

 * mention that the entry_point needs to be named inference.py for tfs

## v1.45.1 (2019-12-06)

### Bug fixes and other changes

 * create auto ml job for tests that based on existing job
 * fixing py2 support for latest TF version
 * fix tags in deploy call for generic estimators
 * make multi algo integration test assertion less specific

## v1.45.0 (2019-12-04)

### Features

 * add support for TF 1.15.0, PyTorch 1.3.1 and MXNet 1.6rc0.
 * add S3Downloader.list(s3_uri) functionality
 * introduce SageMaker AutoML
 * wrap up Processing feature
 * add a few minor features to Model Monitoring
 * add enable_sagemaker_metrics flag
 * Amazon SageMaker Model Monitoring
 * add utils.generate_tensorboard_url function
 * Add jobs list to Estimator

### Bug fixes and other changes

 * remove unnecessary boto model files
 * update boto version to >=1.10.32
 * correct Debugger tests
 * fix bug in monitor.attach() for empty network_config
 * Import smdebug_rulesconfig from PyPI
 * bump the version to 1.45.0 (publishes 1.46.0) for re:Invent-2019
 * correct AutoML imports and expose current_job_name
 * correct Model Monitor eu-west-3 image name.
 * use DLC prod images
 * remove unused env variable for Model Monitoring
 * aws model update
 * rename get_debugger_artifacts to latest_job_debugger_artifacts
 * remove retain flag from update_endpoint
 * correct S3Downloader behavior
 * consume smdebug_ruleconfig .whl for ITs
 * disable DebuggerHook and Rules for TF distributions
 * incorporate smdebug_ruleconfigs pkg until availability in PyPI
 * remove pre/post scripts per latest validations
 * update rules_config .whl
 * remove py_version from SKLearnProcessor
 * AutoML improvements
 * stop overwriting custom rules volume and type
 * fix tests due to latest server-side validations
 * Minor processing changes
 * minor processing changes (instance_count + docs)
 * update api to latest
 * Eureka master
 * Add support for xgboost version 0.90-2
 * SageMaker Debugger revision
 * Add support for SageMaker Debugger [WIP]
 * Fix linear learner crash when num_class is string and predict type is `multiclass_classifier`
 * Additional Processing Jobs integration tests
 * Migrate to updated Processing Jobs API
 * Processing Jobs revision round 2
 * Processing Jobs revision
 * remove instance_pools parameter from tuner
 * Multi-Algorithm Hyperparameter Tuning Support
 * Import Processors in init files
 * Remove SparkML Processors and corresponding unit tests
 * Processing Jobs Python SDK support

## v1.44.4 (2019-12-02)

### Bug fixes and other changes

 * Documentation for Amazon Sagemaker Operators

## v1.44.3 (2019-11-26)

### Bug fixes and other changes

 * move sagemaker config loading to LocalSession since it is only used for local code support.

### Documentation changes

 * fix docstring wording.

## v1.44.2 (2019-11-25)

### Bug fixes and other changes

 * add pyyaml dependencies to the required list.

### Documentation changes

 * Correct info on code_location parameter

## v1.44.1 (2019-11-21)

### Bug fixes and other changes

 * Remove local mode dependencies from required.

## v1.44.0 (2019-11-21)

### Features

 * separating sagemaker dependencies into more use case specific installable components.

### Bug fixes and other changes

 * remove docker-compose as a required dependency.

## v1.43.5 (2019-11-18)

### Bug fixes and other changes

 * remove red from possible colors when streaming logs

## v1.43.4.post1 (2019-10-29)

### Documentation changes

 * clarify that source_dir can be an S3 URI

## v1.43.4.post0 (2019-10-28)

### Documentation changes

 * clarify how to use parameter servers with distributed MXNet training

## v1.43.4 (2019-10-24)

### Bug fixes and other changes

 * use regional endpoint for STS in builds and tests

### Documentation changes

 * update link to point to ReadTheDocs

## v1.43.3 (2019-10-23)

### Bug fixes and other changes

 * exclude regions for P2 tests

## v1.43.2 (2019-10-21)

### Bug fixes and other changes

 * add support for me-south-1 region

## v1.43.1 (2019-10-17)

### Bug fixes and other changes

 * validation args now use default framework_version for TensorFlow

## v1.43.0 (2019-10-16)

### Features

 * Add support for PyTorch 1.2.0

## v1.42.9 (2019-10-14)

### Bug fixes and other changes

 * use default bucket for checkpoint_s3_uri integ test
 * use sts regional endpoint when creating default bucket
 * use us-west-2 endpoint for sts in buildspec
 * take checkpoint_s3_uri and checkpoint_local_path in Framework class

## v1.42.8 (2019-10-10)

### Bug fixes and other changes

 * add kwargs to create_model for 1p to work with kms

## v1.42.7 (2019-10-09)

### Bug fixes and other changes

 * paginating describe log streams

## v1.42.6.post0 (2019-10-07)

### Documentation changes

 * model local mode

## v1.42.6 (2019-10-03)

### Bug fixes and other changes

 * update tfs documentation for requirements.txt
 * support content_type in FileSystemInput
 * allowing account overrides in special regions

## v1.42.5 (2019-10-02)

### Bug fixes and other changes

 * update using_mxnet.rst

## v1.42.4 (2019-10-01)

### Bug fixes and other changes

 * Revert "fix issue-987 error by adding instance_type in endpoint_name (#1058)"
 * fix issue-987 error by adding instance_type in endpoint_name

## v1.42.3 (2019-09-26)

### Bug fixes and other changes

 * preserve EnableNetworkIsolation setting in attach
 * enable kms support for repack_model
 * support binary by NoneSplitter.
 * stop CI unit test code checks from running in parallel

## v1.42.2 (2019-09-25)

### Bug fixes and other changes

 * re-enable airflow_config tests

## v1.42.1 (2019-09-24)

### Bug fixes and other changes

 * lazy import of tensorflow module
 * skip airflow_config tests as they're blocking the release build
 * skip lda tests in regions that does not support it.
 * add airflow_config tests to canaries
 * use correct STS endpoint for us-iso-east-1

## v1.42.0 (2019-09-20)

### Features

 * add estimator preparation to airflow configuration

### Bug fixes and other changes

 * correct airflow workflow for BYO estimators.

## v1.41.0 (2019-09-20)

### Features

 * enable sklearn for network isolation mode

## v1.40.2 (2019-09-19)

### Bug fixes and other changes

 * use new ECR images in us-iso-east-1 for TF and MXNet

## v1.40.1 (2019-09-18)

### Bug fixes and other changes

 * expose kms_key parameter for deploying from training and hyperparameter tuning jobs

### Documentation changes

 * Update sklearn default predict_fn

## v1.40.0 (2019-09-17)

### Features

 * add support to TF 1.14 serving with elastic accelerator.

## v1.39.4 (2019-09-17)

### Bug fixes and other changes

 * pass enable_network_isolation when creating TF and SKLearn models

## v1.39.3 (2019-09-16)

### Bug fixes and other changes

 * expose vpc_config_override in transformer() methods
 * use Estimator.create_model in Estimator.transformer

## v1.39.2 (2019-09-11)

### Bug fixes and other changes

 * pass enable_network_isolation in Estimator.create_model
 * use p2 instead of p3 for the Horovod test

## v1.39.1 (2019-09-10)

### Bug fixes and other changes

 * copy dependencies into new folder when repacking model
 * make get_caller_identity_arn get role from DescribeNotebookInstance
 * add https to regional STS endpoint
 * clean up git support integ tests

## v1.39.0 (2019-09-09)

### Features

 * Estimator.fit like logs for transformer
 * handler for stopping transform job

### Bug fixes and other changes

 * remove hardcoded creds from integ test
 * remove hardcoded creds from integ test
 * Fix get_image_uri warning log for default xgboost version.
 * add enable_network_isolation to generic Estimator class
 * use regional endpoint when creating AWS STS client
 * update Sagemaker Neo regions
 * use cpu_instance_type fixture for stop_transform_job test
 * hyperparameter tuning with spot instances and checkpoints
 * skip efs and fsx integ tests in all regions

### Documentation changes

 * clarify some Local Mode limitations

## v1.38.6 (2019-09-04)

### Bug fixes and other changes

 * update: disable efs fsx integ tests in non-pdx regions
 * fix canary test failure issues
 * use us-east-1 for PR test runs

### Documentation changes

 * updated description for "accept" parameter in batch transform

## v1.38.5 (2019-09-02)

### Bug fixes and other changes

 * clean up resources created by file system set up when setup fails

## v1.38.4 (2019-08-29)

### Bug fixes and other changes

 * skip EFS tests until they are confirmed fixed.

### Documentation changes

 * add note to CONTRIBUTING to clarify automated formatting
 * add checkpoint section to using_mxnet topic

## v1.38.3 (2019-08-28)

### Bug fixes and other changes

 * change AMI ids in tests to be dynamic based on regions

## v1.38.2 (2019-08-27)

### Bug fixes and other changes

 * skip efs tests in non us-west-2 regions
 * refactor tests to use common retry method

## v1.38.1 (2019-08-26)

### Bug fixes and other changes

 * update py2 warning message
 * add logic to use asimov image for TF 1.14 py2

### Documentation changes

 * changed EFS directory path instructions in documentation and Docstrings

## v1.38.0 (2019-08-23)

### Features

 * support training inputs from EFS and FSx

## v1.37.2 (2019-08-20)

### Bug fixes and other changes

 * Add support for Managed Spot Training and Checkpoint support
 * Integration Tests now dynamically checks AZs

## v1.37.1 (2019-08-19)

### Bug fixes and other changes

 * eliminate dependency on mnist dataset website

### Documentation changes

 * refactor using_sklearn and fix minor errors in using_pytorch and using_chainer

## v1.37.0 (2019-08-15)

### Features

 * add XGBoost Estimator as new framework

### Bug fixes and other changes

 * fix tests for new regions
 * add update_endpoint for PipelineModel

### Documentation changes

 * refactor the using Chainer topic

## v1.36.4 (2019-08-13)

### Bug fixes and other changes

 * region build from staging pr

### Documentation changes

 * Refactor Using PyTorch topic for consistency

## v1.36.3 (2019-08-13)

### Bug fixes and other changes

 * fix integration test failures masked by timeout bug
 * prevent multiple values error in sklearn.transformer()
 * model.transformer() passes tags to create_model()

## v1.36.2 (2019-08-12)

### Bug fixes and other changes

 * rework CONTRIBUTING.md to include a development workflow

## v1.36.1 (2019-08-08)

### Bug fixes and other changes

 * prevent integration test's timeout functions from hiding failures

### Documentation changes

 * correct typo in using_sklearn.rst

## v1.36.0 (2019-08-07)

### Features

 * support for TensorFlow 1.14

### Bug fixes and other changes

 * ignore FI18 flake8 rule
 * allow Airflow enabled estimators to use absolute path entry_point

## v1.35.1 (2019-08-01)

### Bug fixes and other changes

 * update sklearn document to include 3p dependency installation

### Documentation changes

 * refactor and edit using_mxnet topic

## v1.35.0 (2019-07-31)

### Features

 * allow serving image to be specified when calling MXNet.deploy

## v1.34.3 (2019-07-30)

### Bug fixes and other changes

 * waiting for training tags to propagate in the test

## v1.34.2 (2019-07-29)

### Bug fixes and other changes

 * removing unnecessary tests cases
 * Replaced generic ValueError with custom subclass when reporting unexpected resource status

### Documentation changes

 * correct wording for Cloud9 environment setup instructions

## v1.34.1 (2019-07-23)

### Bug fixes and other changes

 * enable line-too-long Pylint check
 * improving Chainer integ tests
 * update TensorFlow script mode dependency list
 * improve documentation of some functions
 * update PyTorch version
 * allow serving script to be defined for deploy() and transformer() with frameworks
 * format and add missing docstring placeholders
 * add MXNet 1.4.1 support

### Documentation changes

 * add instructions for setting up Cloud9 environment.
 * update using_tensorflow topic

## v1.34.0 (2019-07-18)

### Features

 * Git integration for CodeCommit
 * deal with credentials for Git support for GitHub

### Bug fixes and other changes

 * modify TODO on disabled Pylint check
 * enable consider-using-ternary Pylint check
 * enable chained-comparison Pylint check
 * enable too-many-public-methods Pylint check
 * enable consider-using-in Pylint check
 * set num_processes_per_host only if provided by user
 * fix attach for 1P algorithm estimators
 * enable ungrouped-imports Pylint check
 * enable wrong-import-order Pylint check
 * enable attribute-defined-outside-init Pylint check
 * enable consider-merging-isinstance Pylint check
 * enable inconsistent-return-statements Pylint check
 * enable simplifiable-if-expression pylint checks
 * fix list serialization for 1P algos
 * enable no-else-return and no-else-raise pylint checks
 * enable unidiomatic-typecheck pylint check

## v1.33.0 (2019-07-10)

### Features

 * git support for hosting models
 * allow custom model name during deploy

### Bug fixes and other changes

 * remove TODO comment on import-error Pylint check
 * enable wrong-import-position pylint check
 * Revert "change: enable wrong-import-position pylint check (#907)"
 * enable signature-differs pylint check
 * enable wrong-import-position pylint check
 * enable logging-not-lazy pylint check
 * reset default output path in Transformer.transform
 * Add ap-northeast-1 to Neo algorithms region map

## v1.32.2 (2019-07-08)

### Bug fixes and other changes

 * enable logging-format-interpolation pylint check
 * remove superfluous parens per Pylint rule

### Documentation changes

 * add pypi, rtd, black badges to readme

## v1.32.1 (2019-07-04)

### Bug fixes and other changes

 * correct code per len-as-condition Pylint check
 * tighten pylint config and expand C and R exceptions
 * Update displaytime.sh
 * fix notebook tests
 * separate unit, local mode, and notebook tests in different buildspecs

### Documentation changes

 * refactor the overview topic in the sphinx project

## v1.32.0 (2019-07-02)

### Features

 * support Endpoint_type for TF transform

### Bug fixes and other changes

 * fix git test in test_estimator.py
 * Add ap-northeast-1 to Neo algorithms region map

## v1.31.1 (2019-07-01)

### Bug fixes and other changes

 * print build execution time
 * remove unnecessary failure case tests
 * build spec improvements.

## v1.31.0 (2019-06-27)

### Features

 * use deep learning images

### Bug fixes and other changes

 * Update buildspec.yml
 * allow only one integration test run per time
 * remove unnecessary P3 tests from TFS integration tests
 * add pytest.mark.local_mode annotation to broken tests

## v1.30.0 (2019-06-25)

### Features

 * add TensorFlow 1.13 support
 * add git_config and git_clone, validate method

### Bug fixes and other changes

 * add pytest.mark.local_mode annotation to broken tests

## v1.29.0 (2019-06-24)

### Features

 * network isolation mode in training

### Bug fixes and other changes

 * Integrate black into development process
 * moving not canary TFS tests to local mode

## v1.28.3 (2019-06-20)

### Bug fixes and other changes

 * update Sagemaker Neo regions and instance families

### Documentation changes

 * fix punctuation in MXNet version list
 * clean up MXNet and TF documentation

## v1.28.2 (2019-06-19)

### Bug fixes and other changes

 * prevent race condition in vpc tests

## v1.28.1 (2019-06-17)

### Bug fixes and other changes

 * Update setup.py

## v1.28.0 (2019-06-17)

### Features

 * Add DataProcessing Fields for Batch Transform

## v1.27.0 (2019-06-11)

### Features

 * add wait argument to estimator deploy

### Bug fixes and other changes

 * fix logger creation in Chainer integ test script

## v1.26.0 (2019-06-10)

### Features

 * emit estimator transformer tags to model
 * Add extra_args to enable encrypted objects upload

### Bug fixes and other changes

 * downgrade c5 in integ tests and test all TF Script Mode images

### Documentation changes

 * include FrameworkModel and ModelPackage in API docs

## v1.25.1 (2019-06-06)

### Bug fixes and other changes

 * use unique job name in hyperparameter tuning test

## v1.25.0 (2019-06-03)

### Features

 * repack_model support dependencies and code location

### Bug fixes and other changes

 * skip p2 tests in ap-south-east
 * add better default transform job name handling within Transformer

### Documentation changes

 * TFS support for pre/processing functions

## v1.24.0 (2019-05-29)

### Features

 * add region check for Neo service

## v1.23.0 (2019-05-27)

### Features

 * support MXNet 1.4 with MMS

### Documentation changes

 * update using_sklearn.rst parameter name

## v1.22.0 (2019-05-23)

### Features

 * add encryption option to "record_set"

### Bug fixes and other changes

 * honor source_dir from S3

## v1.21.2 (2019-05-22)

### Bug fixes and other changes

 * set _current_job_name in attach()
 * emit training jobs tags to estimator

## v1.21.1 (2019-05-21)

### Bug fixes and other changes

 * repack model function works without source directory

## v1.21.0 (2019-05-20)

### Features

 * Support for TFS preprocessing

## v1.20.3 (2019-05-15)

### Bug fixes and other changes

 * run tests if buildspec.yml has been modified
 * skip local file check for TF requirements file when source_dir is an S3 URI

### Documentation changes

 * fix docs in regards to transform_fn for mxnet

## v1.20.2 (2019-05-13)

### Bug fixes and other changes

 * pin pytest version to 4.4.1 to avoid pluggy version conflict

## v1.20.1 (2019-05-09)

### Bug fixes and other changes

 * update TrainingInputMode with s3_input InputMode

## v1.20.0 (2019-05-08)

### Features

 * add RL Ray 0.6.5 support

### Bug fixes and other changes

 * prevent false positive PR test results
 * adjust Ray test script for Ray 0.6.5

## v1.19.1 (2019-05-06)

### Bug fixes and other changes

 * add py2 deprecation message for the deep learning framework images

## v1.19.0 (2019-04-30)

### Features

 * add document embedding support to Object2Vec algorithm

## v1.18.19 (2019-04-30)

### Bug fixes and other changes

 * skip p2/p3 tests in eu-central-1

## v1.18.18 (2019-04-29)

### Bug fixes and other changes

 * add automatic model tuning integ test for TF script mode

## v1.18.17 (2019-04-25)

### Bug fixes and other changes

 * use unique names for test training jobs

## v1.18.16 (2019-04-24)

### Bug fixes and other changes

 * add KMS key option for Endpoint Configs
 * skip p2 test in regions without p2s, freeze urllib3, and specify allow_pickle=True for numpy
 * use correct TF version in empty framework_version warning
 * remove logging level overrides

### Documentation changes

 * add environment setup instructions to CONTRIBUTING.md
 * add clarification around framework version constants
 * remove duplicate content from workflow readme
 * remove duplicate content from RL readme

## v1.18.15 (2019-04-18)

### Bug fixes and other changes

 * fix propagation of tags to SageMaker endpoint

## v1.18.14.post1 (2019-04-17)

### Documentation changes

 * remove duplicate content from Chainer readme

## v1.18.14.post0 (2019-04-15)

### Documentation changes

 * remove duplicate content from PyTorch readme and fix internal links

## v1.18.14 (2019-04-11)

### Bug fixes and other changes

 * make Local Mode export artifacts even after failure

## v1.18.13 (2019-04-10)

### Bug fixes and other changes

 * skip horovod p3 test in region with no p3
 * use unique training job names in TensorFlow script mode integ tests

## v1.18.12 (2019-04-08)

### Bug fixes and other changes

 * add integ test for tagging
 * use unique names for test training jobs
 * Wrap horovod code inside main function
 * add csv deserializer
 * restore notebook test

## v1.18.11 (2019-04-04)

### Bug fixes and other changes

 * local data source relative path includes the first directory
 * upgrade pylint and fix tagging with SageMaker models

### Documentation changes

 * add info about unique job names

## v1.18.10 (2019-04-03)

### Bug fixes and other changes

 * make start time, end time and period configurable in sagemaker.analytics.TrainingJobAnalytics

### Documentation changes

 * fix typo of argument spelling in linear learner docstrings

## v1.18.9.post1 (2019-04-02)

### Documentation changes

 * spelling error correction

## v1.18.9.post0 (2019-04-01)

### Documentation changes

 * move RL readme content into sphinx project

## v1.18.9 (2019-03-28)

### Bug fixes

 * hyperparameter query failure on script mode estimator attached to complete job

### Other changes

 * add EI support for TFS framework

### Documentation changes

 * add third-party libraries sections to using_chainer and using_pytorch topics

## v1.18.8 (2019-03-26)

### Bug fixes

 * fix ECR URI validation
 * remove unrestrictive principal * from KMS policy tests.

### Documentation changes

 * edit description of local mode in overview.rst
 * add table of contents to using_chainer topic
 * fix formatting for HyperparameterTuner.attach()

## v1.18.7 (2019-03-21)

### Other changes

 * add pytest marks for integ tests using local mode
 * add account number and unit tests for govcloud

### Documentation changes

 * move chainer readme content into sphinx and fix broken link in using_mxnet

## v1.18.6.post0 (2019-03-20)

### Documentation changes

 * add mandatory sagemaker_role argument to Local mode example.

## v1.18.6 (2019-03-20)

### Changes

 * enable new release process
 * Update inference pipelines documentation
 * Migrate content from workflow and pytorch readmes into sphinx project
 * Propagate Tags from estimator to model, endpoint, and endpoint config

## 1.18.5

* bug-fix: pass kms id as parameter for uploading code with Server side encryption
* feature: ``PipelineModel``: Create a Transformer from a PipelineModel
* bug-fix: ``AlgorithmEstimator``: Make SupportedHyperParameters optional
* feature: ``Hyperparameter``: Support scaling hyperparameters
* doc-fix: Remove duplicate content from main README.rst, /tensorflow/README.rst, and /sklearn/README.rst and add links to readthedocs content

## 1.18.4

* doc-fix: Remove incorrect parameter for EI TFS Python README
* feature: ``Predictor``: delete SageMaker model
* feature: ``PipelineModel``: delete SageMaker model
* bug-fix: Estimator.attach works with training jobs without hyperparameters
* doc-fix: remove duplicate content from mxnet/README.rst
* doc-fix: move overview content in main README into sphynx project
* bug-fix: pass accelerator_type in ``deploy`` for REST API TFS ``Model``
* doc-fix: move content from tf/README.rst into sphynx project
* doc-fix: move content from sklearn/README.rst into sphynx project
* doc-fix: Improve new developer experience in README
* feature: Add support for Coach 0.11.1 for Tensorflow

## 1.18.3.post1

* doc-fix: fix README for PyPI

## 1.18.3

* doc-fix: update information about saving models in the MXNet README
* doc-fix: change ReadTheDocs links from latest to stable
* doc-fix: add ``transform_fn`` information and fix ``input_fn`` signature in the MXNet README
* feature: add support for ``Predictor`` to delete endpoint configuration by default when calling ``delete_endpoint()``
* feature: add support for ``Model`` to delete SageMaker model
* feature: add support for ``Transformer`` to delete SageMaker model
* bug-fix: fix default account for SKLearnModel

## 1.18.2

* enhancement: Include SageMaker Notebook Instance version number in boto3 user agent, if available.
* feature: Support for updating existing endpoint

## 1.18.1

* enhancement: Add ``tuner`` to imports in ``sagemaker/__init__.py``

## 1.18.0

* bug-fix: Handle StopIteration in CloudWatch Logs retrieval
* feature: Update EI TensorFlow latest version to 1.12
* feature: Support for Horovod

## 1.17.2

* feature: HyperparameterTuner: support VPC config

## 1.17.1

* enhancement: Workflow: Specify tasks from which training/tuning operator to transform/deploy in related operators
* feature: Supporting inter-container traffic encryption flag

## 1.17.0

* bug-fix: Workflow: Revert appending Airflow retry id to default job name
* feature: support for Tensorflow 1.12
* feature: support for Tensorflow Serving 1.12
* bug-fix: Revert appending Airflow retry id to default job name
* bug-fix: Session: don't allow get_execution_role() to return an ARN that's not a role but has "role" in the name
* bug-fix: Remove ``__all__`` from ``__init__.py`` files
* doc-fix: Add TFRecord split type to docs
* doc-fix: Mention ``SM_HPS`` environment variable in MXNet README
* doc-fix: Specify that Local Mode supports only framework and BYO cases
* doc-fix: Add missing classes to API docs
* doc-fix: Add information on necessary AWS permissions
* bug-fix: Remove PyYAML to let docker-compose install the right version
* feature: Update TensorFlow latest version to 1.12
* enhancement: Add Model.transformer()
* bug-fix: HyperparameterTuner: make ``include_cls_metadata`` default to ``False`` for everything except Frameworks

## 1.16.3

* bug-fix: Local Mode: Allow support for SSH in local mode
* bug-fix: Workflow: Append retry id to default Airflow job name to avoid name collisions in retry
* bug-fix: Local Mode: No longer requires s3 permissions to run local entry point file
* feature: Estimators: add support for PyTorch 1.0.0
* bug-fix: Local Mode: Move dependency on sagemaker_s3_output from rl.estimator to model
* doc-fix: Fix quotes in estimator.py and model.py

## 1.16.2

* enhancement: Check for S3 paths being passed as entry point
* feature: Add support for AugmentedManifestFile and ShuffleConfig
* bug-fix: Add version bound for requests module to avoid conflicts with docker-compose and docker-py
* bug-fix: Remove unnecessary dependency tensorflow
* doc-fix: Change ``distribution`` to ``distributions``
* bug-fix: Increase docker-compose http timeout and health check timeout to 120.
* feature: Local Mode: Add support for intermediate output to a local directory.
* bug-fix: Update PyYAML version to avoid conflicts with docker-compose
* doc-fix: Correct the numbered list in the table of contents
* doc-fix: Add Airflow API documentation
* feature: HyperparameterTuner: add Early Stopping support

## 1.16.1.post1

* Documentation: add documentation for Reinforcement Learning Estimator.
* Documentation: update TensorFlow README for Script Mode

## 1.16.1

* feature: update boto3 to version 1.9.55

## 1.16.0

* feature: Add 0.10.1 coach version
* feature: Add support for SageMaker Neo
* feature: Estimators: Add RLEstimator to provide support for Reinforcement Learning
* feature: Add support for Amazon Elastic Inference
* feature: Add support for Algorithm Estimators and ModelPackages: includes support for AWS Marketplace
* feature: Add SKLearn Estimator to provide support for SciKit Learn
* feature: Add Amazon SageMaker Semantic Segmentation algorithm to the registry
* feature: Add support for SageMaker Inference Pipelines
* feature: Add support for SparkML serving container

## 1.15.2

* bug-fix: Fix FileNotFoundError for entry_point without source_dir
* doc-fix: Add missing feature 1.5.0 in change log
* doc-fix: Add README for airflow

## 1.15.1

* enhancement: Local Mode: add explicit pull for serving
* feature: Estimators: dependencies attribute allows export of additional libraries into the container
* feature: Add APIs to export Airflow transform and deploy config
* bug-fix: Allow code_location argument to be S3 URI in training_config API
* enhancement: Local Mode: add explicit pull for serving

## 1.15.0

* feature: Estimator: add script mode and Python 3 support for TensorFlow
* bug-fix: Changes to use correct S3 bucket and time range for dataframes in TrainingJobAnalytics.
* bug-fix: Local Mode: correctly handle the case where the model output folder doesn't exist yet
* feature: Add APIs to export Airflow training, tuning and model config
* doc-fix: Fix typos in tensorflow serving documentation
* doc-fix: Add estimator base classes to API docs
* feature: HyperparameterTuner: add support for Automatic Model Tuning's Warm Start Jobs
* feature: HyperparameterTuner: Make input channels optional
* feature: Add support for Chainer 5.0
* feature: Estimator: add support for MetricDefinitions
* feature: Estimators: add support for Amazon IP Insights algorithm

## 1.14.2

* bug-fix: support ``CustomAttributes`` argument in local mode ``invoke_endpoint`` requests
* enhancement: add ``content_type`` parameter to ``sagemaker.tensorflow.serving.Predictor``
* doc-fix: add TensorFlow Serving Container docs
* doc-fix: fix rendering error in README.rst
* enhancement: Local Mode: support optional input channels
* build: added pylint
* build: upgrade docker-compose to 1.23
* enhancement: Frameworks: update warning for not setting framework_version as we aren't planning a breaking change anymore
* feature: Estimator: add script mode and Python 3 support for TensorFlow
* enhancement: Session: remove hardcoded 'training' from job status error message
* bug-fix: Updated Cloudwatch namespace for metrics in TrainingJobsAnalytics
* bug-fix: Changes to use correct s3 bucket and time range for dataframes in TrainingJobAnalytics.
* enhancement: Remove MetricDefinition lookup via tuning job in TrainingJobAnalytics

## 1.14.1

* feature: Estimators: add support for Amazon Object2Vec algorithm

## 1.14.0

* feature: add support for sagemaker-tensorflow-serving container
* feature: Estimator: make input channels optional

## 1.13.0

* feature: Estimator: add input mode to training channels
* feature: Estimator: add model_uri and model_channel_name parameters
* enhancement: Local Mode: support output_path. Can be either file:// or s3://
* enhancement: Added image uris for SageMaker built-in algorithms for SIN/LHR/BOM/SFO/YUL
* feature: Estimators: add support for MXNet 1.3.0, which introduces a new training script format
* feature: Documentation: add explanation for the new training script format used with MXNet
* feature: Estimators: add ``distributions`` for customizing distributed training with the new training script format

## 1.12.0

* feature: add support for TensorFlow 1.11.0

## 1.11.3

* feature: Local Mode: Add support for Batch Inference
* feature: Add timestamp to secondary status in training job output
* bug-fix: Local Mode: Set correct default values for additional_volumes and additional_env_vars
* enhancement: Local Mode: support nvidia-docker2 natively
* warning: Frameworks: add warning for upcoming breaking change that makes framework_version required

## 1.11.2

* enhancement: Enable setting VPC config when creating/deploying models
* enhancement: Local Mode: accept short lived credentials with a warning message
* bug-fix: Local Mode: pass in job name as parameter for training environment variable

## 1.11.1

* enhancement: Local Mode: add training environment variables for AWS region and job name
* doc-fix: Instruction on how to use preview version of PyTorch - 1.0.0.dev.
* doc-fix: add role to MXNet estimator example in readme
* bug-fix: default TensorFlow json serializer accepts dict of numpy arrays

## 1.11.0

* bug-fix: setting health check timeout limit on local mode to 30s
* bug-fix: make Hyperparameters in local mode optional.
* enhancement: add support for volume KMS key to Transformer
* feature: add support for GovCloud

## 1.10.1

* feature: add train_volume_kms_key parameter to Estimator classes
* doc-fix: add deprecation warning for current MXNet training script format
* doc-fix: add docs on deploying TensorFlow model directly from existing model
* doc-fix: fix code example for using Gzip compression for TensorFlow training data

## 1.10.0

* feature: add support for TensorFlow 1.10.0

## 1.9.3.1

* doc-fix: fix rst warnings in README.rst

## 1.9.3

* bug-fix: Local Mode: Create output/data directory expected by SageMaker Container.
* bug-fix: Estimator accepts the vpc configs made capable by 1.9.1

## 1.9.2

* feature: add support for TensorFlow 1.9

## 1.9.1

* bug-fix: Estimators: Fix serialization of single records
* bug-fix: deprecate enable_cloudwatch_metrics from Framework Estimators.
* enhancement: Enable VPC config in training job creation

## 1.9.0

* feature: Estimators: add support for MXNet 1.2.1

## 1.8.0

* bug-fix: removing PCA from tuner
* feature: Estimators: add support for Amazon k-nearest neighbors(KNN) algorithm

## 1.7.2

* bug-fix: Prediction output for the TF_JSON_SERIALIZER
* enhancement: Add better training job status report

## 1.7.1

* bug-fix: get_execution_role no longer fails if user can't call get_role
* bug-fix: Session: use existing model instead of failing during ``create_model()``
* enhancement: Estimator: allow for different role from the Estimator's when creating a Model or Transformer

## 1.7.0

* feature: Transformer: add support for batch transform jobs
* feature: Documentation: add instructions for using Pipe Mode with TensorFlow

## 1.6.1

* feature: Added multiclass classification support for linear learner algorithm.

## 1.6.0

* feature: Add Chainer 4.1.0 support

## 1.5.4

* feature: Added Docker Registry for all 1p algorithms in amazon_estimator.py
* feature: Added get_image_uri method for 1p algorithms in amazon_estimator.py
* Support SageMaker algorithms in FRA and SYD regions

## 1.5.3

* bug-fix: Can create TrainingJobAnalytics object without specifying metric_names.
* bug-fix: Session: include role path in ``get_execution_role()`` result
* bug-fix: Local Mode: fix RuntimeError handling

## 1.5.2

* Support SageMaker algorithms in ICN region

## 1.5.1

* enhancement: Let Framework models reuse code uploaded by Framework estimators
* enhancement: Unify generation of model uploaded code location
* feature: Change minimum required scipy from 1.0.0 to 0.19.0
* feature: Allow all Framework Estimators to use a custom docker image.
* feature: Option to add Tags on SageMaker Endpoints

## 1.5.0

* feature: Add Support for PyTorch Framework
* feature: Estimators: add support for TensorFlow 1.7.0
* feature: Estimators: add support for TensorFlow 1.8.0
* feature: Allow Local Serving of Models in S3
* enhancement: Allow option for ``HyperparameterTuner`` to not include estimator metadata in job
* bug-fix: Estimators: Join tensorboard thread after fitting

## 1.4.2

* bug-fix: Estimators: Fix attach for LDA
* bug-fix: Estimators: allow code_location to have no key prefix
* bug-fix: Local Mode: Fix s3 training data download when there is a trailing slash

## 1.4.1

* bug-fix: Local Mode: Fix for non Framework containers

## 1.4.0

* bug-fix: Remove __all__ and add noqa in __init__
* bug-fix: Estimators: Change max_iterations hyperparameter key for KMeans
* bug-fix: Estimators: Remove unused argument job_details for ``EstimatorBase.attach()``
* bug-fix: Local Mode: Show logs in Jupyter notebooks
* feature: HyperparameterTuner: Add support for hyperparameter tuning jobs
* feature: Analytics: Add functions for metrics in Training and Hyperparameter Tuning jobs
* feature: Estimators: add support for tagging training jobs

## 1.3.0

* feature: Add chainer

## 1.2.5

* bug-fix: Change module names to string type in __all__
* feature: Save training output files in local mode
* bug-fix: tensorflow-serving-api: SageMaker does not conflict with tensorflow-serving-api module version
* feature: Local Mode: add support for local training data using file://
* feature: Updated TensorFlow Serving api protobuf files
* bug-fix: No longer poll for logs from stopped training jobs

## 1.2.4

* feature: Estimators: add support for Amazon Random Cut Forest algorithm

## 1.2.3

* bug-fix: Fix local mode not using the right s3 bucket

## 1.2.2

* bug-fix: Estimators: fix valid range of hyper-parameter 'loss' in linear learner

## 1.2.1

* bug-fix: Change Local Mode to use a sagemaker-local docker network

## 1.2.0

* feature: Add Support for Local Mode
* feature: Estimators: add support for TensorFlow 1.6.0
* feature: Estimators: add support for MXNet 1.1.0
* feature: Frameworks: Use more idiomatic ECR repository naming scheme

## 1.1.3

* bug-fix: TensorFlow: Display updated data correctly for TensorBoard launched from ``run_tensorboard_locally=True``
* feature: Tests: create configurable ``sagemaker_session`` pytest fixture for all integration tests
* bug-fix: Estimators: fix inaccurate hyper-parameters in kmeans, pca and linear learner
* feature: Estimators: Add new hyperparameters for linear learner.

## 1.1.2

* bug-fix: Estimators: do not call create bucket if data location is provided

## 1.1.1

* feature: Estimators: add ``requirements.txt`` support for TensorFlow

## 1.1.0

* feature: Estimators: add support for TensorFlow-1.5.0
* feature: Estimators: add support for MXNet-1.0.0
* feature: Tests: use ``sagemaker_timestamp`` when creating endpoint names in integration tests
* feature: Session: print out billable seconds after training completes
* bug-fix: Estimators: fix LinearLearner and add unit tests
* bug-fix: Tests: fix timeouts for PCA async integration test
* feature: Predictors: allow ``predictor.predict()`` in the JSON serializer to accept dictionaries

## 1.0.4

* feature: Estimators: add support for Amazon Neural Topic Model(NTM) algorithm
* feature: Documentation: fix description of an argument of sagemaker.session.train
* feature: Documentation: add FM and LDA to the documentation
* feature: Estimators: add support for async fit
* bug-fix: Estimators: fix estimator role expansion

## 1.0.3

* feature: Estimators: add support for Amazon LDA algorithm
* feature: Hyperparameters: add data_type to hyperparameters
* feature: Documentation: update TensorFlow examples following API change
* feature: Session: support multi-part uploads
* feature: add new SageMaker CLI

## 1.0.2

* feature: Estimators: add support for Amazon FactorizationMachines algorithm
* feature: Session: correctly handle TooManyBuckets error_code in default_bucket method
* feature: Tests: add training failure tests for TF and MXNet
* feature: Documentation: show how to make predictions against existing endpoint
* feature: Estimators: implement write_spmatrix_to_sparse_tensor to support any scipy.sparse matrix

## 1.0.1

* api-change: Model: Remove support for 'supplemental_containers' when creating Model
* feature: Documentation: multiple updates
* feature: Tests: ignore tests data in tox.ini, increase timeout for endpoint creation, capture exceptions during endpoint deletion, tests for input-output functions
* feature: Logging: change to describe job every 30s when showing logs
* feature: Session: use custom user agent at all times
* feature: Setup: add travis file

## 1.0.0

* Initial commit<|MERGE_RESOLUTION|>--- conflicted
+++ resolved
@@ -1,7 +1,5 @@
 # Changelog
 
-<<<<<<< HEAD
-=======
 ## v2.244.2 (2025-05-19)
 
 ### Bug Fixes and Other Changes
@@ -175,7 +173,6 @@
  * added ap-southeast-7 and mx-central-1 for Jumpstart
  * update image_uri_configs  02-19-2025 06:18:15 PST
 
->>>>>>> 6fb3b813
 ## v2.239.2 (2025-02-18)
 
 ### Bug Fixes and Other Changes
