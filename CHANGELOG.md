# Changelog

<<<<<<< HEAD
=======
## v2.219.0 (2024-05-08)

### Features

 * allow choosing js payload by alias in private method

### Bug Fixes and Other Changes

 * chore(deps): bump jinja2 from 3.1.3 to 3.1.4 in /requirements/extras
 * chore(deps): bump tqdm from 4.66.2 to 4.66.3 in /tests/data/serve_resources/mlflow/pytorch
 * chore(deps): bump jinja2 from 3.1.3 to 3.1.4 in /doc
 * Updates for SMP v2.3.1

>>>>>>> 6fbb6f85
## v2.218.1 (2024-05-03)

### Bug Fixes and Other Changes

 * Fix UserAgent logging in Python SDK
 * chore: release tgi 2.0.1
 * chore: update skipped flaky tests

## v2.218.0 (2024-05-01)

### Features

 * set default allow_pickle param to False

### Bug Fixes and Other Changes

 * properly close files in lineage queries and tests

## v2.217.0 (2024-04-24)

### Features

 * support session tag chaining for training job

### Bug Fixes and Other Changes

 * Add Triton v24.03 URI
 * mainline alt config parsing
 * Fix tox installs
 * Add PT 2.2 Graviton Inference DLC

## v2.216.1 (2024-04-22)

### Bug Fixes and Other Changes

 * add DXB and CGK to Jumpstart regions
 * chore(deps): bump apache-airflow from 2.8.4 to 2.9.0 in /requirements/extras
 * bump djl-inference 0.27.0 neuronx sdk to 2.18.1
 * chore: release TGI 2.0.0

## v2.216.0 (2024-04-17)

### Features

 * optimum 0.0.21
 * Add TF 2.14 Graviton Inference support
 * JumpStart alternative config parsing
 * TGI 1.4.5

### Bug Fixes and Other Changes

 * chore(deps): bump black from 22.3.0 to 24.3.0 in /requirements/extras
 * Add back serialization for automatic speech recognition
 * bump apache-airflow version to 2.8.4
 * remove trailing slash when uploading to S3 with dataset_builder.to_csv_file
 * Update Collaborator Check workflow to check for users which are part of collaborator team
 * forward network_isolation parameter to Estimators when False
 * Flaky slow test
 * Revert "Test SM PySDK Variations"

### Documentation Changes

 * Add supported task types to schema builder omission

## v2.215.0 (2024-04-12)

### Features

 * JumpStart Gated Model Support in ModelBuilder Local Modes
 * Changes to support remote schema retrieval for task types (question-answering, fill-mask) and added e2e tests for both local and remote hf schema logic.
 * Upgrade smp to version 2.3.0

### Bug Fixes and Other Changes

 * disable modelbuilder mlflow local integ tests
 * add integ-tests to codebuild-ci.yml
 * [Feat] Support MLflow Model Format Through ModelBuilder
 * Test SM PySDK Variations
 * typo in jumpstart manifest and refine tests
 * add kix to launched regions
 * Remove space specific business logic from Python SDK function to fetch execution role
 * Remove notebook tests from CI health check and the script

## v2.214.3 (2024-04-04)

### Bug Fixes and Other Changes

 * [Fix] Switch to subprocess in ModelBuilder when capturing dependencies
 * chore: skip flaky test

## v2.214.2 (2024-04-01)

### Bug Fixes and Other Changes

 * Skip JS Tune integration test
 * bump apache-airflow version to 2.8.3
 * bump onnx version to >=1.15.0
 * Updates for DJL 0.27.0 release
 * Tune (local mode) support for Jumpstart Models
 * attach jumpstart estimator for gated model

## v2.214.1 (2024-03-27)

### Bug Fixes and Other Changes

 * Update schema dependency version
 * remove failing deprecated tests from suite
 * update readme, trigger p311 tests
 * JumpStart list models flaky tests
 * fix badge in README

## v2.214.0 (2024-03-22)

### Features

 * add support to ``clarify.py`` for time series explainability jobs

### Bug Fixes and Other Changes

 * remove pytorch test for deprecated function
 * skip test_experiment_analytics to unblock release
 * Create workflow module scoped sagemaker_session to resolve test race condition
 * Simplify how we process test dependencies, which are supposed to include all extras.
 * skip failing feature store search integ test
 * skip failing pt test
 * list jumpstart models with invalid version strings
 * urge customers to install latest version

## v2.213.0 (2024-03-15)

### Features

 * Add support for Streaming Inference
 * tgi optimum 0.0.19, 0.0.20 releases
 * support JumpStart proprietary models
 * Add ModelDataSource and SourceUri support for model package and while registering
 * Accept user-defined env variables for the entry-point
 * Add overriding logic in ModelBuilder when task is provided

### Bug Fixes and Other Changes

 * Improvement of the tuner documentation
 * Skip of tests which are long running and causing the ResourceLimitInUse exception
 * Add AutoML -> AutoMLV2 mapper
 * add ci-health checks
 * split coverage out from testenv in tox.ini
 * add PT 2.2 support for smdistributed, pytorchddp, and torch_distributed distributions
 * sagemaker session region not being used
 * chore: emit warning when no instance specific gated training env var is available, and raise exception when accept_eula flag is not supplied
 * enable github actions for PRs
 * Move sagemaker pysdk version check after bootstrap in remote job
 * make unit tests compatible with pytest-xdist
 * Update tblib constraint

## v2.212.0 (2024-03-06)

### Features

 * Update SM Python SDK for PT 2.2.0 SM DLC

### Bug Fixes and Other Changes

 * Create custom tarfile extractall util to fix backward compatibility issue
 * Upgrade smp to version 2.2
 * Enhance model builder selection logic to include model size

## v2.211.0 (2024-03-05)

### Features

 * pin dll version to support python3.11 to the sdk
 * instance specific jumpstart host requirements
 * Add TensorFlow 2.14 image configs
 * Add AutoMLV2 support
 * Support selective pipeline execution between function step and regular step
 * Add new Triton DLC URIs

### Bug Fixes and Other Changes

 * Skip No Canvas regions for test_deploy_best_candidate
 * make sure gpus are found in local_gpu run
 * Bump Apache Airflow version to 2.8.2
 * properly close sagemaker config file after loading config
 * remove enable_network_isolation from the python doc

### Documentation Changes

 * Add doc for new feature processor APIs and classes

## v2.210.0 (2024-02-28)

### Features

 * Prepend SageMaker Studio App Type to boto3 User Agent string
 * TGI optimum 0.0.18 (general+llm)
 * TGI 1.4.2

### Bug Fixes and Other Changes

 * tolerate vulnerable old model for integ test and temporarily skip test_list_jumpstart_models_script_filter
 * add missing regions to pytorch config
 * Add validation for sagemaker version on remote job
 * fixed implementation of fail_on_violation for transform with monitoring

## v2.209.0 (2024-02-24)

### Features

 * ModelBuilder to fetch local schema when no SchemaBuilder present.
 * AutoGluon 1.0.0 image_uris update

### Bug Fixes and Other Changes

 * skip pytorch training compiler integ test
 * add fixes for tarfile extractall functionality PEP-721
 * Fix telemetry image uri option logic for ModelBuilder
 * Add telemetry metrics on usage of default images for ModelBuilder
 * Fix error message typo
 * Add "distribution" parameter into record_set

## v2.208.0 (2024-02-15)

### Features

 * Telemetry metrics
 * TGI 1.4.0
 * Support collection type and target store for feature store ingestion.

### Bug Fixes and Other Changes

 * bump jinja2 to 3.1.3 in doc/requirments.txt
 * chore(deps): bump jinja2 from 3.0.3 to 3.1.3 in /requirements/extras
 * Fix dependabot alert in transformers package
 * Bump Apache Airflow version to 2.8.0
 * skip failing mxnet tests

### Documentation Changes

 * change order of pipelines topics
 * Explain the ClarifyCheckStep and QualityCheckStep parameters
 * fix the ClarifyCheckStep documentation to mention PDP

## v2.207.1 (2024-02-06)

### Bug Fixes and Other Changes

 * Add PT 2.1 as a supported framework for the smdistributed distribution
 * Enable private docker registry support for ModelBuilder
 * HF PT 2.1 Image Configs

### Documentation Changes

 * add setup commands for documentation generation

## v2.207.0 (2024-02-05)

### Features

 * Introduce HF Transformers to ModelBuilder
 * retrieve jumpstart estimator and predictor without specifying model id (infer from tags)

### Bug Fixes and Other Changes

 * SMP PT upgrade to 2.1
 * Fetch HF metadata only when explicit type is not selected
 * relax upper bound for urllib dependency

## v2.206.0 (2024-01-31)

### Features

 * Logic to detect hardware GPU count and aggregate GPU memory size in MiB

### Bug Fixes and Other Changes

 * fixed create monitoring schedule failing after validation error
 * Support PipelineVariable for ModelQualityCheckConfig attributes
 * TGI NeuronX 0.0.17

## v2.205.0 (2024-01-25)

### Features

 * Support selective pipeline execution for function step

### Bug Fixes and Other Changes

 * remove fastapi and uvicorn dependencies
 * Support using PipelineDefinitionConfig in local mode
 * update get_execution_role_arn from metadata file if present
 * update image_uri_configs  01-24-2024 06:17:33 PST
 * Add validation for empty ParameterString value in start local pipeline

## v2.204.0 (2024-01-23)

### Features

 * add throughput management support for feature group
 * Support custom repack model settings
 * parallelize notebook search utils, add new operators

### Bug Fixes and Other Changes

 * Enable galactus integ tests
 * JumpStart - TLV region launch
 * add warning message for job-prefixed pipeline steps when no job name is provided
 * TGI NeuronX
 * Updates for DJL 0.26.0 release
 * update sphinx version
 * Add PyTorch 2.1.0 SM Training DLC to UNSUPPORTED_DLC_IMAGE_FOR_SM_PARALLELISM list
 * Huggingface glue failing tests
 * change ConditionNot incorrect property Expression to Condition

## v2.203.1 (2024-01-09)

### Bug Fixes and Other Changes

 * TGI 1.3.3
 * skip failing integs
 * query hf api for model md
 * update image_uri_configs  12-29-2023 06:17:34 PST

## v2.203.0 (2023-12-28)

### Features

 * support local mode in SageMaker Studio (#1300)
 * Supporting tbac in load_run

### Bug Fixes and Other Changes

 * update image_uri_configs  12-25-2023 06:17:33 PST
 * Disable failed test in IR
 * Raise Exception for debug
 * create role if needed in `get_execution_role`

## v2.202.1 (2023-12-22)

### Bug Fixes and Other Changes

 * update image_uri_configs  12-22-2023 06:17:35 PST
 * update model path in local mode
 * Using logging instead of prints

### Documentation Changes

 * update issue template.

## v2.202.0 (2023-12-21)

### Features

 * support remote debug for sagemaker training job

### Bug Fixes and Other Changes

 * update image_uri_configs  12-21-2023 08:32:41 PST
 * Update tblib constraint

## v2.201.0 (2023-12-20)

### Features

 * Use specific images for SMP v2 jobs
 * Added update for model package

### Bug Fixes and Other Changes

 * Add write permission to job output dirs for remote and step decorator running on non-root job user
 * Move func and args serialization of function step to step level

### Documentation Changes

 * SMP v2 doc updates (#1423)
 * fix ModelBuilder sample notebook links

## v2.200.1 (2023-12-14)

### Bug Fixes and Other Changes

 * Merge branch 'master-rba' into local_merge
 * Fix user agent tag issue
 * update image_uri_configs  12-13-2023 14:04:54 PST
 * update image_uri_configs  12-13-2023 12:23:06 PST

## v2.200.0 (2023-12-13)

### Deprecations and Removals

 * remove explicit `partitions` key requirement on pysdk side.

### Features

 * add non-repeating config logger
 * Add SageMaker Geospatial verison 1.x images
 * TGI 1.2.0 Image Uri
 * support model.register() with triton model
 * Enable retrieving function step results for local mode

### Bug Fixes and Other Changes

 * TGI 1.3.1
 * excessive jumpstart instance type logging
 * Support local mode for remote function
 * `Session.download_data` can not download nested objects
 * Fix writing into non-closed file with git clone command
 * mitigation of xgboost container incompatibility with new version
 * update image and hardware validation with inf and graviton
 * remove two setuptools deprecations
 * minor jumpstart dev ex improvements
 * save utils fix
 * Correct DJL neuronx regions
 * delete unused file inference-experience-dev-tester.sh
 * Fix Experiment Run integ test w.r.t unexpected boto3 version
 * Bump test dependencies versions
 * fast follow on js uncompressed support - ModelBuilder
 * Modify Region List for Neuron Images (HF neuron/neuronx, PT Neuron)

### Documentation Changes

 * Mention for custom Docker Image

## v2.199.0 (2023-11-30)

### Features

 * Update boto3 version to 1.33.3
 * Goldfinch InferenceComponent integration
 * Add Pipeline step decorator, NotebookJobStep, and scheduler
 * ModelBuilder for simplified model testing and deployment

### Bug Fixes and Other Changes

 * Skip failing integ tests
 * chore: add jumpstart gated model integration tests
 * disable integration tests for Inference Component based endpoint for non supported regions
 * remove unnecessary whl file - Galactus
 * refactor endpoint type enums, comments, docstrings, method names…
 * Address SA feedback regarding deployment straight to Endpoint Mode - Galactus
 * fix HuggingFace GEN2 model deployment arguments
 * when customer role does not have permission to read logs from CW, default to standard logging - Galactus
 * Add pagination for ListInferenceComponent API responses, address non-blocking comments
 * Create CSVSerializerWrapper - Galactus
 * Model builder Final Fixes
 * remote function include_local_workdir default value
 * use copy instead of move in bootstrap script
 * WaiterError on failed pipeline execution. results()
 * Add a unit test for consistency between step and remote decorator
 * merge WorkdirConfig and custom_filter_filter parameters
 * Add back mixed step type integ test
 * do not delete temp folder generated by sdist
 * make collect_parameters decorator as private
 * HMAC signing for ModelBuilder Triton python backend

### Documentation Changes

 * update docstring for Generation two endpoint and validation message
 * galactus doc updates
 * CustomFileFilter doc updates
 * NotebookJobSteps class parameter severity update

## v2.198.0 (2023-11-27)

### Features

 * re:Invent 2023 keynote1

## v2.197.0 (2023-11-07)

### Features

 * PT2.1 SM Training/Inference DLC Release

### Bug Fixes and Other Changes

 * Release HuggingFace PT Neuronx training image 1.13.1
 * HuggingFace PT Neuronx release in SDK

## v2.196.0 (2023-10-27)

### Features

 * inference instance type conditioned on training instance type

### Bug Fixes and Other Changes

 * improved jumpstart tagging

## v2.195.1 (2023-10-26)

### Bug Fixes and Other Changes

 * Allow either instance_type or instance_group to be defined in…
 * enhance image_uris unit tests

## v2.195.0 (2023-10-25)

### Features

 * jumpstart gated model artifacts
 * jumpstart extract generated text from response
 * jumpstart contruct payload utility

### Bug Fixes and Other Changes

 * relax upper bound on urllib in local mode requirements
 * bump urllib3 version
 * allow smdistributed to be enabled with torch_distributed.
 * fix URL links

### Documentation Changes

 * remove python 2 reference
 * update framework version links

## v2.194.0 (2023-10-19)

### Features

 * Added register step in Jumpstart model
 * jumpstart instance specific metric definitions

### Bug Fixes and Other Changes

 * Updates for DJL 0.24.0 Release
 * use getter for resource-metadata dict
 * add method to Model class to check if repack is needed

## v2.193.0 (2023-10-18)

### Features

 * jumpstart model artifact instance type variants
 * jumpstart instance specific hyperparameters
 * Feature Processor event based triggers (#1132)
 * Support job checkpoint in remote function
 * jumpstart model package arn instance type variants

### Bug Fixes and Other Changes

 * Fix hyperlinks in feature_processor.scheduler parameter descriptions
 * add image_uris_unit_test pytest mark
 * bump apache-airflow to `v2.7.2`
 * clone distribution in validate_distribution
 * fix flaky Inference Recommender integration tests

### Documentation Changes

 * Update PipelineModel.register documentation
 * specify that input_shape in no longer required for torch 2.0 mod…

## v2.192.1 (2023-10-13)

### Bug Fixes and Other Changes

 * update local mode schema
 * import error in unsupported js regions
 * Update Ec2 instance type to g5.4xlarge in test_huggingface_torch_distributed.py

## v2.192.0 (2023-10-11)

### Features

 * jumpstart estimator enable infra check flag
 * jumpstart default payloads
 * allow non-python files in job dependencies
 * allow configuring docker container in local mode

### Bug Fixes and Other Changes

 * js tagging s3 prefix
 * Batch transform: Add support for split_type == "None" in local mode
 * use correct line endings and s3 uris on windows
 * Fixed bug in _create_training_details
 * DJL Neuronx 0.24.0

### Documentation Changes

 * Include FeatureGroup's load_feature_definitions API documentation

## v2.191.0 (2023-10-05)

### Features

 * Selective Step Execution milestone 2 features
 * feature-processor extra data sources support

## v2.190.0 (2023-10-04)

### Features

 * Add support for in-memory feature groups and collection type features in Feature Store.

### Bug Fixes and Other Changes

 * chore: xfail resource in use failure for specific test
 * Add missing API docs for processors

### Documentation Changes

 * Bring back (de)serializers documentation
 * Add missing AirFlow operators + link to airflow documentation

## v2.189.0 (2023-10-03)

### Features

 * add feature processor APIs to public doc
 * s3 prefix model data for JumpStartModel
 * Model Package support for updating approval

### Bug Fixes and Other Changes

 * Add bucket owner check
 * transform step  unit test
 * Release TGI 1.1.0 Image

## v2.188.0 (2023-09-26)

### Features

 * jumpstart instance type variants
 * New methods to ingest and create Feature Groups

### Bug Fixes and Other Changes

 * auto ml integ tests and add flaky test markers
 * Enhance unit-tests to automatically consume image URIs config registries from config JSONs

## v2.187.0 (2023-09-19)

### Features

 * add HealthCheckConfig support
 * SkipModelValidation in modelRegistry

### Bug Fixes and Other Changes

 * Update fw_utils.py - support 2.0.1 container for DDP and Torch distri…
 * bump apache-airflow to v2.7.1

## v2.186.0 (2023-09-14)

### Features

 * TGI 1.0.3 Image URI Config

## v2.185.0 (2023-09-12)

### Features

 * Local Mode - Add Support for Docker Compose V2

### Bug Fixes and Other Changes

 * handle bad jumpstart default session
 * Add Data Wrangler TLV and version 3.x images

## v2.184.0.post0 (2023-09-11)

### Documentation Changes

 * add interactive apps rst file

## v2.184.0 (2023-09-07)

### Features

 * Enable notebook instances to get presigned url

### Bug Fixes and Other Changes

 * update scikit-learn, scipy, and apache-airflow deps for dependabot
 * log message when sdk defaults not applied

## v2.183.0 (2023-09-05)

### Deprecations and Removals

 * remove support for py37

### Features

 * Neo service GA in TLV

### Bug Fixes and Other Changes

 * Update pytorch.json with 2.0.1 for inference and training
 * get python version dynamically for remote function tests
 * HuggingFaceProcessor parameterized instance_type when image_uri is absent

## v2.182.0 (2023-08-29)

### Features

 * image url for modelmonitor in TLV region
 * Enable spot training on remote decorator and executor

## v2.181.0 (2023-08-28)

### Features

 * StabilityAI DLC Image URIs

### Bug Fixes and Other Changes

 * temporarily skip kmeans notebook

## v2.180.0 (2023-08-24)

### Features

 * Add presigned URLs for interactive apps
 * Add detail profiler V2 options and tests

## v2.179.0 (2023-08-21)

### Features

 * attach method for jumpstart estimator

### Bug Fixes and Other Changes

 * pipeline upsert failed to pass parallelism_config to update

## v2.178.0 (2023-08-17)

### Features

 * Support to get latest monitoring execution processing logs

### Bug Fixes and Other Changes

 * Add context to predict_fn example
 * gated models unsupported region
 * jumpstart cache using sagemaker session s3 client
 * add TFS 2.13 Graviton SM images
 * pipeline variable kms key
 * integration test for gated jumpstart training model
 * tags for jumpstart model package models

## v2.177.1 (2023-08-14)

### Bug Fixes and Other Changes

 * chore: excessive jumpstart bucket logging

## v2.177.0 (2023-08-11)

### Features

 * Add TLV accounts for 1P Algorithms

## v2.176.0 (2023-08-10)

### Features

 * Add TF 2.13 Training and Inference SM images

### Bug Fixes and Other Changes

 * revert-PR_3903
 * skip tensorflow local mode notebook test
 * change instance type for huggingface test to ml.g5.8xlarge

## v2.175.0 (2023-08-05)

### Features

 * Add huggingface-llm 0.9.3 dlc images

### Bug Fixes and Other Changes

 * Upgrade default version for djl to v0.23.0
 * Pass kms_key to _upload_analysis_config when provided

## v2.174.0 (2023-08-02)

### Features

 * meta llama fine tuning
 * support online store ttl for records
 * Deploy uncompressed ML model from S3 to SageMaker Hosting endpoints
 * AutoGluon 0.8.2 image_uris update

### Bug Fixes and Other Changes

 * [Feature] Propagate tags to lineage resources
 * excessive jumpstart logging
 * chore: jumpstart deprecation messages
 * build(deps): bump pygments from 2.11.2 to 2.15.0 in /requirements/tox
 * Remove deleted notebook tests from test confg
 * chore: add jumpstart llama 2 tests

### Documentation Changes

 * add smp class for supporting flash attn

## v2.173.0 (2023-07-15)

### Features

 * jumpstart EULA models

### Bug Fixes and Other Changes

 * Update the apache airflow constraints
 * Update apache airflow version
 * bump up djl inference image uri versions

## v2.172.0 (2023-07-13)

### Features

 * Add check for if TrialComponent is already associated with a Trial in Run
 * Add features_to_explain to shap config

### Bug Fixes and Other Changes

 * Support protobuf4
 * Remove unnecessary get caller identity call
 * Missing JumpStart estimator args
 * Add volume to partition djl_inference

### Documentation Changes

 * Correct runtime param
 * fix wait_for_endpoint docstring

## v2.171.0 (2023-07-06)

### Features

 * Add PipelineDefinitionConfig to pipelines to toggle custom job …

### Bug Fixes and Other Changes

 * Upgrade DJL deepspeed versions
 * Remove unused dependency `protobuf3-to-dict`
 * skip intelligent volume_size allocation based on instance type if it is a pipeline parameter

## v2.170.0 (2023-07-05)

### Features

 * Enable customizing artifact output path

### Bug Fixes and Other Changes

 * Add il-central-1 support for all SM DLCs
 * jumpstart async inference config predictor support
 * Update CreateEdgePackagingJob resourceKey with type string

## v2.169.0 (2023-06-29)

### Features

 * Add support for tags in to_pipeline API for feature processor
 * model registry integration to model cards to support model packages
 * SDK Defaults - DebugHookConfig defaults in TrainingJob API
 * Add segment config for Clarify

### Bug Fixes and Other Changes

 * Neuronx image retrieval missing sdk information

### Documentation Changes

 * Doc updates for SDK defaults - S3 Params, Env Variables, Disable Profiler, and DebugHookConfig

## v2.168.0 (2023-06-22)

### Features

 * Support uncompressed model upload
 * Add optional monitoring_config_override parameter in suggest_baseline API
 * SDK defaults add disable profiler to createTrainingJob

### Bug Fixes and Other Changes

 * Enable spark processing container in KIX
 * Fix key prefix preventing jumpstart model repack

## v2.167.0 (2023-06-21)

### Features

 * add SageMaker FeatureStore feature processing

### Bug Fixes and Other Changes

 * Chore/reset cache if js model not found

## v2.166.0 (2023-06-19)

### Features

 * Add `inf2` support to `HuggingFaceModel`
 * adding resourcekey and tags for api in config for SDK defaults

### Bug Fixes and Other Changes

 * Remove deprecated option.s3url in favor of option.model_id
 * Use sagemaker config keyword
 * SDK Defaults Config - Handle config injection for None Sessions
 * Fix HPO Grid Search comparison and name

## v2.165.0 (2023-06-13)

### Features

 * Add support for Deployment Recommendation ID in model.deploy(). No tagging support

### Bug Fixes and Other Changes

 * maketplace integs
 * Add tagging assert to inference recommender integ tests
 * breaking deviations in _create_sagemaker_model call

### Documentation Changes

 * Add missing quotation mark

## v2.164.0 (2023-06-08)

### Features

 * SDK Defaults - Environment Variables
 * Update Transformers 4.28 - PyTorch 2.0.0 Training and Inference Image URI

### Bug Fixes and Other Changes

 * tag more integs as flaky for auto-retry
 * Remove docker-compose from local requirements
 * enable neo framework version support on ml_inf2 and ml_trn1

## v2.163.0 (2023-06-07)

### Features

 * Add huggingface-llm 0.8.2 dlc images

### Bug Fixes and Other Changes

 * Update to more actionable error message
 * Loosen local reqs for PyYAML

## v2.162.0 (2023-06-06)

### Features

 * Add tagging support for create ir job
 * Selective Step Execution feature in Pipelines
 * Add Neuronx Image uri - Transformers 4.28 - PyTorch 1.13

### Bug Fixes and Other Changes

 * skip pipelines abalone notebook test
 * Update neo multiversion support to include edge devices

### Documentation Changes

 * JumpStart Utility Doc Update

## v2.161.0 (2023-06-01)

### Features

 * Add huggingface-llm 0.6.0 dlc images
 * Add autotune for HyperparameterTuner

### Bug Fixes and Other Changes

 * Remove release tag from non-global test
 * SDK defaults for volume size, JS Estimator image uri region, Predictor str method

## v2.160.0 (2023-05-31)

### Features

 * PyTorch 2.0 release
 * Add TFS 2.12.1 Graviton image

### Bug Fixes and Other Changes

 * Fix failing integ test
 * remove unnecessary log messages for loading existing experiment runs
 * build(deps): bump requests from 2.27.1 to 2.31.0 in /requirements/extras
 * SDK Defaults - switch from config printing to logging

## v2.159.0 (2023-05-23)

### Features

 * Add TF Serving 2.12.1 images to the SM PySDK

### Bug Fixes and Other Changes

 * Update the list of extension packages pylint is allowed to load

## v2.158.0 (2023-05-22)

### Features

 * Enable default role for Spark processors
 * SDK Defaults - S3 Params for Session
 * Bump up images for DJL transformers Neuronx DLCs

### Bug Fixes and Other Changes

 * Relax local-mode PyPI requirements on urllib3

### Documentation Changes

 * Fix Tensorflow and PyTorch supported version in HuggingFaceProcessor
 * Update doc for model_server_workers param in PyTorchModel

## v2.157.0 (2023-05-18)

### Features

 * Handle use case where endpoint is created outside of python …

### Bug Fixes and Other Changes

 * Make type annotation of UploadedCode consistent
 * Add SELinux label to local docker volumes

## v2.156.0 (2023-05-17)

### Features

 * Partition support for DJLModel using SM Training job
 * Update run-notebook-test to consider skips failures

### Bug Fixes and Other Changes

 * Update apache airflow and update test requirements
 * Perform integrity checks for remote function execution
 * Add p2 instances to integ tests
 * Fix typo in logging message within ir mixin
 * double Run create on load_run
 * Update dtype logic for huggingface backend for new containers

### Documentation Changes

 * Update container version for SKLearn
 * Add description for parameters in TransformInput

## v2.155.0 (2023-05-15)

### Features

 * Add support for SageMaker Serverless inference Provisioned Concurrency feature

### Bug Fixes and Other Changes

 * Revert "fix: make RemoteExecutor context manager non-blocking on pend…
 * Add BOM to no No P2 Availability region list

## v2.154.0 (2023-05-11)

### Features

 * Add integ tests for remote_function, auto_capture functionality
 * jumpstart model estimator classes

### Bug Fixes and Other Changes

 * integs - pytorch transformer deps and add test retry
 * adding .lower() so new Pandas dtypes will match the type lookup.
 * Pass KMS value to create processing job

## v2.153.0 (2023-05-09)

### Features

 * Support npz archives in NumpyDeserializer
 * Add FasterTransformer DJL support
 * support for Sample Weights for SageMaker Autopilot

### Bug Fixes and Other Changes

 * retry is_run assertion
 * Avoid 'AttributeError' for endpoint_name, if deploy() is not yet called
 * Fix LambdaStep Creation
 * Fix error when instance_count>1 in remote_function
 * Remove deprecated update_endpoint from deploy() args in TensorFlowModel
 * Update DJL deepspeed and fastertransformer DLC image uris
 * remote_function python version mismatch issue

## v2.152.0 (2023-05-04)

### Features

 * add support for lineage visualization using pyvis
 * Expose Experiment class publicly
 * PyTorch 1.13 release

### Bug Fixes and Other Changes

 * Change data_type argument to dtype to keep consistent with D…
 * Skip edge test
 * make RemoteExecutor context manager non-blocking on pending futures
 * Add inferentia2 DLC images for djl framework
 * Fix typo in using_pytorch.rst
 * Unable to attach estimator to training job when KeepAlivePeriodInSeconds specified
 * update LMI container image
 * Update Clarify SHAPConfig baseline to allow JSON structures

### Documentation Changes

 * Fix broken link in DJL SageMaker docs
 * currency update for the SageMaker data parallelism lib
 * SM model parallel library v1.15.0 release note

## v2.151.0 (2023-04-27)

### Features

 * Update Transformers 4.26 - TensorFlow 2.11.0 Image URI
 * Add Extra Parameters to Lambda Function Wrapper

### Bug Fixes and Other Changes

 * Add kms key support for Model registration
 * Enable inference recommender slow tests
 * Pass sagemaker session to downstream s3 calls
 * Add ap-south-1 to no p3 regions
 * skip test for p2 instance for TF2.12 and above

### Documentation Changes

 * Fix minor misses from the remote function doc release

## v2.150.0 (2023-04-26)

### Features

 * Introduce TensorBoard app class

### Bug Fixes and Other Changes

 * Update data wrangler images

## v2.149.0 (2023-04-25)

### Features

 * Support TF2.12 SageMaker DLC

### Bug Fixes and Other Changes

 * update the doc for Join function
 * change s3UploadMode of sagemaker clarify processing output for computer vision jobs.

### Documentation Changes

 * Add Remote Function updates

## v2.148.0 (2023-04-20)

### Features

 * [huggingface] Add `torch.distributed` support for Trainium and `torchrun`
 * Add PyTorch 2.0 to SDK

### Bug Fixes and Other Changes

 * updating batch transform job in monitoring schedule

## v2.147.0 (2023-04-18)

### Features

 * support different types of deletion mode

## v2.146.1 (2023-04-17)

### Bug Fixes and Other Changes

 * skip failing tests temporarily
 * Added ml.p4d and ml.p4de as supported instances for DeepSpeed

### Documentation Changes

 * Add Model Registry Model Collection

## v2.146.0 (2023-04-13)

### Features

 * Add support for JSON model inputs for Clarify Processor

### Bug Fixes and Other Changes

 * Feature/list collection
 * improve reliability of Run integration test
 * Add a comment that smdataparallel lib excludes tf 2.12 support

### Documentation Changes

 * Update reference to load run method in documentation

## v2.145.0 (2023-04-06)

### Features

 * add support for async inline error notifications
 * Add methods for feature group to list feature metadata parameters and tags
 * Support huggingface hub model_id for DJL Models

### Bug Fixes and Other Changes

 * load_sagemaker_config should lazy initialize a default S3 resource

## v2.144.0 (2023-04-05)

### Features

 * support create Clarify explainer enabled endpoint for Clarify Online Explainability
 * Combined inference and training script artifact
 * jumpstart instance types
 * Deprecation warning for framework profiling for TF 2.12 and on, PT 2.0 and on

### Bug Fixes and Other Changes

 * always delete temporary directory even during exception
 * Fixes the completion_criteria_config dict in the to_input_req method
 * Update CHANGELOG.md

### Documentation Changes

 * Update SageMaker Debugger doc

## v2.143.0 (2023-03-29)

### Features

 * Support for SageMaker SDK Defaults

### Bug Fixes and Other Changes

 * update feature store offline s3 path used in tests

## v2.142.0 (2023-03-27)

### Features

 * combined model + script artifact

## v2.141.0 (2023-03-24)

### Features

 * AutoGluon 0.7.0 image_uris update
 * Add DJL FasterTransformer image uris
 * EMR step runtime role support
 * locations for EMR configuration and Spark dependencies
 * Adding support for 1P Algorithms in ZAZ, ZRH, HYD, MEL

### Documentation Changes

 * Update FeatureGroup kms key id documentation

## v2.140.1 (2023-03-21)

### Bug Fixes and Other Changes

 * Fix cross account register model
 * Handle instance support for Hugging Face tests
 * Upgrade apache-airflow-providers-amazon version
 * build(deps): bump apache-airflow from 2.4.1 to 2.5.1
 * Mark test_create_model_package test for xfail
 * Disable module-not-measured warnings to avoid clutter in build logs

## v2.140.0 (2023-03-17)

### Features

 * SDK changes for TRCOMP support

### Bug Fixes and Other Changes

 * [Feature - Hugging Face] Update Transformers 4.26 - PyTorch 1.13.1 Image uri

## v2.139.0 (2023-03-15)

### Features

 * Add XGBoost framework 1.7-1 version

### Bug Fixes and Other Changes

 * Fix image_uris.retrieve() function to return ValueError when framework is not allowed for an instance_type

## v2.138.0 (2023-03-13)

### Features

 * Jumpstart training metrics

### Bug Fixes and Other Changes

 * Add new region support for MX, PT, TF on SM Training

## v2.137.0 (2023-03-10)

### Features

 * support JSON for input dataset and model output

### Bug Fixes and Other Changes

 * Wait on describe for tag propagation
 * Extracted profile_name directly from sagemaker.Session if None
 * Avoid double encoding to JSON in InferenceRecommenderMixin
 * RepackStep must use the same KMS key as the Model

## v2.136.0 (2023-03-09)

### Features

 * with_feature_group [feature_store]
 * Djl Large Model Support
 * Decouple model.right_size() from model registry

### Bug Fixes and Other Changes

 * Fix integration test error in test_default_right_size_and_deploy_unregistered_base_model
 * Add djl 0.21.0 dlc images

### Documentation Changes

 * Torchrun gpu support documentation change

## v2.135.1.post0 (2023-03-02)

### Documentation Changes

 * update feature store dataset builder docs

## v2.135.1 (2023-03-01)

### Bug Fixes and Other Changes

 * Revert back to stable apache-airflow-providers-amazon from 7.2.1 to 4.0.0.
 * Typo in graviton algos
 * build(deps): bump apache-airflow-providers-amazon from 4.0.0 to 7.2.1 in /requirements/extras
 * Support cloning private repo using ssh key
 * Create a default SageMaker Session inside FeatureGroup class

### Documentation Changes

 * fix typo in README

## v2.135.0 (2023-02-23)

### Features

 * Add DLC accounts for MEL Region
 * allow use of short lived creds for local container

### Bug Fixes and Other Changes

 * update lambda function when function arn is provided

## v2.134.1 (2023-02-22)

### Bug Fixes and Other Changes

 * local mode deletion of temp files on job end
 * Cron expression resetting on update monitor
 * added support to update arguments in create_monitoring_schedule

## v2.134.0 (2023-02-22)

### Features

 * Add python 3.9 and spark 3.2 support for spark processor
 * Adding support for Multi Worker Mirrored Strategy in TF estimator

### Bug Fixes and Other Changes

 * tag permission issue - remove describe before create

## v2.133.0 (2023-02-18)

### Features

 * feature store with_feature_group functionality changes
 * Adding support for SageMaker Training Compiler PyTorch 1.13
 * support of the intelligent stopping in the tuner
 * AutoGluon 0.6.2 image_uris update
 * Support for flexible instance types in the HPO
 * Add business details and hyper parameters fields and update test_model_card.py

### Bug Fixes and Other Changes

 * disable the tuner test
 * Skip test_run_from_transform_job integ test to unblock python-sdk code pipeline
 * Revert "feature: feature store with_feature_group functionality changes"
 * advanced inference recommendation jobs parameters check
 * make model_config optional when predicted labels are provided for bias detection

## v2.132.0 (2023-02-07)

### Features

 * support cluster lifecycle management for Sagemaker EMR step
 * Inference recommendation id deployment support

## v2.131.1 (2023-02-03)

### Bug Fixes and Other Changes

 * test dub gpu integs with p3
 * fix(experiments/run.py): Stop duplication of RUN_TC_TAG on Consecutive Experiment Runs
 * Enable load_run without name args in Transform env
 * Remove confusing log line emitted during feature group ingestion
 * Enable Experiment integ test on beta clients
 * Make test_processor_with_role_as_pipeline_parameter more concrete

### Documentation Changes

 * add security note for the estimator hyperparameter arg
 * SageMaker distributed - model parallism library release note
 * Add a deprecation note for DetailedProfileConfig

## v2.131.0 (2023-01-31)

### Features

 * Display file diff on black-check
 * Support for environment variables in the HPO
 * Support role as PipelineParameter in Processor class
 * Add TrainingImageConfig support for SageMaker training jobs

### Bug Fixes and Other Changes

 * use FeatureGroup's Session in nonconcurrency ingestion
 * Update feature_group.py ingest() description
 * Do not use print function. User logger instead
 * Add batch_get_record and search API for FeatureStore
 * hashing problem for framework processors with identical source dirs

## v2.130.0 (2023-01-26)

### Features

 * Add PyTorch 1.13.1 to SDK
 * Adding image_uri config for DJL containers
 * Support specifying env-vars when creating model from model package
 * local download dir for Model and Estimator classes

### Bug Fixes and Other Changes

 * increase creation time slack minutes
 * Enable load_run auto pass in experiment config
 * Add us-isob-east-1 accounts and configs
 * Clean up Pipeline unit tests

## v2.129.0 (2023-01-19)

### Features

 * add p2 deprecation for PT>=1.13
 * TF2.11 Update to PySDK

### Bug Fixes and Other Changes

 * Improve Pipeline integ tests and fix resource leak
 * Update TF version to 2.8.4

## v2.128.0 (2023-01-10)

### Features

 * right_size() for inference recommender

### Bug Fixes and Other Changes

 * tf 2.9.3 release images
 * Retry ValueError for airflow tests

## v2.127.0 (2023-01-03)

### Features

 * tensorflow inference 2.10.1 release

## v2.126.0 (2022-12-22)

### Features

 * AutoGluon 0.6.1 image_uris

### Bug Fixes and Other Changes

 * Fix broken link in doc
 * Do not specify S3 path for disabled profiler

### Documentation Changes

 * fix the incorrect property reference

## v2.125.0 (2022-12-19)

### Features

 * add RandomSeed to support reproducible HPO

### Bug Fixes and Other Changes

 * Correct SageMaker Clarify API docstrings by changing JSONPath to JMESPath

## v2.124.0 (2022-12-16)

### Features

 * Doc update for TableFormatEnum
 * Add p4de to smddp supported instance types
 * Add disable_profiler field in config and propagate changes
 * Added doc update for dataset builder

### Bug Fixes and Other Changes

 * Use Async Inference Config when available for endpoint update

### Documentation Changes

 * smdistributed libraries release notes

## v2.123.0 (2022-12-15)

### Features

 * Add support for TF2.9.2 training images
 * Add SageMaker Experiment

## v2.122.0 (2022-12-14)

### Features

 * Feature Store dataset builder, delete_record, get_record, list_feature_group
 * Add OSU region to frameworks for DLC

### Bug Fixes and Other Changes

 * the Hyperband support fix for the HPO
 * unpin packaging version
 * Remove content type image/jpg from analysis configuration schema

## v2.121.2 (2022-12-12)

### Bug Fixes and Other Changes

 * Update for Tensorflow Serving 2.11 inference DLCs
 * Revert "fix: type hint of PySparkProcessor __init__"
 * Skip Bad Transform Test

## v2.121.1 (2022-12-09)

### Bug Fixes and Other Changes

 * Pop out ModelPackageName from pipeline definition
 * Fix failing jumpstart cache unit tests

## v2.121.0 (2022-12-08)

### Features

 * Algorithms Region Expansion OSU/DXB

### Bug Fixes and Other Changes

 * FrameworkProcessor S3 uploads
 * Add constraints file for apache-airflow

## v2.120.0 (2022-12-07)

### Features

 * Add Neo image uri config for Pytorch 1.12
 * Adding support for SageMaker Training Compiler in PyTorch estimator starting 1.12
 * Update registries with new region account number mappings.
 * Add DXB region to frameworks by DLC

### Bug Fixes and Other Changes

 * support idempotency for framework and spark processors

## v2.119.0 (2022-12-03)

### Features

 * Add Code Owners file
 * Added transform with monitoring pipeline step in transformer
 * Update TF 2.9 and TF 2.10 inference DLCs
 * make estimator accept json file as modelparallel config
 * SageMaker Training Compiler does not support p4de instances
 * Add support for SparkML v3.3

### Bug Fixes and Other Changes

 * Fix bug forcing uploaded tar to be named sourcedir
 * Update local_requirements.txt PyYAML version
 * refactoring : using with statement
 * Allow Py 3.7 for MMS Test Docker env
 * fix PySparkProcessor __init__ params type
 * type hint of PySparkProcessor __init__
 * Return ARM XGB/SKLearn tags if `image_scope` is `inference_graviton`
 * Update scipy to 1.7.3 to support M1 development envs
 * Fixing type hints for Spark processor that has instance type/count params in reverse order
 * Add DeepAR ap-northeast-3 repository.
 * Fix AsyncInferenceConfig documentation typo
 * fix ml_inf to ml_inf1 in Neo multi-version support
 * Fix type annotations
 * add neo mvp region accounts

## v2.118.0 (2022-12-01)

### Features

 * Update boto3 version to 1.26.20
 * support table format option for create feature group.
 * Support Amazon SageMaker Model Cards
 * support monitoring alerts api
 * Support Amazon SageMaker AutoMLStep

### Bug Fixes and Other Changes

 * integration test in anticipate of ProfilerConfig API changes
 * Add more integ test logic for AutoMLStep
 * update get_execution_role_arn to use role from DefaultSpaceSettings
 * bug on AutoMLInput to allow PipelineVariable
 * FinalMetricDataList is missing from the training job search resu…
 * add integration tests for Model Card
 * update AutoMLStep with cache improvement

### Documentation Changes

 * automlstep doc update

## v2.117.0 (2022-11-15)

### Features

 * add support for PT1.12.1

## v2.116.0 (2022-10-28)

### Features

 * support customized timeout for model data download and inference container startup health check for Hosting Endpoints
 * Trainium Neuron support for PyTorch
 * Pipelines cache keys update
 * Caching Improvements for SM Pipeline Workflows

## v2.115.0 (2022-10-27)

### Features

 * Add support for TF 2.10 training
 * Disable profiler for Trainium instance type
 * support the Hyperband strategy with the StrategyConfig
 * support the GridSearch strategy for hyperparameter optimization

### Bug Fixes and Other Changes

 * Update Graviton supported instance families

## v2.114.0 (2022-10-26)

### Features

 * Graviton support for XGB and SKLearn frameworks
 * Graviton support for PyTorch and Tensorflow frameworks
 * do not expand estimator role when it is pipeline parameter
 * added support for batch transform with model monitoring

### Bug Fixes and Other Changes

 * regex in tuning integs
 * remove debugger environment var set up
 * adjacent slash in s3 key
 * Fix Repack step auto install behavior
 * Add retry for airflow ParsingError

### Documentation Changes

 * doc fix

## v2.113.0 (2022-10-21)

### Features

 * support torch_distributed distribution for Trainium instances

### Bug Fixes and Other Changes

 * bump apache-airflow from 2.4.0 to 2.4.1 in /requirements/extras

### Documentation Changes

 * fix kwargs and descriptions of the smdmp checkpoint function
 * add the doc for the MonitorBatchTransformStep

## v2.112.2 (2022-10-11)

### Bug Fixes and Other Changes

 * Update Neo-TF2.x versions to TF2.9(.2)

### Documentation Changes

 * fix typo in PR template

## v2.112.1 (2022-10-10)

### Bug Fixes and Other Changes

 * fix(local-mode): loosen docker requirement to allow 6.0.0
 * CreateModelPackage API error for Scikit-learn and XGBoost frameworkss

## v2.112.0 (2022-10-09)

### Features

 * added monitor batch transform step (pipeline)

### Bug Fixes and Other Changes

 * Add PipelineVariable annotation to framework estimators

## v2.111.0 (2022-10-05)

### Features

 * Edit test file for supporting TF 2.10 training

### Bug Fixes and Other Changes

 * support kms key in processor pack local code
 * security issue by bumping apache-airflow from 2.3.4 to 2.4.0
 * instance count retrieval logic
 * Add regex for short-form sagemaker-xgboost tags
 * Upgrade attrs>=20.3.0,<23
 * Add PipelineVariable annotation to Amazon estimators

### Documentation Changes

 * add context for pytorch

## v2.110.0 (2022-09-27)

### Features

 * Support KeepAlivePeriodInSeconds for Training APIs
 * added ANALYSIS_CONFIG_SCHEMA_V1_0 in clarify
 * add model monitor image accounts for ap-southeast-3

### Bug Fixes and Other Changes

 * huggingface release test
 * Fixing the logic to return instanceCount for heterogeneousClusters
 * Disable type hints in doc signature and add PipelineVariable annotations in docstring
 * estimator hyperparameters in script mode

### Documentation Changes

 * Added link to example notebook for Pipelines local mode

## v2.109.0 (2022-09-09)

### Features

 * add search filters

### Bug Fixes and Other Changes

 * local pipeline step argument parsing bug
 * support fail_on_violation flag for check steps
 * fix links per app security scan
 * Add PipelineVariable annotation for all processor subclasses

### Documentation Changes

 * the SageMaker model parallel library 1.11.0 release

## v2.108.0 (2022-09-02)

### Features

 * Adding support in HuggingFace estimator for Training Compiler enhanced PyTorch 1.11

### Bug Fixes and Other Changes

 * add sagemaker clarify image account for cgk region
 * set PYTHONHASHSEED env variable to fixed value to fix intermittent failures in release pipeline
 * trcomp fixtures to override default fixtures for integ tests

### Documentation Changes

 * add more info about volume_size

## v2.107.0 (2022-08-29)

### Features

 * support python 3.10, update airflow dependency

### Bug Fixes and Other Changes

 * Add retry in session.py to check if training is finished

### Documentation Changes

 * remove Other tab in Built-in algorithms section and mi…

## v2.106.0 (2022-08-24)

### Features

 * Implement Kendra Search in RTD website

### Bug Fixes and Other Changes

 * Add primitive_or_expr() back to conditions
 * remove specifying env-vars when creating model from model package
 * Add CGK in config for Spark Image

## v2.105.0 (2022-08-19)

### Features

 * Added endpoint_name to clarify.ModelConfig
 * adding workgroup functionality to athena query

### Bug Fixes and Other Changes

 * disable debugger/profiler in cgk region
 * using unique name for lineage test to unblock PR checks

### Documentation Changes

 * update first-party algorithms and structural updates

## v2.104.0 (2022-08-17)

### Features

 * local mode executor implementation
 * Pipelines local mode setup
 * Add PT 1.12 support
 * added _AnalysisConfigGenerator for clarify

### Bug Fixes and Other Changes

 * yaml safe_load sagemaker config
 * pipelines local mode minor bug fixes
 * add local mode integ tests
 * implement local JsonGet function
 * Add Pipeline annotation in model base class and tensorflow estimator
 * Allow users to customize trial component display names for pipeline launched jobs
 * Update localmode code to decode urllib response as UTF8

### Documentation Changes

 * New content for Pipelines local mode
 * Correct documentation error

## v2.103.0 (2022-08-05)

### Features

 * AutoGluon 0.4.3 and 0.5.2 image_uris

### Bug Fixes and Other Changes

 * Revert "change: add a check to prevent launching a modelparallel job on CPU only instances"
 * Add gpu capability to local
 * Link PyTorch 1.11 to 1.11.0

## v2.102.0 (2022-08-04)

### Features

 * add warnings for xgboost specific rules in debugger rules
 * Add PyTorch DDP distribution support
 * Add test for profiler enablement with debugger_hook false

### Bug Fixes and Other Changes

 * Two letter language code must be supported
 * add a check to prevent launching a modelparallel job on CPU only instances
 * Allow StepCollection added in ConditionStep to be depended on
 * Add PipelineVariable annotation in framework models
 * skip managed spot training mxnet nb

### Documentation Changes

 * smdistributed libraries currency updates

## v2.101.1 (2022-07-28)

### Bug Fixes and Other Changes

 * added more ml frameworks supported by SageMaker Workflows
 * test: Vspecinteg2
 * Add PipelineVariable annotation in amazon models

## v2.101.0 (2022-07-27)

### Features

 * Algorithms region launch on CGK
 * enhance-bucket-override-support
 * infer framework and version
 * support clarify bias detection when facets not included
 * Add CGK region to frameworks by DLC

### Bug Fixes and Other Changes

 * Make repack step output path align with model repack path
 * Support parameterized source code input for TrainingStep

### Documentation Changes

 * heterogeneous cluster api doc fix
 * smdmp v1.10 release note

## v2.100.0 (2022-07-18)

### Features

 * upgrade to support python 3.10
 * Add target_model to support multi-model endpoints
 * Added support for feature group schema change and feature parameters

### Bug Fixes and Other Changes

 * enable model.register without 'inference' & 'transform' instances
 * rename RegisterModel inner steps to prevent duplicate step names
 * remove primitive_or_expr() from conditions
 * support pipeline variables for spark processors run arguments
 * make 'ModelInput' field optional for inference recommendation
 * Fix processing image uri param
 * fix: neo inferentia as compilation target not using framework ver

### Documentation Changes

 * SageMaker model parallel library v1.10.0 documentation
 * add detail & links to clarify docstrings

## v2.99.0 (2022-07-08)

### Features

 * heterogeneous cluster set up in distribution config
 * support heterogeneous cluster for training
 * include fields to work with inference recommender

### Bug Fixes and Other Changes

 * Moving the newly added field instance_group to the end of method
 * image_uri does not need to be specified with instance_groups
 * Loosen version of attrs dependency
 * Add PipelineVariable annotation in estimatory, processing, tuner, transformer base classes
 * model table link

### Documentation Changes

 * documentation for heterogeneous cluster

## v2.98.0 (2022-07-05)

### Features

 * Adding deepar image

### Documentation Changes

 * edit to clarify how to use inference.py

## v2.97.0 (2022-06-28)

### Deprecations and Removals

 * remove support for python 3.6

### Features

 * update prebuilt models documentation

### Bug Fixes and Other Changes

 * Skipping test_candidate_estimator_default_rerun_and_deploy
 * Update model name from 'compiled.pt' to 'model.pth' for neo
 * update pytest, skip hf integ temp
 * Add override_pipeline_parameter_var decorator to give grace period to update invalid pipeline var args

## v2.96.0 (2022-06-20)

### Features

 * Add helper method to generate pipeline adjacency list

### Bug Fixes and Other Changes

 * changing trcomp integ tests to be able to run in all regions

## v2.95.0 (2022-06-16)

### Features

 * Adding Training Compiler support for TensorFlow estimator starting TF 2.9
 * Add support for TF 2.9 training

### Bug Fixes and Other Changes

 * integs fallback from p3 to p2 instance
 * bucket exists check for session.default_bucket
 * make instance type fields as optional

### Documentation Changes

 * improvements on the docstring of ModelStep
 * Add XGBoostProcessor

## v2.94.0 (2022-06-07)

### Features

 * AutoGluon 0.4.2 image_uris support

## v2.93.1 (2022-06-06)

### Bug Fixes and Other Changes

 * add input parameterization tests for workflow job steps
 * add parameterized tests to transformer

## v2.93.0 (2022-06-03)

### Features

 * MxNet 1.9 support

### Bug Fixes and Other Changes

 * bump importlib-metadata version upperbound to support TF2.9
 * fix pipeline doc code example where process.run only accepts argument
 * Fix Tensorflow default model_dir generation when output_path is pipeline variable
 * Support transformer data parameterization

## v2.92.2 (2022-05-31)

### Bug Fixes and Other Changes

 * turn off Pipeline Parameter inheritance from python primitives
 * Add more validations for pipeline step new interfaces
 * Changed method description per AWS request

## v2.92.1 (2022-05-26)

### Bug Fixes and Other Changes

 * pin protobuf to < 4.0 to fix breaking change

## v2.92.0 (2022-05-26)

### Features

 * add 'Domain' property to RegisterModel step

### Bug Fixes and Other Changes

 * support estimator output path parameterization
 * Add back Prevent passing PipelineVariable object into image_uris.retrieve
 * jumpstart amt tracking
 * fix missing register method params for framework models
 * fix docstring for decorated functions
 * Documents: add sagemaker model building pipeline readthedocs

## v2.91.1 (2022-05-19)

### Bug Fixes and Other Changes

 * Revert Prevent passing PipelineVariable object into image_uris.retrieve

## v2.91.0 (2022-05-19)

### Features

 * Support Properties for StepCollection

### Bug Fixes and Other Changes

 * Prevent passing PipelineVariable object into image_uris.retrieve
 * support image_uri being property ref for model
 * ResourceConflictException from AWS Lambda on pipeline upsert

### Documentation Changes

 * release notes for SMDDP 1.4.1 and SMDMP 1.9.0

## v2.90.0 (2022-05-16)

### Features

 * Add ModelStep for SageMaker Model Building Pipeline

### Bug Fixes and Other Changes

 * update setup.py to add minimum python requirement of 3.6

## v2.89.0 (2022-05-11)

### Features

 * Add PT 1.11 support
 * add validation specification

### Bug Fixes and Other Changes

 * repack model locally when local_code local mode

### Documentation Changes

 * smdmp 1.8.1 release note

## v2.88.3 (2022-05-06)

### Bug Fixes and Other Changes

 * deprecate: Remove deprecated argument s3_data_distribution_type
 * Feat/jumpstart model table update

## v2.88.2 (2022-05-02)

### Bug Fixes and Other Changes

 * Automl integ describe job check
 * Implement subclass compatibility for workflow pipeline job steps

## v2.88.1 (2022-04-27)

### Bug Fixes and Other Changes

 * Add encryption setting to tar_and_upload_dir method

## v2.88.0 (2022-04-26)

### Features

 * jumpstart notebook utils -- list model ids, scripts, tasks, frameworks

### Bug Fixes and Other Changes

 * local mode printing of credentials during docker login closes #2180
 * disable endpoint context test

### Documentation Changes

 * sm model parallel 1.8.0 release notes

## v2.87.0 (2022-04-20)

### Features

 * Add Jumpstart example notebooks
 * add Tensorflow and Pytorch version for SM Training Compiler and expand to regular regions

### Bug Fixes and Other Changes

 * integs for training compiler in non-PDX regions
 * TrainingStep cache misses due to timestamp based job name
 * retry context delete
 * Add more logging when unexpected number of artifacts found

## v2.86.2 (2022-04-14)

### Bug Fixes and Other Changes

 * #using uuid to randomize, otherwise system timestamp is used

## v2.86.1 (2022-04-13)

### Bug Fixes and Other Changes

 * xgboost, sklearn network isolation for jumpstart

### Documentation Changes

 * fix minor typo

## v2.86.0 (2022-04-12)

### Features

 * Adds Spark Processing Notebook to Notebook Tests

## v2.85.0 (2022-04-11)

### Features

 * update lambda code on pipeline create/update/upsert for Lamb…
 * jumpstart model url
 * add serverless inference image_uri retrieve support

### Bug Fixes and Other Changes

 * Add back the Fix for Pipeline variables related customer issues
 * Support file URIs in ProcessingStep's code parameter

## v2.84.0 (2022-04-07)

### Features

 * dependabot integ - move all deps to requirements.txt
 * add xgboost framework version 1.5-1

## v2.83.0 (2022-04-04)

### Features

 * Hugging Face Transformers 4.17 for TF 2.6

### Bug Fixes and Other Changes

 * IOC image version select issue

## v2.82.2 (2022-04-01)

### Bug Fixes and Other Changes

 * Revert "fix: Fix Pipeline variables related customer issues (#2959)"
 * Refactor repack_model script injection, fixes tar.gz error

## v2.82.1 (2022-03-31)

### Bug Fixes and Other Changes

 * Update Inferentia Image URI Config
 * Fix Pipeline variables related customer issues
 * more logging info for static pipeline test data setup

## v2.82.0 (2022-03-30)

### Features

 * pluggable instance fallback mechanism, add CapacityError
 * support passing Env Vars to local mode training

## v2.81.1 (2022-03-29)

### Bug Fixes and Other Changes

 * Update black-check version, add support for Spark 3.1 Processing

## v2.81.0 (2022-03-26)

### Features

 * Retrieve data configuration
 * enable EnableInterContainerTrafficEncryption for model monitoring
 * Hugging Face Transformers 4.17 for PT 1.10

### Bug Fixes and Other Changes

 * remove `new` from serverless
 * temporarily skip tests impacted by data inconsistency
 * Implement override solution for pipeline variables

### Documentation Changes

 * add documentation for image_uri serverless use case
 * minor fixes for smddp 1.4.0 doc

## v2.80.0 (2022-03-18)

### Features

 * Add support for TF2.7
 * Add support for TF 2.8
 * TF242 ioc support
 * Add support for TF 2.6.3
 * Support for remote docker host
 * AutoGluon 0.3.2 and 0.4.0 image_uris

### Bug Fixes and Other Changes

 * Align max_wait definitions in EstimaorBase and Estimator
 * Add JumpStart model table build notification
 * gpu integs CapacityError - fallback to available compute
 * gpu integs CapacityError - fallback to available compute
 * jumpstart docs network isolation

### Documentation Changes

 * sagemaker distributed model parallel 1.7.0 doc

## v2.79.0 (2022-03-16)

### Features

 * Inferentia Neuron support for HuggingFace
 * custom base job name for jumpstart models/estimators
 * Python 3.9 for readthedocs

### Bug Fixes and Other Changes

 * container env generation for S3 URI and add test for the same

### Documentation Changes

 * the SageMaker distributed data parallel v1.4.0 release
 * update sagemaker training compiler docstring
 * smddp doc update

## v2.78.0 (2022-03-07)

### Features

 * TensorFlow 2.4 for Neo
 * Data Serializer

### Bug Fixes and Other Changes

 * Style update in DataSerializer
 * Remove sagemaker_job_name from hyperparameters in TrainingStep
 * reorganize test files for workflow
 * update code to get commit_id in codepipeline

## v2.77.1 (2022-02-25)

### Bug Fixes and Other Changes

 * jumpstart model table

## v2.77.0 (2022-02-22)

### Features

 * override jumpstart content bucket
 * jumpstart model ID suggestions
 * adding customer metadata support to registermodel step

### Bug Fixes and Other Changes

 * Improve Pipeline workflow unit test branch coverage
 * update lineage_trial_compoment get pipeline execution arn
 * Add lineage doc
 * Support primitive types for left value of ConditionSteps

## v2.76.0 (2022-02-17)

### Features

 * Add FailStep Support for Sagemaker Pipeline

### Bug Fixes and Other Changes

 * use recommended inference image uri from Neo API
 * pin test dependencies
 * Add exception in test_action
 * Update Static Endpoint
 * Add CMH to the non-P3 list

### Documentation Changes

 * Support for generation of Jumpstart model table on build

## v2.75.1 (2022-02-08)

### Bug Fixes and Other Changes

 * Add CMH to the non-P3 list

## v2.75.0 (2022-02-05)

### Features

 * JumpStart Integration
 * Adds support for async inference
 * Update instance types for integ test

### Bug Fixes and Other Changes

 * Revert "feature: CompilationStep support for Sagemaker Pipelines
 * gpu use p3/p2 per avail for region
 * jumpstart typo
 * pin pytest-xdist to avoid release failures
 * set sagemaker_connection and image_uri in register method
 * update to incorporate black v22, pin tox versions
 * Add deprecation warning in Clarify DataConfig

### Documentation Changes

 * Jumpstart doc strings and added new sections
 * Add Jumpstart support documentation

## v2.74.0 (2022-01-26)

### Features

 * Add support for SageMaker lineage queries context

### Bug Fixes and Other Changes

 * support specifying a facet by its column index

### Documentation Changes

 * more documentation for serverless inference

## v2.73.0 (2022-01-19)

### Features

 * Add EMRStep support in Sagemaker pipeline
 * Adds Lineage queries in artifact, context and trial components
 * Add support for SageMaker lineage queries in action
 * Adds support for Serverless inference
 * support checkpoint to be passed from estimator
 * support JsonGet/Join parameterization in tuning step Hyperparameters
 * Support model pipelines in CreateModelStep
 * enable python 3.9
 * Add models_v2 under lineage context

### Bug Fixes and Other Changes

 * allow kms_key to be passed for processing step
 * Remove duplicate vertex/edge in query lineage
 * update pricing link
 * Update CHANGELOG.md
 * fixes unnecessary session call while generating pipeline definition for lambda step

### Documentation Changes

 * Enhance smddp 1.2.2 doc
 * Document the available ExecutionVariables

## v2.72.3 (2022-01-10)

### Features

 * default repack encryption
 * support large pipeline
 * add support for pytorch 1.10.0
 
### Documentation Changes

 * SageMaker model parallel library 1.6.0 API doc

### Bug Fixes and Other Changes

 * Model Registration with BYO scripts
 * Add ContentType in test_auto_ml_describe
 * Re-deploy static integ test endpoint if it is not found
 * fix kmeans test deletion sequence, increment lineage statics
 * Increment static lineage pipeline
 * Fix lineage query integ tests
 * Add label_headers option for Clarify ModelExplainabilityMonitor
 * Add action type to lineage object
 * Collapse cross-account artifacts in query lineage response
 * Update CHANGELOG.md to remove defaulting dot characters

## v2.72.2 (2022-01-06)

### Bug Fixes and Other Changes

 * Update CHANGELOG.md
 * Increment static lineage pipeline
 * fix kmeans test deletion sequence, increment lineage statics
 * Re-deploy static integ test endpoint if it is not found
 * Add ContentType in test_auto_ml_describe
 * Model Registration with BYO scripts

### Documentation Changes

 * SageMaker model parallel library 1.6.0 API doc

## v2.72.1 (2021-12-20)

### Bug Fixes and Other Changes

 * typos and broken link
 * S3Input - add support for instance attributes
 * Prevent repack_model script from referencing nonexistent directories
 * Set ProcessingStep upload locations deterministically to avoid cache

## v2.72.0 (2021-12-13)

### Features

 * allow conditional parellel builds

### Bug Fixes and Other Changes

 * local mode - support relative file structure
 * fix endpoint bug

## v2.71.0 (2021-12-06)

### Features

 * Add support for TF 2.6
 * Adding PT 17/18 Repo
 * Add profile_name support for Feature Store ingestion

### Bug Fixes and Other Changes

 * Fix non-existent variable name
 * Add TF 2.6.2 on training
 * Recreate static lineage test data

## v2.70.0 (2021-12-02)

### Features

 * update boto3 minor version >= 1.20.18
 * Add support for SageMaker lineage queries
 * add CV shap explainability for SageMaker Clarify
 * add NLP support for SageMaker Clarify
 * Add support for ModelMonitor/Clarify integration in model building pipelines
 * adding support for transformers 4.11 for SM Training Compiler
 * SM Training Compiler with an UI to enable/disable compilation for HuggingFace DLCs to speedup training

### Bug Fixes and Other Changes

 * pin coveragepy
 * Add support for PyTorch 1.9.1
 * Update s3 path of scheduling analysis config on ClarifyCheckStep
 * documentation/logging to indicate correct place for DEBUG artifacts from SM trcomp
 * validate requested transformers version and use the best available version
 * Install custom pkgs

## v2.69.0 (2021-11-12)

### Features

 * Hugging Face Transformers 4.12 for Pt1.9/TF2.5

## v2.68.0 (2021-11-02)

### Features

 * CompilationStep support for Sagemaker Pipelines

## v2.67.0 (2021-11-01)

### Deprecations and Removals

 * deprecate Serverless Lambda model-predictor

### Features

 * add joinsource to DataConfig
 * Add support for Partial Dependence Plots(PDP) in SageMaker Clarify

### Bug Fixes and Other Changes

 * localmode subprocess parent process not sending SIGTERM to child
 * remove buildspec from repo

## v2.66.2.post0 (2021-10-28)

### Documentation Changes

 * Update estimator docstrings to add Fast File Mode

## v2.66.2 (2021-10-27)

### Bug Fixes and Other Changes

 * expose num_clusters parameter for clarify shap in shapconfig
 * Update cron job to run hourly

## v2.66.1 (2021-10-26)

### Bug Fixes and Other Changes

 * HuggingFace image_uri generation for inference
 * Update '_' and '/' with '-' in filename creation

## v2.66.0 (2021-10-25)

### Features

 * Add image_uris.retrieve() support for AutoGluon

### Documentation Changes

 * fix documentation for input types in estimator.fit
 * Add JsonGet v2 deprecation

## v2.65.0 (2021-10-21)

### Features

 * modify RLEstimator to use newly generated Ray image (1.6.0)
 * network isolation mode for xgboost
 * update clarify imageURI for PDT

### Bug Fixes and Other Changes

 * retry downstream_trials test
 * Add retries to pipeline execution

## v2.64.0 (2021-10-20)

### Deprecations and Removals

 * warn for deprecation - Lambda model-predictor

### Features

 * Add support for TF 2.5
 * Add a pre-push git hook

### Bug Fixes and Other Changes

 * add s3_analysis_config_output_path field in DataConfig constructor
 * make marketplace jobnames random

## v2.63.2 (2021-10-18)

### Bug Fixes and Other Changes

 * Update timeouts for integ tests from 20 to 40

## v2.63.1 (2021-10-14)

### Bug Fixes and Other Changes

 * HF estimator attach modified to work with py38

## v2.63.0 (2021-10-13)

### Features

 * support configurable retry for pipeline steps

## v2.62.0 (2021-10-12)

### Features

 * Hugging Face Transformers 4.10 for Pt1.8/TF2.4 & Transformers 4.11 for PT1.9&TF2.5

### Bug Fixes and Other Changes

 * repack_model script used in pipelines to support source_dir and dependencies

## v2.61.0 (2021-10-11)

### Features

 * add support for PyTorch 1.9.0

### Bug Fixes and Other Changes

 * Update TRAINING_DEFAULT_TIMEOUT_MINUTES to 40 min
 * notebook test for parallel PRs

## v2.60.0 (2021-10-08)

### Features

 * Add support for Hugging Face 4.10.2

## v2.59.8 (2021-10-07)

### Bug Fixes and Other Changes

 * fix feature store ingestion via data wrangler test

## v2.59.7 (2021-10-04)

### Bug Fixes and Other Changes

 * update feature request label
 * update bug template

## v2.59.6 (2021-09-30)

### Bug Fixes and Other Changes

 * ParamValidationError when scheduling a Clarify model monitor

## v2.59.5 (2021-09-29)

### Bug Fixes and Other Changes

 * support maps in step parameters

## v2.59.4 (2021-09-27)

### Bug Fixes and Other Changes

 * add checks for ExecutionRole in UserSettings, adds more unit tests
 * add pytorch 1.8.1 for huggingface

## v2.59.3.post0 (2021-09-22)

### Documentation Changes

 * Info about offline s3 bucket key when creating feature group

## v2.59.3 (2021-09-20)

## v2.59.2 (2021-09-15)

### Bug Fixes and Other Changes

 * unit tests for KIX and remove regional calls to boto

### Documentation Changes

 * Remove Shortbread

## v2.59.1.post0 (2021-09-13)

### Documentation Changes

 * update experiment config doc on fit method

## v2.59.1 (2021-09-02)

### Bug Fixes and Other Changes

 * pin docker to 5.0.0

## v2.59.0 (2021-09-01)

### Features

 * Add KIX account for SM XGBoost 1.2-2 and 1.3-1

### Bug Fixes and Other Changes

 * revert #2572 and address #2611

## v2.58.0 (2021-08-31)

### Features

 * update debugger for KIX
 * support displayName and description for pipeline steps

### Bug Fixes and Other Changes

 * localmode subprocess parent process not sending SIGTERM to child

## v2.57.0 (2021-08-30)

### Deprecations and Removals

 * Remove stale S3DownloadMode from test_session.py

### Features

 * update clarify imageURI for KIX

### Bug Fixes and Other Changes

 * propagate KMS key to model.deploy
 * Propagate tags and VPC configs to repack model steps

## v2.56.0 (2021-08-26)

### Features

 * Add NEO KIX Configuration
 * Algorithms region launch on KIX

### Bug Fixes and Other Changes

 * remove dots from CHANGELOG

## v2.55.0 (2021-08-25)

### Features

 * Add information of Amazon-provided analysis image used by Model Monitor

### Bug Fixes and Other Changes

 * Update Changelog to fix release
 * Fixing the order of populating container list
 * pass network isolation config to pipelineModel
 * Deference symbolic link when create tar file
 * multiprocess issue in feature_group.py
 * deprecate tag logic on Association

### Documentation Changes

 * add dataset_definition to processing page

## v2.54.0 (2021-08-16)

### Features

 * add pytorch 1.5.1 eia configuration

### Bug Fixes and Other Changes

 * issue #2253 where Processing job in Local mode would call Describe API

## v2.53.0 (2021-08-12)

### Features

 * support tuning step parameter range parameterization + support retry strategy in tuner

## v2.52.2.post0 (2021-08-11)

### Documentation Changes

 * clarify that default_bucket creates a bucket
 * Minor updates to Clarify API documentation

## v2.52.2 (2021-08-10)

### Bug Fixes and Other Changes

 * sklearn integ tests, remove swallowing exception on feature group delete attempt
 * sklearn integ test for custom bucket

### Documentation Changes

 * Fix dataset_definition links
 * Document LambdaModel and LambdaPredictor classes

## v2.52.1 (2021-08-06)

### Bug Fixes and Other Changes

 * revert #2251 changes for sklearn processor

## v2.52.0 (2021-08-05)

### Features

 * processors that support multiple Python files, requirements.txt, and dependencies.
 * support step object in step depends on list

### Bug Fixes and Other Changes

 * enable isolation while creating model from job
 * update `sagemaker.serverless` integration test
 * Use correct boto model name for RegisterModelStep properties

## v2.51.0 (2021-08-03)

### Features

 * add LambdaStep support for SageMaker Pipelines
 * support JsonGet for all step types

## v2.50.1 (2021-08-02)

### Bug Fixes and Other Changes

 * null checks for uploaded_code and entry_point

### Documentation Changes

 * update sagemaker.estimator.EstimatorBase
 * Mark baseline as optional in KernelSHAP.

## v2.50.0 (2021-07-28)

### Features

 * add KIX region to image_uris

### Bug Fixes and Other Changes

 * Rename `PredictorBase.delete_endpoint` as `PredictorBase.delete_predictor`
 * incorrect default argument for callback output parameter

### Documentation Changes

 * Remove years from copyright boilerplate
 * Fix documentation formatting for PySpark and SparkJar processors

### Testing and Release Infrastructure

 * enable py38 tox env

## v2.49.2 (2021-07-21)

### Bug Fixes and Other Changes

 * order of populating container list
 * upgrade Adobe Analytics cookie to 3.0

## v2.49.1 (2021-07-19)

### Bug Fixes and Other Changes

 * Set flag when debugger is disabled
 * KMS Key fix for kwargs
 * Update BiasConfig to accept multiple facet params

### Documentation Changes

 * Update huggingface estimator documentation

## v2.49.0 (2021-07-15)

### Features

 * Adding serial inference pipeline support to RegisterModel Step

### Documentation Changes

 * add tuning step get_top_model_s3_uri and callback step to doc
 * links for HF in sdk
 * Add Clarify module to Model Monitoring API docs

## v2.48.2 (2021-07-12)

### Bug Fixes and Other Changes

 * default time for compilation jobs
 * skip hf inference test

## v2.48.1 (2021-07-08)

### Bug Fixes and Other Changes

 * skip HF inference test
 * remove upsert from test_workflow

### Documentation Changes

 * Add Hugging Face docs
 * add tuning step to doc

## v2.48.0 (2021-07-07)

### Features

 * HuggingFace Inference

### Bug Fixes and Other Changes

 * add support for SageMaker workflow tuning step

## v2.47.2.post0 (2021-07-01)

### Documentation Changes

 * smddp 1.2.1 release note / convert md to rst
 * add smd model parallel 1.4.0 release note / restructure doc files

## v2.47.2 (2021-06-30)

### Bug Fixes and Other Changes

 * handle tags when upsert pipeine

## v2.47.1 (2021-06-27)

### Bug Fixes and Other Changes

 * revert "fix: jsonGet interpolation issue 2426 + allow step depends on pass in step instance (#2477)"

## v2.47.0 (2021-06-25)

### Features

 * support job_name_prefix for Clarify

### Bug Fixes and Other Changes

 * Add configuration option with headers for Clarify Explainability
 * jsonGet interpolation issue 2426 + allow step depends on pass in step instance
 * add default retries to feature group ingestion.
 * Update using_pytorch.rst
 * kms key does not propapate in register model step
 * Correctly interpolate Callback output parameters

## v2.46.1 (2021-06-22)

### Bug Fixes and Other Changes

 * Register model step tags

### Documentation Changes

 * update to include new batch_get_record api call
 * Correct type annotation for TrainingStep inputs
 * introduce input mode FastFile
 * update hf transformer version

## v2.46.0 (2021-06-15)

### Features

 * Add HF transformer version 4.6.1

### Bug Fixes and Other Changes

 * encode localmode payload to UTF-8
 * call DescribeDomain as fallback in get_execution_role
 * parameterize PT and TF version for HuggingFace tests

### Documentation Changes

 * Add import statement in Batch Transform Overview doc

## v2.45.0 (2021-06-07)

### Features

 * Add support for Callback steps in model building pipelines

## v2.44.0 (2021-06-01)

### Features

 * support endpoint_name_prefix, seed and version for Clarify

## v2.43.0 (2021-05-31)

### Features

 * add xgboost framework version 1.3-1

### Bug Fixes and Other Changes

 * remove duplicated tags in _append_project_tags

## v2.42.1 (2021-05-27)

### Bug Fixes and Other Changes

 * default value removed if zero for integer param

## v2.42.0 (2021-05-24)

### Features

 * support for custom pipeline execution name
 * Add data ingestion only data-wrangler flow recipe generation helper function

### Bug Fixes and Other Changes

 * add kms key for processing job code upload
 * remove failing notebooks from notebook pr test
 * fix in and not in condition bug
 * Update overview.rst

### Documentation Changes

 * Update "Ask a question" contact link
 * Update smdp docs with sparse_as_dense support

## v2.41.0 (2021-05-17)

### Features

 * add pipeline experiment config
 * add data wrangler processor
 * support RetryStrategy for training jobs

### Bug Fixes and Other Changes

 * fix repack pipeline step by putting inference.py in "code" sub dir
 * add data wrangler image uri
 * fix black-check errors

## v2.40.0 (2021-05-11)

### Features

 * add xgboost framework version 1.2-2

### Bug Fixes and Other Changes

 * fix get_execution_role on Studio
 * [fix] Check py_version existence in RegisterModel step

### Documentation Changes

 * SM Distributed EFA Launch

## v2.39.1 (2021-05-05)

### Bug Fixes and Other Changes

 * RegisterModel step and custom dependency support

### Documentation Changes

 * reverting SageMaker distributed data parallel EFA doc updates
 * adding new version, SM dist. data parallel 1.2.0.
 * add current Hugging Face supported versions
 * SMDDP 1.2.0 release notes

## v2.39.0.post0 (2021-05-04)

### Testing and Release Infrastructure

 * disable smdataparallel tests

## v2.39.0 (2021-04-28)

### Features

 * Add HF transformer version 4.5.0

### Bug Fixes and Other Changes

 * Allow hyperparameters in Tensorflow estimator to be parameterized

### Testing and Release Infrastructure

 * black format unit tests

## v2.38.0 (2021-04-21)

### Features

 * support multiprocess feature group ingest (#2111)

## v2.37.0 (2021-04-20)

### Features

 * add experiment_config for clarify processing job

### Documentation Changes

 * release notes for smdistributed.dataparallel v1.1.2

## v2.36.0 (2021-04-19)

### Features

 * enable smdataparallel custom mpi options support

## v2.35.0 (2021-04-14)

### Features

 * add support for PyTorch 1.8.1

### Bug Fixes and Other Changes

 * boto3 client param updated for feature store
 * Updated release notes and API doc for smd model parallel 1.3.1

## v2.34.0 (2021-04-12)

### Features

 * Add support for accelerator in Clarify

### Bug Fixes and Other Changes

 * add Documentation for how to use
 * enable local mode tests that were skipped
 * add integ test for HuggingFace with TensorFlow

### Documentation Changes

 * release notes for smdistributed.dataparallel v1.1.1
 * fixing the SageMaker distributed version references

### Testing and Release Infrastructure

 * pin version for ducutils

## v2.33.0 (2021-04-05)

### Features

 * Add environment variable support for SageMaker training job

### Bug Fixes and Other Changes

 * add version length mismatch validation for HuggingFace
 * Disable debugger when checkpointing is enabled with distributed training
 * map user context is list associations response

### Testing and Release Infrastructure

 * disable_profiler on mx-horovod test

## v2.32.1 (2021-04-01)

### Bug Fixes and Other Changes

 * disable profiler in some release tests
 * remove outdated notebook from test
 * add compilation option for ml_eia2
 * add short version to smdataparallel supported list

### Documentation Changes

 * creating a "latest" version sm distributed docs
 * add docs for Sagemaker Model Parallel 1.3, released with PT 1.8
 * update PyTorch version in doc

## v2.32.0 (2021-03-26)

### Features

 * upgrade neo mxnet to 1.8
 * Enable Profiler in China Regions

### Bug Fixes and Other Changes

 * use workflow parameters in training hyperparameters (#2114) (#2115)
 * skip HuggingFace tests in regions without p2 instances

### Documentation Changes

 * add Feature Store methods docs

## v2.31.1 (2021-03-23)

### Bug Fixes and Other Changes

 * added documentation for Hugging Face Estimator
 * mark HuggingFace tests as release tests

### Documentation Changes

 * adding version 1.1.0 docs for smdistributed.dataparallel

## v2.31.0 (2021-03-23)

### Features

 * add HuggingFace framework estimator
 * update TF framework version support
 * Support all processor types in ProcessingStep

### Bug Fixes and Other Changes

 * Add pipelines functions.

## v2.30.0 (2021-03-17)

### Features

 * add support for PyTorch 1.8.0
 * Allow users to send custom attributes to the model endpoint

### Bug Fixes and Other Changes

 * use ResolvedOutputS3Uir for Hive DDL LOCATION
 * Do lazy initialization in predictor

## v2.29.2 (2021-03-11)

### Bug Fixes and Other Changes

 * move pandas to required dependency from specific use cases

## v2.29.1 (2021-03-09)

### Bug Fixes and Other Changes

 * return all failed row indices in feature_group.ingest
 * move service-role path parsing for AmazonSageMaker-ExecutionRole for get_execution_role() into except block of IAM get_role() call and add warning message
 * add description parameter for RegisterModelStep
 * add type annotations for Lineage

### Documentation Changes

 * remove ellipsis from CHANGELOG.md

## v2.29.0 (2021-03-04)

### Features

 * add support for TensorFlow 2.4.1 for training, inference and data parallel
 * Support profiler config in the pipeline training job step
 * support PyTorch 1.7.1 training, inference and data parallel

## v2.28.0 (2021-03-03)

### Features

 * support creating endpoints with model images from private registries

## v2.27.1 (2021-03-03)

### Bug Fixes and Other Changes

 * Change Estimator.logs() to use latest_training_job.name
 * mask creds from docker commands in local mode. Closes #2118

### Documentation Changes

 * fix pipelines processing step typo
 * remove double 'enable-network-isolation' description

## v2.27.0 (2021-03-01)

### Features

 * add inference_id to predict

### Bug Fixes and Other Changes

 * disable profiler by default for regions not support it

### Documentation Changes

 * add TF 2.4.1 support to sm distributed data parallel docs and other updates

## v2.26.0 (2021-02-26)

### Features

 * Add Framework Version support for PyTorch compilation (Neo)

### Bug Fixes and Other Changes

 * add mxnet 1.7.0 eia configuration
 * update source constructor for lineage action and artifact

### Documentation Changes

 * fix typo in create_monitoring_schedule method

## v2.25.2 (2021-02-25)

### Bug Fixes and Other Changes

 * Use the output path to store the Clarify config file
 * feature group should ignore nan values
 * ignore failing smdataparallel test
 * Add tests for Training job & Transform job in visualizer
 * visualizer for pipeline processing job steps

### Documentation Changes

 * update doc for Elastic Inference MXNet 1.7.0

## v2.25.1 (2021-02-20)

### Bug Fixes and Other Changes

 * Add tests for visualizer to improve test coverage

### Documentation Changes

 * specify correct return type

### Testing and Release Infrastructure

 * rename canary_quick pytest mark to release

## v2.25.0 (2021-02-19)

### Features

 * Enable step caching
 * Add other Neo supported regions for Inferentia inference images

### Bug Fixes and Other Changes

 * remove FailStep from pipelines
 * use sagemaker_session in workflow tests
 * use ECR public for multidatamodel tests
 * add the mapping from py3 to cuda11 images
 * Add 30s cap time for tag tests
 * add build spec for slow tests
 * mark top 10 slow tests
 * remove slow test_run_xxx_monitor_baseline tests
 * pin astroid to 2.4.2

### Testing and Release Infrastructure

 * unmark more flaky integ tests
 * remove canary_quick pytest mark from flaky/unnecessary tests
 * remove python3.8 from buildspec
 * remove py38 tox env
 * fix release buildspec typo
 * unblock regional release builds
 * lower test TPS for experiment analytics
 * move package preparation and publishing to the deploy step

## v2.24.5 (2021-02-12)

### Bug Fixes and Other Changes

 * test_tag/test_tags method assert fix in association tests

### Documentation Changes

 * removing mention of TF 2.4 from SM distributed model parallel docs
 * adding details about mpi options, other small updates

## v2.24.4 (2021-02-09)

### Bug Fixes and Other Changes

 * add integration test for listing artifacts by type
 * List Associations integ tests

## v2.24.3 (2021-02-04)

### Bug Fixes and Other Changes

 * Remove pytest fixture and fix test_tag/s method

## v2.24.2 (2021-02-03)

### Bug Fixes and Other Changes

 * use 3.5 version of get-pip.py
 * SM DDP release notes/changelog files

### Documentation Changes

 * adding versioning to sm distributed data parallel docs

## v2.24.1 (2021-01-28)

### Bug Fixes and Other Changes

 * fix collect-tests tox env
 * create profiler specific unsupported regions
 * Update smd_model_parallel_pytorch.rst

## v2.24.0 (2021-01-22)

### Features

 * add support for Std:Join for pipelines
 * Map image name to image uri
 * friendly names for short URIs

### Bug Fixes and Other Changes

 * increase allowed time for search to get updated
 * refactor distribution config construction

### Documentation Changes

 * Add SMP 1.2.0 API docs

## v2.23.6 (2021-01-20)

### Bug Fixes and Other Changes

 * add artifact, action, context to virsualizer

## v2.23.5 (2021-01-18)

### Bug Fixes and Other Changes

 * increase time allowed for trial components to index

## v2.23.4.post0 (2021-01-14)

### Documentation Changes

 * update predict_fn implementation for PyTorch EIA 1.5.1

## v2.23.4 (2021-01-13)

### Bug Fixes and Other Changes

 * remove captureWarninig setting

## v2.23.3 (2021-01-12)

### Bug Fixes and Other Changes

 * improve optional dependency error message
 * add debugger rule container account in PDT
 * assert step execution first in pipeline test
 * add service inserted fields to generated Hive DDL

### Documentation Changes

 * fix description for max_wait
 * use correct classpath in V2 alias documentation.
 * Bad arg name in feat-store ingestion manager

## v2.23.2 (2021-01-06)

### Bug Fixes and Other Changes

 * remove shell=True in subprocess.check_output
 * use SecurityConfig dict key

### Documentation Changes

 * remove D212 from ignore to comply with PEP257 standards

## v2.23.1 (2020-12-29)

### Bug Fixes and Other Changes

 * update git utils temp file
 * Allow online store only FeatureGroups

### Documentation Changes

 * inform contributors when not to mark integration tests as canaries
 * adding change log for smd model parallel

## v2.23.0 (2020-12-23)

### Features

 * Add support for actions in debugger rules.

### Bug Fixes and Other Changes

 * include sparkml 2.4 in image uri config properly
 * Mount metadata dir only if it exists
 * allow urllib3 1.26

## v2.22.0 (2020-12-22)

### Features

 * Support local mode for Amazon SageMaker Processing jobs

### Bug Fixes and Other Changes

 * Add API enhancements for SMP
 * adjust naming convention; fix links
 * lower value used in featurestore test

### Documentation Changes

 * Update GTDD instructions

## v2.21.0 (2020-12-21)

### Features

 * remove D205 to enable PEP257 Docstring Conventions

### Bug Fixes and Other Changes

 * Pin smdebug-rulesconfig to 1.0.0
 * use itertuples to ingest pandas dataframe to FeatureStore

## v2.20.0 (2020-12-16)

### Features

 * add dataset definition support for processing jobs

### Bug Fixes and Other Changes

 * include workflow integ tests with clarify and debugger enabled
 * only run DataParallel and EdgePackaging tests in supported regions

### Documentation Changes

 * fix smp code example, add note for CUDA 11 to sdp
 * adding note about CUDA 11 to SMP. Small title update PyTorch

## v2.19.0 (2020-12-08)

### Features

 * add tensorflow 1.15.4 and 2.3.1 as valid versions
 * add py36 as valid python version for pytorch 1.6.0
 * auto-select container version for p4d and smdistributed
 * add edge packaging job support
 * Add Clarify Processor, Model Bias, Explainability, and Quality Monitors support. (#494)
 * add model parallelism support
 * add data parallelism support (#454) (#511)
 * support creating and updating profiler in training job (#444) (#526)

### Bug Fixes and Other Changes

 * bump boto3 and smdebug_rulesconfig versions for reinvent and enable data parallel integ tests
 * run UpdateTrainingJob tests only during allowed secondary status
 * Remove workarounds and apply fixes to Clarify and MM integ tests
 * add p4d to smdataparallel supported instances
 * Mount metadata directory when starting local mode docker container
 * add integ test for profiler
 * Re-enable model monitor integration tests.

### Documentation Changes

 * add SageMaker distributed libraries documentation
 * update documentation for the new SageMaker Debugger APIs
 * minor updates to doc strings

## v2.18.0 (2020-12-03)

### Features

 * all de/serializers support content type
 * warn on 'Stopped' (non-Completed) jobs
 * all predictors support serializer/deserializer overrides

### Bug Fixes and Other Changes

 * v2 upgrade tool should ignore cell starting with '%'
 * use iterrows to iterate pandas dataframe
 * check for distributions in TF estimator

### Documentation Changes

 * Update link to Sagemaker PyTorch Docker Containers
 * create artifact restricted to SM context note

### Testing and Release Infrastructure

 * remove flaky assertion in test_integ_history_server
 * adjust assertion of TensorFlow MNIST test

## v2.17.0 (2020-12-02)

### Features

 * bump minor version for re:Invent 2020 features

## v2.16.4 (2020-12-01)

### Features

 * Add re:Invent 2020 features

### Bug Fixes and Other Changes

 * use eia python version fixture in integration tests
 * bump version to 2.17.0 for re:Invent-2020

### Documentation Changes

 * add feature store documentation

## v2.16.3.post0 (2020-11-17)

### Testing and Release Infrastructure

 * use ECR-hosted image for ubuntu:16.04

## v2.16.3 (2020-11-11)

### Bug Fixes and Other Changes

 * fix failures for multiple spark run() invocations

## v2.16.2 (2020-11-09)

### Bug Fixes and Other Changes

 * create default bucket only if needed

## v2.16.1 (2020-10-28)

### Bug Fixes and Other Changes

 * ensure 1p algos are compatible with forward-port

## v2.16.0.post0 (2020-10-28)

### Documentation Changes

 * clarify non-breaking changes after v1 forward port

## v2.16.0 (2020-10-27)

### Features

 * update image uri for neo tensorflow

## v2.15.4 (2020-10-26)

### Bug Fixes and Other Changes

 * add kms_key optional arg to Pipeline.deploy()

### Documentation Changes

 * Debugger API - improve docstrings and add examples

## v2.15.3 (2020-10-20)

### Bug Fixes and Other Changes

 * refactor _create_model_request

## v2.15.2 (2020-10-19)

### Bug Fixes and Other Changes

 * preserve model_dir bool value
 * refactor out batch transform job input generation

## v2.15.1 (2020-10-15)

### Bug Fixes and Other Changes

 * include more notebook tests, logger to warn
 * include managed spot training notebook test
 * add missing account IDs for af-south-1 and eu-south-1

## v2.15.0 (2020-10-07)

### Features

 * add network isolation support for PipelineModel
 * forward-port v1 names as deprecated aliases

### Bug Fixes and Other Changes

 * include additional docstyle improvements
 * check optional keyword before accessing
 * use local updated args; use train_max_wait
 * cross-platform file URI for Processing
 * update kwargs target attribute

### Documentation Changes

 * fix Spark class links
 * kwargs descriptions include clickable links
 * fix broken link to moved notebook

## v2.14.0 (2020-10-05)

### Features

 * upgrade Neo MxNet to 1.7

### Bug Fixes and Other Changes

 * add a condition to retrieve correct image URI for xgboost

## v2.13.0 (2020-09-30)

### Features

 * add xgboost framework version 1.2-1

### Bug Fixes and Other Changes

 * revert "feature: upgrade Neo MxNet to 1.7 (#1928)"

## v2.12.0 (2020-09-29)

### Features

 * upgrade Neo MxNet to 1.7

## v2.11.0 (2020-09-28)

### Features

 * Add SDK support for SparkML Serving Container version 2.4

### Bug Fixes and Other Changes

 * pin pytest version <6.1.0 to avoid pytest-rerunfailures breaking changes
 * temporarily skip the MxNet Neo test until we fix them

### Documentation Changes

 * fix conda setup for docs

## v2.10.0 (2020-09-23)

### Features

 * add inferentia pytorch inference container config

## v2.9.2 (2020-09-21)

### Bug Fixes and Other Changes

 * allow kms encryption upload for processing

## v2.9.1 (2020-09-17)

### Bug Fixes and Other Changes

 * update spark image_uri config with eu-north-1 account

## v2.9.0 (2020-09-17)

### Features

 * add MXNet 1.7.0 images

### Documentation Changes

 * removed Kubernetes workflow content

## v2.8.0 (2020-09-16)

### Features

 * add spark processing support to processing jobs

### Bug Fixes and Other Changes

 * remove DataFrame assert from unrelated test

## v2.7.0 (2020-09-15)

### Features

 * reshape Parents into experiment analytics dataframe

## v2.6.0 (2020-09-14)

### Features

 * add model monitor image accounts for af-south-1 and eu-south-1

### Bug Fixes and Other Changes

 * enforce some docstyle conventions

### Documentation Changes

 * fix CSVSerializer typo in v2.rst

## v2.5.5 (2020-09-10)

### Bug Fixes and Other Changes

 * update PyTorch 1.6.0 inference image uri config
 * set use_spot_instances and max_wait as init params from job description
 * run integ tests when image_uri_config jsons are changed
 * Revert "fix: update pytorch inference 1.6 image uri config (#1873)"
 * update pytorch inference 1.6 image uri config

### Documentation Changes

 * fix typo in v2.rst

### Testing and Release Infrastructure

 * fix PyTorch inference packed model integ test

## v2.5.4 (2020-09-08)

### Bug Fixes and Other Changes

 * update max_run_wait to max_wait in v2.rst for estimator parameters
 * Updating regional account ids for af-south-1 and eu-south-1
 * add account ids for af-south-1 and eu-south-1 for debugger rules

## v2.5.3 (2020-09-02)

### Bug Fixes and Other Changes

 * Revert "change: update image uri config for pytorch 1.6.0 inference (#1864)"
 * update image uri config for pytorch 1.6.0 inference
 * add missing framework version image uri config

## v2.5.2 (2020-08-31)

### Bug Fixes and Other Changes

 * refactor normalization of args for processing
 * set TF 2.1.1 as highest py2 version for TF
 * decrease integ test concurrency and increase delay between retries

## v2.5.1 (2020-08-27)

### Bug Fixes and Other Changes

 * formatting changes from updates to black

## v2.5.0 (2020-08-25)

### Features

 * add mypy tox target

### Bug Fixes and Other Changes

 * break out methods to get processing arguments
 * break out methods to get train arguments

## v2.4.2 (2020-08-24)

### Bug Fixes and Other Changes

 * check ast node on later renamers for cli v2 updater

### Documentation Changes

 * Clarify removals in v2

## v2.4.1 (2020-08-19)

### Bug Fixes and Other Changes

 * update rulesconfig to 0.1.5

## v2.4.0 (2020-08-17)

### Features

 * Neo algorithm accounts for af-south-1 and eu-south-1

### Bug Fixes and Other Changes

 * upgrade pytest and other deps, tox clean-up
 * upgrade airflow to 1.10.11
 * update exception assertion with new api change
 * docs: Add SerDe documentation

## v2.3.0 (2020-08-11)

### Features

 * support TF training 2.3

### Documentation Changes

 * update 1p estimators class description

## v2.2.0 (2020-08-10)

### Features

 * new 1P algorithm accounts for af-south-1 and eu-south-1

### Bug Fixes and Other Changes

 * update debugger us-east-1 account
 * docs: Add information on Amazon SageMaker Operators usage in China

## v2.1.0 (2020-08-06)

### Features

 * add DLC account numbers for af-south-1 and eu-south-1

## v2.0.1 (2020-08-05)

### Bug Fixes and Other Changes

 * use pathlib.PurePosixPath for S3 URLs and Unix paths
 * fix regions for updated RL images

### Documentation Changes

 * update CHANGELOG to reflect v2.0.0 changes

### Testing and Release Infrastructure

 * remove v2-incompatible notebooks from notebook build

## v2.0.0 (2020-08-04)

### Breaking Changes

 * rename s3_input to TrainingInput
 * Move _NumpyDeserializer to sagemaker.deserializers.NumpyDeserializer
 * rename numpy_to_record_serializer to RecordSerializer
 * Move _CsvDeserializer to sagemaker.deserializers and rename to CSVDeserializer
 * Move _JsonSerializer to sagemaker.serializers.JSONSerializer
 * Move _NPYSerializer to sagemaker.serializers and rename to NumpySerializer
 * Move _JsonDeserializer to sagemaker.deserializers.JSONDeserializer
 * Move _CsvSerializer to sagemaker.serializers.CSVSerializer
 * preserve script path when S3 source_dir is provided
 * use image_uris.retrieve() for XGBoost URIs
 * deprecate sagemaker.amazon.amazon_estimator.get_image_uri()
 * deprecate fw_registry module and use image_uris.retrieve() for SparkML
 * deprecate Python SDK CLI
 * Remove the content_types module
 * deprecate unused parameters
 * deprecate fw_utils.create_image_uri()
 * use images_uris.retrieve() for Debugger
 * deprecate fw_utils.parse_s3_url in favor of s3.parse_s3_url
 * deprecate unused functions from utils and fw_utils
 * Remove content_type and accept parameters from Predictor
 * Add parameters to deploy and remove parameters from create_model
 * Add LibSVM serializer for XGBoost predictor
 * move ShuffleConfig from sagemaker.session to sagemaker.inputs
 * deprecate get_ecr_image_uri_prefix
 * rename estimator.train_image() to estimator.training_image_uri()
 * deprecate is_version_equal_or_higher and is_version_equal_or_lower
 * default wait=True for HyperparameterTuner.fit() and Transformer.transform()
 * remove unused bin/sagemaker-submit file

### Features

 * start new module for retrieving prebuilt SageMaker image URIs
 * handle separate training/inference images and EI in image_uris.retrieve
 * add support for Amazon algorithms in image_uris.retrieve()
 * Add pandas deserializer
 * Remove LegacySerializer and LegacyDeserializer
 * Add sparse matrix serializer
 * Add v2 SerDe compatability
 * Add JSON Lines serializer
 * add framework upgrade tool
 * add 1p algorithm image_uris migration tool
 * Update migration tool to support breaking changes to create_model
 * support PyTorch 1.6 training

### Bug Fixes and Other Changes

 * handle named variables in v2 migration tool
 * add modifier for s3_input class
 * add XGBoost support to image_uris.retrieve()
 * add MXNet configuration to image_uris.retrieve()
 * add remaining Amazon algorithms for image_uris.retrieve()
 * add PyTorch configuration for image_uris.retrieve()
 * make image_scope optional for some images in image_uris.retrieve()
 * separate logs() from attach()
 * use image_uris.retrieve instead of fw_utils.create_image_uri for DLC frameworks
 * use images_uris.retrieve() for scikit-learn classes
 * use image_uris.retrieve() for RL images
 * Rename BaseDeserializer.deserialize data parameter
 * Add allow_pickle parameter to NumpyDeserializer
 * Fix scipy.sparse imports
 * Improve code style of SerDe compatibility
 * use image_uris.retrieve for Neo and Inferentia images
 * use generated RL version fixtures and update Ray version
 * use image_uris.retrieve() for ModelMonitor default image
 * use _framework_name for 'protected' attribute
 * Fix JSONLinesDeserializer
 * upgrade TFS version and fix py_versions KeyError
 * Fix PandasDeserializer tests to more accurately mock response
 * don't require instance_type for image_uris.retrieve() if only one option
 * ignore code cells with shell commands in v2 migration tool
 * Support multiple Accept types

### Documentation Changes

 * fix pip install command
 * document name changes for TFS classes
 * document v2.0.0 changes
 * update KFP full pipeline

### Testing and Release Infrastructure

 * generate Chainer latest version fixtures from config
 * use generated TensorFlow version fixtures
 * use generated MXNet version fixtures

## v1.72.0 (2020-07-29)

### Features

 * Neo: Add Granular Target Description support for compilation

### Documentation Changes

 * Add xgboost doc on bring your own model
 * fix typos on processing docs

## v1.71.1 (2020-07-27)

### Bug Fixes and Other Changes

 * remove redundant information from the user_agent string.

### Testing and Release Infrastructure

 * use unique model name in TFS integ tests
 * use pytest-cov instead of coverage

## v1.71.0 (2020-07-23)

### Features

 * Add mpi support for mxnet estimator api

### Bug Fixes and Other Changes

 * use 'sagemaker' logger instead of root logger
 * account for "py36" and "py37" in image tag parsing

## v1.70.2 (2020-07-22)

### Bug Fixes and Other Changes

 * convert network_config in processing_config to dict

### Documentation Changes

 * Add ECR URI Estimator example

## v1.70.1 (2020-07-21)

### Bug Fixes and Other Changes

 * Nullable fields in processing_config

## v1.70.0 (2020-07-20)

### Features

 * Add model monitor support for us-gov-west-1
 * support TFS 2.2

### Bug Fixes and Other Changes

 * reshape Artifacts into data frame in ExperimentsAnalytics

### Documentation Changes

 * fix MXNet version info for requirements.txt support

## v1.69.0 (2020-07-09)

### Features

 * Add ModelClientConfig Fields for Batch Transform

### Documentation Changes

 * add KFP Processing component

## v2.0.0.rc1 (2020-07-08)

### Breaking Changes

 * Move StreamDeserializer to sagemaker.deserializers
 * Move StringDeserializer to sagemaker.deserializers
 * rename record_deserializer to RecordDeserializer
 * remove "train_" where redundant in parameter/variable names
 * Add BytesDeserializer
 * rename image to image_uri
 * rename image_name to image_uri
 * create new inference resources during model.deploy() and model.transformer()
 * rename session parameter to sagemaker_session in S3 utility classes
 * rename distributions to distribution in TF/MXNet estimators
 * deprecate update_endpoint arg in deploy()
 * create new inference resources during estimator.deploy() or estimator.transformer()
 * deprecate delete_endpoint() for estimators and HyperparameterTuner
 * refactor Predictor attribute endpoint to endpoint_name
 * make instance_type optional for Airflow model configs
 * refactor name of RealTimePredictor to Predictor
 * remove check for Python 2 string in sagemaker.predictor._is_sequence_like()
 * deprecate sagemaker.utils.to_str()
 * drop Python 2 support

### Features

 * add BaseSerializer and BaseDeserializer
 * add Predictor.update_endpoint()

### Bug Fixes and Other Changes

 * handle "train_*" renames in v2 migration tool
 * handle image_uri rename for Session methods in v2 migration tool
 * Update BytesDeserializer accept header
 * handle image_uri rename for estimators and models in v2 migration tool
 * handle image_uri rename in Airflow model config functions in v2 migration tool
 * update migration tool for S3 utility functions
 * set _current_job_name and base_tuning_job_name in HyperparameterTuner.attach()
 * infer base name from job name in estimator.attach()
 * ensure generated names are < 63 characters when deploying compiled models
 * add TF migration documentation to error message

### Documentation Changes

 * update documentation with v2.0.0.rc1 changes
 * remove 'train_*' prefix from estimator parameters
 * update documentation for image_name/image --> image_uri

### Testing and Release Infrastructure

 * refactor matching logic in v2 migration tool
 * add cli modifier for RealTimePredictor and derived classes
 * change coverage settings to reduce intermittent errors
 * clean up pickle.load logic in integ tests
 * use fixture for Python version in framework integ tests
 * remove assumption of Python 2 unit test runs

## v1.68.0 (2020-07-07)

### Features

 * add spot instance support for AlgorithmEstimator

### Documentation Changes

 * add xgboost documentation for inference

## v1.67.1.post0 (2020-07-01)

### Documentation Changes

 * add Step Functions SDK info

## v1.67.1 (2020-06-30)

### Bug Fixes and Other Changes

 * add deprecation warnings for estimator.delete_endpoint() and tuner.delete_endpoint()

## v1.67.0 (2020-06-29)

### Features

 * Apache Airflow integration for SageMaker Processing Jobs

### Bug Fixes and Other Changes

 * fix punctuation in warning message

### Testing and Release Infrastructure

 * address warnings about pytest custom marks, error message checking, and yaml loading
 * mark long-running cron tests
 * fix tox test dependencies and bump coverage threshold to 86%

## v1.66.0 (2020-06-25)

### Features

 * add 3.8 as supported python version

### Testing and Release Infrastructure

 * upgrade airflow to latest stable version
 * update feature request issue template

## v1.65.1.post1 (2020-06-24)

### Testing and Release Infrastructure

 * add py38 to buildspecs

## v1.65.1.post0 (2020-06-22)

### Documentation Changes

 * document that Local Mode + local code doesn't support dependencies arg

### Testing and Release Infrastructure

 * upgrade Sphinx to 3.1.1

## v1.65.1 (2020-06-18)

### Bug Fixes and Other Changes

 * remove include_package_data=True from setup.py

### Documentation Changes

 * add some clarification to Processing docs

### Testing and Release Infrastructure

 * specify what kinds of clients in PR template

## v1.65.0 (2020-06-17)

### Features

 * support for describing hyperparameter tuning job

### Bug Fixes and Other Changes

 * update distributed GPU utilization warning message
 * set logs to False if wait is False in AutoML
 * workflow passing spot training param to training job

## v2.0.0.rc0 (2020-06-17)

### Breaking Changes

 * remove estimator parameters for TF legacy mode
 * remove legacy `TensorFlowModel` and `TensorFlowPredictor` classes
 * force image URI to be passed for legacy TF images
 * rename `sagemaker.tensorflow.serving` to `sagemaker.tensorflow.model`
 * require `framework_version` and `py_version` for framework estimator and model classes
 * change `Model` parameter order to make `model_data` optional

### Bug Fixes and Other Changes

 * add v2 migration tool

### Documentation Changes

 * update TF documentation to reflect breaking changes and how to upgrade
 * start v2 usage and migration documentation

### Testing and Release Infrastructure

 * remove scipy from dependencies
 * remove TF from optional dependencies

## v1.64.1 (2020-06-16)

### Bug Fixes and Other Changes

 * include py38 tox env and some dependency upgrades

## v1.64.0 (2020-06-15)

### Features

 * add support for SKLearn 0.23

## v1.63.0 (2020-06-12)

### Features

 * Allow selecting inference response content for automl generated models
 * Support for multi variant endpoint invocation with target variant param

### Documentation Changes

 * improve docstring and remove unavailable links

## v1.62.0 (2020-06-11)

### Features

 * Support for multi variant endpoint invocation with target variant param

### Bug Fixes and Other Changes

 * Revert "feature: Support for multi variant endpoint invocation with target variant param (#1571)"
 * make instance_type optional for prepare_container_def
 * docs: workflows navigation

### Documentation Changes

 * fix typo in MXNet documentation

## v1.61.0 (2020-06-09)

### Features

 * Use boto3 DEFAULT_SESSION when no boto3 session specified.

### Bug Fixes and Other Changes

 * remove v2 Session warnings
 * upgrade smdebug-rulesconfig to 0.1.4
 * explicitly handle arguments in create_model for sklearn and xgboost

## v1.60.2 (2020-05-29)

### Bug Fixes and Other Changes

 * [doc] Added Amazon Components for Kubeflow Pipelines

## v1.60.1.post0 (2020-05-28)

### Documentation Changes

 * clarify that entry_point must be in the root of source_dir (if applicable)

## v1.60.1 (2020-05-27)

### Bug Fixes and Other Changes

 * refactor the navigation

### Documentation Changes

 * fix undoc directive; removes extra tabs

## v1.60.0.post0 (2020-05-26)

### Documentation Changes

 * remove some duplicated documentation from main README
 * fix TF requirements.txt documentation

## v1.60.0 (2020-05-25)

### Features

 * support TensorFlow training 2.2

### Bug Fixes and Other Changes

 * blacklist unknown xgboost image versions
 * use format strings instead of os.path.join for S3 URI in S3Downloader

### Documentation Changes

 * consolidate framework version and image information

## v1.59.0 (2020-05-21)

### Features

 * MXNet elastic inference support

### Bug Fixes and Other Changes

 * add Batch Transform data processing options to Airflow config
 * add v2 warning messages
 * don't try to use local output path for KMS key in Local Mode

### Documentation Changes

 * add instructions for how to enable 'local code' for Local Mode

## v1.58.4 (2020-05-20)

### Bug Fixes and Other Changes

 * update AutoML default max_candidate value to use the service default
 * add describe_transform_job in session class

### Documentation Changes

 * clarify support for requirements.txt in Tensorflow docs

### Testing and Release Infrastructure

 * wait for DisassociateTrialComponent to take effect in experiment integ test cleanup

## v1.58.3 (2020-05-19)

### Bug Fixes and Other Changes

 * update DatasetFormat key name for sagemakerCaptureJson

### Documentation Changes

 * update Processing job max_runtime_in_seconds docstring

## v1.58.2.post0 (2020-05-18)

### Documentation Changes

 * specify S3 source_dir needs to point to a tar file
 * update PyTorch BYOM topic

## v1.58.2 (2020-05-13)

### Bug Fixes and Other Changes

 * address flake8 error

## v1.58.1 (2020-05-11)

### Bug Fixes and Other Changes

 * upgrade boto3 to 1.13.6

## v1.58.0 (2020-05-08)

### Features

 * support inter container traffic encryption for processing jobs

### Documentation Changes

 * add note that v2.0.0 plans have been posted

## v1.57.0 (2020-05-07)

### Features

 * add tensorflow training 1.15.2 py37 support
 * PyTorch 1.5.0 support

## v1.56.3 (2020-05-06)

### Bug Fixes and Other Changes

 * update xgboost latest image version

## v1.56.2 (2020-05-05)

### Bug Fixes and Other Changes

 * training_config returns MetricDefinitions
 * preserve inference script in model repack.

### Testing and Release Infrastructure

 * support Python 3.7

## v1.56.1.post1 (2020-04-29)

### Documentation Changes

 * document model.tar.gz structure for MXNet and PyTorch
 * add documentation for EstimatorBase parameters missing from docstring

## v1.56.1.post0 (2020-04-28)

### Testing and Release Infrastructure

 * add doc8 check for documentation files

## v1.56.1 (2020-04-27)

### Bug Fixes and Other Changes

 * add super() call in Local Mode DataSource subclasses
 * fix xgboost image incorrect latest version warning
 * allow output_path without trailing slash in Local Mode training jobs
 * allow S3 folder input to contain a trailing slash in Local Mode

### Documentation Changes

 * Add namespace-based setup for SageMaker Operators for Kubernetes
 * Add note about file URLs for Estimator methods in Local Mode

## v1.56.0 (2020-04-24)

### Features

 * add EIA support for TFS 1.15.0 and 2.0.0

### Bug Fixes and Other Changes

 * use format strings intead of os.path.join for Unix paths for Processing Jobs

## v1.55.4 (2020-04-17)

### Bug Fixes and Other Changes

 * use valid encryption key arg for S3 downloads
 * update sagemaker pytorch containers to external link
 * allow specifying model name when creating a Transformer from an Estimator
 * allow specifying model name in create_model() for TensorFlow, SKLearn, and XGBoost
 * allow specifying model name in create_model() for Chainer, MXNet, PyTorch, and RL

### Documentation Changes

 * fix wget endpoints
 * add Adobe Analytics; upgrade Sphinx and docs environment
 * Explain why default model_fn loads PyTorch-EI models to CPU by default
 * Set theme in conf.py
 * correct transform()'s wait default value to "False"

### Testing and Release Infrastructure

 * move unit tests for updating an endpoint to test_deploy.py
 * move Neo unit tests to a new file and directly use the Model class
 * move Model.deploy unit tests to separate file
 * add Model unit tests for delete_model and enable_network_isolation
 * skip integ tests in PR build if only unit tests are modified
 * add Model unit tests for prepare_container_def and _create_sagemaker_model
 * use Model class for model deployment unit tests
 * split model unit tests by Model, FrameworkModel, and ModelPackage
 * add Model unit tests for all transformer() params
 * add TF batch transform integ test with KMS and network isolation
 * use pytest fixtures in batch transform integ tests to train and upload to S3 only once
 * improve unit tests for creating Transformers and transform jobs
 * add PyTorch + custom model bucket batch transform integ test

## v1.55.3 (2020-04-08)

### Bug Fixes and Other Changes

 * remove .strip() from batch transform
 * allow model with network isolation when creating a Transformer from an Estimator
 * add enable_network_isolation to EstimatorBase

## v1.55.2 (2020-04-07)

### Bug Fixes and Other Changes

 * use .format instead of os.path.join for Processing S3 paths.

### Testing and Release Infrastructure

 * use m5.xlarge instances for "ap-northeast-1" region integ tests.

## v1.55.1 (2020-04-06)

### Bug Fixes and Other Changes

 * correct local mode behavior for CN regions

## v1.55.0.post0 (2020-04-06)

### Documentation Changes

 * fix documentation to provide working example.
 * add documentation for XGBoost
 * Correct comment in SKLearn Estimator about default Python version
 * document inferentia supported version
 * Merge Amazon Sagemaker Operators for Kubernetes and Kubernetes Jobs pages

### Testing and Release Infrastructure

 * turn on warnings as errors for docs builds

## v1.55.0 (2020-03-31)

### Features

 * support cn-north-1 and cn-northwest-1

## v1.54.0 (2020-03-31)

### Features

 * inferentia support

## v1.53.0 (2020-03-30)

### Features

 * Allow setting S3 endpoint URL for Local Session

### Bug Fixes and Other Changes

 * Pass kwargs from create_model to Model constructors
 * Warn if parameter server is used with multi-GPU instance

## v1.52.1 (2020-03-26)

### Bug Fixes and Other Changes

 * Fix local _SageMakerContainer detached mode (aws#1374)

## v1.52.0.post0 (2020-03-25)

### Documentation Changes

 * Add docs for debugger job support in operator

## v1.52.0 (2020-03-24)

### Features

 * add us-gov-west-1 to neo supported regions

## v1.51.4 (2020-03-23)

### Bug Fixes and Other Changes

 * Check that session is a LocalSession when using local mode
 * add tflite to Neo-supported frameworks
 * ignore tags with 'aws:' prefix when creating an EndpointConfig based on an existing one
 * allow custom image when calling deploy or create_model with various frameworks

### Documentation Changes

 * fix description of default model_dir for TF
 * add more details about PyTorch eia

## v1.51.3 (2020-03-12)

### Bug Fixes and Other Changes

 * make repack_model only removes py file when new entry_point provided

## v1.51.2 (2020-03-11)

### Bug Fixes and Other Changes

 * handle empty inputs/outputs in ProcessingJob.from_processing_name()
 * use DLC images for GovCloud

### Testing and Release Infrastructure

 * generate test job name at test start instead of module start

## v1.51.1 (2020-03-10)

### Bug Fixes and Other Changes

 * skip pytorch ei test in unsupported regions

### Documentation Changes

 * correct MultiString/MULTI_STRING docstring

## v1.51.0 (2020-03-09)

### Features

 * pytorch 1.3.1 eia support

### Documentation Changes

 * Update Kubernetes Operator default tag
 * improve docstring for tuner.best_estimator()

## v1.50.18.post0 (2020-03-05)

### Documentation Changes

 * correct Estimator code_location default S3 path

## v1.50.18 (2020-03-04)

### Bug Fixes and Other Changes

 * change default compile model max run to 15 mins

## v1.50.17.post0 (2020-03-03)

### Testing and Release Infrastructure

 * fix PR builds to run on changes to their own buildspecs
 * programmatically determine partition based on region

## v1.50.17 (2020-02-27)

### Bug Fixes and Other Changes

 * upgrade framework versions

## v1.50.16 (2020-02-26)

### Bug Fixes and Other Changes

 * use sagemaker_session when initializing Constraints and Statistics
 * add sagemaker_session parameter to DataCaptureConfig
 * make AutoML.deploy use self.sagemaker_session by default

### Testing and Release Infrastructure

 * unset region during integ tests
 * use sagemaker_session fixture in all Airflow tests
 * remove remaining TF legacy mode integ tests

## v1.50.15 (2020-02-25)

### Bug Fixes and Other Changes

 * enable Neo integ tests

## v1.50.14.post0 (2020-02-24)

### Testing and Release Infrastructure

 * remove TF framework mode notebooks from PR build
 * don't create docker network for all integ tests

## v1.50.14 (2020-02-20)

### Bug Fixes and Other Changes

 * don't use os.path.join for S3 path when repacking TFS model
 * dynamically determine AWS domain based on region

## v1.50.13 (2020-02-19)

### Bug Fixes and Other Changes

 * allow download_folder to download file even if bucket is more restricted

### Testing and Release Infrastructure

 * configure pylint to recognize boto3 and botocore as third-party imports
 * add multiple notebooks to notebook PR build

## v1.50.12 (2020-02-17)

### Bug Fixes and Other Changes

 * enable network isolation for amazon estimators

### Documentation Changes

 * clarify channel environment variables in PyTorch documentation

## v1.50.11 (2020-02-13)

### Bug Fixes and Other Changes

 * fix HyperparameterTuner.attach for Marketplace algorithms
 * move requests library from required packages to test dependencies
 * create Session or LocalSession if not specified in Model

### Documentation Changes

 * remove hardcoded list of target devices in compile()
 * Fix typo with SM_MODEL_DIR, missing quotes

## v1.50.10.post0 (2020-02-12)

### Documentation Changes

 * add documentation guidelines to CONTRIBUTING.md
 * Removed section numbering

## v1.50.10 (2020-02-11)

### Bug Fixes and Other Changes

 * remove NEO_ALLOWED_TARGET_INSTANCE_FAMILY

## v1.50.9.post0 (2020-02-06)

### Documentation Changes

 * remove labels from issue templates

## v1.50.9 (2020-02-04)

### Bug Fixes and Other Changes

 * account for EI and version-based ECR repo naming in serving_image_uri()

### Documentation Changes

 * correct broken AutoML API documentation link
 * fix MXNet version lists

## v1.50.8 (2020-01-30)

### Bug Fixes and Other Changes

 * disable Debugger defaults in unsupported regions
 * modify session and kms_utils to check for S3 bucket before creation
 * update docker-compose and PyYAML dependencies
 * enable smdebug for Horovod (MPI) training setup
 * create lib dir for dependencies safely (only if it doesn't exist yet).
 * create the correct session for MultiDataModel

### Documentation Changes

 * update links to the local mode notebooks examples.
 * Remove outdated badges from README
 * update links to TF notebook examples to link to script mode examples.
 * clean up headings, verb tenses, names, etc. in MXNet overview
 * Update SageMaker operator Helm chart installation guide

### Testing and Release Infrastructure

 * choose faster notebook for notebook PR build
 * properly fail PR build if has-matching-changes fails
 * properly fail PR build if has-matching-changes fails

## v1.50.7 (2020-01-20)

### Bug fixes and other changes

 * do not use script for TFS when entry_point is not provided
 * remove usage of pkg_resources
 * update py2 warning message since python 2 is deprecated
 * cleanup experiments, trials, and trial components in integ tests

## v1.50.6.post0 (2020-01-20)

### Documentation changes

 * add additional information to Transformer class transform function doc string

## v1.50.6 (2020-01-18)

### Bug fixes and other changes

 * Append serving to model framework name for PyTorch, MXNet, and TensorFlow

## v1.50.5 (2020-01-17)

### Bug fixes and other changes

 * Use serving_image_uri for Airflow

### Documentation changes

 * revise Processing docstrings for formatting and class links
 * Add processing readthedocs

## v1.50.4 (2020-01-16)

### Bug fixes and other changes

 * Remove version number from default version comment
 * remove remaining instances of python-dateutil pin
 * upgrade boto3 and remove python-dateutil pin

### Documentation changes

 * Add issue templates and configure issue template chooser
 * Update error type in delete_endpoint docstring
 * add version requirement for using "requirements.txt" when serving an MXNet model
 * update container dependency versions for MXNet and PyTorch
 * Update supported versions of PyTorch

## v1.50.3 (2020-01-15)

### Bug fixes and other changes

 * ignore private Automatic Model Tuning hyperparameter when attaching AlgorithmEstimator

### Documentation changes

 * add Debugger API docs

## v1.50.2 (2020-01-14)

### Bug fixes and other changes

 * add tests to quick canary
 * honor 'wait' flag when updating endpoint
 * add default framework version warning message in Model classes
 * Adding role arn explanation for sagemaker role
 * allow predictor to be returned from AutoML.deploy()
 * add PR checklist item about unique_name_from_base()
 * use unique_name_from_base for multi-algo tuning test
 * update copyright year in license header

### Documentation changes

 * add version requirement for using "requirement.txt" when serving a PyTorch model
 * add SageMaker Debugger overview
 * clarify requirements.txt usage for Chainer, MXNet, and Scikit-learn
 * change "associate" to "create" for OpenID connector
 * fix typo and improve clarity on installing packages via "requirements.txt"

## v1.50.1 (2020-01-07)

### Bug fixes and other changes

 * fix PyTorchModel deployment crash on Windows
 * make PyTorch empty framework_version warning include the latest PyTorch version

## v1.50.0 (2020-01-06)

### Features

 * allow disabling debugger_hook_config

### Bug fixes and other changes

 * relax urllib3 and requests restrictions.
 * Add uri as return statement for upload_string_as_file_body
 * refactor logic in fw_utils and fill in docstrings
 * increase poll from 5 to 30 for DescribeEndpoint lambda.
 * fix test_auto_ml tests for regions without ml.c4.xlarge hosts.
 * fix test_processing for regions without m4.xlarge instances.
 * reduce test's describe frequency to eliminate throttling error.
 * Increase number of retries when describing an endpoint since tf-2.0 has larger images and takes longer to start.

### Documentation changes

 * generalize Model Monitor documentation from SageMaker Studio tutorial

## v1.49.0 (2019-12-23)

### Features

 * Add support for TF-2.0.0.
 * create ProcessingJob from ARN and from name

### Bug fixes and other changes

 * Make tf tests tf-1.15 and tf-2.0 compatible.

### Documentation changes

 * add Model Monitor documentation
 * add link to Amazon algorithm estimator parent class to clarify **kwargs

## v1.48.1 (2019-12-18)

### Bug fixes and other changes

 * use name_from_base in auto_ml.py but unique_name_from_base in tests.
 * make test's custom bucket include region and account name.
 * add Keras to the list of Neo-supported frameworks

### Documentation changes

 * add link to parent classes to clarify **kwargs
 * add link to framework-related parent classes to clarify **kwargs

## v1.48.0 (2019-12-17)

### Features

 * allow setting the default bucket in Session

### Bug fixes and other changes

 * set integration test parallelization to 512
 * shorten base job name to avoid collision
 * multi model integration test to create ECR repo with unique names to allow independent parallel executions

## v1.47.1 (2019-12-16)

### Bug fixes and other changes

 * Revert "feature: allow setting the default bucket in Session (#1168)"

### Documentation changes

 * add AutoML README
 * add missing classes to API docs

## v1.47.0 (2019-12-13)

### Features

 * allow setting the default bucket in Session

### Bug fixes and other changes

 * allow processing users to run code in s3

## v1.46.0 (2019-12-12)

### Features

 * support Multi-Model endpoints

### Bug fixes and other changes

 * update PR template with items about tests, regional endpoints, and API docs

## v1.45.2 (2019-12-10)

### Bug fixes and other changes

 * modify schedule cleanup to abide by latest validations
 * lower log level when getting execution role from a SageMaker Notebook
 * Fix "ValueError: too many values to unpack (expected 2)" is occurred in windows local mode
 * allow ModelMonitor and Processor to take IAM role names (in addition to ARNs)

### Documentation changes

 * mention that the entry_point needs to be named inference.py for tfs

## v1.45.1 (2019-12-06)

### Bug fixes and other changes

 * create auto ml job for tests that based on existing job
 * fixing py2 support for latest TF version
 * fix tags in deploy call for generic estimators
 * make multi algo integration test assertion less specific

## v1.45.0 (2019-12-04)

### Features

 * add support for TF 1.15.0, PyTorch 1.3.1 and MXNet 1.6rc0.
 * add S3Downloader.list(s3_uri) functionality
 * introduce SageMaker AutoML
 * wrap up Processing feature
 * add a few minor features to Model Monitoring
 * add enable_sagemaker_metrics flag
 * Amazon SageMaker Model Monitoring
 * add utils.generate_tensorboard_url function
 * Add jobs list to Estimator

### Bug fixes and other changes

 * remove unnecessary boto model files
 * update boto version to >=1.10.32
 * correct Debugger tests
 * fix bug in monitor.attach() for empty network_config
 * Import smdebug_rulesconfig from PyPI
 * bump the version to 1.45.0 (publishes 1.46.0) for re:Invent-2019
 * correct AutoML imports and expose current_job_name
 * correct Model Monitor eu-west-3 image name.
 * use DLC prod images
 * remove unused env variable for Model Monitoring
 * aws model update
 * rename get_debugger_artifacts to latest_job_debugger_artifacts
 * remove retain flag from update_endpoint
 * correct S3Downloader behavior
 * consume smdebug_ruleconfig .whl for ITs
 * disable DebuggerHook and Rules for TF distributions
 * incorporate smdebug_ruleconfigs pkg until availability in PyPI
 * remove pre/post scripts per latest validations
 * update rules_config .whl
 * remove py_version from SKLearnProcessor
 * AutoML improvements
 * stop overwriting custom rules volume and type
 * fix tests due to latest server-side validations
 * Minor processing changes
 * minor processing changes (instance_count + docs)
 * update api to latest
 * Eureka master
 * Add support for xgboost version 0.90-2
 * SageMaker Debugger revision
 * Add support for SageMaker Debugger [WIP]
 * Fix linear learner crash when num_class is string and predict type is `multiclass_classifier`
 * Additional Processing Jobs integration tests
 * Migrate to updated Processing Jobs API
 * Processing Jobs revision round 2
 * Processing Jobs revision
 * remove instance_pools parameter from tuner
 * Multi-Algorithm Hyperparameter Tuning Support
 * Import Processors in init files
 * Remove SparkML Processors and corresponding unit tests
 * Processing Jobs Python SDK support

## v1.44.4 (2019-12-02)

### Bug fixes and other changes

 * Documentation for Amazon Sagemaker Operators

## v1.44.3 (2019-11-26)

### Bug fixes and other changes

 * move sagemaker config loading to LocalSession since it is only used for local code support.

### Documentation changes

 * fix docstring wording.

## v1.44.2 (2019-11-25)

### Bug fixes and other changes

 * add pyyaml dependencies to the required list.

### Documentation changes

 * Correct info on code_location parameter

## v1.44.1 (2019-11-21)

### Bug fixes and other changes

 * Remove local mode dependencies from required.

## v1.44.0 (2019-11-21)

### Features

 * separating sagemaker dependencies into more use case specific installable components.

### Bug fixes and other changes

 * remove docker-compose as a required dependency.

## v1.43.5 (2019-11-18)

### Bug fixes and other changes

 * remove red from possible colors when streaming logs

## v1.43.4.post1 (2019-10-29)

### Documentation changes

 * clarify that source_dir can be an S3 URI

## v1.43.4.post0 (2019-10-28)

### Documentation changes

 * clarify how to use parameter servers with distributed MXNet training

## v1.43.4 (2019-10-24)

### Bug fixes and other changes

 * use regional endpoint for STS in builds and tests

### Documentation changes

 * update link to point to ReadTheDocs

## v1.43.3 (2019-10-23)

### Bug fixes and other changes

 * exclude regions for P2 tests

## v1.43.2 (2019-10-21)

### Bug fixes and other changes

 * add support for me-south-1 region

## v1.43.1 (2019-10-17)

### Bug fixes and other changes

 * validation args now use default framework_version for TensorFlow

## v1.43.0 (2019-10-16)

### Features

 * Add support for PyTorch 1.2.0

## v1.42.9 (2019-10-14)

### Bug fixes and other changes

 * use default bucket for checkpoint_s3_uri integ test
 * use sts regional endpoint when creating default bucket
 * use us-west-2 endpoint for sts in buildspec
 * take checkpoint_s3_uri and checkpoint_local_path in Framework class

## v1.42.8 (2019-10-10)

### Bug fixes and other changes

 * add kwargs to create_model for 1p to work with kms

## v1.42.7 (2019-10-09)

### Bug fixes and other changes

 * paginating describe log streams

## v1.42.6.post0 (2019-10-07)

### Documentation changes

 * model local mode

## v1.42.6 (2019-10-03)

### Bug fixes and other changes

 * update tfs documentation for requirements.txt
 * support content_type in FileSystemInput
 * allowing account overrides in special regions

## v1.42.5 (2019-10-02)

### Bug fixes and other changes

 * update using_mxnet.rst

## v1.42.4 (2019-10-01)

### Bug fixes and other changes

 * Revert "fix issue-987 error by adding instance_type in endpoint_name (#1058)"
 * fix issue-987 error by adding instance_type in endpoint_name

## v1.42.3 (2019-09-26)

### Bug fixes and other changes

 * preserve EnableNetworkIsolation setting in attach
 * enable kms support for repack_model
 * support binary by NoneSplitter.
 * stop CI unit test code checks from running in parallel

## v1.42.2 (2019-09-25)

### Bug fixes and other changes

 * re-enable airflow_config tests

## v1.42.1 (2019-09-24)

### Bug fixes and other changes

 * lazy import of tensorflow module
 * skip airflow_config tests as they're blocking the release build
 * skip lda tests in regions that does not support it.
 * add airflow_config tests to canaries
 * use correct STS endpoint for us-iso-east-1

## v1.42.0 (2019-09-20)

### Features

 * add estimator preparation to airflow configuration

### Bug fixes and other changes

 * correct airflow workflow for BYO estimators.

## v1.41.0 (2019-09-20)

### Features

 * enable sklearn for network isolation mode

## v1.40.2 (2019-09-19)

### Bug fixes and other changes

 * use new ECR images in us-iso-east-1 for TF and MXNet

## v1.40.1 (2019-09-18)

### Bug fixes and other changes

 * expose kms_key parameter for deploying from training and hyperparameter tuning jobs

### Documentation changes

 * Update sklearn default predict_fn

## v1.40.0 (2019-09-17)

### Features

 * add support to TF 1.14 serving with elastic accelerator.

## v1.39.4 (2019-09-17)

### Bug fixes and other changes

 * pass enable_network_isolation when creating TF and SKLearn models

## v1.39.3 (2019-09-16)

### Bug fixes and other changes

 * expose vpc_config_override in transformer() methods
 * use Estimator.create_model in Estimator.transformer

## v1.39.2 (2019-09-11)

### Bug fixes and other changes

 * pass enable_network_isolation in Estimator.create_model
 * use p2 instead of p3 for the Horovod test

## v1.39.1 (2019-09-10)

### Bug fixes and other changes

 * copy dependencies into new folder when repacking model
 * make get_caller_identity_arn get role from DescribeNotebookInstance
 * add https to regional STS endpoint
 * clean up git support integ tests

## v1.39.0 (2019-09-09)

### Features

 * Estimator.fit like logs for transformer
 * handler for stopping transform job

### Bug fixes and other changes

 * remove hardcoded creds from integ test
 * remove hardcoded creds from integ test
 * Fix get_image_uri warning log for default xgboost version.
 * add enable_network_isolation to generic Estimator class
 * use regional endpoint when creating AWS STS client
 * update Sagemaker Neo regions
 * use cpu_instance_type fixture for stop_transform_job test
 * hyperparameter tuning with spot instances and checkpoints
 * skip efs and fsx integ tests in all regions

### Documentation changes

 * clarify some Local Mode limitations

## v1.38.6 (2019-09-04)

### Bug fixes and other changes

 * update: disable efs fsx integ tests in non-pdx regions
 * fix canary test failure issues
 * use us-east-1 for PR test runs

### Documentation changes

 * updated description for "accept" parameter in batch transform

## v1.38.5 (2019-09-02)

### Bug fixes and other changes

 * clean up resources created by file system set up when setup fails

## v1.38.4 (2019-08-29)

### Bug fixes and other changes

 * skip EFS tests until they are confirmed fixed.

### Documentation changes

 * add note to CONTRIBUTING to clarify automated formatting
 * add checkpoint section to using_mxnet topic

## v1.38.3 (2019-08-28)

### Bug fixes and other changes

 * change AMI ids in tests to be dynamic based on regions

## v1.38.2 (2019-08-27)

### Bug fixes and other changes

 * skip efs tests in non us-west-2 regions
 * refactor tests to use common retry method

## v1.38.1 (2019-08-26)

### Bug fixes and other changes

 * update py2 warning message
 * add logic to use asimov image for TF 1.14 py2

### Documentation changes

 * changed EFS directory path instructions in documentation and Docstrings

## v1.38.0 (2019-08-23)

### Features

 * support training inputs from EFS and FSx

## v1.37.2 (2019-08-20)

### Bug fixes and other changes

 * Add support for Managed Spot Training and Checkpoint support
 * Integration Tests now dynamically checks AZs

## v1.37.1 (2019-08-19)

### Bug fixes and other changes

 * eliminate dependency on mnist dataset website

### Documentation changes

 * refactor using_sklearn and fix minor errors in using_pytorch and using_chainer

## v1.37.0 (2019-08-15)

### Features

 * add XGBoost Estimator as new framework

### Bug fixes and other changes

 * fix tests for new regions
 * add update_endpoint for PipelineModel

### Documentation changes

 * refactor the using Chainer topic

## v1.36.4 (2019-08-13)

### Bug fixes and other changes

 * region build from staging pr

### Documentation changes

 * Refactor Using PyTorch topic for consistency

## v1.36.3 (2019-08-13)

### Bug fixes and other changes

 * fix integration test failures masked by timeout bug
 * prevent multiple values error in sklearn.transformer()
 * model.transformer() passes tags to create_model()

## v1.36.2 (2019-08-12)

### Bug fixes and other changes

 * rework CONTRIBUTING.md to include a development workflow

## v1.36.1 (2019-08-08)

### Bug fixes and other changes

 * prevent integration test's timeout functions from hiding failures

### Documentation changes

 * correct typo in using_sklearn.rst

## v1.36.0 (2019-08-07)

### Features

 * support for TensorFlow 1.14

### Bug fixes and other changes

 * ignore FI18 flake8 rule
 * allow Airflow enabled estimators to use absolute path entry_point

## v1.35.1 (2019-08-01)

### Bug fixes and other changes

 * update sklearn document to include 3p dependency installation

### Documentation changes

 * refactor and edit using_mxnet topic

## v1.35.0 (2019-07-31)

### Features

 * allow serving image to be specified when calling MXNet.deploy

## v1.34.3 (2019-07-30)

### Bug fixes and other changes

 * waiting for training tags to propagate in the test

## v1.34.2 (2019-07-29)

### Bug fixes and other changes

 * removing unnecessary tests cases
 * Replaced generic ValueError with custom subclass when reporting unexpected resource status

### Documentation changes

 * correct wording for Cloud9 environment setup instructions

## v1.34.1 (2019-07-23)

### Bug fixes and other changes

 * enable line-too-long Pylint check
 * improving Chainer integ tests
 * update TensorFlow script mode dependency list
 * improve documentation of some functions
 * update PyTorch version
 * allow serving script to be defined for deploy() and transformer() with frameworks
 * format and add missing docstring placeholders
 * add MXNet 1.4.1 support

### Documentation changes

 * add instructions for setting up Cloud9 environment.
 * update using_tensorflow topic

## v1.34.0 (2019-07-18)

### Features

 * Git integration for CodeCommit
 * deal with credentials for Git support for GitHub

### Bug fixes and other changes

 * modify TODO on disabled Pylint check
 * enable consider-using-ternary Pylint check
 * enable chained-comparison Pylint check
 * enable too-many-public-methods Pylint check
 * enable consider-using-in Pylint check
 * set num_processes_per_host only if provided by user
 * fix attach for 1P algorithm estimators
 * enable ungrouped-imports Pylint check
 * enable wrong-import-order Pylint check
 * enable attribute-defined-outside-init Pylint check
 * enable consider-merging-isinstance Pylint check
 * enable inconsistent-return-statements Pylint check
 * enable simplifiable-if-expression pylint checks
 * fix list serialization for 1P algos
 * enable no-else-return and no-else-raise pylint checks
 * enable unidiomatic-typecheck pylint check

## v1.33.0 (2019-07-10)

### Features

 * git support for hosting models
 * allow custom model name during deploy

### Bug fixes and other changes

 * remove TODO comment on import-error Pylint check
 * enable wrong-import-position pylint check
 * Revert "change: enable wrong-import-position pylint check (#907)"
 * enable signature-differs pylint check
 * enable wrong-import-position pylint check
 * enable logging-not-lazy pylint check
 * reset default output path in Transformer.transform
 * Add ap-northeast-1 to Neo algorithms region map

## v1.32.2 (2019-07-08)

### Bug fixes and other changes

 * enable logging-format-interpolation pylint check
 * remove superfluous parens per Pylint rule

### Documentation changes

 * add pypi, rtd, black badges to readme

## v1.32.1 (2019-07-04)

### Bug fixes and other changes

 * correct code per len-as-condition Pylint check
 * tighten pylint config and expand C and R exceptions
 * Update displaytime.sh
 * fix notebook tests
 * separate unit, local mode, and notebook tests in different buildspecs

### Documentation changes

 * refactor the overview topic in the sphinx project

## v1.32.0 (2019-07-02)

### Features

 * support Endpoint_type for TF transform

### Bug fixes and other changes

 * fix git test in test_estimator.py
 * Add ap-northeast-1 to Neo algorithms region map

## v1.31.1 (2019-07-01)

### Bug fixes and other changes

 * print build execution time
 * remove unnecessary failure case tests
 * build spec improvements.

## v1.31.0 (2019-06-27)

### Features

 * use deep learning images

### Bug fixes and other changes

 * Update buildspec.yml
 * allow only one integration test run per time
 * remove unnecessary P3 tests from TFS integration tests
 * add pytest.mark.local_mode annotation to broken tests

## v1.30.0 (2019-06-25)

### Features

 * add TensorFlow 1.13 support
 * add git_config and git_clone, validate method

### Bug fixes and other changes

 * add pytest.mark.local_mode annotation to broken tests

## v1.29.0 (2019-06-24)

### Features

 * network isolation mode in training

### Bug fixes and other changes

 * Integrate black into development process
 * moving not canary TFS tests to local mode

## v1.28.3 (2019-06-20)

### Bug fixes and other changes

 * update Sagemaker Neo regions and instance families

### Documentation changes

 * fix punctuation in MXNet version list
 * clean up MXNet and TF documentation

## v1.28.2 (2019-06-19)

### Bug fixes and other changes

 * prevent race condition in vpc tests

## v1.28.1 (2019-06-17)

### Bug fixes and other changes

 * Update setup.py

## v1.28.0 (2019-06-17)

### Features

 * Add DataProcessing Fields for Batch Transform

## v1.27.0 (2019-06-11)

### Features

 * add wait argument to estimator deploy

### Bug fixes and other changes

 * fix logger creation in Chainer integ test script

## v1.26.0 (2019-06-10)

### Features

 * emit estimator transformer tags to model
 * Add extra_args to enable encrypted objects upload

### Bug fixes and other changes

 * downgrade c5 in integ tests and test all TF Script Mode images

### Documentation changes

 * include FrameworkModel and ModelPackage in API docs

## v1.25.1 (2019-06-06)

### Bug fixes and other changes

 * use unique job name in hyperparameter tuning test

## v1.25.0 (2019-06-03)

### Features

 * repack_model support dependencies and code location

### Bug fixes and other changes

 * skip p2 tests in ap-south-east
 * add better default transform job name handling within Transformer

### Documentation changes

 * TFS support for pre/processing functions

## v1.24.0 (2019-05-29)

### Features

 * add region check for Neo service

## v1.23.0 (2019-05-27)

### Features

 * support MXNet 1.4 with MMS

### Documentation changes

 * update using_sklearn.rst parameter name

## v1.22.0 (2019-05-23)

### Features

 * add encryption option to "record_set"

### Bug fixes and other changes

 * honor source_dir from S3

## v1.21.2 (2019-05-22)

### Bug fixes and other changes

 * set _current_job_name in attach()
 * emit training jobs tags to estimator

## v1.21.1 (2019-05-21)

### Bug fixes and other changes

 * repack model function works without source directory

## v1.21.0 (2019-05-20)

### Features

 * Support for TFS preprocessing

## v1.20.3 (2019-05-15)

### Bug fixes and other changes

 * run tests if buildspec.yml has been modified
 * skip local file check for TF requirements file when source_dir is an S3 URI

### Documentation changes

 * fix docs in regards to transform_fn for mxnet

## v1.20.2 (2019-05-13)

### Bug fixes and other changes

 * pin pytest version to 4.4.1 to avoid pluggy version conflict

## v1.20.1 (2019-05-09)

### Bug fixes and other changes

 * update TrainingInputMode with s3_input InputMode

## v1.20.0 (2019-05-08)

### Features

 * add RL Ray 0.6.5 support

### Bug fixes and other changes

 * prevent false positive PR test results
 * adjust Ray test script for Ray 0.6.5

## v1.19.1 (2019-05-06)

### Bug fixes and other changes

 * add py2 deprecation message for the deep learning framework images

## v1.19.0 (2019-04-30)

### Features

 * add document embedding support to Object2Vec algorithm

## v1.18.19 (2019-04-30)

### Bug fixes and other changes

 * skip p2/p3 tests in eu-central-1

## v1.18.18 (2019-04-29)

### Bug fixes and other changes

 * add automatic model tuning integ test for TF script mode

## v1.18.17 (2019-04-25)

### Bug fixes and other changes

 * use unique names for test training jobs

## v1.18.16 (2019-04-24)

### Bug fixes and other changes

 * add KMS key option for Endpoint Configs
 * skip p2 test in regions without p2s, freeze urllib3, and specify allow_pickle=True for numpy
 * use correct TF version in empty framework_version warning
 * remove logging level overrides

### Documentation changes

 * add environment setup instructions to CONTRIBUTING.md
 * add clarification around framework version constants
 * remove duplicate content from workflow readme
 * remove duplicate content from RL readme

## v1.18.15 (2019-04-18)

### Bug fixes and other changes

 * fix propagation of tags to SageMaker endpoint

## v1.18.14.post1 (2019-04-17)

### Documentation changes

 * remove duplicate content from Chainer readme

## v1.18.14.post0 (2019-04-15)

### Documentation changes

 * remove duplicate content from PyTorch readme and fix internal links

## v1.18.14 (2019-04-11)

### Bug fixes and other changes

 * make Local Mode export artifacts even after failure

## v1.18.13 (2019-04-10)

### Bug fixes and other changes

 * skip horovod p3 test in region with no p3
 * use unique training job names in TensorFlow script mode integ tests

## v1.18.12 (2019-04-08)

### Bug fixes and other changes

 * add integ test for tagging
 * use unique names for test training jobs
 * Wrap horovod code inside main function
 * add csv deserializer
 * restore notebook test

## v1.18.11 (2019-04-04)

### Bug fixes and other changes

 * local data source relative path includes the first directory
 * upgrade pylint and fix tagging with SageMaker models

### Documentation changes

 * add info about unique job names

## v1.18.10 (2019-04-03)

### Bug fixes and other changes

 * make start time, end time and period configurable in sagemaker.analytics.TrainingJobAnalytics

### Documentation changes

 * fix typo of argument spelling in linear learner docstrings

## v1.18.9.post1 (2019-04-02)

### Documentation changes

 * spelling error correction

## v1.18.9.post0 (2019-04-01)

### Documentation changes

 * move RL readme content into sphinx project

## v1.18.9 (2019-03-28)

### Bug fixes

 * hyperparameter query failure on script mode estimator attached to complete job

### Other changes

 * add EI support for TFS framework

### Documentation changes

 * add third-party libraries sections to using_chainer and using_pytorch topics

## v1.18.8 (2019-03-26)

### Bug fixes

 * fix ECR URI validation
 * remove unrestrictive principal * from KMS policy tests.

### Documentation changes

 * edit description of local mode in overview.rst
 * add table of contents to using_chainer topic
 * fix formatting for HyperparameterTuner.attach()

## v1.18.7 (2019-03-21)

### Other changes

 * add pytest marks for integ tests using local mode
 * add account number and unit tests for govcloud

### Documentation changes

 * move chainer readme content into sphinx and fix broken link in using_mxnet

## v1.18.6.post0 (2019-03-20)

### Documentation changes

 * add mandatory sagemaker_role argument to Local mode example.

## v1.18.6 (2019-03-20)

### Changes

 * enable new release process
 * Update inference pipelines documentation
 * Migrate content from workflow and pytorch readmes into sphinx project
 * Propagate Tags from estimator to model, endpoint, and endpoint config

## 1.18.5

* bug-fix: pass kms id as parameter for uploading code with Server side encryption
* feature: ``PipelineModel``: Create a Transformer from a PipelineModel
* bug-fix: ``AlgorithmEstimator``: Make SupportedHyperParameters optional
* feature: ``Hyperparameter``: Support scaling hyperparameters
* doc-fix: Remove duplicate content from main README.rst, /tensorflow/README.rst, and /sklearn/README.rst and add links to readthedocs content

## 1.18.4

* doc-fix: Remove incorrect parameter for EI TFS Python README
* feature: ``Predictor``: delete SageMaker model
* feature: ``PipelineModel``: delete SageMaker model
* bug-fix: Estimator.attach works with training jobs without hyperparameters
* doc-fix: remove duplicate content from mxnet/README.rst
* doc-fix: move overview content in main README into sphynx project
* bug-fix: pass accelerator_type in ``deploy`` for REST API TFS ``Model``
* doc-fix: move content from tf/README.rst into sphynx project
* doc-fix: move content from sklearn/README.rst into sphynx project
* doc-fix: Improve new developer experience in README
* feature: Add support for Coach 0.11.1 for Tensorflow

## 1.18.3.post1

* doc-fix: fix README for PyPI

## 1.18.3

* doc-fix: update information about saving models in the MXNet README
* doc-fix: change ReadTheDocs links from latest to stable
* doc-fix: add ``transform_fn`` information and fix ``input_fn`` signature in the MXNet README
* feature: add support for ``Predictor`` to delete endpoint configuration by default when calling ``delete_endpoint()``
* feature: add support for ``Model`` to delete SageMaker model
* feature: add support for ``Transformer`` to delete SageMaker model
* bug-fix: fix default account for SKLearnModel

## 1.18.2

* enhancement: Include SageMaker Notebook Instance version number in boto3 user agent, if available.
* feature: Support for updating existing endpoint

## 1.18.1

* enhancement: Add ``tuner`` to imports in ``sagemaker/__init__.py``

## 1.18.0

* bug-fix: Handle StopIteration in CloudWatch Logs retrieval
* feature: Update EI TensorFlow latest version to 1.12
* feature: Support for Horovod

## 1.17.2

* feature: HyperparameterTuner: support VPC config

## 1.17.1

* enhancement: Workflow: Specify tasks from which training/tuning operator to transform/deploy in related operators
* feature: Supporting inter-container traffic encryption flag

## 1.17.0

* bug-fix: Workflow: Revert appending Airflow retry id to default job name
* feature: support for Tensorflow 1.12
* feature: support for Tensorflow Serving 1.12
* bug-fix: Revert appending Airflow retry id to default job name
* bug-fix: Session: don't allow get_execution_role() to return an ARN that's not a role but has "role" in the name
* bug-fix: Remove ``__all__`` from ``__init__.py`` files
* doc-fix: Add TFRecord split type to docs
* doc-fix: Mention ``SM_HPS`` environment variable in MXNet README
* doc-fix: Specify that Local Mode supports only framework and BYO cases
* doc-fix: Add missing classes to API docs
* doc-fix: Add information on necessary AWS permissions
* bug-fix: Remove PyYAML to let docker-compose install the right version
* feature: Update TensorFlow latest version to 1.12
* enhancement: Add Model.transformer()
* bug-fix: HyperparameterTuner: make ``include_cls_metadata`` default to ``False`` for everything except Frameworks

## 1.16.3

* bug-fix: Local Mode: Allow support for SSH in local mode
* bug-fix: Workflow: Append retry id to default Airflow job name to avoid name collisions in retry
* bug-fix: Local Mode: No longer requires s3 permissions to run local entry point file
* feature: Estimators: add support for PyTorch 1.0.0
* bug-fix: Local Mode: Move dependency on sagemaker_s3_output from rl.estimator to model
* doc-fix: Fix quotes in estimator.py and model.py

## 1.16.2

* enhancement: Check for S3 paths being passed as entry point
* feature: Add support for AugmentedManifestFile and ShuffleConfig
* bug-fix: Add version bound for requests module to avoid conflicts with docker-compose and docker-py
* bug-fix: Remove unnecessary dependency tensorflow
* doc-fix: Change ``distribution`` to ``distributions``
* bug-fix: Increase docker-compose http timeout and health check timeout to 120.
* feature: Local Mode: Add support for intermediate output to a local directory.
* bug-fix: Update PyYAML version to avoid conflicts with docker-compose
* doc-fix: Correct the numbered list in the table of contents
* doc-fix: Add Airflow API documentation
* feature: HyperparameterTuner: add Early Stopping support

## 1.16.1.post1

* Documentation: add documentation for Reinforcement Learning Estimator.
* Documentation: update TensorFlow README for Script Mode

## 1.16.1

* feature: update boto3 to version 1.9.55

## 1.16.0

* feature: Add 0.10.1 coach version
* feature: Add support for SageMaker Neo
* feature: Estimators: Add RLEstimator to provide support for Reinforcement Learning
* feature: Add support for Amazon Elastic Inference
* feature: Add support for Algorithm Estimators and ModelPackages: includes support for AWS Marketplace
* feature: Add SKLearn Estimator to provide support for SciKit Learn
* feature: Add Amazon SageMaker Semantic Segmentation algorithm to the registry
* feature: Add support for SageMaker Inference Pipelines
* feature: Add support for SparkML serving container

## 1.15.2

* bug-fix: Fix FileNotFoundError for entry_point without source_dir
* doc-fix: Add missing feature 1.5.0 in change log
* doc-fix: Add README for airflow

## 1.15.1

* enhancement: Local Mode: add explicit pull for serving
* feature: Estimators: dependencies attribute allows export of additional libraries into the container
* feature: Add APIs to export Airflow transform and deploy config
* bug-fix: Allow code_location argument to be S3 URI in training_config API
* enhancement: Local Mode: add explicit pull for serving

## 1.15.0

* feature: Estimator: add script mode and Python 3 support for TensorFlow
* bug-fix: Changes to use correct S3 bucket and time range for dataframes in TrainingJobAnalytics.
* bug-fix: Local Mode: correctly handle the case where the model output folder doesn't exist yet
* feature: Add APIs to export Airflow training, tuning and model config
* doc-fix: Fix typos in tensorflow serving documentation
* doc-fix: Add estimator base classes to API docs
* feature: HyperparameterTuner: add support for Automatic Model Tuning's Warm Start Jobs
* feature: HyperparameterTuner: Make input channels optional
* feature: Add support for Chainer 5.0
* feature: Estimator: add support for MetricDefinitions
* feature: Estimators: add support for Amazon IP Insights algorithm

## 1.14.2

* bug-fix: support ``CustomAttributes`` argument in local mode ``invoke_endpoint`` requests
* enhancement: add ``content_type`` parameter to ``sagemaker.tensorflow.serving.Predictor``
* doc-fix: add TensorFlow Serving Container docs
* doc-fix: fix rendering error in README.rst
* enhancement: Local Mode: support optional input channels
* build: added pylint
* build: upgrade docker-compose to 1.23
* enhancement: Frameworks: update warning for not setting framework_version as we aren't planning a breaking change anymore
* feature: Estimator: add script mode and Python 3 support for TensorFlow
* enhancement: Session: remove hardcoded 'training' from job status error message
* bug-fix: Updated Cloudwatch namespace for metrics in TrainingJobsAnalytics
* bug-fix: Changes to use correct s3 bucket and time range for dataframes in TrainingJobAnalytics.
* enhancement: Remove MetricDefinition lookup via tuning job in TrainingJobAnalytics

## 1.14.1

* feature: Estimators: add support for Amazon Object2Vec algorithm

## 1.14.0

* feature: add support for sagemaker-tensorflow-serving container
* feature: Estimator: make input channels optional

## 1.13.0

* feature: Estimator: add input mode to training channels
* feature: Estimator: add model_uri and model_channel_name parameters
* enhancement: Local Mode: support output_path. Can be either file:// or s3://
* enhancement: Added image uris for SageMaker built-in algorithms for SIN/LHR/BOM/SFO/YUL
* feature: Estimators: add support for MXNet 1.3.0, which introduces a new training script format
* feature: Documentation: add explanation for the new training script format used with MXNet
* feature: Estimators: add ``distributions`` for customizing distributed training with the new training script format

## 1.12.0

* feature: add support for TensorFlow 1.11.0

## 1.11.3

* feature: Local Mode: Add support for Batch Inference
* feature: Add timestamp to secondary status in training job output
* bug-fix: Local Mode: Set correct default values for additional_volumes and additional_env_vars
* enhancement: Local Mode: support nvidia-docker2 natively
* warning: Frameworks: add warning for upcoming breaking change that makes framework_version required

## 1.11.2

* enhancement: Enable setting VPC config when creating/deploying models
* enhancement: Local Mode: accept short lived credentials with a warning message
* bug-fix: Local Mode: pass in job name as parameter for training environment variable

## 1.11.1

* enhancement: Local Mode: add training environment variables for AWS region and job name
* doc-fix: Instruction on how to use preview version of PyTorch - 1.0.0.dev.
* doc-fix: add role to MXNet estimator example in readme
* bug-fix: default TensorFlow json serializer accepts dict of numpy arrays

## 1.11.0

* bug-fix: setting health check timeout limit on local mode to 30s
* bug-fix: make Hyperparameters in local mode optional.
* enhancement: add support for volume KMS key to Transformer
* feature: add support for GovCloud

## 1.10.1

* feature: add train_volume_kms_key parameter to Estimator classes
* doc-fix: add deprecation warning for current MXNet training script format
* doc-fix: add docs on deploying TensorFlow model directly from existing model
* doc-fix: fix code example for using Gzip compression for TensorFlow training data

## 1.10.0

* feature: add support for TensorFlow 1.10.0

## 1.9.3.1

* doc-fix: fix rst warnings in README.rst

## 1.9.3

* bug-fix: Local Mode: Create output/data directory expected by SageMaker Container.
* bug-fix: Estimator accepts the vpc configs made capable by 1.9.1

## 1.9.2

* feature: add support for TensorFlow 1.9

## 1.9.1

* bug-fix: Estimators: Fix serialization of single records
* bug-fix: deprecate enable_cloudwatch_metrics from Framework Estimators.
* enhancement: Enable VPC config in training job creation

## 1.9.0

* feature: Estimators: add support for MXNet 1.2.1

## 1.8.0

* bug-fix: removing PCA from tuner
* feature: Estimators: add support for Amazon k-nearest neighbors(KNN) algorithm

## 1.7.2

* bug-fix: Prediction output for the TF_JSON_SERIALIZER
* enhancement: Add better training job status report

## 1.7.1

* bug-fix: get_execution_role no longer fails if user can't call get_role
* bug-fix: Session: use existing model instead of failing during ``create_model()``
* enhancement: Estimator: allow for different role from the Estimator's when creating a Model or Transformer

## 1.7.0

* feature: Transformer: add support for batch transform jobs
* feature: Documentation: add instructions for using Pipe Mode with TensorFlow

## 1.6.1

* feature: Added multiclass classification support for linear learner algorithm.

## 1.6.0

* feature: Add Chainer 4.1.0 support

## 1.5.4

* feature: Added Docker Registry for all 1p algorithms in amazon_estimator.py
* feature: Added get_image_uri method for 1p algorithms in amazon_estimator.py
* Support SageMaker algorithms in FRA and SYD regions

## 1.5.3

* bug-fix: Can create TrainingJobAnalytics object without specifying metric_names.
* bug-fix: Session: include role path in ``get_execution_role()`` result
* bug-fix: Local Mode: fix RuntimeError handling

## 1.5.2

* Support SageMaker algorithms in ICN region

## 1.5.1

* enhancement: Let Framework models reuse code uploaded by Framework estimators
* enhancement: Unify generation of model uploaded code location
* feature: Change minimum required scipy from 1.0.0 to 0.19.0
* feature: Allow all Framework Estimators to use a custom docker image.
* feature: Option to add Tags on SageMaker Endpoints

## 1.5.0

* feature: Add Support for PyTorch Framework
* feature: Estimators: add support for TensorFlow 1.7.0
* feature: Estimators: add support for TensorFlow 1.8.0
* feature: Allow Local Serving of Models in S3
* enhancement: Allow option for ``HyperparameterTuner`` to not include estimator metadata in job
* bug-fix: Estimators: Join tensorboard thread after fitting

## 1.4.2

* bug-fix: Estimators: Fix attach for LDA
* bug-fix: Estimators: allow code_location to have no key prefix
* bug-fix: Local Mode: Fix s3 training data download when there is a trailing slash

## 1.4.1

* bug-fix: Local Mode: Fix for non Framework containers

## 1.4.0

* bug-fix: Remove __all__ and add noqa in __init__
* bug-fix: Estimators: Change max_iterations hyperparameter key for KMeans
* bug-fix: Estimators: Remove unused argument job_details for ``EstimatorBase.attach()``
* bug-fix: Local Mode: Show logs in Jupyter notebooks
* feature: HyperparameterTuner: Add support for hyperparameter tuning jobs
* feature: Analytics: Add functions for metrics in Training and Hyperparameter Tuning jobs
* feature: Estimators: add support for tagging training jobs

## 1.3.0

* feature: Add chainer

## 1.2.5

* bug-fix: Change module names to string type in __all__
* feature: Save training output files in local mode
* bug-fix: tensorflow-serving-api: SageMaker does not conflict with tensorflow-serving-api module version
* feature: Local Mode: add support for local training data using file://
* feature: Updated TensorFlow Serving api protobuf files
* bug-fix: No longer poll for logs from stopped training jobs

## 1.2.4

* feature: Estimators: add support for Amazon Random Cut Forest algorithm

## 1.2.3

* bug-fix: Fix local mode not using the right s3 bucket

## 1.2.2

* bug-fix: Estimators: fix valid range of hyper-parameter 'loss' in linear learner

## 1.2.1

* bug-fix: Change Local Mode to use a sagemaker-local docker network

## 1.2.0

* feature: Add Support for Local Mode
* feature: Estimators: add support for TensorFlow 1.6.0
* feature: Estimators: add support for MXNet 1.1.0
* feature: Frameworks: Use more idiomatic ECR repository naming scheme

## 1.1.3

* bug-fix: TensorFlow: Display updated data correctly for TensorBoard launched from ``run_tensorboard_locally=True``
* feature: Tests: create configurable ``sagemaker_session`` pytest fixture for all integration tests
* bug-fix: Estimators: fix inaccurate hyper-parameters in kmeans, pca and linear learner
* feature: Estimators: Add new hyperparameters for linear learner.

## 1.1.2

* bug-fix: Estimators: do not call create bucket if data location is provided

## 1.1.1

* feature: Estimators: add ``requirements.txt`` support for TensorFlow

## 1.1.0

* feature: Estimators: add support for TensorFlow-1.5.0
* feature: Estimators: add support for MXNet-1.0.0
* feature: Tests: use ``sagemaker_timestamp`` when creating endpoint names in integration tests
* feature: Session: print out billable seconds after training completes
* bug-fix: Estimators: fix LinearLearner and add unit tests
* bug-fix: Tests: fix timeouts for PCA async integration test
* feature: Predictors: allow ``predictor.predict()`` in the JSON serializer to accept dictionaries

## 1.0.4

* feature: Estimators: add support for Amazon Neural Topic Model(NTM) algorithm
* feature: Documentation: fix description of an argument of sagemaker.session.train
* feature: Documentation: add FM and LDA to the documentation
* feature: Estimators: add support for async fit
* bug-fix: Estimators: fix estimator role expansion

## 1.0.3

* feature: Estimators: add support for Amazon LDA algorithm
* feature: Hyperparameters: add data_type to hyperparameters
* feature: Documentation: update TensorFlow examples following API change
* feature: Session: support multi-part uploads
* feature: add new SageMaker CLI

## 1.0.2

* feature: Estimators: add support for Amazon FactorizationMachines algorithm
* feature: Session: correctly handle TooManyBuckets error_code in default_bucket method
* feature: Tests: add training failure tests for TF and MXNet
* feature: Documentation: show how to make predictions against existing endpoint
* feature: Estimators: implement write_spmatrix_to_sparse_tensor to support any scipy.sparse matrix

## 1.0.1

* api-change: Model: Remove support for 'supplemental_containers' when creating Model
* feature: Documentation: multiple updates
* feature: Tests: ignore tests data in tox.ini, increase timeout for endpoint creation, capture exceptions during endpoint deletion, tests for input-output functions
* feature: Logging: change to describe job every 30s when showing logs
* feature: Session: use custom user agent at all times
* feature: Setup: add travis file

## 1.0.0

* Initial commit<|MERGE_RESOLUTION|>--- conflicted
+++ resolved
@@ -1,7 +1,5 @@
 # Changelog
 
-<<<<<<< HEAD
-=======
 ## v2.219.0 (2024-05-08)
 
 ### Features
@@ -15,7 +13,6 @@
  * chore(deps): bump jinja2 from 3.1.3 to 3.1.4 in /doc
  * Updates for SMP v2.3.1
 
->>>>>>> 6fbb6f85
 ## v2.218.1 (2024-05-03)
 
 ### Bug Fixes and Other Changes
